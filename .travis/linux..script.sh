#!/usr/bin/env bash
<<<<<<< HEAD
unset QTDIR QT_PLUGIN_PATH LD_LIBRARY_PATH
# shellcheck disable=SC1091
source /opt/qt59/bin/qt59-env.sh

set -e

# shellcheck disable=SC2086
cmake -DUSE_WERROR=ON -DCMAKE_INSTALL_PREFIX=../target $CMAKE_FLAGS ..
=======
mkdir build
cd build

if [ $QT5 ]; then
	unset QTDIR QT_PLUGIN_PATH LD_LIBRARY_PATH
	source /opt/qt59/bin/qt59-env.sh
fi

cmake -DUSE_WERROR=ON $CMAKE_FLAGS ..

make -j4
make tests
./tests/tests
>>>>>>> e7720cc8
<|MERGE_RESOLUTION|>--- conflicted
+++ resolved
@@ -1,25 +1,15 @@
 #!/usr/bin/env bash
-<<<<<<< HEAD
 unset QTDIR QT_PLUGIN_PATH LD_LIBRARY_PATH
 # shellcheck disable=SC1091
 source /opt/qt59/bin/qt59-env.sh
 
 set -e
 
-# shellcheck disable=SC2086
-cmake -DUSE_WERROR=ON -DCMAKE_INSTALL_PREFIX=../target $CMAKE_FLAGS ..
-=======
 mkdir build
 cd build
 
-if [ $QT5 ]; then
-	unset QTDIR QT_PLUGIN_PATH LD_LIBRARY_PATH
-	source /opt/qt59/bin/qt59-env.sh
-fi
-
-cmake -DUSE_WERROR=ON $CMAKE_FLAGS ..
-
+# shellcheck disable=SC2086
+cmake -DUSE_WERROR=ON -DCMAKE_INSTALL_PREFIX=../target $CMAKE_FLAGS ..
 make -j4
 make tests
-./tests/tests
->>>>>>> e7720cc8
+./tests/tests