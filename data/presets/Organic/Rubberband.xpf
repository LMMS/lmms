--- conflicted
+++ resolved
@@ -3,11 +3,7 @@
 <lmms-project version="1.0" creator="LMMS" creatorversion="1.0.93" type="instrumenttracksettings">
   <head/>
   <instrumenttracksettings muted="0" type="0" name="Rubberband" solo="0">
-<<<<<<< HEAD
-    <instrumenttrack pan="0" fxch="0" pitchrange="1" pitch="0" basenote="81" vol="150">
-=======
-    <instrumenttrack pan="0" fxch="0" pitchrange="1" pitch="0" basenote="69" vol="100">
->>>>>>> acd0e4d4
+    <instrumenttrack pan="0" fxch="0" pitchrange="1" pitch="0" basenote="81" vol="100">
       <instrument name="organic">
         <organic newdetune0="0" newdetune1="0" newdetune2="0" newdetune3="0" newdetune4="0" newdetune5="0" newdetune6="0" newdetune7="0" vol0="100" vol1="92" vol2="67" vol3="35" vol4="15" vol5="3" wavetype0="5" vol6="6" wavetype1="4" wavetype2="2" vol7="0" num_osc="8" wavetype3="1" wavetype4="3" wavetype5="0" wavetype6="0" pan0="0" wavetype7="0" pan1="0" foldback="0.34" pan2="0" pan3="0" pan4="0" pan5="0" pan6="0" pan7="0" newharmonic0="0" newharmonic1="1" newharmonic2="2" newharmonic3="3" newharmonic4="4" newharmonic5="5" newharmonic6="6" newharmonic7="7" vol="100"/>
       </instrument>
