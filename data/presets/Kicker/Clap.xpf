<?xml version='1.0'?>
<!DOCTYPE lmms-project>
<lmms-project version="1.0" creator="LMMS" creatorversion="1.0.93" type="instrumenttracksettings">
  <head/>
  <instrumenttracksettings muted="0" type="0" name="Clap" solo="0">
<<<<<<< HEAD
    <instrumenttrack pan="0" fxch="0" pitchrange="1" pitch="0" basenote="69" vol="200">
=======
    <instrumenttrack pan="0" fxch="0" pitchrange="1" pitch="0" basenote="57" vol="100">
>>>>>>> acd0e4d4
      <instrument name="kicker">
        <kicker click="0.4" endnote="0" version="1" decay="439" noise="1" slope="0.06" dist="0" env="0.708" startnote="0" startfreq="150" endfreq="40" gain="1"/>
      </instrument>
      <eldata fres="1.64" ftype="8" fcut="2765" fwet="1">
        <elvol lspd_denominator="4" sustain="0.5" userwavefile="" pdel="0" dec="0.5" lamt="-1" syncmode="0" latt="0" rel="0.1" amt="0" x100="1" att="0" lpdel="0" hold="0.5" lshp="2" lspd="0.0997" ctlenvamt="0" lspd_numerator="4"/>
        <elcut lspd_denominator="4" sustain="0.5" userwavefile="" pdel="0" dec="0.5" lamt="1" syncmode="0" latt="0" rel="0.1" amt="0" x100="0" att="0" lpdel="0" hold="0.5" lshp="2" lspd="0.001" ctlenvamt="1" lspd_numerator="4"/>
        <elres lspd_denominator="4" sustain="0.5" userwavefile="" pdel="0" dec="0.5" lamt="0" syncmode="0" latt="0" rel="0.1" amt="0" x100="0" att="0" lpdel="0" hold="0.5" lshp="0" lspd="0.1" ctlenvamt="0" lspd_numerator="4"/>
      </eldata>
      <chordcreator chord="0" chordrange="1" chord-enabled="0"/>
      <arpeggiator arptime="100" arprange="1" arptime_denominator="4" syncmode="0" arpmode="0" arp-enabled="0" arp="0" arptime_numerator="4" arpdir="0" arpgate="100"/>
      <midiport inputcontroller="0" fixedoutputvelocity="-1" inputchannel="0" outputcontroller="0" writable="0" outputchannel="1" fixedinputvelocity="-1" fixedoutputnote="-1" outputprogram="1" basevelocity="63" readable="0"/>
      <fxchain numofeffects="2" enabled="1">
        <effect autoquit_numerator="4" autoquit_denominator="4" syncmode="0" autoquit="1" gate="0" name="ladspaeffect" wet="1" on="1">
          <ladspacontrols ports="10">
            <port02 data="0"/>
            <port03 data="0"/>
            <port04 data="0"/>
            <port05 data="0"/>
            <port06 data="0"/>
            <port07 data="0"/>
            <port08 data="0"/>
            <port09 data="4.14"/>
            <port010 data="9.9"/>
            <port011 data="0"/>
          </ladspacontrols>
          <key>
            <attribute value="caps" name="file"/>
            <attribute value="Eq2x2" name="plugin"/>
          </key>
        </effect>
        <effect autoquit_numerator="4" autoquit_denominator="4" syncmode="0" autoquit="8000" gate="0" name="ladspaeffect" wet="1" on="1">
          <ladspacontrols ports="4">
            <port02 data="0.121765"/>
            <port03 data="0.10486"/>
            <port04 data="0.687156"/>
            <port05 data="0.31"/>
          </ladspacontrols>
          <key>
            <attribute value="caps" name="file"/>
            <attribute value="Plate2x2" name="plugin"/>
          </key>
        </effect>
      </fxchain>
    </instrumenttrack>
  </instrumenttracksettings>
</lmms-project><|MERGE_RESOLUTION|>--- conflicted
+++ resolved
@@ -3,11 +3,7 @@
 <lmms-project version="1.0" creator="LMMS" creatorversion="1.0.93" type="instrumenttracksettings">
   <head/>
   <instrumenttracksettings muted="0" type="0" name="Clap" solo="0">
-<<<<<<< HEAD
-    <instrumenttrack pan="0" fxch="0" pitchrange="1" pitch="0" basenote="69" vol="200">
-=======
-    <instrumenttrack pan="0" fxch="0" pitchrange="1" pitch="0" basenote="57" vol="100">
->>>>>>> acd0e4d4
+    <instrumenttrack pan="0" fxch="0" pitchrange="1" pitch="0" basenote="69" vol="100">
       <instrument name="kicker">
         <kicker click="0.4" endnote="0" version="1" decay="439" noise="1" slope="0.06" dist="0" env="0.708" startnote="0" startfreq="150" endfreq="40" gain="1"/>
       </instrument>
