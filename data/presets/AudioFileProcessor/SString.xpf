--- conflicted
+++ resolved
@@ -3,11 +3,7 @@
 <lmms-project version="1.0" creator="LMMS" creatorversion="1.0.93" type="instrumenttracksettings">
   <head/>
   <instrumenttracksettings muted="0" type="0" name="orion_string01.ogg" solo="0">
-<<<<<<< HEAD
-    <instrumenttrack pan="0" fxch="0" pitchrange="1" pitch="0" basenote="72" vol="85">
-=======
-    <instrumenttrack pan="0" fxch="0" pitchrange="1" pitch="0" basenote="60" vol="100">
->>>>>>> acd0e4d4
+    <instrumenttrack pan="0" fxch="0" pitchrange="1" pitch="0" basenote="72" vol="100">
       <instrument name="audiofileprocessor">
         <audiofileprocessor reversed="0" looped="1" eframe="1" stutter="0" sframe="0" src="stringsnpads/orion_string01.ogg" amp="100"/>
       </instrument>
