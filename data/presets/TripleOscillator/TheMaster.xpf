--- conflicted
+++ resolved
@@ -3,11 +3,7 @@
 <lmms-project version="1.0" creator="LMMS" creatorversion="1.0.2" type="instrumenttracksettings">
   <head/>
   <instrumenttracksettings muted="0" type="0" name="The Master" solo="0">
-<<<<<<< HEAD
-    <instrumenttrack pan="0" fxch="0" pitchrange="1" pitch="0" basenote="69" vol="50">
-=======
-    <instrumenttrack pan="0" fxch="0" pitchrange="1" pitch="0" basenote="57" vol="100">
->>>>>>> acd0e4d4
+    <instrumenttrack pan="0" fxch="0" pitchrange="1" pitch="0" basenote="69" vol="100">
       <instrument name="tripleoscillator">
         <tripleoscillator phoffset2="235" userwavefile0="shapes/micro.wav" finer0="12" userwavefile1="samples/empty.wav" finer1="0" userwavefile2="samples/empty.wav" finer2="0" coarse0="0" coarse1="0" coarse2="0" finel0="-12" finel1="0" modalgo1="0" modalgo2="1" finel2="0" pan0="0" modalgo3="2" pan1="0" stphdetun0="235" pan2="0" stphdetun1="185" wavetype0="7" stphdetun2="209" wavetype1="2" wavetype2="0" vol0="25" vol1="132" phoffset0="98" phoffset1="58" vol2="68"/>
       </instrument>
