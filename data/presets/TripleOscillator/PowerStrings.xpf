<?xml version="1.0"?>
<!DOCTYPE lmms-project>
<lmms-project version="1.0" creator="LMMS" creatorversion="1.0.2" type="instrumenttracksettings">
  <head/>
  <instrumenttracksettings muted="0" type="0" name="PowerStrings" solo="0">
<<<<<<< HEAD
    <instrumenttrack pan="0" fxch="0" pitchrange="1" pitch="0" basenote="78" vol="11">
=======
    <instrumenttrack pan="0" fxch="0" pitchrange="1" pitch="0" basenote="57" vol="25">
>>>>>>> acd0e4d4
      <instrument name="tripleoscillator">
        <tripleoscillator phoffset2="80" userwavefile0="" finer0="0" userwavefile1="" finer1="13" userwavefile2="samples/shapes/smooth_inv_saw.ogg" finer2="0" coarse0="0" coarse1="0" coarse2="12" finel0="0" finel1="-16" modalgo1="2" modalgo2="0" finel2="0" pan0="0" modalgo3="2" pan1="0" stphdetun0="121" pan2="0" stphdetun1="259" wavetype0="2" stphdetun2="92" wavetype1="2" wavetype2="3" vol0="100" vol1="100" phoffset0="0" phoffset1="266" vol2="42"/>
      </instrument>
      <eldata fres="1.04" ftype="7" fcut="3224" fwet="1">
        <elvol lspd_denominator="1" sustain="1" pdel="0" userwavefile="" dec="0.797" lamt="0" syncmode="0" latt="0" rel="0.219" amt="1" x100="0" att="0" lpdel="0" hold="0" lshp="0" lspd="0.1" ctlenvamt="0" lspd_numerator="1"/>
        <elcut lspd_denominator="1" sustain="0.002" pdel="0" userwavefile="" dec="0.336" lamt="0" syncmode="0" latt="0" rel="0.016" amt="1" x100="0" att="0" lpdel="0" hold="0" lshp="1" lspd="0.6268" ctlenvamt="0" lspd_numerator="1"/>
        <elres lspd_denominator="1" sustain="0.501" pdel="0" userwavefile="" dec="0.499" lamt="0.43" syncmode="0" latt="0" rel="0.1" amt="0" x100="0" att="0" lpdel="0" hold="0.499" lshp="0" lspd="0.6717" ctlenvamt="0" lspd_numerator="1"/>
      </eldata>
      <chordcreator chord="0" chordrange="1" chord-enabled="1"/>
      <arpeggiator arptime="158" arprange="2" arptime_denominator="1" syncmode="0" arpmode="0" arp-enabled="0" arp="0" arptime_numerator="1" arpdir="0" arpgate="100"/>
      <midiport inputcontroller="0" fixedoutputvelocity="-1" inputchannel="0" outputcontroller="0" writable="0" outputchannel="1" fixedinputvelocity="-1" fixedoutputnote="-1" outputprogram="1" basevelocity="127" readable="0"/>
      <fxchain numofeffects="3" enabled="1">
        <effect autoquit_numerator="4" autoquit_denominator="4" syncmode="0" autoquit="8000" gate="0" name="ladspaeffect" wet="1" on="1">
          <ladspacontrols ports="4">
            <port02 data="0.50197"/>
            <port03 data="0.54677"/>
            <port04 data="0.249875"/>
            <port05 data="0.36"/>
          </ladspacontrols>
          <key>
            <attribute value="caps.so" name="file"/>
            <attribute value="Plate2x2" name="plugin"/>
          </key>
        </effect>
        <effect autoquit_numerator="4" autoquit_denominator="4" syncmode="0" autoquit="1" gate="0" name="ladspaeffect" wet="1" on="1">
          <ladspacontrols ports="10">
            <port02 data="-48"/>
            <port03 data="-22.32"/>
            <port04 data="-7.92"/>
            <port05 data="0"/>
            <port06 data="0"/>
            <port07 data="0"/>
            <port08 data="0"/>
            <port09 data="1.44"/>
            <port010 data="1.98"/>
            <port011 data="4.68"/>
          </ladspacontrols>
          <key>
            <attribute value="caps" name="file"/>
            <attribute value="Eq2x2" name="plugin"/>
          </key>
        </effect>
      </fxchain>
    </instrumenttrack>
  </instrumenttracksettings>
</lmms-project><|MERGE_RESOLUTION|>--- conflicted
+++ resolved
@@ -3,11 +3,7 @@
 <lmms-project version="1.0" creator="LMMS" creatorversion="1.0.2" type="instrumenttracksettings">
   <head/>
   <instrumenttracksettings muted="0" type="0" name="PowerStrings" solo="0">
-<<<<<<< HEAD
-    <instrumenttrack pan="0" fxch="0" pitchrange="1" pitch="0" basenote="78" vol="11">
-=======
-    <instrumenttrack pan="0" fxch="0" pitchrange="1" pitch="0" basenote="57" vol="25">
->>>>>>> acd0e4d4
+    <instrumenttrack pan="0" fxch="0" pitchrange="1" pitch="0" basenote="78" vol="25">
       <instrument name="tripleoscillator">
         <tripleoscillator phoffset2="80" userwavefile0="" finer0="0" userwavefile1="" finer1="13" userwavefile2="samples/shapes/smooth_inv_saw.ogg" finer2="0" coarse0="0" coarse1="0" coarse2="12" finel0="0" finel1="-16" modalgo1="2" modalgo2="0" finel2="0" pan0="0" modalgo3="2" pan1="0" stphdetun0="121" pan2="0" stphdetun1="259" wavetype0="2" stphdetun2="92" wavetype1="2" wavetype2="3" vol0="100" vol1="100" phoffset0="0" phoffset1="266" vol2="42"/>
       </instrument>
