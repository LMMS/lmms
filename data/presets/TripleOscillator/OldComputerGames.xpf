--- conflicted
+++ resolved
@@ -3,11 +3,7 @@
 <lmms-project version="1.0" creator="LMMS" creatorversion="1.0.2" type="instrumenttracksettings">
   <head/>
   <instrumenttracksettings muted="0" type="0" name="Old Computer Games" solo="0">
-<<<<<<< HEAD
-    <instrumenttrack pan="-7" fxch="0" pitchrange="1" pitch="0" basenote="69" vol="30">
-=======
-    <instrumenttrack pan="-7" fxch="0" pitchrange="1" pitch="0" basenote="57" vol="50">
->>>>>>> acd0e4d4
+    <instrumenttrack pan="-7" fxch="0" pitchrange="1" pitch="0" basenote="69" vol="50">
       <instrument name="tripleoscillator">
         <tripleoscillator phoffset2="0" userwavefile0="" finer0="-4" userwavefile1="" finer1="2" userwavefile2="" finer2="-2" coarse0="0" coarse1="0" coarse2="0" finel0="4" finel1="-2" modalgo1="2" modalgo2="0" finel2="2" pan0="0" modalgo3="0" pan1="0" stphdetun0="0" pan2="0" stphdetun1="0" wavetype0="3" stphdetun2="0" wavetype1="3" wavetype2="2" vol0="33" vol1="30" phoffset0="0" phoffset1="0" vol2="33"/>
       </instrument>
