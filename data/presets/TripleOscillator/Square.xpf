<?xml version='1.0'?>
<!DOCTYPE multimedia-project>
<multimedia-project version="1.0" creator="LMMS" creatorversion="1.0.93" type="instrumenttracksettings">
  <head/>
  <instrumenttracksettings muted="0" type="0" name="Square">
<<<<<<< HEAD
    <instrumenttrack pan="0" fxch="0" pitch="0" basenote="81" vol="23">
=======
    <instrumenttrack pan="0" fxch="0" pitch="0" basenote="69" vol="100">
>>>>>>> acd0e4d4
      <instrument name="tripleoscillator">
        <tripleoscillator phoffset2="0" finer0="0" finer1="8" finer2="0" coarse0="0" coarse1="12" coarse2="0" finel0="0" finel1="-8" modalgo1="2" finel2="0" modalgo2="2" pan0="0" modalgo3="0" pan1="0" stphdetun0="0" pan2="0" stphdetun1="0" wavetype0="4" stphdetun2="0" wavetype1="3" wavetype2="6" vol0="25" vol1="25" phoffset0="0" phoffset1="54" vol2="0"/>
      </instrument>
      <eldata fres="0.87" ftype="6" fcut="92" fwet="0">
        <elvol lspd_denominator="1" userwavefile="" pdel="0" dec="0" lamt="0" syncmode="0" latt="0" rel="0.332" sus="0" amt="1" x100="0" att="0.05" lpdel="0" hold="0" lshp="0" lspd="0.1" ctlenvamt="0" lspd_numerator="1"/>
        <elcut lspd_denominator="1" userwavefile="" pdel="0" dec="0.174" lamt="0" syncmode="0" latt="0" rel="0" sus="0.999" amt="0" x100="0" att="0.101" lpdel="0" hold="0" lshp="1" lspd="0.1178" ctlenvamt="0" lspd_numerator="1"/>
        <elres lspd_denominator="1" userwavefile="" pdel="0" dec="0.5" lamt="0" syncmode="0" latt="0" rel="0.1" sus="0.5" amt="0" x100="0" att="0" lpdel="0" hold="0.5" lshp="0" lspd="0.1" ctlenvamt="0" lspd_numerator="1"/>
      </eldata>
      <chordcreator chord="0" chordrange="1" chord-enabled="1"/>
      <arpeggiator arptime="165" arprange="1" arptime_denominator="1" syncmode="0" arpmode="0" arp-enabled="0" arp="0" arptime_numerator="1" arpdir="0" arpgate="72"/>
      <midiport inputcontroller="0" inputchannel="0" outputcontroller="0" writable="0" outputchannel="1" defvelout="0" readable="0" defvelin="0"/>
      <fxchain numofeffects="0" enabled="0"/>
    </instrumenttrack>
  </instrumenttracksettings>
</multimedia-project><|MERGE_RESOLUTION|>--- conflicted
+++ resolved
@@ -3,11 +3,7 @@
 <multimedia-project version="1.0" creator="LMMS" creatorversion="1.0.93" type="instrumenttracksettings">
   <head/>
   <instrumenttracksettings muted="0" type="0" name="Square">
-<<<<<<< HEAD
-    <instrumenttrack pan="0" fxch="0" pitch="0" basenote="81" vol="23">
-=======
-    <instrumenttrack pan="0" fxch="0" pitch="0" basenote="69" vol="100">
->>>>>>> acd0e4d4
+    <instrumenttrack pan="0" fxch="0" pitch="0" basenote="81" vol="100">
       <instrument name="tripleoscillator">
         <tripleoscillator phoffset2="0" finer0="0" finer1="8" finer2="0" coarse0="0" coarse1="12" coarse2="0" finel0="0" finel1="-8" modalgo1="2" finel2="0" modalgo2="2" pan0="0" modalgo3="0" pan1="0" stphdetun0="0" pan2="0" stphdetun1="0" wavetype0="4" stphdetun2="0" wavetype1="3" wavetype2="6" vol0="25" vol1="25" phoffset0="0" phoffset1="54" vol2="0"/>
       </instrument>
