--- conflicted
+++ resolved
@@ -420,11 +420,7 @@
 
 /* font sizes */
 
-<<<<<<< HEAD
 lmms--gui--Sf2InstrumentView > QLabel {
-=======
-Sf2InstrumentView > QLabel {
->>>>>>> 03571ab3
 	font-size:10px;
 }
 
@@ -624,15 +620,7 @@
 
 /* Instrument plugin list */
 
-<<<<<<< HEAD
-lmms--gui--PluginDescList {
-	background-color: #131517;
-}
-
 lmms--gui--PluginDescWidget {
-=======
-PluginDescWidget {
->>>>>>> 03571ab3
 	border-top: 1px solid #3E474F;
 	border-bottom: 1px solid #101314;
 	border-radius: 2px;
