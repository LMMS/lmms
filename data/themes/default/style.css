--- conflicted
+++ resolved
@@ -529,27 +529,16 @@
 
 QToolButton[popupMode="1"] {
 	margin-right: 13px;
-<<<<<<< HEAD
-	border-top-right-radius: 0px;
-	border-bottom-right-radius: 0px;
-=======
 	border-top-right-radius: 0;
 	border-bottom-right-radius: 0;
->>>>>>> e0298891
 }
 
 QToolButton::menu-button {
 	subcontrol-origin: margin;
 	width: 13px;
-<<<<<<< HEAD
-	padding: 0px;
-	border-top-left-radius: 0px;
-	border-bottom-left-radius: 0px;
-=======
 	padding: 0;
 	border-top-left-radius: 0;
 	border-bottom-left-radius: 0;
->>>>>>> e0298891
 }
 
 /* track label buttons - the part that contains the icon and track title */
