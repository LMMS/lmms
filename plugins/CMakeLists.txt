SET(CMAKE_RUNTIME_OUTPUT_DIRECTORY "${CMAKE_CURRENT_BINARY_DIR}")
SET(CMAKE_LIBRARY_OUTPUT_DIRECTORY "${CMAKE_CURRENT_BINARY_DIR}")
SET(CMAKE_DEBUG_POSTFIX "")

# Enable C++11
SET(CMAKE_CXX_STANDARD 11)

IF(LMMS_BUILD_APPLE)
	SET(CMAKE_CXX_FLAGS "${CMAKE_CXX_FLAGS} -stdlib=libc++")
ENDIF()

INCLUDE_DIRECTORIES(
	${SAMPLERATE_INCLUDE_DIRS}
	"${CMAKE_BINARY_DIR}/src"
)

SET(PLUGIN_LIST "" CACHE STRING "List of plug-ins to build")

STRING(REPLACE " " ";" PLUGIN_LIST "${PLUGIN_LIST}")

OPTION(LMMS_MINIMAL "Build a minimal list of plug-ins" OFF)

SET(MINIMAL_LIST
	audio_file_processor
	kicker
	triple_oscillator
)

IF(LMMS_MINIMAL)
	IF("${PLUGIN_LIST}" STREQUAL "")
		STRING(REPLACE ";" " " MINIMAL_LIST_STRING "${MINIMAL_LIST}")
		MESSAGE(
"-- Using minimal plug-ins: ${MINIMAL_LIST_STRING}\n"
"   Note: You can specify specific plug-ins using -DPLUGIN_LIST=\"foo bar\""
		)
	ENDIF()
	SET(PLUGIN_LIST ${MINIMAL_LIST} ${PLUGIN_LIST})
ENDIF()

IF("${PLUGIN_LIST}" STREQUAL "")
	SET(PLUGIN_LIST
		${MINIMAL_LIST}
		Amplifier
		BassBooster
		bit_invader
		Bitcrush
		carlabase
		carlapatchbay
		carlarack
		CrossoverEQ
		Delay
		DualFilter
		dynamics_processor
		Eq
		Flanger
		HydrogenImport
		ladspa_browser
		LadspaEffect
		lb302
		MidiImport
		MidiExport
		MultitapEcho
		monstro
		nes
		OpulenZ
		organic
		FreeBoy
		patman
		peak_controller_effect
		GigPlayer
		ReverbSC
		sf2_player
		sfxr
		sid
		SpectrumAnalyzer
		stereo_enhancer
		stereo_matrix
		stk
		vst_base
		vestige
		VstEffect
		watsyn
		waveshaper
		vibed
		Xpressive
		zynaddsubfx
	)

ENDIF("${PLUGIN_LIST}" STREQUAL "")

IF(MSVC)
	SET(MSVC_INCOMPATIBLE_PLUGINS
<<<<<<< HEAD
		sid
		#VstEffect
=======
		LadspaEffect
>>>>>>> 5126070b
		zynaddsubfx
	)
	message(WARNING "Compiling with MSVC. The following plugins are not available: ${MSVC_INCOMPATIBLE_PLUGINS}")
	LIST(REMOVE_ITEM PLUGIN_LIST ${MSVC_INCOMPATIBLE_PLUGINS})
ENDIF()

FOREACH(PLUGIN ${PLUGIN_LIST})
	ADD_SUBDIRECTORY(${PLUGIN})
ENDFOREACH()<|MERGE_RESOLUTION|>--- conflicted
+++ resolved
@@ -90,12 +90,6 @@
 
 IF(MSVC)
 	SET(MSVC_INCOMPATIBLE_PLUGINS
-<<<<<<< HEAD
-		sid
-		#VstEffect
-=======
-		LadspaEffect
->>>>>>> 5126070b
 		zynaddsubfx
 	)
 	message(WARNING "Compiling with MSVC. The following plugins are not available: ${MSVC_INCOMPATIBLE_PLUGINS}")
