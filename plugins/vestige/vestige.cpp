/*
 * vestige.cpp - instrument-plugin for hosting VST-instruments
 *
 * Copyright (c) 2005-2014 Tobias Doerffel <tobydox/at/users.sourceforge.net>
 *
 * This file is part of LMMS - https://lmms.io
 *
 * This program is free software; you can redistribute it and/or
 * modify it under the terms of the GNU General Public
 * License as published by the Free Software Foundation; either
 * version 2 of the License, or (at your option) any later version.
 *
 * This program is distributed in the hope that it will be useful,
 * but WITHOUT ANY WARRANTY; without even the implied warranty of
 * MERCHANTABILITY or FITNESS FOR A PARTICULAR PURPOSE.  See the GNU
 * General Public License for more details.
 *
 * You should have received a copy of the GNU General Public
 * License along with this program (see COPYING); if not, write to the
 * Free Software Foundation, Inc., 51 Franklin Street, Fifth Floor,
 * Boston, MA 02110-1301 USA.
 *
 */

#include <QtCore/QtGlobal>

#include "VstPlugin.h"

#include "vestige.h"

#include <memory>

#include <QDropEvent>
#include <QMessageBox>
#include <QPainter>
#include <QPushButton>
#include <QMdiArea>
#include <QMenu>
#include <QDomElement>

#include <string>

#include "AudioEngine.h"
#include "BufferManager.h"
#include "ConfigManager.h"
#include "Engine.h"
#include "FileDialog.h"
#include "GuiApplication.h"
#include "gui_templates.h"
#include "InstrumentPlayHandle.h"
#include "InstrumentTrack.h"
#include "LocaleHelper.h"
#include "MainWindow.h"
#include "PathUtil.h"
#include "PixmapButton.h"
#include "SampleBuffer.h"
#include "Song.h"
#include "StringPairDrag.h"
#include "TextFloat.h"
#include "ToolTip.h"
#include "Clipboard.h"


#include "embed.h"



extern "C"
{

Plugin::Descriptor Q_DECL_EXPORT  vestige_plugin_descriptor =
{
	STRINGIFY( PLUGIN_NAME ),
	"VeSTige",
	QT_TRANSLATE_NOOP( "PluginBrowser",
			"VST-host for using VST(i)-plugins within LMMS" ),
	"Tobias Doerffel <tobydox/at/users.sf.net>",
	0x0100,
	Plugin::Instrument,
	new PluginPixmapLoader( "logo" ),
#ifdef LMMS_BUILD_LINUX
	"dll,so",
#else
	"dll",
<<<<<<< HEAD
#endif
	NULL
=======
	nullptr,
>>>>>>> f56fc68b
} ;

}


class vstSubWin : public SubWindow
{
public:
	vstSubWin( QWidget * _parent ) :
		SubWindow( _parent )
	{
		setAttribute( Qt::WA_DeleteOnClose, false );
		setWindowFlags( Qt::WindowCloseButtonHint );
	}

	virtual ~vstSubWin()
	{
	}

	virtual void closeEvent( QCloseEvent * e )
	{
		// ignore close-events - for some reason otherwise the VST GUI
		// remains hidden when re-opening
		hide();
		e->ignore();
	}
};


class VstInstrumentPlugin : public VstPlugin
{
public:
	using VstPlugin::VstPlugin;

	void createUI( QWidget *parent ) override
	{
		Q_UNUSED(parent);
		if ( !hasEditor() ) {
			return;
		}
		if ( embedMethod() != "none" ) {
			m_pluginSubWindow.reset(new vstSubWin( getGUI()->mainWindow()->workspace() ));
			VstPlugin::createUI( m_pluginSubWindow.get() );
			m_pluginSubWindow->setWidget(pluginWidget());
		} else {
			VstPlugin::createUI( nullptr );
		}
	}

	/// Overwrite editor() to return the sub window instead of the embed widget
	/// itself. This makes toggleUI() and related functions toggle the
	/// sub window's visibility.
	QWidget* editor() override
	{
		return m_pluginSubWindow.get();
	}
private:
	std::unique_ptr<QMdiSubWindow> m_pluginSubWindow;
};


QPixmap * VestigeInstrumentView::s_artwork = nullptr;
QPixmap * manageVestigeInstrumentView::s_artwork = nullptr;


vestigeInstrument::vestigeInstrument( InstrumentTrack * _instrument_track ) :
	Instrument( _instrument_track, &vestige_plugin_descriptor ),
	m_plugin( nullptr ),
	m_pluginMutex(),
	m_subWindow( nullptr ),
	m_scrollArea( nullptr ),
	knobFModel( nullptr ),
	p_subWindow( nullptr )
{
	// now we need a play-handle which cares for calling play()
	InstrumentPlayHandle * iph = new InstrumentPlayHandle( this, _instrument_track );
	Engine::audioEngine()->addPlayHandle( iph );

	connect( ConfigManager::inst(), SIGNAL( valueChanged(QString,QString,QString) ),
			 this, SLOT( handleConfigChange(QString, QString, QString) ),
			 Qt::QueuedConnection );
}




vestigeInstrument::~vestigeInstrument()
{
	if (p_subWindow != nullptr) {
		delete p_subWindow;
		p_subWindow = nullptr;
	}

	if (knobFModel != nullptr) {
		delete []knobFModel;
		knobFModel = nullptr;
	}

	Engine::audioEngine()->removePlayHandlesOfTypes( instrumentTrack(),
				PlayHandle::TypeNotePlayHandle
				| PlayHandle::TypeInstrumentPlayHandle );
	closePlugin();
}




void vestigeInstrument::loadSettings( const QDomElement & _this )
{
	QString plugin = _this.attribute( "plugin" );
	if( plugin.isEmpty() )
	{
		return;
	}

	loadFile( plugin );
	m_pluginMutex.lock();
	if( m_plugin != nullptr )
	{
		m_plugin->loadSettings( _this );

		if (instrumentTrack() != nullptr && instrumentTrack()->isPreviewMode())
		{
			m_plugin->hideUI();
		}
		else if (_this.attribute( "guivisible" ).toInt())
		{
			m_plugin->showUI();
		} else
		{
			m_plugin->hideUI();
		}

		const QMap<QString, QString> & dump = m_plugin->parameterDump();
		paramCount = dump.size();
		char paramStr[35];
		knobFModel = new FloatModel *[ paramCount ];
		QStringList s_dumpValues;
		for( int i = 0; i < paramCount; i++ )
		{
			sprintf( paramStr, "param%d", i );
			s_dumpValues = dump[ paramStr ].split( ":" );

			knobFModel[i] = new FloatModel( 0.0f, 0.0f, 1.0f, 0.01f, this, QString::number(i) );
			knobFModel[i]->loadSettings( _this, paramStr );

			if( !( knobFModel[ i ]->isAutomated() || knobFModel[ i ]->controllerConnection() ) )
			{
				knobFModel[ i ]->setValue(LocaleHelper::toFloat(s_dumpValues.at(2)));
				knobFModel[ i ]->setInitValue(LocaleHelper::toFloat(s_dumpValues.at(2)));
			}

			connect( knobFModel[i], &FloatModel::dataChanged, this,
				[this, i]() { setParameter( knobFModel[i] ); }, Qt::DirectConnection);
		}
	}
	m_pluginMutex.unlock();
}




void vestigeInstrument::setParameter( Model * action )
{
	int knobUNID = action->displayName().toInt();

	if ( m_plugin != nullptr ) {
		m_plugin->setParam( knobUNID, knobFModel[knobUNID]->value() );
	}
}

void vestigeInstrument::handleConfigChange(QString cls, QString attr, QString value)
{
    Q_UNUSED(cls); Q_UNUSED(attr); Q_UNUSED(value);
    // Disabled for consistency with VST effects that don't implement this. (#3786)
    // if ( cls == "ui" && attr == "vstembedmethod" )
    // {
    // 	reloadPlugin();
    // }
}

void vestigeInstrument::reloadPlugin()
{
	closePlugin();
	loadFile( m_pluginDLL );
}




void vestigeInstrument::saveSettings( QDomDocument & _doc, QDomElement & _this )
{
	_this.setAttribute( "plugin", PathUtil::toShortestRelative(m_pluginDLL) );
	m_pluginMutex.lock();
	if( m_plugin != nullptr )
	{
		m_plugin->saveSettings( _doc, _this );
		if (knobFModel != nullptr) {
			const QMap<QString, QString> & dump = m_plugin->parameterDump();
			paramCount = dump.size();
			char paramStr[35];
			for( int i = 0; i < paramCount; i++ )
			{
				if (knobFModel[i]->isAutomated() || knobFModel[i]->controllerConnection()) {
					sprintf( paramStr, "param%d", i);
					knobFModel[i]->saveSettings( _doc, _this, paramStr );
				}

/*				QDomElement me = _doc.createElement( paramStr );
				me.setAttribute( "id", knobFModel[i]->id() );
				me.setAttribute( "value", knobFModel[i]->value() );
				_this.appendChild( me );

				ControllerConnection * m_controllerConnection = knobFModel[i]->controllerConnection();
				if (m_controllerConnection) {
					QDomElement controller_element;
					QDomNode node = _this.namedItem( "connection" );
					if( node.isElement() )
					{
						controller_element = node.toElement();
					}
					else
					{
						controller_element = _doc.createElement( "connection" );
						_this.appendChild( controller_element );
					}
					QDomElement element = _doc.createElement( paramStr );
					m_controllerConnection->saveSettings( _doc, element );
					controller_element.appendChild( element );
				}*/
			}
		}
	}
	m_pluginMutex.unlock();
}




QString vestigeInstrument::nodeName( void ) const
{
	return( vestige_plugin_descriptor.name );
}




void vestigeInstrument::loadFile( const QString & _file )
{
	m_pluginMutex.lock();
	const bool set_ch_name = ( m_plugin != nullptr &&
			instrumentTrack()->name() == m_plugin->name() ) ||
			instrumentTrack()->name() == InstrumentTrack::tr( "Default preset" ) ||
			instrumentTrack()->name() == displayName();

	m_pluginMutex.unlock();

	// if the same is loaded don't load again (for preview)
	if (instrumentTrack() != nullptr && instrumentTrack()->isPreviewMode() &&
			m_pluginDLL == PathUtil::toShortestRelative( _file ))
		return;

	if ( m_plugin != nullptr )
	{
		closePlugin();
	}
	m_pluginDLL = PathUtil::toShortestRelative( _file );
	TextFloat * tf = nullptr;
	if( getGUI() != nullptr )
	{
		tf = TextFloat::displayMessage(
				tr( "Loading plugin" ),
				tr( "Please wait while loading the VST plugin..." ),
				PLUGIN_NAME::getIconPixmap( "logo", 24, 24 ), 0 );
	}

	m_pluginMutex.lock();
	m_plugin = new VstInstrumentPlugin( m_pluginDLL );
	if( m_plugin->failed() )
	{
		m_pluginMutex.unlock();
		closePlugin();
		delete tf;
		collectErrorForUI( VstPlugin::tr( "The VST plugin %1 could not be loaded." ).arg( m_pluginDLL ) );
		m_pluginDLL = "";
		return;
	}

	if ( !(instrumentTrack() != nullptr && instrumentTrack()->isPreviewMode()))
	{
		m_plugin->createUI(nullptr);
		m_plugin->showUI();
	}

	if( set_ch_name )
	{
		instrumentTrack()->setName( m_plugin->name() );
	}

	m_pluginMutex.unlock();

	emit dataChanged();

	delete tf;
}




void vestigeInstrument::play( sampleFrame * _buf )
{
	if (!m_pluginMutex.tryLock(Engine::getSong()->isExporting() ? -1 : 0)) {return;}

	const fpp_t frames = Engine::audioEngine()->framesPerPeriod();

	if( m_plugin == nullptr )
	{
		m_pluginMutex.unlock();
		return;
	}

	m_plugin->process( nullptr, _buf );

	instrumentTrack()->processAudioBuffer( _buf, frames, nullptr );

	m_pluginMutex.unlock();
}




bool vestigeInstrument::handleMidiEvent( const MidiEvent& event, const TimePos& time, f_cnt_t offset )
{
	m_pluginMutex.lock();
	if( m_plugin != nullptr )
	{
		m_plugin->processMidiEvent( event, offset );
	}
	m_pluginMutex.unlock();

	return true;
}




void vestigeInstrument::closePlugin( void )
{
	// disconnect all signals
	if( knobFModel != nullptr )
	{
		for( int i = 0; i < paramCount; i++ )
		{
			delete knobFModel[ i ];
		}
	}

	if( knobFModel != nullptr )
	{
		delete [] knobFModel;
		knobFModel = nullptr;
	}

	if( m_scrollArea != nullptr )
	{
//		delete m_scrollArea;
		m_scrollArea = nullptr;
	}

	if( m_subWindow != nullptr )
	{
		m_subWindow->setAttribute( Qt::WA_DeleteOnClose );
		m_subWindow->close();

		if( m_subWindow != nullptr )
		{
			delete m_subWindow;
		}
		m_subWindow = nullptr;
	}

	if( p_subWindow != nullptr )
	{
		p_subWindow = nullptr;
	}

	m_pluginMutex.lock();
	delete m_plugin;
	m_plugin = nullptr;
	m_pluginMutex.unlock();
}



PluginView * vestigeInstrument::instantiateView( QWidget * _parent )
{
	return new VestigeInstrumentView( this, _parent );
}





VestigeInstrumentView::VestigeInstrumentView( Instrument * _instrument,
							QWidget * _parent ) :
	InstrumentViewFixedSize( _instrument, _parent ),
	lastPosInMenu (0)
{
	if( s_artwork == nullptr )
	{
		s_artwork = new QPixmap( PLUGIN_NAME::getIconPixmap(
								"artwork" ) );
	}

	m_openPluginButton = new PixmapButton( this, "" );
	m_openPluginButton->setCheckable( false );
	m_openPluginButton->setCursor( Qt::PointingHandCursor );
	m_openPluginButton->move( 216, 81 );
	m_openPluginButton->setActiveGraphic( PLUGIN_NAME::getIconPixmap(
							"select_file_active" ) );
	m_openPluginButton->setInactiveGraphic( PLUGIN_NAME::getIconPixmap(
							"select_file" ) );
	connect( m_openPluginButton, SIGNAL( clicked() ), this,
						SLOT( openPlugin() ) );
	ToolTip::add( m_openPluginButton, tr( "Open VST plugin" ) );

	m_managePluginButton = new PixmapButton( this, "" );
	m_managePluginButton->setCheckable( false );
	m_managePluginButton->setCursor( Qt::PointingHandCursor );
	m_managePluginButton->move( 216, 101 );
	m_managePluginButton->setActiveGraphic( PLUGIN_NAME::getIconPixmap(
							"controls_active" ) );
	m_managePluginButton->setInactiveGraphic( PLUGIN_NAME::getIconPixmap(
							"controls" ) );
	connect( m_managePluginButton, SIGNAL( clicked() ), this,
						SLOT( managePlugin() ) );
	ToolTip::add( m_managePluginButton, tr( "Control VST plugin from LMMS host" ) );


	m_openPresetButton = new PixmapButton( this, "" );
	m_openPresetButton->setCheckable( false );
	m_openPresetButton->setCursor( Qt::PointingHandCursor );
	m_openPresetButton->move( 200, 224 );
	m_openPresetButton->setActiveGraphic( embed::getIconPixmap(
							"project_open", 20, 20 ) );
	m_openPresetButton->setInactiveGraphic( embed::getIconPixmap(
							"project_open", 20, 20 ) );
	connect( m_openPresetButton, SIGNAL( clicked() ), this,
						SLOT( openPreset() ) );
	ToolTip::add( m_openPresetButton, tr( "Open VST plugin preset" ) );


	m_rolLPresetButton = new PixmapButton( this, "" );
	m_rolLPresetButton->setCheckable( false );
	m_rolLPresetButton->setCursor( Qt::PointingHandCursor );
	m_rolLPresetButton->move( 190, 201 );
	m_rolLPresetButton->setActiveGraphic( embed::getIconPixmap(
							"stepper-left-press" ) );
	m_rolLPresetButton->setInactiveGraphic( embed::getIconPixmap(
							"stepper-left" ) );
	connect( m_rolLPresetButton, SIGNAL( clicked() ), this,
						SLOT( previousProgram() ) );
	ToolTip::add( m_rolLPresetButton, tr( "Previous (-)" ) );

	m_rolLPresetButton->setShortcut( Qt::Key_Minus );


	m_savePresetButton = new PixmapButton( this, "" );
	m_savePresetButton->setCheckable( false );
	m_savePresetButton->setCursor( Qt::PointingHandCursor );
	m_savePresetButton->move( 224, 224 );
	m_savePresetButton->setActiveGraphic( embed::getIconPixmap(
							"project_save", 20, 20  ) );
	m_savePresetButton->setInactiveGraphic( embed::getIconPixmap(
							"project_save", 20, 20  ) );
	connect( m_savePresetButton, SIGNAL( clicked() ), this,
						SLOT( savePreset() ) );
	ToolTip::add( m_savePresetButton, tr( "Save preset" ) );


	m_rolRPresetButton = new PixmapButton( this, "" );
	m_rolRPresetButton->setCheckable( false );
	m_rolRPresetButton->setCursor( Qt::PointingHandCursor );
	m_rolRPresetButton->move( 209, 201 );
	m_rolRPresetButton->setActiveGraphic( embed::getIconPixmap(
							"stepper-right-press" ) );
	m_rolRPresetButton->setInactiveGraphic( embed::getIconPixmap(
							"stepper-right" ) );
	connect( m_rolRPresetButton, SIGNAL( clicked() ), this,
						SLOT( nextProgram() ) );
	ToolTip::add( m_rolRPresetButton, tr( "Next (+)" ) );

	m_rolRPresetButton->setShortcut( Qt::Key_Plus );


	m_selPresetButton = new QPushButton( tr( "" ), this );
	m_selPresetButton->setGeometry( 228, 201, 16, 16 );

	QMenu *menu = new QMenu;

	connect( menu, SIGNAL( aboutToShow() ), this, SLOT( updateMenu() ) );


	m_selPresetButton->setIcon( embed::getIconPixmap( "stepper-down" ) );

	m_selPresetButton->setMenu(menu);


	m_toggleGUIButton = new QPushButton( tr( "Show/hide GUI" ), this );
	m_toggleGUIButton->setGeometry( 20, 130, 200, 24 );
	m_toggleGUIButton->setIcon( embed::getIconPixmap( "zoom" ) );
	m_toggleGUIButton->setFont( pointSize<8>( m_toggleGUIButton->font() ) );
	connect( m_toggleGUIButton, SIGNAL( clicked() ), this,
							SLOT( toggleGUI() ) );

	QPushButton * note_off_all_btn = new QPushButton( tr( "Turn off all "
							"notes" ), this );
	note_off_all_btn->setGeometry( 20, 160, 200, 24 );
	note_off_all_btn->setIcon( embed::getIconPixmap( "stop" ) );
	note_off_all_btn->setFont( pointSize<8>( note_off_all_btn->font() ) );
	connect( note_off_all_btn, SIGNAL( clicked() ), this,
							SLOT( noteOffAll() ) );

	setAcceptDrops( true );
	_instrument2 = _instrument;
	_parent2 = _parent;
}


void VestigeInstrumentView::managePlugin( void )
{
	if ( m_vi->m_plugin != nullptr && m_vi->m_subWindow == nullptr ) {
		m_vi->p_subWindow = new manageVestigeInstrumentView( _instrument2, _parent2, m_vi);
	} else if (m_vi->m_subWindow != nullptr) {
		if (m_vi->m_subWindow->widget()->isVisible() == false ) {
			m_vi->m_scrollArea->show();
			m_vi->m_subWindow->show();
		} else {
			m_vi->m_scrollArea->hide();
			m_vi->m_subWindow->hide();
		}
	}
}


void VestigeInstrumentView::updateMenu( void )
{

	// get all presets -
	if ( m_vi->m_plugin != nullptr )
	{
		m_vi->m_plugin->loadProgramNames();
		QWidget::update();

     		QString str = m_vi->m_plugin->allProgramNames();

    		QStringList list1 = str.split("|");

     		QMenu * to_menu = m_selPresetButton->menu();
    		to_menu->clear();

			QVector<QAction*> presetActions(list1.size());

     		for (int i = 0; i < list1.size(); i++) {
			presetActions[i] = new QAction(this);
			connect(presetActions[i], SIGNAL(triggered()), this, SLOT(selPreset()));

        		presetActions[i]->setText(QString("%1. %2").arg(QString::number(i+1), list1.at(i)));
        		presetActions[i]->setData(i);
			if (i == lastPosInMenu) {
        			presetActions[i]->setIcon(embed::getIconPixmap( "sample_file", 16, 16 ));
			} else  presetActions[i]->setIcon(embed::getIconPixmap( "edit_copy", 16, 16 ));
			to_menu->addAction( presetActions[i] );
     		}

	}
}


VestigeInstrumentView::~VestigeInstrumentView()
{
}




void VestigeInstrumentView::modelChanged()
{
	m_vi = castModel<vestigeInstrument>();
}




void VestigeInstrumentView::openPlugin()
{
	FileDialog ofd( nullptr, tr( "Open VST plugin" ) );

	// set filters
	QStringList types;
	types << tr( "DLL-files (*.dll)" )
		<< tr( "EXE-files (*.exe)" )
#ifdef LMMS_BUILD_LINUX
		<< tr( "SO-files (*.so)" )
#endif
		;
	ofd.setNameFilters( types );

	if( m_vi->m_pluginDLL != "" )
	{
		QString f = PathUtil::toAbsolute( m_vi->m_pluginDLL );
		ofd.setDirectory( QFileInfo( f ).absolutePath() );
		ofd.selectFile( QFileInfo( f ).fileName() );
	}
	else
	{
		ofd.setDirectory( ConfigManager::inst()->vstDir() );
	}

	if ( ofd.exec () == QDialog::Accepted )
	{
		if( ofd.selectedFiles().isEmpty() )
		{
			return;
		}
		Engine::audioEngine()->requestChangeInModel();

		if (m_vi->p_subWindow != nullptr) {
			delete m_vi->p_subWindow;
			m_vi->p_subWindow = nullptr;
		}

		m_vi->loadFile( ofd.selectedFiles()[0] );
		Engine::audioEngine()->doneChangeInModel();
		if( m_vi->m_plugin && m_vi->m_plugin->pluginWidget() )
		{
			m_vi->m_plugin->pluginWidget()->setWindowIcon(
									PLUGIN_NAME::getIconPixmap( "logo" ) );
		}
	}
}




void VestigeInstrumentView::openPreset()
{

	if ( m_vi->m_plugin != nullptr ) {
		m_vi->m_plugin->openPreset( );
    		bool converted;
    		QString str = m_vi->m_plugin->currentProgramName().section("/", 0, 0);
     		if (str != "")
   			lastPosInMenu = str.toInt(&converted, 10) - 1;
		QWidget::update();
	}

}




void VestigeInstrumentView::savePreset()
{

	if ( m_vi->m_plugin != nullptr )
	{
		m_vi->m_plugin->savePreset( );
/*    		bool converted;
    		QString str = m_vi->m_plugin->presetString().section("/", 0, 0);
     		if (str != "")
   			lastPosInMenu = str.toInt(&converted, 10) - 1;
		QWidget::update();*/
	}

}




void VestigeInstrumentView::nextProgram()
{

	if ( m_vi->m_plugin != nullptr ) {
		m_vi->m_plugin->rotateProgram( 1 );
    		bool converted;
    		QString str = m_vi->m_plugin->currentProgramName().section("/", 0, 0);
     		if (str != "")
   			lastPosInMenu = str.toInt(&converted, 10) - 1;
		QWidget::update();
	}
}




void VestigeInstrumentView::previousProgram()
{

	if ( m_vi->m_plugin != nullptr ) {
		m_vi->m_plugin->rotateProgram( -1 );
    		bool converted;
    		QString str = m_vi->m_plugin->currentProgramName().section("/", 0, 0);
     		if (str != "")
   			lastPosInMenu = str.toInt(&converted, 10) - 1;
		QWidget::update();
	}
}




void VestigeInstrumentView::selPreset( void )
{

     QAction *action = qobject_cast<QAction *>(sender());
     if (action)
         if ( m_vi->m_plugin != nullptr ) {
		lastPosInMenu = action->data().toInt();
		m_vi->m_plugin->setProgram( action->data().toInt() );
		QWidget::update();
	 }
}




void VestigeInstrumentView::toggleGUI( void )
{
	if( m_vi == nullptr || m_vi->m_plugin == nullptr )
	{
		return;
	}
	m_vi->m_plugin->toggleUI();
}




void VestigeInstrumentView::noteOffAll( void )
{
	m_vi->m_pluginMutex.lock();
	if( m_vi->m_plugin != nullptr )
	{
		for( int key = 0; key <= MidiMaxKey; ++key )
		{
			m_vi->m_plugin->processMidiEvent( MidiEvent( MidiNoteOff, 0, key, 0 ), 0 );
		}
	}
	m_vi->m_pluginMutex.unlock();
}




void VestigeInstrumentView::dragEnterEvent( QDragEnterEvent * _dee )
{
	// For mimeType() and MimeType enum class
	using namespace Clipboard;

	if( _dee->mimeData()->hasFormat( mimeType( MimeType::StringPair ) ) )
	{
		QString txt = _dee->mimeData()->data(
						mimeType( MimeType::StringPair ) );
		if( txt.section( ':', 0, 0 ) == "vstplugin" )
		{
			_dee->acceptProposedAction();
		}
		else
		{
			_dee->ignore();
		}
	}
	else
	{
		_dee->ignore();
	}
}




void VestigeInstrumentView::dropEvent( QDropEvent * _de )
{
	QString type = StringPairDrag::decodeKey( _de );
	QString value = StringPairDrag::decodeValue( _de );
	if( type == "vstplugin" )
	{
		m_vi->loadFile( value );
		_de->accept();
		return;
	}
	_de->ignore();
}




void VestigeInstrumentView::paintEvent( QPaintEvent * )
{
	QPainter p( this );

	p.drawPixmap( 0, 0, *s_artwork );

	QString plugin_name = ( m_vi->m_plugin != nullptr ) ?
				m_vi->m_plugin->name()/* + QString::number(
						m_plugin->version() )*/
					:
				tr( "No VST plugin loaded" );
	QFont f = p.font();
	f.setBold( true );
	p.setFont( pointSize<10>( f ) );
	p.setPen( QColor( 255, 255, 255 ) );
	p.drawText( 10, 100, plugin_name );

	p.setPen( QColor( 50, 50, 50 ) );
	p.drawText( 10, 211, tr( "Preset" ) );

//	m_pluginMutex.lock();
	if( m_vi->m_plugin != nullptr )
	{
		p.setPen( QColor( 0, 0, 0 ) );
		f.setBold( false );
		p.setFont( pointSize<8>( f ) );
		p.drawText( 10, 114, tr( "by " ) +
					m_vi->m_plugin->vendorString() );
		p.setPen( QColor( 255, 255, 255 ) );
		p.drawText( 10, 225, m_vi->m_plugin->currentProgramName() );
	}

	if( m_vi->m_subWindow != nullptr )
	{
		m_vi->m_subWindow->setWindowTitle( m_vi->instrumentTrack()->name()
								+ tr( " - VST plugin control" ) );
	}
//	m_pluginMutex.unlock();
}




manageVestigeInstrumentView::manageVestigeInstrumentView( Instrument * _instrument,
							QWidget * _parent, vestigeInstrument * m_vi2 ) :
	InstrumentViewFixedSize( _instrument, _parent )
{
	m_vi = m_vi2;
	m_vi->m_scrollArea = new QScrollArea( this );
	widget = new QWidget(this);
	l = new QGridLayout( this );

	m_vi->m_subWindow = getGUI()->mainWindow()->addWindowedWidget(nullptr, Qt::SubWindow |
			Qt::CustomizeWindowHint | Qt::WindowTitleHint | Qt::WindowSystemMenuHint);
	m_vi->m_subWindow->setSizePolicy( QSizePolicy::Fixed, QSizePolicy::MinimumExpanding );
	m_vi->m_subWindow->setFixedWidth( 960 );
	m_vi->m_subWindow->setMinimumHeight( 300 );
	m_vi->m_subWindow->setWidget(m_vi->m_scrollArea);
	m_vi->m_subWindow->setWindowTitle( m_vi->instrumentTrack()->name()
								+ tr( " - VST plugin control" ) );
	m_vi->m_subWindow->setWindowIcon( PLUGIN_NAME::getIconPixmap( "logo" ) );
	m_vi->m_subWindow->setAttribute( Qt::WA_DeleteOnClose, false );


	l->setContentsMargins( 20, 10, 10, 10 );
	l->setVerticalSpacing( 10 );
	l->setHorizontalSpacing( 23 );

	m_syncButton = new QPushButton( tr( "VST Sync" ), this );
	connect( m_syncButton, SIGNAL( clicked() ), this,
							SLOT( syncPlugin() ) );

	l->addWidget( m_syncButton, 0, 0, 1, 2, Qt::AlignLeft );

	m_displayAutomatedOnly = new QPushButton( tr( "Automated" ), this );
	connect( m_displayAutomatedOnly, SIGNAL( clicked() ), this,
							SLOT( displayAutomatedOnly() ) );

	l->addWidget( m_displayAutomatedOnly, 0, 1, 1, 2, Qt::AlignLeft );


	m_closeButton = new QPushButton( tr( "    Close    " ), widget );
	connect( m_closeButton, SIGNAL( clicked() ), this,
							SLOT( closeWindow() ) );

	l->addWidget( m_closeButton, 0, 2, 1, 7, Qt::AlignLeft );


	for( int i = 0; i < 10; i++ )
	{
		l->addItem( new QSpacerItem( 68, 45, QSizePolicy::Fixed, QSizePolicy::Fixed ), 0, i );
	}

	const QMap<QString, QString> & dump = m_vi->m_plugin->parameterDump();
	m_vi->paramCount = dump.size();

	vstKnobs = new CustomTextKnob *[ m_vi->paramCount ];

	bool hasKnobModel = true;
	if (m_vi->knobFModel == nullptr) {
		m_vi->knobFModel = new FloatModel *[ m_vi->paramCount ];
		hasKnobModel = false;
	}

	char paramStr[35];
	QStringList s_dumpValues;

	for( int i = 0; i < m_vi->paramCount; i++ )
	{
		sprintf( paramStr, "param%d", i);
		s_dumpValues = dump[ paramStr ].split( ":" );

		vstKnobs[ i ] = new CustomTextKnob( knobBright_26, this, s_dumpValues.at( 1 ) );
		vstKnobs[ i ]->setDescription( s_dumpValues.at( 1 ) + ":" );
		vstKnobs[ i ]->setLabel( s_dumpValues.at( 1 ).left( 15 ) );

		if( !hasKnobModel )
		{
			sprintf( paramStr, "%d", i);
			m_vi->knobFModel[ i ] = new FloatModel( LocaleHelper::toFloat(s_dumpValues.at(2)),
				0.0f, 1.0f, 0.01f, castModel<vestigeInstrument>(), paramStr );
		}

		FloatModel * model = m_vi->knobFModel[i];
		connect( model, &FloatModel::dataChanged, this,
			[this, model]() { setParameter( model ); }, Qt::DirectConnection);
		vstKnobs[i] ->setModel( model );
	}
	syncParameterText();

	int i = 0;
	for( int lrow = 1; lrow < ( int( m_vi->paramCount / 10 ) + 1 ) + 1; lrow++ )
	{
		for( int lcolumn = 0; lcolumn < 10; lcolumn++ )
		{
			if( i < m_vi->paramCount )
			{
				l->addWidget( vstKnobs[i], lrow, lcolumn, Qt::AlignCenter );
			}
			i++;
		}
	}

	l->setRowStretch( ( int( m_vi->paramCount / 10) + 1), 1 );
	l->setColumnStretch( 10, 1 );

	widget->setLayout(l);
	widget->setAutoFillBackground(true);

	m_vi->m_scrollArea->setVerticalScrollBarPolicy( Qt::ScrollBarAlwaysOn );
	m_vi->m_scrollArea->setPalette( QApplication::palette( m_vi->m_scrollArea ) );
	m_vi->m_scrollArea->setMinimumHeight( 64 );

	m_vi->m_scrollArea->setWidget( widget );

	m_vi->m_subWindow->show();
}




void manageVestigeInstrumentView::closeWindow()
{
	m_vi->m_subWindow->hide();
}




void manageVestigeInstrumentView::syncPlugin( void )
{
	char paramStr[35];
	QStringList s_dumpValues;
	const QMap<QString, QString> & dump = m_vi->m_plugin->parameterDump();
	float f_value;

	for( int i = 0; i < m_vi->paramCount; i++ )
	{
		// only not automated knobs are synced from VST
		// those auto-setted values are not jurnaled, tracked for undo / redo
		if( !( m_vi->knobFModel[ i ]->isAutomated() || m_vi->knobFModel[ i ]->controllerConnection() ) )
		{
			sprintf( paramStr, "param%d", i );
    			s_dumpValues = dump[ paramStr ].split( ":" );
			f_value = LocaleHelper::toFloat(s_dumpValues.at(2));
			m_vi->knobFModel[ i ]->setAutomatedValue( f_value );
			m_vi->knobFModel[ i ]->setInitValue( f_value );
		}
	}
	syncParameterText();
}




void manageVestigeInstrumentView::displayAutomatedOnly( void )
{
	bool isAuto = QString::compare( m_displayAutomatedOnly->text(), tr( "Automated" ) ) == 0;

	for( int i = 0; i< m_vi->paramCount; i++ )
	{

		if( !( m_vi->knobFModel[ i ]->isAutomated() || m_vi->knobFModel[ i ]->controllerConnection() ) )
		{
			if( vstKnobs[ i ]->isVisible() == true  && isAuto )
			{
				vstKnobs[ i ]->hide();
				m_displayAutomatedOnly->setText( "All" );
			} else {
				vstKnobs[ i ]->show();
				m_displayAutomatedOnly->setText( "Automated" );
			}
		}
	}
}


manageVestigeInstrumentView::~manageVestigeInstrumentView()
{
	if( m_vi->knobFModel != nullptr )
	{
		for( int i = 0; i < m_vi->paramCount; i++ )
		{
			delete m_vi->knobFModel[ i ];
			delete vstKnobs[ i ];
		}
	}

	if (vstKnobs != nullptr) {
		delete []vstKnobs;
		vstKnobs = nullptr;
	}

	if( m_vi->knobFModel != nullptr )
	{
		delete [] m_vi->knobFModel;
		m_vi->knobFModel = nullptr;
	}

	if (m_vi->m_scrollArea != nullptr) {
		delete m_vi->m_scrollArea;
		m_vi->m_scrollArea = nullptr;
	}

	if ( m_vi->m_subWindow != nullptr ) {
		m_vi->m_subWindow->setAttribute(Qt::WA_DeleteOnClose);
		m_vi->m_subWindow->close();

		if ( m_vi->m_subWindow != nullptr )
			delete m_vi->m_subWindow;
		m_vi->m_subWindow = nullptr;
	}

	m_vi->p_subWindow = nullptr;
}




void manageVestigeInstrumentView::setParameter( Model * action )
{
	int knobUNID = action->displayName().toInt();

	if ( m_vi->m_plugin != nullptr ) {
		m_vi->m_plugin->setParam( knobUNID, m_vi->knobFModel[knobUNID]->value() );
		syncParameterText();
	}
}

void manageVestigeInstrumentView::syncParameterText()
{
	m_vi->m_plugin->loadParameterLabels();
	m_vi->m_plugin->loadParameterDisplays();

	QString paramLabelStr   = m_vi->m_plugin->allParameterLabels();
	QString paramDisplayStr = m_vi->m_plugin->allParameterDisplays();

	QStringList paramLabelList;
	QStringList paramDisplayList;

	for( int i = 0; i < paramLabelStr.size(); )
	{
		const int length = paramLabelStr[i].digitValue();
		paramLabelList.append(paramLabelStr.mid(i + 1, length));
		i += length + 1;
	}

	for( int i = 0; i < paramDisplayStr.size(); )
	{
		const int length = paramDisplayStr[i].digitValue();
		paramDisplayList.append(paramDisplayStr.mid(i + 1, length));
		i += length + 1;
	}

	for( int i = 0; i < paramLabelList.size(); ++i )
	{
		vstKnobs[i]->setValueText(paramDisplayList[i] + ' ' + paramLabelList[i]);
	}
}



void manageVestigeInstrumentView::dragEnterEvent( QDragEnterEvent * _dee )
{
	// For mimeType() and MimeType enum class
	using namespace Clipboard;

	if( _dee->mimeData()->hasFormat( mimeType( MimeType::StringPair ) ) )
	{
		QString txt = _dee->mimeData()->data(
						mimeType( MimeType::StringPair ) );
		if( txt.section( ':', 0, 0 ) == "vstplugin" )
		{
			_dee->acceptProposedAction();
		}
		else
		{
			_dee->ignore();
		}
	}
	else
	{
		_dee->ignore();
	}
}




void manageVestigeInstrumentView::dropEvent( QDropEvent * _de )
{
	QString type = StringPairDrag::decodeKey( _de );
	QString value = StringPairDrag::decodeValue( _de );
	if( type == "vstplugin" )
	{
		m_vi->loadFile( value );
		_de->accept();
		return;
	}
	_de->ignore();
}




void manageVestigeInstrumentView::paintEvent( QPaintEvent * )
{
	m_vi->m_subWindow->setWindowTitle( m_vi->instrumentTrack()->name()
					+ tr( " - VST plugin control" ) );
}




extern "C"
{

// necessary for getting instance out of shared lib
Q_DECL_EXPORT Plugin * lmms_plugin_main( Model *m, void * )
{
	return new vestigeInstrument( static_cast<InstrumentTrack *>( m ) );
}


}<|MERGE_RESOLUTION|>--- conflicted
+++ resolved
@@ -82,12 +82,8 @@
 	"dll,so",
 #else
 	"dll",
-<<<<<<< HEAD
 #endif
-	NULL
-=======
 	nullptr,
->>>>>>> f56fc68b
 } ;
 
 }
