/*
 * vestige.cpp - instrument-plugin for hosting VST-instruments
 *
 * Copyright (c) 2005-2014 Tobias Doerffel <tobydox/at/users.sourceforge.net>
 *
 * This file is part of LMMS - https://lmms.io
 *
 * This program is free software; you can redistribute it and/or
 * modify it under the terms of the GNU General Public
 * License as published by the Free Software Foundation; either
 * version 2 of the License, or (at your option) any later version.
 *
 * This program is distributed in the hope that it will be useful,
 * but WITHOUT ANY WARRANTY; without even the implied warranty of
 * MERCHANTABILITY or FITNESS FOR A PARTICULAR PURPOSE.  See the GNU
 * General Public License for more details.
 *
 * You should have received a copy of the GNU General Public
 * License along with this program (see COPYING); if not, write to the
 * Free Software Foundation, Inc., 51 Franklin Street, Fifth Floor,
 * Boston, MA 02110-1301 USA.
 *
 */

#include <QtCore/QtGlobal>

#include "VstPlugin.h"

#include "vestige.h"

#include <memory>

#include <QDropEvent>
#include <QMessageBox>
#include <QPainter>
#include <QPushButton>
#include <QMdiArea>
#include <QMenu>
#include <QDomElement>

<<<<<<< HEAD
=======
#include <string>

#include "ConfigManager.h"
>>>>>>> 5aba3d2a
#include "BufferManager.h"
#include "ConfigManager.h"
#include "Engine.h"
#include "FileDialog.h"
#include "GuiApplication.h"
#include "gui_templates.h"
#include "InstrumentPlayHandle.h"
#include "InstrumentTrack.h"
#include "LocaleHelper.h"
#include "MainWindow.h"
#include "Mixer.h"
#include "PathUtil.h"
#include "PixmapButton.h"
#include "SampleBuffer.h"
#include "Song.h"
#include "StringPairDrag.h"
#include "TextFloat.h"
#include "ToolTip.h"


#include "embed.h"



extern "C"
{

Plugin::Descriptor Q_DECL_EXPORT  vestige_plugin_descriptor =
{
	STRINGIFY( PLUGIN_NAME ),
	"VeSTige",
	QT_TRANSLATE_NOOP( "pluginBrowser",
			"VST-host for using VST(i)-plugins within LMMS" ),
	"Tobias Doerffel <tobydox/at/users.sf.net>",
	0x0100,
	Plugin::Instrument,
	new PluginPixmapLoader( "logo" ),
	"dll",
	NULL
} ;

}


class vstSubWin : public SubWindow
{
public:
	vstSubWin( QWidget * _parent ) :
		SubWindow( _parent )
	{
		setAttribute( Qt::WA_DeleteOnClose, false );
		setWindowFlags( Qt::WindowCloseButtonHint );
	}

	virtual ~vstSubWin()
	{
	}

	virtual void closeEvent( QCloseEvent * e )
	{
		// ignore close-events - for some reason otherwise the VST GUI
		// remains hidden when re-opening
		hide();
		e->ignore();
	}
};


class VstInstrumentPlugin : public VstPlugin
{
public:
	using VstPlugin::VstPlugin;

	void createUI( QWidget *parent ) override
	{
		Q_UNUSED(parent);
		if ( !hasEditor() ) {
			return;
		}
		if ( embedMethod() != "none" ) {
			m_pluginSubWindow.reset(new vstSubWin( gui->mainWindow()->workspace() ));
			VstPlugin::createUI( m_pluginSubWindow.get() );
			m_pluginSubWindow->setWidget(pluginWidget());
		} else {
			VstPlugin::createUI( nullptr );
		}
	}

	/// Overwrite editor() to return the sub window instead of the embed widget
	/// itself. This makes toggleUI() and related functions toggle the
	/// sub window's visibility.
	QWidget* editor() override
	{
		return m_pluginSubWindow.get();
	}
private:
	unique_ptr<QMdiSubWindow> m_pluginSubWindow;
};


QPixmap * VestigeInstrumentView::s_artwork = NULL;
QPixmap * manageVestigeInstrumentView::s_artwork = NULL;


vestigeInstrument::vestigeInstrument( InstrumentTrack * _instrument_track ) :
	Instrument( _instrument_track, &vestige_plugin_descriptor ),
	m_plugin( NULL ),
	m_pluginMutex(),
	m_subWindow( NULL ),
	m_scrollArea( NULL ),
	knobFModel( NULL ),
	p_subWindow( NULL )
{
	// now we need a play-handle which cares for calling play()
	InstrumentPlayHandle * iph = new InstrumentPlayHandle( this, _instrument_track );
	Engine::mixer()->addPlayHandle( iph );

	connect( ConfigManager::inst(), SIGNAL( valueChanged(QString,QString,QString) ),
			 this, SLOT( handleConfigChange(QString, QString, QString) ),
			 Qt::QueuedConnection );
}




vestigeInstrument::~vestigeInstrument()
{
	if (p_subWindow != NULL) {
		delete p_subWindow;
		p_subWindow = NULL;
	}

	if (knobFModel != NULL) {
		delete []knobFModel;
		knobFModel = NULL;
	}

	Engine::mixer()->removePlayHandlesOfTypes( instrumentTrack(),
				PlayHandle::TypeNotePlayHandle
				| PlayHandle::TypeInstrumentPlayHandle );
	closePlugin();
}




void vestigeInstrument::loadSettings( const QDomElement & _this )
{
	QString plugin = _this.attribute( "plugin" );
	if( plugin.isEmpty() )
	{
		return;
	}

	loadFile( plugin );
	m_pluginMutex.lock();
	if( m_plugin != NULL )
	{
		m_plugin->loadSettings( _this );

		if (instrumentTrack() != NULL && instrumentTrack()->isPreviewMode())
		{
			m_plugin->hideUI();
		}
		else if (_this.attribute( "guivisible" ).toInt())
		{
			m_plugin->showUI();
		} else
		{
			m_plugin->hideUI();
		}

		const QMap<QString, QString> & dump = m_plugin->parameterDump();
		paramCount = dump.size();
		char paramStr[35];
		knobFModel = new FloatModel *[ paramCount ];
		QStringList s_dumpValues;
		for( int i = 0; i < paramCount; i++ )
		{
			sprintf( paramStr, "param%d", i );
			s_dumpValues = dump[ paramStr ].split( ":" );

			knobFModel[i] = new FloatModel( 0.0f, 0.0f, 1.0f, 0.01f, this, QString::number(i) );
			knobFModel[i]->loadSettings( _this, paramStr );

			if( !( knobFModel[ i ]->isAutomated() || knobFModel[ i ]->controllerConnection() ) )
			{
				knobFModel[ i ]->setValue(LocaleHelper::toFloat(s_dumpValues.at(2)));
				knobFModel[ i ]->setInitValue(LocaleHelper::toFloat(s_dumpValues.at(2)));
			}

			connect( knobFModel[i], &FloatModel::dataChanged, this,
				[this, i]() { setParameter( knobFModel[i] ); }, Qt::DirectConnection);
		}
	}
	m_pluginMutex.unlock();
}




void vestigeInstrument::setParameter( Model * action )
{
	int knobUNID = action->displayName().toInt();

	if ( m_plugin != NULL ) {
		m_plugin->setParam( knobUNID, knobFModel[knobUNID]->value() );
	}
}

void vestigeInstrument::handleConfigChange(QString cls, QString attr, QString value)
{
    Q_UNUSED(cls); Q_UNUSED(attr); Q_UNUSED(value);
    // Disabled for consistency with VST effects that don't implement this. (#3786)
    // if ( cls == "ui" && attr == "vstembedmethod" )
    // {
    // 	reloadPlugin();
    // }
}

void vestigeInstrument::reloadPlugin()
{
	closePlugin();
	loadFile( m_pluginDLL );
}




void vestigeInstrument::saveSettings( QDomDocument & _doc, QDomElement & _this )
{
	_this.setAttribute( "plugin", PathUtil::toShortestRelative(m_pluginDLL) );
	m_pluginMutex.lock();
	if( m_plugin != NULL )
	{
		m_plugin->saveSettings( _doc, _this );
		if (knobFModel != NULL) {
			const QMap<QString, QString> & dump = m_plugin->parameterDump();
			paramCount = dump.size();
			char paramStr[35];
			for( int i = 0; i < paramCount; i++ )
			{
				if (knobFModel[i]->isAutomated() || knobFModel[i]->controllerConnection()) {
					sprintf( paramStr, "param%d", i);
					knobFModel[i]->saveSettings( _doc, _this, paramStr );
				}

/*				QDomElement me = _doc.createElement( paramStr );
				me.setAttribute( "id", knobFModel[i]->id() );
				me.setAttribute( "value", knobFModel[i]->value() );
				_this.appendChild( me );

				ControllerConnection * m_controllerConnection = knobFModel[i]->controllerConnection();
				if (m_controllerConnection) {
					QDomElement controller_element;
					QDomNode node = _this.namedItem( "connection" );
					if( node.isElement() )
					{
						controller_element = node.toElement();
					}
					else
					{
						controller_element = _doc.createElement( "connection" );
						_this.appendChild( controller_element );
					}
					QDomElement element = _doc.createElement( paramStr );
					m_controllerConnection->saveSettings( _doc, element );
					controller_element.appendChild( element );
				}*/
			}
		}
	}
	m_pluginMutex.unlock();
}




QString vestigeInstrument::nodeName( void ) const
{
	return( vestige_plugin_descriptor.name );
}




void vestigeInstrument::loadFile( const QString & _file )
{
	m_pluginMutex.lock();
	const bool set_ch_name = ( m_plugin != NULL &&
			instrumentTrack()->name() == m_plugin->name() ) ||
			instrumentTrack()->name() == InstrumentTrack::tr( "Default preset" ) ||
			instrumentTrack()->name() == displayName();

	m_pluginMutex.unlock();

	// if the same is loaded don't load again (for preview)
	if (instrumentTrack() != NULL && instrumentTrack()->isPreviewMode() &&
			m_pluginDLL == SampleBuffer::tryToMakeRelative( _file ))
		return;

	if ( m_plugin != NULL )
	{
		closePlugin();
	}
	m_pluginDLL = PathUtil::toAbsolute( _file );
	TextFloat * tf = NULL;
	if( gui )
	{
		tf = TextFloat::displayMessage(
				tr( "Loading plugin" ),
				tr( "Please wait while loading the VST plugin..." ),
				PLUGIN_NAME::getIconPixmap( "logo", 24, 24 ), 0 );
	}

	m_pluginMutex.lock();
	m_plugin = new VstInstrumentPlugin( m_pluginDLL );
	if( m_plugin->failed() )
	{
		m_pluginMutex.unlock();
		closePlugin();
		delete tf;
		collectErrorForUI( VstPlugin::tr( "The VST plugin %1 could not be loaded." ).arg( m_pluginDLL ) );
		m_pluginDLL = "";
		return;
	}

	if ( !(instrumentTrack() != NULL && instrumentTrack()->isPreviewMode()))
	{
		m_plugin->createUI(nullptr);
		m_plugin->showUI();
	}

	if( set_ch_name )
	{
		instrumentTrack()->setName( m_plugin->name() );
	}

	m_pluginMutex.unlock();

	emit dataChanged();

	delete tf;
}




void vestigeInstrument::play( sampleFrame * _buf )
{
	if (!m_pluginMutex.tryLock(Engine::getSong()->isExporting() ? -1 : 0)) {return;}

	const fpp_t frames = Engine::mixer()->framesPerPeriod();

	if( m_plugin == NULL )
	{
		m_pluginMutex.unlock();
		return;
	}

	m_plugin->process( NULL, _buf );

	instrumentTrack()->processAudioBuffer( _buf, frames, NULL );

	m_pluginMutex.unlock();
}




bool vestigeInstrument::handleMidiEvent( const MidiEvent& event, const MidiTime& time, f_cnt_t offset )
{
	m_pluginMutex.lock();
	if( m_plugin != NULL )
	{
		m_plugin->processMidiEvent( event, offset );
	}
	m_pluginMutex.unlock();

	return true;
}




void vestigeInstrument::closePlugin( void )
{
	// disconnect all signals
	if( knobFModel != NULL )
	{
		for( int i = 0; i < paramCount; i++ )
		{
			delete knobFModel[ i ];
		}
	}

	if( knobFModel != NULL )
	{
		delete [] knobFModel;
		knobFModel = NULL;
	}

	if( m_scrollArea != NULL )
	{
//		delete m_scrollArea;
		m_scrollArea = NULL;
	}

	if( m_subWindow != NULL )
	{
		m_subWindow->setAttribute( Qt::WA_DeleteOnClose );
		m_subWindow->close();

		if( m_subWindow != NULL )
		{
			delete m_subWindow;
		}
		m_subWindow = NULL;
	}

	if( p_subWindow != NULL )
	{
		p_subWindow = NULL;
	}

	m_pluginMutex.lock();
	delete m_plugin;
	m_plugin = NULL;
	m_pluginMutex.unlock();
}



PluginView * vestigeInstrument::instantiateView( QWidget * _parent )
{
	return new VestigeInstrumentView( this, _parent );
}





VestigeInstrumentView::VestigeInstrumentView( Instrument * _instrument,
							QWidget * _parent ) :
	InstrumentViewFixedSize( _instrument, _parent ),
	lastPosInMenu (0)
{
	if( s_artwork == NULL )
	{
		s_artwork = new QPixmap( PLUGIN_NAME::getIconPixmap(
								"artwork" ) );
	}

	m_openPluginButton = new PixmapButton( this, "" );
	m_openPluginButton->setCheckable( false );
	m_openPluginButton->setCursor( Qt::PointingHandCursor );
	m_openPluginButton->move( 216, 81 );
	m_openPluginButton->setActiveGraphic( PLUGIN_NAME::getIconPixmap(
							"select_file_active" ) );
	m_openPluginButton->setInactiveGraphic( PLUGIN_NAME::getIconPixmap(
							"select_file" ) );
	connect( m_openPluginButton, SIGNAL( clicked() ), this,
						SLOT( openPlugin() ) );
	ToolTip::add( m_openPluginButton, tr( "Open VST plugin" ) );

	m_managePluginButton = new PixmapButton( this, "" );
	m_managePluginButton->setCheckable( false );
	m_managePluginButton->setCursor( Qt::PointingHandCursor );
	m_managePluginButton->move( 216, 101 );
	m_managePluginButton->setActiveGraphic( PLUGIN_NAME::getIconPixmap(
							"controls_active" ) );
	m_managePluginButton->setInactiveGraphic( PLUGIN_NAME::getIconPixmap(
							"controls" ) );
	connect( m_managePluginButton, SIGNAL( clicked() ), this,
						SLOT( managePlugin() ) );
	ToolTip::add( m_managePluginButton, tr( "Control VST plugin from LMMS host" ) );


	m_openPresetButton = new PixmapButton( this, "" );
	m_openPresetButton->setCheckable( false );
	m_openPresetButton->setCursor( Qt::PointingHandCursor );
	m_openPresetButton->move( 200, 224 );
	m_openPresetButton->setActiveGraphic( embed::getIconPixmap(
							"project_open", 20, 20 ) );
	m_openPresetButton->setInactiveGraphic( embed::getIconPixmap(
							"project_open", 20, 20 ) );
	connect( m_openPresetButton, SIGNAL( clicked() ), this,
						SLOT( openPreset() ) );
	ToolTip::add( m_openPresetButton, tr( "Open VST plugin preset" ) );


	m_rolLPresetButton = new PixmapButton( this, "" );
	m_rolLPresetButton->setCheckable( false );
	m_rolLPresetButton->setCursor( Qt::PointingHandCursor );
	m_rolLPresetButton->move( 190, 201 );
	m_rolLPresetButton->setActiveGraphic( embed::getIconPixmap(
							"stepper-left-press" ) );
	m_rolLPresetButton->setInactiveGraphic( embed::getIconPixmap(
							"stepper-left" ) );
	connect( m_rolLPresetButton, SIGNAL( clicked() ), this,
						SLOT( previousProgram() ) );
	ToolTip::add( m_rolLPresetButton, tr( "Previous (-)" ) );

	m_rolLPresetButton->setShortcut( Qt::Key_Minus );


	m_savePresetButton = new PixmapButton( this, "" );
	m_savePresetButton->setCheckable( false );
	m_savePresetButton->setCursor( Qt::PointingHandCursor );
	m_savePresetButton->move( 224, 224 );
	m_savePresetButton->setActiveGraphic( embed::getIconPixmap(
							"project_save", 20, 20  ) );
	m_savePresetButton->setInactiveGraphic( embed::getIconPixmap(
							"project_save", 20, 20  ) );
	connect( m_savePresetButton, SIGNAL( clicked() ), this,
						SLOT( savePreset() ) );
	ToolTip::add( m_savePresetButton, tr( "Save preset" ) );


	m_rolRPresetButton = new PixmapButton( this, "" );
	m_rolRPresetButton->setCheckable( false );
	m_rolRPresetButton->setCursor( Qt::PointingHandCursor );
	m_rolRPresetButton->move( 209, 201 );
	m_rolRPresetButton->setActiveGraphic( embed::getIconPixmap(
							"stepper-right-press" ) );
	m_rolRPresetButton->setInactiveGraphic( embed::getIconPixmap(
							"stepper-right" ) );
	connect( m_rolRPresetButton, SIGNAL( clicked() ), this,
						SLOT( nextProgram() ) );
	ToolTip::add( m_rolRPresetButton, tr( "Next (+)" ) );

	m_rolRPresetButton->setShortcut( Qt::Key_Plus );


	m_selPresetButton = new QPushButton( tr( "" ), this );
	m_selPresetButton->setGeometry( 228, 201, 16, 16 );

	QMenu *menu = new QMenu;

	connect( menu, SIGNAL( aboutToShow() ), this, SLOT( updateMenu() ) );


	m_selPresetButton->setIcon( embed::getIconPixmap( "stepper-down" ) );

	m_selPresetButton->setMenu(menu);


	m_toggleGUIButton = new QPushButton( tr( "Show/hide GUI" ), this );
	m_toggleGUIButton->setGeometry( 20, 130, 200, 24 );
	m_toggleGUIButton->setIcon( embed::getIconPixmap( "zoom" ) );
	m_toggleGUIButton->setFont( pointSize<8>( m_toggleGUIButton->font() ) );
	connect( m_toggleGUIButton, SIGNAL( clicked() ), this,
							SLOT( toggleGUI() ) );

	QPushButton * note_off_all_btn = new QPushButton( tr( "Turn off all "
							"notes" ), this );
	note_off_all_btn->setGeometry( 20, 160, 200, 24 );
	note_off_all_btn->setIcon( embed::getIconPixmap( "stop" ) );
	note_off_all_btn->setFont( pointSize<8>( note_off_all_btn->font() ) );
	connect( note_off_all_btn, SIGNAL( clicked() ), this,
							SLOT( noteOffAll() ) );

	setAcceptDrops( true );
	_instrument2 = _instrument;
	_parent2 = _parent;
}


void VestigeInstrumentView::managePlugin( void )
{
	if ( m_vi->m_plugin != NULL && m_vi->m_subWindow == NULL ) {
		m_vi->p_subWindow = new manageVestigeInstrumentView( _instrument2, _parent2, m_vi);
	} else if (m_vi->m_subWindow != NULL) {
		if (m_vi->m_subWindow->widget()->isVisible() == false ) {
			m_vi->m_scrollArea->show();
			m_vi->m_subWindow->show();
		} else {
			m_vi->m_scrollArea->hide();
			m_vi->m_subWindow->hide();
		}
	}
}


void VestigeInstrumentView::updateMenu( void )
{

	// get all presets -
	if ( m_vi->m_plugin != NULL )
	{
		m_vi->m_plugin->loadProgramNames();
		QWidget::update();

     		QString str = m_vi->m_plugin->allProgramNames();

    		QStringList list1 = str.split("|");

     		QMenu * to_menu = m_selPresetButton->menu();
    		to_menu->clear();

			QVector<QAction*> presetActions(list1.size());

     		for (int i = 0; i < list1.size(); i++) {
			presetActions[i] = new QAction(this);
			connect(presetActions[i], SIGNAL(triggered()), this, SLOT(selPreset()));

        		presetActions[i]->setText(QString("%1. %2").arg(QString::number(i+1), list1.at(i)));
        		presetActions[i]->setData(i);
			if (i == lastPosInMenu) {
        			presetActions[i]->setIcon(embed::getIconPixmap( "sample_file", 16, 16 ));
			} else  presetActions[i]->setIcon(embed::getIconPixmap( "edit_copy", 16, 16 ));
			to_menu->addAction( presetActions[i] );
     		}

	}
}


VestigeInstrumentView::~VestigeInstrumentView()
{
}




void VestigeInstrumentView::modelChanged()
{
	m_vi = castModel<vestigeInstrument>();
}




void VestigeInstrumentView::openPlugin()
{
	FileDialog ofd( NULL, tr( "Open VST plugin" ) );

	// set filters
	QStringList types;
	types << tr( "DLL-files (*.dll)" )
		<< tr( "EXE-files (*.exe)" )
		;
	ofd.setNameFilters( types );

	if( m_vi->m_pluginDLL != "" )
	{
		QString f = PathUtil::toAbsolute( m_vi->m_pluginDLL );
		ofd.setDirectory( QFileInfo( f ).absolutePath() );
		ofd.selectFile( QFileInfo( f ).fileName() );
	}
	else
	{
		ofd.setDirectory( ConfigManager::inst()->vstDir() );
	}

	if ( ofd.exec () == QDialog::Accepted )
	{
		if( ofd.selectedFiles().isEmpty() )
		{
			return;
		}
		Engine::mixer()->requestChangeInModel();

		if (m_vi->p_subWindow != NULL) {
			delete m_vi->p_subWindow;
			m_vi->p_subWindow = NULL;
		}

		m_vi->loadFile( ofd.selectedFiles()[0] );
		Engine::mixer()->doneChangeInModel();
		if( m_vi->m_plugin && m_vi->m_plugin->pluginWidget() )
		{
			m_vi->m_plugin->pluginWidget()->setWindowIcon(
									PLUGIN_NAME::getIconPixmap( "logo" ) );
		}
	}
}




void VestigeInstrumentView::openPreset()
{

	if ( m_vi->m_plugin != NULL ) {
		m_vi->m_plugin->openPreset( );
    		bool converted;
    		QString str = m_vi->m_plugin->currentProgramName().section("/", 0, 0);
     		if (str != "")
   			lastPosInMenu = str.toInt(&converted, 10) - 1;
		QWidget::update();
	}

}




void VestigeInstrumentView::savePreset()
{

	if ( m_vi->m_plugin != NULL )
	{
		m_vi->m_plugin->savePreset( );
/*    		bool converted;
    		QString str = m_vi->m_plugin->presetString().section("/", 0, 0);
     		if (str != "")
   			lastPosInMenu = str.toInt(&converted, 10) - 1;
		QWidget::update();*/
	}

}




void VestigeInstrumentView::nextProgram()
{

	if ( m_vi->m_plugin != NULL ) {
		m_vi->m_plugin->rotateProgram( 1 );
    		bool converted;
    		QString str = m_vi->m_plugin->currentProgramName().section("/", 0, 0);
     		if (str != "")
   			lastPosInMenu = str.toInt(&converted, 10) - 1;
		QWidget::update();
	}
}




void VestigeInstrumentView::previousProgram()
{

	if ( m_vi->m_plugin != NULL ) {
		m_vi->m_plugin->rotateProgram( -1 );
    		bool converted;
    		QString str = m_vi->m_plugin->currentProgramName().section("/", 0, 0);
     		if (str != "")
   			lastPosInMenu = str.toInt(&converted, 10) - 1;
		QWidget::update();
	}
}




void VestigeInstrumentView::selPreset( void )
{

     QAction *action = qobject_cast<QAction *>(sender());
     if (action)
         if ( m_vi->m_plugin != NULL ) {
		lastPosInMenu = action->data().toInt();
		m_vi->m_plugin->setProgram( action->data().toInt() );
		QWidget::update();
	 }
}




void VestigeInstrumentView::toggleGUI( void )
{
	if( m_vi == NULL || m_vi->m_plugin == NULL )
	{
		return;
	}
	m_vi->m_plugin->toggleUI();
}




void VestigeInstrumentView::noteOffAll( void )
{
	m_vi->m_pluginMutex.lock();
	if( m_vi->m_plugin != NULL )
	{
		for( int key = 0; key <= MidiMaxKey; ++key )
		{
			m_vi->m_plugin->processMidiEvent( MidiEvent( MidiNoteOff, 0, key, 0 ), 0 );
		}
	}
	m_vi->m_pluginMutex.unlock();
}




void VestigeInstrumentView::dragEnterEvent( QDragEnterEvent * _dee )
{
	if( _dee->mimeData()->hasFormat( StringPairDrag::mimeType() ) )
	{
		QString txt = _dee->mimeData()->data(
						StringPairDrag::mimeType() );
		if( txt.section( ':', 0, 0 ) == "vstplugin" )
		{
			_dee->acceptProposedAction();
		}
		else
		{
			_dee->ignore();
		}
	}
	else
	{
		_dee->ignore();
	}
}




void VestigeInstrumentView::dropEvent( QDropEvent * _de )
{
	QString type = StringPairDrag::decodeKey( _de );
	QString value = StringPairDrag::decodeValue( _de );
	if( type == "vstplugin" )
	{
		m_vi->loadFile( value );
		_de->accept();
		return;
	}
	_de->ignore();
}




void VestigeInstrumentView::paintEvent( QPaintEvent * )
{
	QPainter p( this );

	p.drawPixmap( 0, 0, *s_artwork );

	QString plugin_name = ( m_vi->m_plugin != NULL ) ?
				m_vi->m_plugin->name()/* + QString::number(
						m_plugin->version() )*/
					:
				tr( "No VST plugin loaded" );
	QFont f = p.font();
	f.setBold( true );
	p.setFont( pointSize<10>( f ) );
	p.setPen( QColor( 255, 255, 255 ) );
	p.drawText( 10, 100, plugin_name );

	p.setPen( QColor( 50, 50, 50 ) );
	p.drawText( 10, 211, tr( "Preset" ) );

//	m_pluginMutex.lock();
	if( m_vi->m_plugin != NULL )
	{
		p.setPen( QColor( 0, 0, 0 ) );
		f.setBold( false );
		p.setFont( pointSize<8>( f ) );
		p.drawText( 10, 114, tr( "by " ) +
					m_vi->m_plugin->vendorString() );
		p.setPen( QColor( 255, 255, 255 ) );
		p.drawText( 10, 225, m_vi->m_plugin->currentProgramName() );
	}

	if( m_vi->m_subWindow != NULL )
	{
		m_vi->m_subWindow->setWindowTitle( m_vi->instrumentTrack()->name()
								+ tr( " - VST plugin control" ) );
	}
//	m_pluginMutex.unlock();
}




manageVestigeInstrumentView::manageVestigeInstrumentView( Instrument * _instrument,
							QWidget * _parent, vestigeInstrument * m_vi2 ) :
	InstrumentViewFixedSize( _instrument, _parent )
{
	m_vi = m_vi2;
	m_vi->m_scrollArea = new QScrollArea( this );
	widget = new QWidget(this);
	l = new QGridLayout( this );

	m_vi->m_subWindow = gui->mainWindow()->addWindowedWidget(NULL, Qt::SubWindow |
			Qt::CustomizeWindowHint | Qt::WindowTitleHint | Qt::WindowSystemMenuHint);
	m_vi->m_subWindow->setSizePolicy( QSizePolicy::Fixed, QSizePolicy::MinimumExpanding );
	m_vi->m_subWindow->setFixedWidth( 960 );
	m_vi->m_subWindow->setMinimumHeight( 300 );
	m_vi->m_subWindow->setWidget(m_vi->m_scrollArea);
	m_vi->m_subWindow->setWindowTitle( m_vi->instrumentTrack()->name()
								+ tr( " - VST plugin control" ) );
	m_vi->m_subWindow->setWindowIcon( PLUGIN_NAME::getIconPixmap( "logo" ) );
	m_vi->m_subWindow->setAttribute( Qt::WA_DeleteOnClose, false );


	l->setContentsMargins( 20, 10, 10, 10 );
	l->setVerticalSpacing( 10 );
	l->setHorizontalSpacing( 23 );

	m_syncButton = new QPushButton( tr( "VST Sync" ), this );
	connect( m_syncButton, SIGNAL( clicked() ), this,
							SLOT( syncPlugin() ) );

	l->addWidget( m_syncButton, 0, 0, 1, 2, Qt::AlignLeft );

	m_displayAutomatedOnly = new QPushButton( tr( "Automated" ), this );
	connect( m_displayAutomatedOnly, SIGNAL( clicked() ), this,
							SLOT( displayAutomatedOnly() ) );

	l->addWidget( m_displayAutomatedOnly, 0, 1, 1, 2, Qt::AlignLeft );


	m_closeButton = new QPushButton( tr( "    Close    " ), widget );
	connect( m_closeButton, SIGNAL( clicked() ), this,
							SLOT( closeWindow() ) );

	l->addWidget( m_closeButton, 0, 2, 1, 7, Qt::AlignLeft );


	for( int i = 0; i < 10; i++ )
	{
		l->addItem( new QSpacerItem( 68, 45, QSizePolicy::Fixed, QSizePolicy::Fixed ), 0, i );
	}

	const QMap<QString, QString> & dump = m_vi->m_plugin->parameterDump();
	m_vi->paramCount = dump.size();

	vstKnobs = new CustomTextKnob *[ m_vi->paramCount ];

	bool hasKnobModel = true;
	if (m_vi->knobFModel == NULL) {
		m_vi->knobFModel = new FloatModel *[ m_vi->paramCount ];
		hasKnobModel = false;
	}

	char paramStr[35];
	QStringList s_dumpValues;

	for( int i = 0; i < m_vi->paramCount; i++ )
	{
		sprintf( paramStr, "param%d", i);
		s_dumpValues = dump[ paramStr ].split( ":" );

		vstKnobs[ i ] = new CustomTextKnob( knobBright_26, this, s_dumpValues.at( 1 ) );
		vstKnobs[ i ]->setDescription( s_dumpValues.at( 1 ) + ":" );
		vstKnobs[ i ]->setLabel( s_dumpValues.at( 1 ).left( 15 ) );

		if( !hasKnobModel )
		{
			sprintf( paramStr, "%d", i);
			m_vi->knobFModel[ i ] = new FloatModel( LocaleHelper::toFloat(s_dumpValues.at(2)),
				0.0f, 1.0f, 0.01f, castModel<vestigeInstrument>(), tr( paramStr ) );
		}

		FloatModel * model = m_vi->knobFModel[i];
		connect( model, &FloatModel::dataChanged, this,
			[this, model]() { setParameter( model ); }, Qt::DirectConnection);
		vstKnobs[i] ->setModel( model );
	}
	syncParameterText();

	int i = 0;
	for( int lrow = 1; lrow < ( int( m_vi->paramCount / 10 ) + 1 ) + 1; lrow++ )
	{
		for( int lcolumn = 0; lcolumn < 10; lcolumn++ )
		{
			if( i < m_vi->paramCount )
			{
				l->addWidget( vstKnobs[i], lrow, lcolumn, Qt::AlignCenter );
			}
			i++;
		}
	}

	l->setRowStretch( ( int( m_vi->paramCount / 10) + 1), 1 );
	l->setColumnStretch( 10, 1 );

	widget->setLayout(l);
	widget->setAutoFillBackground(true);

	m_vi->m_scrollArea->setVerticalScrollBarPolicy( Qt::ScrollBarAlwaysOn );
	m_vi->m_scrollArea->setPalette( QApplication::palette( m_vi->m_scrollArea ) );
	m_vi->m_scrollArea->setMinimumHeight( 64 );

	m_vi->m_scrollArea->setWidget( widget );

	m_vi->m_subWindow->show();
}




void manageVestigeInstrumentView::closeWindow()
{
	m_vi->m_subWindow->hide();
}




void manageVestigeInstrumentView::syncPlugin( void )
{
	char paramStr[35];
	QStringList s_dumpValues;
	const QMap<QString, QString> & dump = m_vi->m_plugin->parameterDump();
	float f_value;

	for( int i = 0; i < m_vi->paramCount; i++ )
	{
		// only not automated knobs are synced from VST
		// those auto-setted values are not jurnaled, tracked for undo / redo
		if( !( m_vi->knobFModel[ i ]->isAutomated() || m_vi->knobFModel[ i ]->controllerConnection() ) )
		{
			sprintf( paramStr, "param%d", i );
    			s_dumpValues = dump[ paramStr ].split( ":" );
			f_value = LocaleHelper::toFloat(s_dumpValues.at(2));
			m_vi->knobFModel[ i ]->setAutomatedValue( f_value );
			m_vi->knobFModel[ i ]->setInitValue( f_value );
		}
	}
	syncParameterText();
}




void manageVestigeInstrumentView::displayAutomatedOnly( void )
{
	bool isAuto = QString::compare( m_displayAutomatedOnly->text(), tr( "Automated" ) ) == 0;

	for( int i = 0; i< m_vi->paramCount; i++ )
	{

		if( !( m_vi->knobFModel[ i ]->isAutomated() || m_vi->knobFModel[ i ]->controllerConnection() ) )
		{
			if( vstKnobs[ i ]->isVisible() == true  && isAuto )
			{
				vstKnobs[ i ]->hide();
				m_displayAutomatedOnly->setText( "All" );
			} else {
				vstKnobs[ i ]->show();
				m_displayAutomatedOnly->setText( "Automated" );
			}
		}
	}
}


manageVestigeInstrumentView::~manageVestigeInstrumentView()
{
	if( m_vi->knobFModel != NULL )
	{
		for( int i = 0; i < m_vi->paramCount; i++ )
		{
			delete m_vi->knobFModel[ i ];
			delete vstKnobs[ i ];
		}
	}

	if (vstKnobs != NULL) {
		delete []vstKnobs;
		vstKnobs = NULL;
	}

	if( m_vi->knobFModel != NULL )
	{
		delete [] m_vi->knobFModel;
		m_vi->knobFModel = NULL;
	}

	if (m_vi->m_scrollArea != NULL) {
		delete m_vi->m_scrollArea;
		m_vi->m_scrollArea = NULL;
	}

	if ( m_vi->m_subWindow != NULL ) {
		m_vi->m_subWindow->setAttribute(Qt::WA_DeleteOnClose);
		m_vi->m_subWindow->close();

		if ( m_vi->m_subWindow != NULL )
			delete m_vi->m_subWindow;
		m_vi->m_subWindow = NULL;
	}

	m_vi->p_subWindow = NULL;
}




void manageVestigeInstrumentView::setParameter( Model * action )
{
	int knobUNID = action->displayName().toInt();

	if ( m_vi->m_plugin != NULL ) {
		m_vi->m_plugin->setParam( knobUNID, m_vi->knobFModel[knobUNID]->value() );
		syncParameterText();
	}
}

void manageVestigeInstrumentView::syncParameterText()
{
	m_vi->m_plugin->loadParameterLabels();
	m_vi->m_plugin->loadParameterDisplays();

	QString paramLabelStr   = m_vi->m_plugin->allParameterLabels();
	QString paramDisplayStr = m_vi->m_plugin->allParameterDisplays();

	QStringList paramLabelList;
	QStringList paramDisplayList;

	for( int i = 0; i < paramLabelStr.size(); )
	{
		const int length = paramLabelStr[i].digitValue();
		paramLabelList.append(paramLabelStr.mid(i + 1, length));
		i += length + 1;
	}

	for( int i = 0; i < paramDisplayStr.size(); )
	{
		const int length = paramDisplayStr[i].digitValue();
		paramDisplayList.append(paramDisplayStr.mid(i + 1, length));
		i += length + 1;
	}

	for( int i = 0; i < paramLabelList.size(); ++i )
	{
		vstKnobs[i]->setValueText(paramDisplayList[i] + ' ' + paramLabelList[i]);
	}
}



void manageVestigeInstrumentView::dragEnterEvent( QDragEnterEvent * _dee )
{
	if( _dee->mimeData()->hasFormat( StringPairDrag::mimeType() ) )
	{
		QString txt = _dee->mimeData()->data(
						StringPairDrag::mimeType() );
		if( txt.section( ':', 0, 0 ) == "vstplugin" )
		{
			_dee->acceptProposedAction();
		}
		else
		{
			_dee->ignore();
		}
	}
	else
	{
		_dee->ignore();
	}
}




void manageVestigeInstrumentView::dropEvent( QDropEvent * _de )
{
	QString type = StringPairDrag::decodeKey( _de );
	QString value = StringPairDrag::decodeValue( _de );
	if( type == "vstplugin" )
	{
		m_vi->loadFile( value );
		_de->accept();
		return;
	}
	_de->ignore();
}




void manageVestigeInstrumentView::paintEvent( QPaintEvent * )
{
	m_vi->m_subWindow->setWindowTitle( m_vi->instrumentTrack()->name()
					+ tr( " - VST plugin control" ) );
}




extern "C"
{

// necessary for getting instance out of shared lib
Q_DECL_EXPORT Plugin * lmms_plugin_main( Model *m, void * )
{
	return new vestigeInstrument( static_cast<InstrumentTrack *>( m ) );
}


}<|MERGE_RESOLUTION|>--- conflicted
+++ resolved
@@ -38,12 +38,9 @@
 #include <QMenu>
 #include <QDomElement>
 
-<<<<<<< HEAD
-=======
 #include <string>
 
 #include "ConfigManager.h"
->>>>>>> 5aba3d2a
 #include "BufferManager.h"
 #include "ConfigManager.h"
 #include "Engine.h"
