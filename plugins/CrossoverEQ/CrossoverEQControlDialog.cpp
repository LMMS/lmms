/*
 * CrossoverEQControlDialog.cpp - A native 4-band Crossover Equalizer 
 * good for simulating tonestacks or simple peakless (flat-band) equalization
 *
 * Copyright (c) 2014 Vesa Kivimäki <contact/dot/diizy/at/nbl/dot/fi>
 * Copyright (c) 2006-2014 Tobias Doerffel <tobydox/at/users.sourceforge.net>
 *
 * This file is part of LMMS - https://lmms.io
 *
 * This program is free software; you can redistribute it and/or
 * modify it under the terms of the GNU General Public
 * License as published by the Free Software Foundation; either
 * version 2 of the License, or (at your option) any later version.
 *
 * This program is distributed in the hope that it will be useful,
 * but WITHOUT ANY WARRANTY; without even the implied warranty of
 * MERCHANTABILITY or FITNESS FOR A PARTICULAR PURPOSE.  See the GNU
 * General Public License for more details.
 *
 * You should have received a copy of the GNU General Public
 * License along with this program (see COPYING); if not, write to the
 * Free Software Foundation, Inc., 51 Franklin Street, Fifth Floor,
 * Boston, MA 02110-1301 USA.
 *
 */
 

#include "CrossoverEQControlDialog.h"
#include "CrossoverEQControls.h"
#include "embed.h"
#include "LedCheckBox.h"
#include "Knob.h"
#include "Fader.h"
#include "PixmapButton.h"

#include <QPixmap>
#include <QHBoxLayout>
#include <QVBoxLayout>


namespace lmms::gui
{


CrossoverEQControlDialog::CrossoverEQControlDialog(CrossoverEQControls *controls) :
	EffectControlDialog(controls)
{
	setAutoFillBackground(true);
	QPalette pal;
	pal.setBrush(backgroundRole(), PLUGIN_NAME::getIconPixmap("artwork"));
	setPalette(pal);
	setFixedSize(167, 218);
	auto layout = new QVBoxLayout(this);

	auto knobsLayout = new QHBoxLayout();
	layout->addLayout(knobsLayout);

	const auto makeKnob = [this, knobsLayout](
		FloatModel *model,
		const QString &label,
		const QString &txt_before
	) {
		auto k = new Knob(KnobType::Bright26, this);
		k->setModel(model);
		k->setLabel(label);
		k->setHintText(txt_before, "Hz");
		knobsLayout->addWidget(k, 0, Qt::AlignHCenter);
	};

	makeKnob(&controls->m_xover12, "1/2", tr("Band 1/2 crossover"));
	makeKnob(&controls->m_xover23, "2/3", tr("Band 2/3 crossover"));
	makeKnob(&controls->m_xover34, "3/4", tr("Band 3/4 crossover"));
	
<<<<<<< HEAD
	// knobs
	auto xover12 = Knob::buildKnobWithSmallPixelFont(KnobType::Bright26, "1/2", this);
	xover12->move( 29, 11 );
	xover12->setModel( & controls->m_xover12 );
	xover12->setHintText( tr( "Band 1/2 crossover:" ), " Hz" );

	auto xover23 = Knob::buildKnobWithSmallPixelFont(KnobType::Bright26, "2/3", this);
	xover23->move( 69, 11 );
	xover23->setModel( & controls->m_xover23 );
	xover23->setHintText( tr( "Band 2/3 crossover:" ), " Hz" );

	auto xover34 = Knob::buildKnobWithSmallPixelFont(KnobType::Bright26, "3/4", this);
	xover34->move( 109, 11 );
	xover34->setModel( & controls->m_xover34 );
	xover34->setHintText( tr( "Band 3/4 crossover:" ), " Hz" );
	
	QPixmap const fader_knob(PLUGIN_NAME::getIconPixmap("fader_knob2"));
	
	// faders
	auto gain1 = new Fader(&controls->m_gain1, tr("Band 1 gain"), this, fader_knob, false);
	gain1->move( 7, 56 );
	gain1->setDisplayConversion( false );
	gain1->setHintText( tr( "Band 1 gain:" ), " dBFS" );
	gain1->setRenderUnityLine(false);

	auto gain2 = new Fader(&controls->m_gain2, tr("Band 2 gain"), this, fader_knob, false);
	gain2->move( 47, 56 );
	gain2->setDisplayConversion( false );
	gain2->setHintText( tr( "Band 2 gain:" ), " dBFS" );
	gain2->setRenderUnityLine(false);

	auto gain3 = new Fader(&controls->m_gain3, tr("Band 3 gain"), this, fader_knob, false);
	gain3->move( 87, 56 );
	gain3->setDisplayConversion( false );
	gain3->setHintText( tr( "Band 3 gain:" ), " dBFS" );
	gain3->setRenderUnityLine(false);

	auto gain4 = new Fader(&controls->m_gain4, tr("Band 4 gain"), this, fader_knob, false);
	gain4->move( 127, 56 );
	gain4->setDisplayConversion( false );
	gain4->setHintText( tr( "Band 4 gain:" ), " dBFS" );
	gain4->setRenderUnityLine(false);
	
	// leds
	auto mute1 = new LedCheckBox("", this, tr("Band 1 mute"), LedCheckBox::LedColor::Green);
	mute1->move( 15, 154 );
	mute1->setModel( & controls->m_mute1 );
	mute1->setToolTip(tr("Mute band 1"));

	auto mute2 = new LedCheckBox("", this, tr("Band 2 mute"), LedCheckBox::LedColor::Green);
	mute2->move( 55, 154 );
	mute2->setModel( & controls->m_mute2 );
	mute2->setToolTip(tr("Mute band 2"));

	auto mute3 = new LedCheckBox("", this, tr("Band 3 mute"), LedCheckBox::LedColor::Green);
	mute3->move( 95, 154 );
	mute3->setModel( & controls->m_mute3 );
	mute3->setToolTip(tr("Mute band 3"));

	auto mute4 = new LedCheckBox("", this, tr("Band 4 mute"), LedCheckBox::LedColor::Green);
	mute4->move( 135, 154 );
	mute4->setModel( & controls->m_mute4 );
	mute4->setToolTip(tr("Mute band 4"));
=======
	auto bandsLayout = new QGridLayout();
	bandsLayout->setContentsMargins(4, 10, 4, 5);
	layout->addLayout(bandsLayout);

	const auto makeFader = [this, bandsLayout](
		FloatModel *model,
		const QString &label,
		int column
	) {
		auto f = new Fader(model, label, this, false);
		f->setHintText(label, "dBFS");
		f->setDisplayConversion(false);
		f->setRenderUnityLine(false);
		bandsLayout->addWidget(f, 0, column, Qt::AlignHCenter);
	};

	makeFader(&controls->m_gain1, tr("Band 1 gain"), 0);
	makeFader(&controls->m_gain2, tr("Band 2 gain"), 1);
	makeFader(&controls->m_gain3, tr("Band 3 gain"), 2);
	makeFader(&controls->m_gain4, tr("Band 4 gain"), 3);

	const auto muteOn = embed::getIconPixmap("mute_active");
	const auto muteOff = embed::getIconPixmap("mute_inactive");

	const auto makeMuteBtn = [this, bandsLayout, muteOn, muteOff](
		BoolModel *model,
		const QString &label,
		int column
	) {
		auto b = new PixmapButton(this, label);
		b->setActiveGraphic(muteOff);
		b->setInactiveGraphic(muteOn);
		b->setCheckable(true);
		b->setModel(model);
		b->setToolTip(label);
		bandsLayout->addWidget(b, 1, column, Qt::AlignCenter);
	};

	makeMuteBtn(&controls->m_mute1, tr("Mute band 1"), 0);
	makeMuteBtn(&controls->m_mute2, tr("Mute band 2"), 1);
	makeMuteBtn(&controls->m_mute3, tr("Mute band 3"), 2);
	makeMuteBtn(&controls->m_mute4, tr("Mute band 4"), 3);
>>>>>>> 91233e6a
}


} // namespace lmms::gui<|MERGE_RESOLUTION|>--- conflicted
+++ resolved
@@ -31,11 +31,8 @@
 #include "LedCheckBox.h"
 #include "Knob.h"
 #include "Fader.h"
-#include "PixmapButton.h"
 
 #include <QPixmap>
-#include <QHBoxLayout>
-#include <QVBoxLayout>
 
 
 namespace lmms::gui
@@ -60,9 +57,8 @@
 		const QString &label,
 		const QString &txt_before
 	) {
-		auto k = new Knob(KnobType::Bright26, this);
+		auto k = Knob::buildKnobWithSmallPixelFont(KnobType::Bright26, label, this);
 		k->setModel(model);
-		k->setLabel(label);
 		k->setHintText(txt_before, "Hz");
 		knobsLayout->addWidget(k, 0, Qt::AlignHCenter);
 	};
@@ -71,71 +67,6 @@
 	makeKnob(&controls->m_xover23, "2/3", tr("Band 2/3 crossover"));
 	makeKnob(&controls->m_xover34, "3/4", tr("Band 3/4 crossover"));
 	
-<<<<<<< HEAD
-	// knobs
-	auto xover12 = Knob::buildKnobWithSmallPixelFont(KnobType::Bright26, "1/2", this);
-	xover12->move( 29, 11 );
-	xover12->setModel( & controls->m_xover12 );
-	xover12->setHintText( tr( "Band 1/2 crossover:" ), " Hz" );
-
-	auto xover23 = Knob::buildKnobWithSmallPixelFont(KnobType::Bright26, "2/3", this);
-	xover23->move( 69, 11 );
-	xover23->setModel( & controls->m_xover23 );
-	xover23->setHintText( tr( "Band 2/3 crossover:" ), " Hz" );
-
-	auto xover34 = Knob::buildKnobWithSmallPixelFont(KnobType::Bright26, "3/4", this);
-	xover34->move( 109, 11 );
-	xover34->setModel( & controls->m_xover34 );
-	xover34->setHintText( tr( "Band 3/4 crossover:" ), " Hz" );
-	
-	QPixmap const fader_knob(PLUGIN_NAME::getIconPixmap("fader_knob2"));
-	
-	// faders
-	auto gain1 = new Fader(&controls->m_gain1, tr("Band 1 gain"), this, fader_knob, false);
-	gain1->move( 7, 56 );
-	gain1->setDisplayConversion( false );
-	gain1->setHintText( tr( "Band 1 gain:" ), " dBFS" );
-	gain1->setRenderUnityLine(false);
-
-	auto gain2 = new Fader(&controls->m_gain2, tr("Band 2 gain"), this, fader_knob, false);
-	gain2->move( 47, 56 );
-	gain2->setDisplayConversion( false );
-	gain2->setHintText( tr( "Band 2 gain:" ), " dBFS" );
-	gain2->setRenderUnityLine(false);
-
-	auto gain3 = new Fader(&controls->m_gain3, tr("Band 3 gain"), this, fader_knob, false);
-	gain3->move( 87, 56 );
-	gain3->setDisplayConversion( false );
-	gain3->setHintText( tr( "Band 3 gain:" ), " dBFS" );
-	gain3->setRenderUnityLine(false);
-
-	auto gain4 = new Fader(&controls->m_gain4, tr("Band 4 gain"), this, fader_knob, false);
-	gain4->move( 127, 56 );
-	gain4->setDisplayConversion( false );
-	gain4->setHintText( tr( "Band 4 gain:" ), " dBFS" );
-	gain4->setRenderUnityLine(false);
-	
-	// leds
-	auto mute1 = new LedCheckBox("", this, tr("Band 1 mute"), LedCheckBox::LedColor::Green);
-	mute1->move( 15, 154 );
-	mute1->setModel( & controls->m_mute1 );
-	mute1->setToolTip(tr("Mute band 1"));
-
-	auto mute2 = new LedCheckBox("", this, tr("Band 2 mute"), LedCheckBox::LedColor::Green);
-	mute2->move( 55, 154 );
-	mute2->setModel( & controls->m_mute2 );
-	mute2->setToolTip(tr("Mute band 2"));
-
-	auto mute3 = new LedCheckBox("", this, tr("Band 3 mute"), LedCheckBox::LedColor::Green);
-	mute3->move( 95, 154 );
-	mute3->setModel( & controls->m_mute3 );
-	mute3->setToolTip(tr("Mute band 3"));
-
-	auto mute4 = new LedCheckBox("", this, tr("Band 4 mute"), LedCheckBox::LedColor::Green);
-	mute4->move( 135, 154 );
-	mute4->setModel( & controls->m_mute4 );
-	mute4->setToolTip(tr("Mute band 4"));
-=======
 	auto bandsLayout = new QGridLayout();
 	bandsLayout->setContentsMargins(4, 10, 4, 5);
 	layout->addLayout(bandsLayout);
@@ -178,7 +109,6 @@
 	makeMuteBtn(&controls->m_mute2, tr("Mute band 2"), 1);
 	makeMuteBtn(&controls->m_mute3, tr("Mute band 3"), 2);
 	makeMuteBtn(&controls->m_mute4, tr("Mute band 4"), 3);
->>>>>>> 91233e6a
 }
 
 
