--- conflicted
+++ resolved
@@ -32,19 +32,20 @@
 #include "Graph.h"
 #include "MemoryManager.h"
 
-<<<<<<< HEAD
 namespace lmms
 {
 
 
-=======
+class ExprFrontData;
+class NotePlayHandle;
+
+namespace gui
+{
 class automatableButtonGroup;
->>>>>>> 33b44ec9
-class ExprFrontData;
 class Knob;
 class LedCheckBox;
-class NotePlayHandle;
 class PixmapButton;
+}
 
 
 class ExprFront
