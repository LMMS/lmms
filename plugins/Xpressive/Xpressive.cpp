/*
 * Xpressive.cpp - Instrument which uses a mathematical formula parser
 *
 * Copyright (c) 2016-2017 Orr Dvori
 * 
 * This file is part of LMMS - https://lmms.io
 *
 * This program is free software; you can redistribute it and/or
 * modify it under the terms of the GNU General Public
 * License as published by the Free Software Foundation; either
 * version 2 of the License, or (at your option) any later version.
 *
 * This program is distributed in the hope that it will be useful,
 * but WITHOUT ANY WARRANTY; without even the implied warranty of
 * MERCHANTABILITY or FITNESS FOR A PARTICULAR PURPOSE.  See the GNU
 * General Public License for more details.
 *
 * You should have received a copy of the GNU General Public
 * License along with this program (see COPYING); if not, write to the
 * Free Software Foundation, Inc., 51 Franklin Street, Fifth Floor,
 * Boston, MA 02110-1301 USA.
 *
 */

#include "Xpressive.h"
#include "XpressiveView.h"

#include <QDomElement>

#include "AudioEngine.h"
#include "Engine.h"
#include "Graph.h"
#include "GuiApplication.h"
#include "InstrumentTrack.h"
#include "Knob.h"
#include "LedCheckbox.h"
#include "MainWindow.h"
#include "NotePlayHandle.h"
#include "Oscillator.h"
#include "PixmapButton.h"
#include "Song.h"
#include "SubWindow.h"
#include "ToolTip.h"

#include "base64.h"
#include "lmms_constants.h"

#include "embed.h"

#include "ExprSynth.h"

#include "plugin_export.h"

extern "C" {

Plugin::Descriptor PLUGIN_EXPORT xpressive_plugin_descriptor = { STRINGIFY(
	PLUGIN_NAME), "Xpressive", QT_TRANSLATE_NOOP("PluginBrowser",
	"Mathematical expression parser"), "Orr Dvori", 0x0100,
	Plugin::Instrument, new PluginPixmapLoader("logo"), nullptr, nullptr };

}



/*
 * nice test:
O1 -> trianglew(2t*f)*(0.5+0.5sinew(12*A1*t+0.5))+sinew(t*f)*(0.5+0.5sinew(12*A1*t))
O2 -> trianglew(2t*f)*(0.5+0.5sinew(12*A1*t))+sinew(t*f)*(0.5+0.5sinew(12*A1*t+0.5))
*/


/***********************************************************************
 *
 *	class Xpressive
 *
 *	lmms - plugin
 *
 ***********************************************************************/
#define GRAPH_LENGTH 4096

Xpressive::Xpressive(InstrumentTrack* instrument_track) :
	Instrument(instrument_track, &xpressive_plugin_descriptor),
	m_graphO1(-1.0f, 1.0f, 360, this),
	m_graphO2(-1.0f, 1.0f, 360, this),
	m_graphW1(-1.0f, 1.0f, GRAPH_LENGTH, this),
	m_graphW2(-1.0f, 1.0f, GRAPH_LENGTH, this),
	m_graphW3(-1.0f, 1.0f, GRAPH_LENGTH, this),
	m_rawgraphW1(-1.0f, 1.0f, GRAPH_LENGTH, this),
	m_rawgraphW2(-1.0f, 1.0f, GRAPH_LENGTH, this),
	m_rawgraphW3(-1.0f, 1.0f, GRAPH_LENGTH, this),
	m_selectedGraph(0, 0, 6, this, tr("Selected graph")),
	m_parameterA1(1, -1.0f, 1.0f, 0.01f, this, tr("A1")),
	m_parameterA2(1, -1.0f, 1.0f, 0.01f, this, tr("A2")),
	m_parameterA3(1, -1.0f, 1.0f, 0.01f, this, tr("A3")),
	m_smoothW1(0, 0.0f, 70.0f, 1.0f, this, tr("W1 smoothing")),
	m_smoothW2(0, 0.0f, 70.0f, 1.0f, this, tr("W2 smoothing")),
	m_smoothW3(0, 0.0f, 70.0f, 1.0f, this, tr("W3 smoothing")),
	m_interpolateW1(false, this),
	m_interpolateW2(false, this),
	m_interpolateW3(false, this),
	m_panning1( 1, -1.0f, 1.0f, 0.01f, this, tr("Panning 1")),
	m_panning2(-1, -1.0f, 1.0f, 0.01f, this, tr("Panning 2")),
	m_relTransition(50.0f, 0.0f, 500.0f, 1.0f, this, tr("Rel trans")),
	m_W1(GRAPH_LENGTH),
	m_W2(GRAPH_LENGTH),
	m_W3(GRAPH_LENGTH),
	m_exprValid(false, this)
{
	m_outputExpression[0]="sinew(integrate(f*(1+0.05sinew(12t))))*(2^(-(1.1+A2)*t)*(0.4+0.1(1+A3)+0.4sinew((2.5+2A1)t))^2)";
	m_outputExpression[1]="expw(integrate(f*atan(500t)*2/pi))*0.5+0.12";
}

Xpressive::~Xpressive() {
}

void Xpressive::saveSettings(QDomDocument & _doc, QDomElement & _this) {

	// Save plugin version
	_this.setAttribute("version", "0.1");
	_this.setAttribute("O1", QString(m_outputExpression[0]));
	_this.setAttribute("O2", QString(m_outputExpression[1]));
	_this.setAttribute("W1", QString(m_wavesExpression[0]));
	// Save sample shape base64-encoded
	QString sampleString;
	base64::encode( (const char*)m_rawgraphW1.samples(),
		 m_rawgraphW1.length() * sizeof(float), sampleString );
	_this.setAttribute( "W1sample", sampleString );

	_this.setAttribute("W2", QString(m_wavesExpression[1]));
	base64::encode( (const char*)m_rawgraphW2.samples(),
		 m_rawgraphW2.length() * sizeof(float), sampleString );
	_this.setAttribute( "W2sample", sampleString );
	_this.setAttribute("W3", QString(m_wavesExpression[2]));
	base64::encode( (const char*)m_rawgraphW3.samples(),
		 m_rawgraphW3.length() * sizeof(float), sampleString );
	_this.setAttribute( "W3sample", sampleString );
	m_smoothW1.saveSettings(_doc,_this,"smoothW1");
	m_smoothW2.saveSettings(_doc,_this,"smoothW2");
	m_smoothW3.saveSettings(_doc,_this,"smoothW3");
	m_interpolateW1.saveSettings(_doc,_this,"interpolateW1");
	m_interpolateW2.saveSettings(_doc,_this,"interpolateW2");
	m_interpolateW3.saveSettings(_doc,_this,"interpolateW3");
	m_parameterA1.saveSettings(_doc,_this,"A1");
	m_parameterA2.saveSettings(_doc,_this,"A2");
	m_parameterA3.saveSettings(_doc,_this,"A3");
	m_panning1.saveSettings(_doc,_this,"PAN1");
	m_panning2.saveSettings(_doc,_this,"PAN2");
	m_relTransition.saveSettings(_doc,_this,"RELTRANS");

}

void Xpressive::loadSettings(const QDomElement & _this) {

	m_outputExpression[0]=_this.attribute( "O1").toLatin1();
	m_outputExpression[1]=_this.attribute( "O2").toLatin1();
	m_wavesExpression[0]=_this.attribute( "W1").toLatin1();
	m_wavesExpression[1]=_this.attribute( "W2").toLatin1();
	m_wavesExpression[2]=_this.attribute( "W3").toLatin1();

	m_smoothW1.loadSettings(_this,"smoothW1");
	m_smoothW2.loadSettings(_this,"smoothW2");
	m_smoothW3.loadSettings(_this,"smoothW3");
	m_interpolateW1.loadSettings(_this,"interpolateW1");
	m_interpolateW2.loadSettings(_this,"interpolateW2");
	m_interpolateW3.loadSettings(_this,"interpolateW3");
	m_parameterA1.loadSettings(_this,"A1");
	m_parameterA2.loadSettings(_this,"A2");
	m_parameterA3.loadSettings(_this,"A3");
	m_panning1.loadSettings(_this,"PAN1");
	m_panning2.loadSettings(_this,"PAN2");
	m_relTransition.loadSettings(_this,"RELTRANS");

	int size = 0;
	char * dst = 0;
	base64::decode( _this.attribute( "W1sample"), &dst, &size );

	m_rawgraphW1.setSamples( (float*) dst );
	delete[] dst;
	base64::decode( _this.attribute( "W2sample"), &dst, &size );

	m_rawgraphW2.setSamples( (float*) dst );
	delete[] dst;
	base64::decode( _this.attribute( "W3sample"), &dst, &size );

	m_rawgraphW3.setSamples( (float*) dst );
	delete[] dst;

	smooth(m_smoothW1.value(),&m_rawgraphW1,&m_graphW1);
	smooth(m_smoothW2.value(),&m_rawgraphW2,&m_graphW2);
	smooth(m_smoothW3.value(),&m_rawgraphW3,&m_graphW3);
	m_W1.copyFrom(&m_graphW1);
	m_W2.copyFrom(&m_graphW2);
	m_W3.copyFrom(&m_graphW3);
}


QString Xpressive::nodeName() const {
	return (xpressive_plugin_descriptor.name);
}

void Xpressive::playNote(NotePlayHandle* nph, sampleFrame* working_buffer) {
	m_A1=m_parameterA1.value();
	m_A2=m_parameterA2.value();
	m_A3=m_parameterA3.value();

	if (nph->totalFramesPlayed() == 0 || nph->m_pluginData == nullptr) {

		ExprFront *exprO1 = new ExprFront(m_outputExpression[0].constData(),Engine::audioEngine()->processingSampleRate());//give the "last" function a whole second
		ExprFront *exprO2 = new ExprFront(m_outputExpression[1].constData(),Engine::audioEngine()->processingSampleRate());

		auto init_expression_step1 = [this, nph](ExprFront* e) { //lambda function to init exprO1 and exprO2
			//add the constants and the variables to the expression.
			#if ENABLE_CUSTOM_KEY_MAPPING //removed because changes in the microtonal tuner.
			e->add_constant("key", nph->key());//the key that was pressed.
			e->add_constant("bnote", nph->instrumentTrack()->baseNote()); // the base note
<<<<<<< HEAD
			#endif
			e->add_constant("srate", Engine::mixer()->processingSampleRate());// sample rate of the mixer
=======
			e->add_constant("srate", Engine::audioEngine()->processingSampleRate());// sample rate of the audio engine
>>>>>>> 6a716fa5
			e->add_constant("v", nph->getVolume() / 255.0); //volume of the note.
			e->add_constant("tempo", Engine::getSong()->getTempo());//tempo of the song.
			e->add_variable("A1", m_A1);//A1,A2,A3: general purpose input controls.
			e->add_variable("A2", m_A2);
			e->add_variable("A3", m_A3);
		};
		init_expression_step1(exprO1);
		init_expression_step1(exprO2);

		m_W1.setInterpolate(m_interpolateW1.value());//set interpolation according to the user selection.
		m_W2.setInterpolate(m_interpolateW2.value());
		m_W3.setInterpolate(m_interpolateW3.value());
		nph->m_pluginData = new ExprSynth(&m_W1, &m_W2, &m_W3, exprO1, exprO2, nph,
				Engine::audioEngine()->processingSampleRate(), &m_panning1, &m_panning2, m_relTransition.value());
	}




	ExprSynth *ps = static_cast<ExprSynth*>(nph->m_pluginData);
	const fpp_t frames = nph->framesLeftForCurrentPeriod();
	const f_cnt_t offset = nph->noteOffset();

	ps->renderOutput(frames, working_buffer + offset);

	instrumentTrack()->processAudioBuffer(working_buffer, frames + offset, nph);
}

void Xpressive::deleteNotePluginData(NotePlayHandle* nph) {
	delete static_cast<ExprSynth *>(nph->m_pluginData);
}

PluginView * Xpressive::instantiateView(QWidget* parent) {
	return (new XpressiveView(this, parent));
}

class XpressiveKnob: public Knob {
public:
	void setStyle()
	{
		setFixedSize(29, 29);
		setCenterPointX(14.5);
		setCenterPointY(14.5);
		setInnerRadius(4);
		setOuterRadius(9);
		setTotalAngle(300.0);
		setLineWidth(3);
	}
	XpressiveKnob(QWidget * _parent, const QString & _name) :
			Knob(knobStyled, _parent,_name) {
		setStyle();
	}
	XpressiveKnob(QWidget * _parent) :
			Knob(knobStyled, _parent) {
		setStyle();
	}

};


XpressiveView::XpressiveView(Instrument * _instrument, QWidget * _parent) :
	InstrumentViewFixedSize(_instrument, _parent)

{
	const int COL_KNOBS = 191;
	const int BASE_START = 2;
	const int ROW_KNOBSA1 = BASE_START;
	const int ROW_KNOBSA2 = BASE_START + 32;
	const int ROW_KNOBSA3 = BASE_START + 64;
	const int ROW_KNOBSP1 = BASE_START + 100;
	const int ROW_KNOBSP2 = BASE_START + 100 + 32;
	const int ROW_KNOBREL = BASE_START + 100 + 64;
	const int ROW_BTN = BASE_START + 85;
	const int ROW_WAVEBTN = BASE_START + 233 - 26;
	const int EXPR_TEXT_Y = BASE_START + 102;
	const int EXPR_TEXT_H = 90;

	setAutoFillBackground(true);
	QPalette pal;

	pal.setBrush(backgroundRole(), PLUGIN_NAME::getIconPixmap("artwork"));
	setPalette(pal);

	m_graph = new Graph(this, Graph::LinearStyle, 180, 81);
	m_graph->move(3, BASE_START + 1);
	m_graph->setAutoFillBackground(true);
	m_graph->setGraphColor(QColor(255, 255, 255));
	m_graph->setEnabled(false);

	ToolTip::add(m_graph, tr("Draw your own waveform here "
			"by dragging your mouse on this graph."));

	pal = QPalette();
	pal.setBrush(backgroundRole(), PLUGIN_NAME::getIconPixmap("wavegraph"));
	m_graph->setPalette(pal);

	PixmapButton * m_w1Btn;
	PixmapButton * m_w2Btn;
	PixmapButton * m_w3Btn;
	PixmapButton * m_o1Btn;
	PixmapButton * m_o2Btn;
	PixmapButton * m_helpBtn;

	m_w1Btn = new PixmapButton(this, nullptr);
	m_w1Btn->move(3, ROW_BTN);
	m_w1Btn->setActiveGraphic(PLUGIN_NAME::getIconPixmap("w1_active"));
	m_w1Btn->setInactiveGraphic(PLUGIN_NAME::getIconPixmap("w1_inactive"));
	ToolTip::add(m_w1Btn, tr("Select oscillator W1"));

	m_w2Btn = new PixmapButton(this, nullptr);
	m_w2Btn->move(26, ROW_BTN);
	m_w2Btn->setActiveGraphic(PLUGIN_NAME::getIconPixmap("w2_active"));
	m_w2Btn->setInactiveGraphic(PLUGIN_NAME::getIconPixmap("w2_inactive"));
	ToolTip::add(m_w2Btn, tr("Select oscillator W2"));

	m_w3Btn = new PixmapButton(this, nullptr);
	m_w3Btn->move(49, ROW_BTN);
	m_w3Btn->setActiveGraphic(PLUGIN_NAME::getIconPixmap("w3_active"));
	m_w3Btn->setInactiveGraphic(PLUGIN_NAME::getIconPixmap("w3_inactive"));
	ToolTip::add(m_w3Btn, tr("Select oscillator W3"));

	m_o1Btn = new PixmapButton(this, nullptr);
	m_o1Btn->move(79, ROW_BTN);
	m_o1Btn->setActiveGraphic(PLUGIN_NAME::getIconPixmap("o1_active"));
	m_o1Btn->setInactiveGraphic(PLUGIN_NAME::getIconPixmap("o1_inactive"));
	ToolTip::add(m_o1Btn, tr("Select output O1"));

	m_o2Btn = new PixmapButton(this, nullptr);
	m_o2Btn->move(101, ROW_BTN);
	m_o2Btn->setActiveGraphic(PLUGIN_NAME::getIconPixmap("o2_active"));
	m_o2Btn->setInactiveGraphic(PLUGIN_NAME::getIconPixmap("o2_inactive"));
	ToolTip::add(m_o2Btn, tr("Select output O2"));

	m_helpBtn = new PixmapButton(this, nullptr);
	m_helpBtn->move(133, ROW_BTN);
	m_helpBtn->setActiveGraphic(PLUGIN_NAME::getIconPixmap("help_active"));
	m_helpBtn->setInactiveGraphic(PLUGIN_NAME::getIconPixmap("help_inactive"));
	ToolTip::add(m_helpBtn, tr("Open help window"));

	m_selectedGraphGroup = new automatableButtonGroup(this);
	m_selectedGraphGroup->addButton(m_w1Btn);
	m_selectedGraphGroup->addButton(m_w2Btn);
	m_selectedGraphGroup->addButton(m_w3Btn);
	m_selectedGraphGroup->addButton(m_o1Btn);
	m_selectedGraphGroup->addButton(m_o2Btn);

	Xpressive *e = castModel<Xpressive>();
	m_selectedGraphGroup->setModel(&e->selectedGraph());

	m_sinWaveBtn = new PixmapButton(this, tr("Sine wave"));
	m_sinWaveBtn->move(4, ROW_WAVEBTN);
	m_sinWaveBtn->setActiveGraphic(embed::getIconPixmap("sin_wave_active"));
	m_sinWaveBtn->setInactiveGraphic(embed::getIconPixmap("sin_wave_inactive"));
	ToolTip::add(m_sinWaveBtn, tr("Sine wave"));

	m_moogWaveBtn = new PixmapButton(this, tr("Moog-saw wave"));
	m_moogWaveBtn->move(4, ROW_WAVEBTN-14);
	m_moogWaveBtn->setActiveGraphic(
		embed::getIconPixmap( "moog_saw_wave_active" ) );
	m_moogWaveBtn->setInactiveGraphic(embed::getIconPixmap("moog_saw_wave_inactive"));
	ToolTip::add(m_moogWaveBtn, tr("Moog-saw wave"));

	m_expWaveBtn = new PixmapButton(this, tr("Exponential wave"));
	m_expWaveBtn->move(4 +14, ROW_WAVEBTN-14);
	m_expWaveBtn->setActiveGraphic(embed::getIconPixmap( "exp_wave_active" ) );
	m_expWaveBtn->setInactiveGraphic(embed::getIconPixmap( "exp_wave_inactive" ) );
	ToolTip::add(m_expWaveBtn, tr("Exponential wave"));

	m_sawWaveBtn = new PixmapButton(this, tr("Saw wave"));
	m_sawWaveBtn->move(4 + 14 * 2, ROW_WAVEBTN-14);
	m_sawWaveBtn->setActiveGraphic(embed::getIconPixmap("saw_wave_active"));
	m_sawWaveBtn->setInactiveGraphic(embed::getIconPixmap("saw_wave_inactive"));
	ToolTip::add(m_sawWaveBtn, tr("Saw wave"));

	m_usrWaveBtn = new PixmapButton(this, tr("User-defined wave"));
	m_usrWaveBtn->move(4 + 14 * 3, ROW_WAVEBTN-14);
	m_usrWaveBtn->setActiveGraphic(embed::getIconPixmap("usr_wave_active"));
	m_usrWaveBtn->setInactiveGraphic(embed::getIconPixmap("usr_wave_inactive"));
	ToolTip::add(m_usrWaveBtn, tr("User-defined wave"));

	m_triangleWaveBtn = new PixmapButton(this, tr("Triangle wave"));
	m_triangleWaveBtn->move(4 + 14, ROW_WAVEBTN);
	m_triangleWaveBtn->setActiveGraphic(
			embed::getIconPixmap("triangle_wave_active"));
	m_triangleWaveBtn->setInactiveGraphic(
			embed::getIconPixmap("triangle_wave_inactive"));
	ToolTip::add(m_triangleWaveBtn, tr("Triangle wave"));

	m_sqrWaveBtn = new PixmapButton(this, tr("Square wave"));
	m_sqrWaveBtn->move(4 + 14 * 2, ROW_WAVEBTN);
	m_sqrWaveBtn->setActiveGraphic(embed::getIconPixmap("square_wave_active"));
	m_sqrWaveBtn->setInactiveGraphic(
			embed::getIconPixmap("square_wave_inactive"));
	ToolTip::add(m_sqrWaveBtn, tr("Square wave"));

	m_whiteNoiseWaveBtn = new PixmapButton(this, tr("White noise"));
	m_whiteNoiseWaveBtn->move(4 + 14 * 3, ROW_WAVEBTN);
	m_whiteNoiseWaveBtn->setActiveGraphic(
			embed::getIconPixmap("white_noise_wave_active"));
	m_whiteNoiseWaveBtn->setInactiveGraphic(
			embed::getIconPixmap("white_noise_wave_inactive"));
	ToolTip::add(m_whiteNoiseWaveBtn, tr("White noise"));


	m_waveInterpolate  = new LedCheckBox("Interpolate", this, tr("WaveInterpolate"),
										 LedCheckBox::Green);
	m_waveInterpolate->move(2, 230);

	m_expressionValidToggle = new LedCheckBox("", this, tr("ExpressionValid"),
			LedCheckBox::Red);
	m_expressionValidToggle->move(168, EXPR_TEXT_Y+EXPR_TEXT_H-2);
	m_expressionValidToggle->setEnabled( false );

    m_expressionEditor = new QTextEdit(this);
    m_expressionEditor->setAcceptRichText(false);
	m_expressionEditor->move(3, EXPR_TEXT_Y);
	m_expressionEditor->resize(180, EXPR_TEXT_H);
    m_expressionEditor->setReadOnly(false);

    m_highlighter = new Highlighter(m_expressionEditor->document());

	m_generalPurposeKnob[0] = new XpressiveKnob(this,"A1");
	m_generalPurposeKnob[0]->setHintText(tr("General purpose 1:"), "");
	m_generalPurposeKnob[0]->move(COL_KNOBS, ROW_KNOBSA1);

	m_generalPurposeKnob[1] = new XpressiveKnob(this,"A2");
	m_generalPurposeKnob[1]->setHintText(tr("General purpose 2:"), "");
	m_generalPurposeKnob[1]->move(COL_KNOBS, ROW_KNOBSA2);

	m_generalPurposeKnob[2] = new XpressiveKnob(this,"A3");
	m_generalPurposeKnob[2]->setHintText(tr("General purpose 3:"), "");
	m_generalPurposeKnob[2]->move(COL_KNOBS, ROW_KNOBSA3);

	m_panningKnob[0] = new XpressiveKnob(this,"O1 panning");
	m_panningKnob[0]->setHintText(tr("O1 panning:"), "");
	m_panningKnob[0]->move(COL_KNOBS, ROW_KNOBSP1);

	m_panningKnob[1] = new XpressiveKnob(this,"O2 panning");
	m_panningKnob[1]->setHintText(tr("O2 panning:"), "");
	m_panningKnob[1]->move(COL_KNOBS, ROW_KNOBSP2);

	m_relKnob = new XpressiveKnob(this,"Release transition");
	m_relKnob->setHintText(tr("Release transition:"), "ms");
	m_relKnob->move(COL_KNOBS, ROW_KNOBREL);



	m_smoothKnob=new Knob(knobStyled, this, "Smoothness");
	m_smoothKnob->setFixedSize(25, 25);
	m_smoothKnob->setCenterPointX(12.5);
	m_smoothKnob->setCenterPointY(12.5);
	m_smoothKnob->setInnerRadius(4);
	m_smoothKnob->setOuterRadius(9);
	m_smoothKnob->setTotalAngle(280.0);
	m_smoothKnob->setLineWidth(3);
	m_smoothKnob->setHintText(tr("Smoothness"), "");
	m_smoothKnob->move(66, EXPR_TEXT_Y + EXPR_TEXT_H + 4);

    m_smoothOverlay=new QWidget(this);
    m_smoothOverlay->setGeometry(66,198,67,25);
    m_smoothOverlay->setAutoFillBackground(true);
    QPalette overlayPalette= m_smoothOverlay->palette();
    overlayPalette.setColor(QPalette::Window, 0x1e2122);
    m_smoothOverlay->setPalette(overlayPalette);



	connect(m_generalPurposeKnob[0], SIGNAL(sliderMoved(float)), this,
			SLOT(expressionChanged()));
	connect(m_generalPurposeKnob[1], SIGNAL(sliderMoved(float)), this,
			SLOT(expressionChanged()));
	connect(m_generalPurposeKnob[2], SIGNAL(sliderMoved(float)), this,
			SLOT(expressionChanged()));

	connect(m_expressionEditor, SIGNAL(textChanged()), this,
			SLOT(expressionChanged()));
	connect(m_smoothKnob, SIGNAL(sliderMoved(float)), this,
			SLOT(smoothChanged()));
	connect(m_graph, SIGNAL(drawn()), this,
			SLOT(graphDrawn()));

	connect(m_sinWaveBtn, SIGNAL(clicked()), this, SLOT(sinWaveClicked()));
	connect(m_triangleWaveBtn, SIGNAL(clicked()), this,
			SLOT(triangleWaveClicked()));
	connect(m_expWaveBtn, SIGNAL(clicked()), this, SLOT(expWaveClicked()));
	connect(m_moogWaveBtn, SIGNAL(clicked()), this,
			SLOT(moogSawWaveClicked()));
	connect(m_sawWaveBtn, SIGNAL(clicked()), this, SLOT(sawWaveClicked()));
	connect(m_sqrWaveBtn, SIGNAL(clicked()), this, SLOT(sqrWaveClicked()));
	connect(m_whiteNoiseWaveBtn, SIGNAL(clicked()), this,
			SLOT(noiseWaveClicked()));
	connect(m_usrWaveBtn, SIGNAL(clicked()), this, SLOT(usrWaveClicked()));
	connect(m_helpBtn, SIGNAL(clicked()), this, SLOT(helpClicked()));

	connect(m_w1Btn, SIGNAL(clicked()), this, SLOT(updateLayout()));
	connect(m_w2Btn, SIGNAL(clicked()), this, SLOT(updateLayout()));
	connect(m_w3Btn, SIGNAL(clicked()), this, SLOT(updateLayout()));
	connect(m_o1Btn, SIGNAL(clicked()), this, SLOT(updateLayout()));
	connect(m_o2Btn, SIGNAL(clicked()), this, SLOT(updateLayout()));

	updateLayout();
}

XpressiveView::~XpressiveView()
{
}


void XpressiveView::expressionChanged() {
	Xpressive * e = castModel<Xpressive>();
	QByteArray text = m_expressionEditor->toPlainText().toLatin1();

	switch (m_selectedGraphGroup->model()->value()) {
	case W1_EXPR:
		e->wavesExpression(0) = text;
		break;
	case W2_EXPR:
		e->wavesExpression(1) = text;
		break;
	case W3_EXPR:
		e->wavesExpression(2) = text;
		break;
	case O1_EXPR:
		e->outputExpression(0) = text;
		break;
	case O2_EXPR:
		e->outputExpression(1) = text;
		break;
	}
	if (m_wave_expr)
		m_graph->setEnabled(m_smoothKnob->model()->value() == 0 && text.size() == 0);

	if (text.size()>0)
	{
		const unsigned int sample_rate=m_raw_graph->length();
		ExprFront expr(text.constData(),sample_rate);
		float t=0;
		const float f=10,v=0.5;
		unsigned int i;
		expr.add_variable("t", t);

		if (m_output_expr)
		{
			expr.add_constant("f", f);
			#if ENABLE_CUSTOM_KEY_MAPPING //removed because changes in the microtonal tuner.
			expr.add_constant("key", key);
			expr.add_constant("bnote",e->instrumentTrack()->baseNote());
			#endif
			expr.add_constant("rel", 0);
			expr.add_constant("trel", 0);
			expr.add_constant("v", v);
			expr.add_constant("tempo", Engine::getSong()->getTempo());
			expr.add_constant("A1", e->parameterA1().value());
			expr.add_constant("A2", e->parameterA2().value());
			expr.add_constant("A3", e->parameterA3().value());
			expr.add_cyclic_vector("W1",e->graphW1().samples(),e->graphW1().length());
			expr.add_cyclic_vector("W2",e->graphW2().samples(),e->graphW2().length());
			expr.add_cyclic_vector("W3",e->graphW3().samples(),e->graphW3().length());
		}
		expr.setIntegrate(&i,sample_rate);
		expr.add_constant("srate",sample_rate);

		const bool parse_ok=expr.compile();

		if (parse_ok) {
			e->exprValid().setValue(0);
			const int length = m_raw_graph->length();
			float * const samples = new float[length];
			for (i = 0; i < length; i++) {
				t = i / (float) length;
				samples[i] = expr.evaluate();
				if (std::isinf(samples[i]) != 0 || std::isnan(samples[i]) != 0)
					samples[i] = 0;
			}
			m_raw_graph->setSamples(samples);
			delete[] samples;
			if (m_wave_expr)
			{
				smoothChanged();
			}
			else
			{
				Engine::getSong()->setModified();
			}
		}
		else
		{
			e->exprValid().setValue(1);
			if (m_output_expr)
				m_raw_graph->clear();
		}
	}
	else
	{
		e->exprValid().setValue(0);
		if (m_output_expr)
			m_raw_graph->clear();
	}
}

void Xpressive::smooth(float smoothness,const graphModel * in,graphModel * out)
{
	out->setSamples(in->samples());
	if (smoothness>0)
	{
		const int guass_size = (int)(smoothness * 5) | 1;
		const int guass_center = guass_size/2;
		const float delta = smoothness;
		const float a= 1.0f / (sqrtf(2.0f * F_PI) * delta);
		float * const guassian = new float [guass_size];
		float sum = 0.0f;
		float temp = 0.0f;
		int i;
		for (i = 0; i < guass_size; i++ )
		{
			temp = (i - guass_center) / delta;
			sum += guassian[i] = a * powf(F_E, -0.5f * temp * temp);
		}
		for (i = 0; i < guass_size; i++ )
		{
			guassian[i] = guassian[i] / sum;
		}
		out->convolve(guassian, guass_size, guass_center);
		delete [] guassian;
	}
}



void XpressiveView::smoothChanged()
{
	
	Xpressive * e = castModel<Xpressive>();
	float smoothness=0;
	switch (m_selectedGraphGroup->model()->value()) {
	case W1_EXPR:
		smoothness=e->smoothW1().value();
		break;
	case W2_EXPR:
		smoothness=e->smoothW2().value();
		break;
	case W3_EXPR:
		smoothness=e->smoothW3().value();
		break;
	}
	Xpressive::smooth(smoothness,m_raw_graph,m_graph->model());
	switch (m_selectedGraphGroup->model()->value()) {
	case W1_EXPR:
		e->W1().copyFrom(m_graph->model());
		break;
	case W2_EXPR:
		e->W2().copyFrom(m_graph->model());
		break;
	case W3_EXPR:
		e->W3().copyFrom(m_graph->model());
		break;
	}
	Engine::getSong()->setModified();
	m_graph->setEnabled(m_smoothKnob->model()->value() == 0 && m_expressionEditor->toPlainText().size() == 0);
}

void XpressiveView::graphDrawn()
{
	m_raw_graph->setSamples(m_graph->model()->samples());
	Xpressive * e = castModel<Xpressive>();
	switch (m_selectedGraphGroup->model()->value()) {
	case W1_EXPR:
		e->W1().copyFrom(m_graph->model());
		break;
	case W2_EXPR:
		e->W2().copyFrom(m_graph->model());
		break;
	case W3_EXPR:
		e->W3().copyFrom(m_graph->model());
		break;
	}
	Engine::getSong()->setModified();
}

void XpressiveView::modelChanged() {
	Xpressive * b = castModel<Xpressive>();

	m_expressionValidToggle->setModel( &b->exprValid() );
	m_generalPurposeKnob[0]->setModel( &b->parameterA1() );
	m_generalPurposeKnob[1]->setModel( &b->parameterA2() );
	m_generalPurposeKnob[2]->setModel( &b->parameterA3() );

	m_panningKnob[0]->setModel( &b->panning1() );
	m_panningKnob[1]->setModel( &b->panning2() );
	m_relKnob->setModel( &b->relTransition() );
	m_selectedGraphGroup->setModel( &b->selectedGraph() );

	updateLayout();
}

void XpressiveView::updateLayout() {
	Xpressive * e = castModel<Xpressive>();
	m_output_expr=false;
	m_wave_expr=false;
	switch (m_selectedGraphGroup->model()->value()) {
	case W1_EXPR:
		m_wave_expr=true;
		m_graph->setModel(&e->graphW1(), true);
		m_raw_graph=&(e->rawgraphW1());
		m_expressionEditor->setPlainText(e->wavesExpression(0));
		m_smoothKnob->setModel(&e->smoothW1());
        m_smoothOverlay->hide();
		m_graph->setEnabled((e->smoothW1().value() == 0 && e->wavesExpression(0).size() == 0));
		m_waveInterpolate->setModel(&e->interpolateW1());
		m_smoothKnob->show();
		m_usrWaveBtn->show();
		m_waveInterpolate->show();

		break;
	case W2_EXPR:
		m_wave_expr=true;
		m_graph->setModel(&e->graphW2(), true);
		m_raw_graph=&(e->rawgraphW2());
		m_expressionEditor->setPlainText(e->wavesExpression(1));
		m_smoothKnob->setModel(&e->smoothW2());
        m_smoothOverlay->hide();
		m_graph->setEnabled((e->smoothW2().value() == 0 && e->wavesExpression(1).size() == 0));
		m_waveInterpolate->setModel(&e->interpolateW2());
		m_smoothKnob->show();
		m_usrWaveBtn->show();
		m_waveInterpolate->show();
		break;
	case W3_EXPR:
		m_wave_expr=true;
		m_graph->setModel(&e->graphW3(), true);
		m_raw_graph=&(e->rawgraphW3());
		m_expressionEditor->setPlainText(e->wavesExpression(2));
		m_smoothKnob->setModel(&e->smoothW3());
        m_smoothOverlay->hide();
		m_graph->setEnabled((e->smoothW3().value() == 0 && e->wavesExpression(2).size() == 0));
		m_waveInterpolate->setModel(&e->interpolateW3());
		m_smoothKnob->show();
		m_usrWaveBtn->show();
		m_waveInterpolate->show();
		break;
	case O1_EXPR:
		m_output_expr=true;
		m_graph->setModel(&e->graphO1(), true);
		m_raw_graph=&(e->graphO1());
		m_expressionEditor->setPlainText(e->outputExpression(0));
		m_smoothKnob->hide();
        m_smoothOverlay->show();
		m_graph->setEnabled(false);
		m_usrWaveBtn->hide();
		m_waveInterpolate->hide();
		break;
	case O2_EXPR:
		m_output_expr=true;
		m_graph->setModel(&e->graphO2(), true);
		m_raw_graph=&(e->graphO2());
		m_expressionEditor->setPlainText(e->outputExpression(1));
		m_smoothKnob->hide();
        m_smoothOverlay->show();
		m_graph->setEnabled(false);
		m_usrWaveBtn->hide();
		m_waveInterpolate->hide();
		break;
	}
}

void XpressiveView::sinWaveClicked() {
	if (m_output_expr)
        m_expressionEditor->append("sinew(integrate(f))");
	else
        m_expressionEditor->append("sinew(t)");
	Engine::getSong()->setModified();
}

void XpressiveView::triangleWaveClicked() {
	if (m_output_expr)
        m_expressionEditor->append("trianglew(integrate(f))");
	else
        m_expressionEditor->append("trianglew(t)");
	Engine::getSong()->setModified();
}

void XpressiveView::sawWaveClicked() {
	if (m_output_expr)
        m_expressionEditor->append("saww(integrate(f))");
	else
        m_expressionEditor->append("saww(t)");
	Engine::getSong()->setModified();
}

void XpressiveView::sqrWaveClicked() {
	if (m_output_expr)
        m_expressionEditor->append("squarew(integrate(f))");
	else
        m_expressionEditor->append("squarew(t)");
	Engine::getSong()->setModified();
}

void XpressiveView::noiseWaveClicked() {
    m_expressionEditor->append("randsv(t*srate,0)");
	Engine::getSong()->setModified();
}

void XpressiveView::moogSawWaveClicked()
{
	if (m_output_expr)
        m_expressionEditor->append("moogsaww(integrate(f))");
	else
        m_expressionEditor->append("moogsaww(t)");
	Engine::getSong()->setModified();
}
void XpressiveView::expWaveClicked()
{
	if (m_output_expr)
        m_expressionEditor->append("expw(integrate(f))");
	else
        m_expressionEditor->append("expw(t)");
	Engine::getSong()->setModified();
}

void XpressiveView::usrWaveClicked() {
	m_expressionEditor->setPlainText("");
	QString fileName = m_raw_graph->setWaveToUser();
	smoothChanged();
	Engine::getSong()->setModified();
}

QString XpressiveHelpView::s_helpText=
"<b>O1, O2</b> - Two output waves. Panning is controlled by PN1 and PN2.<br>"
"<b>W1, W2, W3</b> - Wave samples evaluated by expression. In these samples, t variable ranges [0,1).<br>"
"These waves can be used as functions inside the output waves (O1, O2). The wave period is 1.<br>"
"<h4>Available variables:</h4><br>"
"<b>t</b> - Time in seconds.<br>"
"<b>f</b> - Note's pitched frequency. Available only in the output expressions.<br>"
#if ENABLE_CUSTOM_KEY_MAPPING
"<b>key</b> - Note's keyboard key. 0 denotes C-1, 60 denotes C4, 127 denotes G9. Available only in the output expressions.<br>"
"<b>bnote</b> - Base note. By default it is 69 which means A4, unless you change it.<br>"
#endif
"<b>key</b> - Note's keyboard key. 0 denotes C-1, 60 denotes C4, 127 denotes G9. Available only in the output expressions.<br>"
"<b>bnote</b> - Base note. By default it is 69 which means A4, unless you change it.<br>"
"<b>srate</b> - Sample rate. In wave expression it returns the wave's number of samples.<br>"
"<b>tempo</b> - Song's Tempo. Available only in the output expressions.<br>"
"<b>v</b> - Note's volume. Note that the output is already multiplied by the volume. Available only in the output expressions.<br>"
"<b>rel</b> - Gives 0.0 while the key is held, and 1.0 after the key release. Available only in the output expressions.<br>"
"<b>trel</b> - Time after release. While the note is held, it gives 0.0. Afterwards, it starts counting seconds.<br>"
"The time it takes to shift from 0.0 to 1.0 after key release is determined by the REL knob<br>"
"<b>seed</b> - A random value that remains consistent in the lifetime of a single wave. Meant to be used with <b>randsv</b><br>"
"<b>A1, A2, A3</b> - General purpose knobs. You can reference them only in O1 and O2. In range [-1,1].<br>"
"<h4>Available functions:</h4><br>"
"<b>W1, W2, W3</b> - As mentioned before. You can reference them only in O1 and O2.<br>"
"<b>cent(x)</b> - Gives pow(2,x/1200), so you can multiply it with the f variable to pitch the frequency.<br>"
"100 cents equals one semitone<br>"
"<b>semitone(x)</b> - Gives pow(2,x/12), so you can multiply it with the f variable to pitch the frequency.<br>"
"<b>last(n)</b> - Gives you the last n'th evaluated sample. In O1 and O2 it keeps a whole second. Thus the argument n must be in the range [1,srate], or else, it will return 0.<br>"
"<b>integrate(x)</b> - Integrates x by delta t (It sums values and divides them by sample rate).<br>"
"If you use notes with automated frequency, you should use:<br>"
"sinew(integrate(f)) instead of sinew(t*f)<br>"
"<b>randv(x)</b> - A random vector. Each cell is reference by an integer index in the range [0,2^31]<br>"
"Each note playback of an expression results in different random vector.<br>"
"Although, it remains consistent in the lifetime of a single note playback.<br>"
"If you want a single random values you can use randv(0),randv(1)... <br>"
"and every reference to randv(a) will give you the same value (for the current note playback). <br>"
"To make it more clear, if you use the randv function in your O1 or O2 formula, each time you activate the formula for a single note, "
"a different random vector will be generated. So if you play a full song that uses Xpressive synth, and use the randv "
"function in O1 or O2 output formula, each playback of the song will never be the same. <br>"
"But as the formula used to generate each time frame (sample) of the wave for the current note, "
"the randv vector remains the same for each sample generated."
"Each random value is in the range [-1,1).<br>"
"If you want a random wave you can use randv(t*srate).<br>"
"<b>randsv(x,seed)</b> - works exactly like randv(x),<br>"
"except that it lets you to select the seed manualy,<br>"
"if you want to try different random values and make it consistent in each evaluation.<br>"
"<b>sinew(x)</b> - A sine wave with period of 1 (In contrast to real sine wave which have a period of 2*pi).<br>"
"<b>trianglew(x)</b> - A triangle wave with period of 1.<br>"
"<b>squarew(x)</b> - A square wave with period of 1.<br>"
"<b>saww(x)</b> - A saw wave with period of 1.<br>"
"<b>clamp(min_val,x,max_val)</b> - If x is in range of (min_val,max_val) it returns x. Otherwise if it's greater than max_val it returns max_val, else returns min_val.<br>"
"<b>abs, sin, cos, tan, cot, asin, acos, atan, atan2, sinh, cosh, tanh, asinh, acosh, atanh, sinc, "
"hypot, exp, log, log2, log10, logn, pow, sqrt, min, max, floor, ceil, round, trunc, frac, "
"avg, sgn, mod, etc. are also available.</b><br>"
"<b>Operands + - * / % ^ &gt; &lt; &gt;= &lt;= == != &amp; | AND OR XOR NAND are also available.</b><br>"
"<b>Ternary operator is also available:  (cond?result_if_true:result_if_false)</b><br>"
"<b>Amplitude Modulation</b> - W1( integrate(f) )*( 1 + W2( integrate(f) ) )<br>"
"<b>Ring Modulation</b> - W1( integrate(f) )*W2( integrate(f) )<br>"
"<b>Mix Modulation</b> - 0.5*( W1( integrate(f) )+W2( integrate(f) ) )<br>"
"<b>Frequency Modulation</b> - [vol1]*W1( integrate( f + srate*[vol2]*W2( integrate(f) ) ) )<br>"
"<b>Phase Modulation</b> - [vol1]*W1( integrate(f)+[vol2]*W2( integrate(f) ) )<br>"
		;

XpressiveHelpView::XpressiveHelpView():QTextEdit(s_helpText)
{
	setWindowTitle ( "Xpressive Help" );
	setTextInteractionFlags ( Qt::TextSelectableByKeyboard | Qt::TextSelectableByMouse );
	getGUI()->mainWindow()->addWindowedWidget( this );
	parentWidget()->setAttribute( Qt::WA_DeleteOnClose, false );
	parentWidget()->setWindowIcon( PLUGIN_NAME::getIconPixmap( "logo" ) );
	parentWidget()->setFixedSize( 300, 500);
	
	// No maximize button
	Qt::WindowFlags flags = parentWidget()->windowFlags();
	flags &= ~Qt::WindowMaximizeButtonHint;
	parentWidget()->setWindowFlags( flags );
}

void XpressiveView::helpClicked() {
	XpressiveHelpView::getInstance()->show();

}

Highlighter::Highlighter(QTextDocument *parent)
    : QSyntaxHighlighter(parent)
{
    HighlightingRule rule;

    keywordClass1Format.setForeground(Qt::darkBlue);
    keywordClass1Format.setFontWeight(QFont::Bold);
    rule.pattern = QRegularExpression(QStringLiteral("(?<![A-Za-z])(sin|cos|tan|cot|asin|acos|atan|atan2|sinh|cosh|tanh|asinh|acosh|atanh|"
                                  "sinc|exp|log|log2|log10|logn|pow|sqrt|min|max|abs|floor|ceil|round|trunc|frac|clamp)\\b"));
    rule.format = keywordClass1Format;
    highlightingRules.append(rule);

    keywordClass2Format.setForeground(Qt::darkMagenta);
    keywordClass2Format.setFontWeight(QFont::Bold);
    rule.pattern = QRegularExpression(QStringLiteral("(?<![A-Za-z])(A1|A2|A3|pi|e|t|f|rel|trel|srate|v|tempo|seed)\\b"));
    rule.format = keywordClass2Format;
    highlightingRules.append(rule);

    keywordClass3Format.setForeground(Qt::darkYellow);
    keywordClass3Format.setFontWeight(QFont::Bold);
    rule.pattern = QRegularExpression(QStringLiteral("(?<![A-Za-z])(cent|semitone|randv|randsv|integrate|last|W1|W2|W3|sinew|trianglew|squarew|expw|saww)\\b"));
    rule.format = keywordClass3Format;
    highlightingRules.append(rule);

    keywordClass4Format.setForeground(QBrush(0xff98f0));
    keywordClass4Format.setFontWeight(QFont::Bold);
    rule.pattern = QRegularExpression(QStringLiteral("(?<![A-Za-z])(AND|OR|XOR|NAND)\\b|\\+|\\*|\\||\\&|\\^|\\%|\\/|\\<|\\>|\\:|\\?|\\-"));
    rule.format = keywordClass4Format;
    highlightingRules.append(rule);


    numericFormat.setForeground(Qt::green);
    rule.pattern = QRegularExpression(QStringLiteral("(?<![A-Za-z])(\\d+\\.\\d+|\\d+(\\.\\d+)?[eE][+-]?\\d+|\\d+)"));
    rule.format = numericFormat;
    highlightingRules.append(rule);

    badFormat.setForeground(Qt::red);
    badFormat.setFontItalic(true);
    rule.pattern = QRegularExpression(QStringLiteral("(?<![A-Za-z])t\\*f\\b|(?<![A-Za-z])f\\*t\\b"));
    rule.format = badFormat;
    highlightingRules.append(rule);



}

void Highlighter::highlightBlock(const QString &text)
{
    for (const HighlightingRule &rule : qAsConst(highlightingRules)) {
        QRegularExpressionMatchIterator matchIterator = rule.pattern.globalMatch(text);
        while (matchIterator.hasNext()) {
            QRegularExpressionMatch match = matchIterator.next();
            setFormat(match.capturedStart(), match.capturedLength(), rule.format);
        }
    }
    int depth = 0;
    int from = 0;
    QTextCharFormat pcolors[5]= {QTextCharFormat(),QTextCharFormat(),QTextCharFormat(),QTextCharFormat(),QTextCharFormat()};
    pcolors[0].setForeground(QBrush(0xe07d00));
    pcolors[1].setForeground(QBrush(0xb1e1d0));
    pcolors[2].setForeground(QBrush(0x00e0e0));
    pcolors[3].setForeground(QBrush(0x7000e0));
    pcolors[4].setForeground(QBrush(0xe00056));
    QRegularExpression regex_braces = QRegularExpression(QStringLiteral("(\\()|(\\))"));


    while (from<text.length())
    {
        int usedDepth;
        int nextbraces = text.indexOf(
                    regex_braces, from);

        if (nextbraces == -1)
        {
            break;
        }
        if (text.at(nextbraces) == ')' )
        {
            usedDepth=--depth;
            if (depth<0)
            {
                break;
            }
        }
        else
        {
            usedDepth=depth++;
        }

        setFormat(nextbraces, 1, pcolors[(usedDepth)%5]);
        from = nextbraces + 1;
    }

 }


extern "C" {

// necessary for getting instance out of shared lib
PLUGIN_EXPORT Plugin * lmms_plugin_main(Model *m, void *) {
	return (new Xpressive(static_cast<InstrumentTrack *>(m)));
}

}



<|MERGE_RESOLUTION|>--- conflicted
+++ resolved
@@ -213,12 +213,8 @@
 			#if ENABLE_CUSTOM_KEY_MAPPING //removed because changes in the microtonal tuner.
 			e->add_constant("key", nph->key());//the key that was pressed.
 			e->add_constant("bnote", nph->instrumentTrack()->baseNote()); // the base note
-<<<<<<< HEAD
 			#endif
-			e->add_constant("srate", Engine::mixer()->processingSampleRate());// sample rate of the mixer
-=======
 			e->add_constant("srate", Engine::audioEngine()->processingSampleRate());// sample rate of the audio engine
->>>>>>> 6a716fa5
 			e->add_constant("v", nph->getVolume() / 255.0); //volume of the note.
 			e->add_constant("tempo", Engine::getSong()->getTempo());//tempo of the song.
 			e->add_variable("A1", m_A1);//A1,A2,A3: general purpose input controls.
