--- conflicted
+++ resolved
@@ -569,14 +569,8 @@
 
 		m_data->m_expression_string = expr;
 		m_data->m_symbol_table.add_pi();
-<<<<<<< HEAD
-	
+
 		//m_data->m_symbol_table.add_constant("e", F_E); // use exp function instead...
-=======
-
-		m_data->m_symbol_table.add_constant("e", F_E);
->>>>>>> 4a678422
-
 		m_data->m_symbol_table.add_constant("seed", SimpleRandom::generator() & max_float_integer_mask);
 
 		m_data->m_symbol_table.add_function("sinew", sin_wave_func);
