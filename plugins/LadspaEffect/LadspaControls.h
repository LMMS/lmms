/*
 * LadspaControls.h - model for LADSPA plugin controls
 *
 * Copyright (c) 2008-2014 Tobias Doerffel <tobydox/at/users.sourceforge.net>
 *
 * This file is part of LMMS - https://lmms.io
 *
 * This program is free software; you can redistribute it and/or
 * modify it under the terms of the GNU General Public
 * License as published by the Free Software Foundation; either
 * version 2 of the License, or (at your option) any later version.
 *
 * This program is distributed in the hope that it will be useful,
 * but WITHOUT ANY WARRANTY; without even the implied warranty of
 * MERCHANTABILITY or FITNESS FOR A PARTICULAR PURPOSE.  See the GNU
 * General Public License for more details.
 *
 * You should have received a copy of the GNU General Public
 * License along with this program (see COPYING); if not, write to the
 * Free Software Foundation, Inc., 51 Franklin Street, Fifth Floor,
 * Boston, MA 02110-1301 USA.
 *
 */

#ifndef LADSPA_CONTROLS_H
#define LADSPA_CONTROLS_H

#include "EffectControls.h"
#include "LadspaControlDialog.h"
#include "LadspaMatrixControlDialog.h"

namespace lmms
{


class LadspaControl;
using control_list_t = QVector<LadspaControl*>;

class LadspaEffect;


class LadspaControls : public EffectControls
{
	Q_OBJECT
public:
	LadspaControls( LadspaEffect * _eff );
	~LadspaControls() override;

	inline int controlCount() override
	{
		return m_controlCount;
	}

	void saveSettings( QDomDocument & _doc, QDomElement & _parent ) override;
	void loadSettings( const QDomElement & _this ) override;
	inline QString nodeName() const override
	{
		return "ladspacontrols";
	}

	gui::EffectControlDialog* createView() override
	{
<<<<<<< HEAD
		return new LadspaMatrixControlDialog( this );
=======
		return new gui::LadspaControlDialog( this );
>>>>>>> edb379ea
	}


protected slots:
	void updateLinkStatesFromGlobal();
	void linkPort( int _port, bool _state );


private:
	LadspaEffect * m_effect;
	ch_cnt_t m_processors;
	ch_cnt_t m_controlCount;
	bool m_noLink;
	BoolModel m_stereoLinkModel;
	//! control vector for each processor
	QVector<control_list_t> m_controls;


<<<<<<< HEAD
	friend class LadspaControlDialog;
	friend class LadspaMatrixControlDialog;
=======
	friend class gui::LadspaControlDialog;
>>>>>>> edb379ea
	friend class LadspaEffect;


signals:
	void effectModelChanged( lmms::LadspaControls * );

} ;


} // namespace lmms

#endif<|MERGE_RESOLUTION|>--- conflicted
+++ resolved
@@ -60,11 +60,7 @@
 
 	gui::EffectControlDialog* createView() override
 	{
-<<<<<<< HEAD
-		return new LadspaMatrixControlDialog( this );
-=======
-		return new gui::LadspaControlDialog( this );
->>>>>>> edb379ea
+		return new gui::LadspaMatrixControlDialog( this );
 	}
 
 
@@ -83,12 +79,8 @@
 	QVector<control_list_t> m_controls;
 
 
-<<<<<<< HEAD
-	friend class LadspaControlDialog;
-	friend class LadspaMatrixControlDialog;
-=======
 	friend class gui::LadspaControlDialog;
->>>>>>> edb379ea
+	friend class gui::LadspaMatrixControlDialog;
 	friend class LadspaEffect;
 
 
