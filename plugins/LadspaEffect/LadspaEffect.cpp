/*
 * LadspaEffect.cpp - class for processing LADSPA effects
 *
 * Copyright (c) 2006-2008 Danny McRae <khjklujn/at/users.sourceforge.net>
 * Copyright (c) 2009-2014 Tobias Doerffel <tobydox/at/users.sourceforge.net>
 *
 * This file is part of LMMS - http://lmms.io
 *
 * This program is free software; you can redistribute it and/or
 * modify it under the terms of the GNU General Public
 * License as published by the Free Software Foundation; either
 * version 2 of the License, or (at your option) any later version.
 *
 * This program is distributed in the hope that it will be useful,
 * but WITHOUT ANY WARRANTY; without even the implied warranty of
 * MERCHANTABILITY or FITNESS FOR A PARTICULAR PURPOSE.  See the GNU
 * General Public License for more details.
 *
 * You should have received a copy of the GNU General Public
 * License along with this program (see COPYING); if not, write to the
 * Free Software Foundation, Inc., 51 Franklin Street, Fifth Floor,
 * Boston, MA 02110-1301 USA.
 *
 */


#include <QMessageBox>

#include "LadspaEffect.h"
#include "DataFile.h"
#include "AudioDevice.h"
#include "ConfigManager.h"
#include "Ladspa2LMMS.h"
#include "LadspaControl.h"
#include "LadspaSubPluginFeatures.h"
#include "Mixer.h"
#include "EffectChain.h"
#include "AutomationPattern.h"
#include "ControllerConnection.h"
#include "MemoryManager.h"
#include "ValueBuffer.h"

#include "embed.cpp"


extern "C"
{

Plugin::Descriptor PLUGIN_EXPORT ladspaeffect_plugin_descriptor =
{
	STRINGIFY( PLUGIN_NAME ),
	"LADSPA",
	QT_TRANSLATE_NOOP( "pluginBrowser",
				"plugin for using arbitrary LADSPA-effects "
				"inside LMMS." ),
	"Danny McRae <khjklujn/at/users.sourceforge.net>",
	0x0100,
	Plugin::Effect,
	new PluginPixmapLoader( "logo" ),
	NULL,
	new LadspaSubPluginFeatures( Plugin::Effect )
} ;

}


LadspaEffect::LadspaEffect( Model * _parent,
			const Descriptor::SubPluginFeatures::Key * _key ) :
	Effect( &ladspaeffect_plugin_descriptor, _parent, _key ),
	m_controls( NULL ),
	m_maxSampleRate( 0 ),
	m_key( LadspaSubPluginFeatures::subPluginKeyToLadspaKey( _key ) )
{
	Ladspa2LMMS * manager = Engine::getLADSPAManager();
	if( manager->getDescription( m_key ) == NULL )
	{
		if( !Engine::suppressMessages() )
		{
			QMessageBox::warning( 0, tr( "Effect" ), 
				tr( "Unknown LADSPA plugin %1 requested." ).
							arg( m_key.second ),
				QMessageBox::Ok, QMessageBox::NoButton );
		}
		setOkay( false );
		return;
	}

	setDisplayName( manager->getShortName( m_key ) );

	pluginInstantiation();

	connect( Engine::mixer(), SIGNAL( sampleRateChanged() ),
					this, SLOT( changeSampleRate() ) );
}




LadspaEffect::~LadspaEffect()
{
	pluginDestruction();
}




void LadspaEffect::changeSampleRate()
{
	DataFile dataFile( DataFile::EffectSettings );
	m_controls->saveState( dataFile, dataFile.content() );

	LadspaControls * controls = m_controls;
	m_controls = NULL;

	m_pluginMutex.lock();
	pluginDestruction();
	pluginInstantiation();
	m_pluginMutex.unlock();

	controls->effectModelChanged( m_controls );
	delete controls;

	m_controls->restoreState( dataFile.content().firstChild().toElement() );

	// the IDs of re-created controls have been saved and now need to be
	// resolved again
	AutomationTrack::resolveAllIDs();

	// make sure, connections are ok
	ControllerConnection::finalizeConnections();
}




bool LadspaEffect::processAudioBuffer( sampleFrame * _buf, 
							const fpp_t _frames )
{
	m_pluginMutex.lock();
	if( !isOkay() || dontRun() || !isRunning() || !isEnabled() )
	{
		m_pluginMutex.unlock();
		return( false );
	}

	int frames = _frames;
	sampleFrame * o_buf = NULL;
	sampleFrame sBuf [_frames];

	if( m_maxSampleRate < Engine::mixer()->processingSampleRate() )
	{
		o_buf = _buf;
		_buf = &sBuf[0];
		sampleDown( o_buf, _buf, m_maxSampleRate );
		frames = _frames * m_maxSampleRate /
				Engine::mixer()->processingSampleRate();
	}

	// Copy the LMMS audio buffer to the LADSPA input buffer and initialize
	// the control ports.  
	ch_cnt_t channel = 0;
	for( ch_cnt_t proc = 0; proc < processorCount(); ++proc )
	{
		for( int port = 0; port < m_portCount; ++port )
		{
			port_desc_t * pp = m_ports.at( proc ).at( port );
			switch( pp->rate )
			{
				case CHANNEL_IN:
					for( fpp_t frame = 0; 
						frame < frames; ++frame )
					{
						pp->buffer[frame] = 
							_buf[frame][channel];
					}
					++channel;
					break;
				case AUDIO_RATE_INPUT:
				{
					ValueBuffer * vb = pp->control->valueBuffer();
					if( vb )
					{
						memcpy( pp->buffer, vb->values(), frames * sizeof(float) );
					}
					else
					{
						pp->value = static_cast<LADSPA_Data>( 
											pp->control->value() / pp->scale );
						// This only supports control rate ports, so the audio rates are
						// treated as though they were control rate by setting the
						// port buffer to all the same value.
						for( fpp_t frame = 0; 
							frame < frames; ++frame )
						{
							pp->buffer[frame] = 
								pp->value;
						}
					}
					break;
				}
				case CONTROL_RATE_INPUT:
					if( pp->control == NULL )
					{
						break;
					}
					pp->value = static_cast<LADSPA_Data>( 
										pp->control->value() / pp->scale );
					pp->buffer[0] = 
						pp->value;
					break;
				case CHANNEL_OUT:
				case AUDIO_RATE_OUTPUT:
				case CONTROL_RATE_OUTPUT:
					break;
				default:
					break;
			}
		}
	}


	// Process the buffers.
	for( ch_cnt_t proc = 0; proc < processorCount(); ++proc )
	{
		(m_descriptor->run)( m_handles[proc], frames );
	}

	// Copy the LADSPA output buffers to the LMMS buffer.
	double out_sum = 0.0;
	channel = 0;
	const float d = dryLevel();
	const float w = wetLevel();
	for( ch_cnt_t proc = 0; proc < processorCount(); ++proc )
	{
		for( int port = 0; port < m_portCount; ++port )
		{
			port_desc_t * pp = m_ports.at( proc ).at( port );
			switch( pp->rate )
			{
				case CHANNEL_IN:
				case AUDIO_RATE_INPUT:
				case CONTROL_RATE_INPUT:
					break;
				case CHANNEL_OUT:
					for( fpp_t frame = 0; 
						frame < frames; ++frame )
					{
						_buf[frame][channel] = d * _buf[frame][channel] + w * pp->buffer[frame];
						out_sum += _buf[frame][channel] * _buf[frame][channel];
					}
					++channel;
					break;
				case AUDIO_RATE_OUTPUT:
				case CONTROL_RATE_OUTPUT:
					break;
				default:
					break;
			}
		}
	}

	if( o_buf != NULL )
	{
		sampleBack( _buf, o_buf, m_maxSampleRate );
	}

	checkGate( out_sum / frames );


	bool is_running = isRunning();
	m_pluginMutex.unlock();
	return( is_running );
}




void LadspaEffect::setControl( int _control, LADSPA_Data _value )
{
	if( !isOkay() )
	{
		return;
	}
	m_portControls[_control]->value = _value;
}




void LadspaEffect::pluginInstantiation()
{
	m_maxSampleRate = maxSamplerate( displayName() );

	Ladspa2LMMS * manager = Engine::getLADSPAManager();

	// Calculate how many processing units are needed.
	const ch_cnt_t lmms_chnls = Engine::mixer()->audioDev()->channels();
	int effect_channels = manager->getDescription( m_key )->inputChannels;
	setProcessorCount( lmms_chnls / effect_channels );

	// get inPlaceBroken property
	m_inPlaceBroken = manager->isInplaceBroken( m_key );

	// Categorize the ports, and create the buffers.
	m_portCount = manager->getPortCount( m_key );

	int inputch = 0;
	int outputch = 0;
	LADSPA_Data * inbuf [2];
	inbuf[0] = NULL;
	inbuf[1] = NULL;
	for( ch_cnt_t proc = 0; proc < processorCount(); proc++ )
	{
		multi_proc_t ports;
		for( int port = 0; port < m_portCount; port++ )
		{
			port_desc_t * p = new PortDescription;

			p->name = manager->getPortName( m_key, port );
			p->proc = proc;
			p->port_id = port;
			p->control = NULL;
			p->buffer = NULL;

			// Determine the port's category.
			if( manager->isPortAudio( m_key, port ) )
			{
				if( p->name.toUpper().contains( "IN" ) &&
					manager->isPortInput( m_key, port ) )
				{
					p->rate = CHANNEL_IN;
					p->buffer = MM_ALLOC( LADSPA_Data, Engine::mixer()->framesPerPeriod() );
					inbuf[ inputch ] = p->buffer;
					inputch++;
				}
				else if( p->name.toUpper().contains( "OUT" ) &&
					manager->isPortOutput( m_key, port ) )
				{
					p->rate = CHANNEL_OUT;
					if( ! m_inPlaceBroken && inbuf[ outputch ] )
					{
						p->buffer = inbuf[ outputch ];
						outputch++;
					}
					else
					{
						p->buffer = MM_ALLOC( LADSPA_Data, Engine::mixer()->framesPerPeriod() );
						m_inPlaceBroken = true;
					}
				}
				else if( manager->isPortInput( m_key, port ) )
				{
					p->rate = AUDIO_RATE_INPUT;
<<<<<<< HEAD
					p->control->setSampleExact( true );
					p->buffer = MM_ALLOC( LADSPA_Data, engine::mixer()->framesPerPeriod() );
=======
					p->buffer = MM_ALLOC( LADSPA_Data, Engine::mixer()->framesPerPeriod() );
>>>>>>> 5f4cdac8
				}
				else
				{
					p->rate = AUDIO_RATE_OUTPUT;
					p->buffer = MM_ALLOC( LADSPA_Data, Engine::mixer()->framesPerPeriod() );
				}
			}
			else
			{
				p->buffer = MM_ALLOC( LADSPA_Data, 1 );

				if( manager->isPortInput( m_key, port ) )
				{
					p->rate = CONTROL_RATE_INPUT;
				}
				else
				{
					p->rate = CONTROL_RATE_OUTPUT;
				}
			}

			p->scale = 1.0f;
			if( manager->isPortToggled( m_key, port ) )
			{
				p->data_type = TOGGLED;
			}
			else if( manager->isInteger( m_key, port ) )
			{
				p->data_type = INTEGER;
			}
			else if( p->name.toUpper().contains( "(SECONDS)" ) )
			{
				p->data_type = TIME;
				p->scale = 1000.0f;
				int loc = p->name.toUpper().indexOf(
								"(SECONDS)" );
				p->name.replace( loc, 9, "(ms)" );
			}
			else if( p->name.toUpper().contains( "(S)" ) )
			{
				p->data_type = TIME;
				p->scale = 1000.0f;
				int loc = p->name.toUpper().indexOf( "(S)" );
				p->name.replace( loc, 3, "(ms)" );
			}
			else if( p->name.toUpper().contains( "(MS)" ) )
			{
				p->data_type = TIME;
				int loc = p->name.toUpper().indexOf( "(MS)" );
				p->name.replace( loc, 4, "(ms)" );
			}
			else
			{
				p->data_type = FLOATING;
			}

			// Get the range and default values.
			p->max = manager->getUpperBound( m_key, port );
			if( p->max == NOHINT )
			{
				p->max = p->name.toUpper() == "GAIN" ? 10.0f :
					1.0f;
			}

			if( manager->areHintsSampleRateDependent(
								m_key, port ) )
			{
				p->max *= m_maxSampleRate;
			}

			p->min = manager->getLowerBound( m_key, port );
			if( p->min == NOHINT )
			{
				p->min = 0.0f;
			}

			if( manager->areHintsSampleRateDependent(
								m_key, port ) )
			{
				p->min *= m_maxSampleRate;
			}

			p->def = manager->getDefaultSetting( m_key, port );
			if( p->def == NOHINT )
			{
				if( p->data_type != TOGGLED )
				{
					p->def = ( p->min + p->max ) / 2.0f;
				}
				else
				{
					p->def = 1.0f;
				}
			}
			else if( manager->areHintsSampleRateDependent( m_key, port ) )
			{
				p->def *= m_maxSampleRate;
			}


			p->max *= p->scale;
			p->min *= p->scale;
			p->def *= p->scale;

			p->value = p->def;

			p->suggests_logscale = manager->isLogarithmic( m_key, port );

			ports.append( p );

	// For convenience, keep a separate list of the ports that are used 
	// to control the processors.
			if( p->rate == AUDIO_RATE_INPUT || 
					p->rate == CONTROL_RATE_INPUT )
			{
				p->control_id = m_portControls.count();
				m_portControls.append( p );
			}
		}
		m_ports.append( ports );
	}

	// Instantiate the processing units.
	m_descriptor = manager->getDescriptor( m_key );
	if( m_descriptor == NULL )
	{
		QMessageBox::warning( 0, "Effect", 
			"Can't get LADSPA descriptor function: " + m_key.second,
			QMessageBox::Ok, QMessageBox::NoButton );
		setOkay( false );
		return;
	}
	if( m_descriptor->run == NULL )
	{
		QMessageBox::warning( 0, "Effect",
			"Plugin has no processor: " + m_key.second,
			QMessageBox::Ok, QMessageBox::NoButton );
		setDontRun( true );
	}
	for( ch_cnt_t proc = 0; proc < processorCount(); proc++ )
	{
		LADSPA_Handle effect = manager->instantiate( m_key,
							m_maxSampleRate );
		if( effect == NULL )
		{
			QMessageBox::warning( 0, "Effect",
				"Can't get LADSPA instance: " + m_key.second,
				QMessageBox::Ok, QMessageBox::NoButton );
			setOkay( false );
			return;
		}
		m_handles.append( effect );
	}

	// Connect the ports.
	for( ch_cnt_t proc = 0; proc < processorCount(); proc++ )
	{
		for( int port = 0; port < m_portCount; port++ )
		{
			port_desc_t * pp = m_ports.at( proc ).at( port );
			if( !manager->connectPort( m_key,
						m_handles[proc],
						port,
						pp->buffer ) )
			{
				QMessageBox::warning( 0, "Effect", 
				"Failed to connect port: " + m_key.second, 
				QMessageBox::Ok, QMessageBox::NoButton );
				setDontRun( true );
				return;
			}
		}
	}

	// Activate the processing units.
	for( ch_cnt_t proc = 0; proc < processorCount(); proc++ )
	{
		manager->activate( m_key, m_handles[proc] );
	}
	m_controls = new LadspaControls( this );
}




void LadspaEffect::pluginDestruction()
{
	if( !isOkay() )
	{
		return;
	}

	delete m_controls;

	for( ch_cnt_t proc = 0; proc < processorCount(); proc++ )
	{
		Ladspa2LMMS * manager = Engine::getLADSPAManager();
		manager->deactivate( m_key, m_handles[proc] );
		manager->cleanup( m_key, m_handles[proc] );
		for( int port = 0; port < m_portCount; port++ )
		{
			port_desc_t * pp = m_ports.at( proc ).at( port );
			if( m_inPlaceBroken || pp->rate != CHANNEL_OUT )
			{
				if( pp->buffer) MM_FREE( pp->buffer );
			}
			delete pp;
		}
		m_ports[proc].clear();
	}
	m_ports.clear();
	m_handles.clear();
	m_portControls.clear();
}






static QMap<QString, sample_rate_t> __buggy_plugins;

sample_rate_t LadspaEffect::maxSamplerate( const QString & _name )
{
	if( __buggy_plugins.isEmpty() )
	{
		__buggy_plugins["C* AmpVTS"] = 88200;
		__buggy_plugins["Chorus2"] = 44100;
		__buggy_plugins["Notch Filter"] = 96000;
		__buggy_plugins["TAP Reflector"] = 192000;
	}
	if( __buggy_plugins.contains( _name ) )
	{
		return( __buggy_plugins[_name] );
	}
	return( Engine::mixer()->processingSampleRate() );
}




extern "C"
{

// necessary for getting instance out of shared lib
Plugin * PLUGIN_EXPORT lmms_plugin_main( Model * _parent, void * _data )
{
	return new LadspaEffect( _parent,
		static_cast<const Plugin::Descriptor::SubPluginFeatures::Key *>(
								_data ) );
}

}



<|MERGE_RESOLUTION|>--- conflicted
+++ resolved
@@ -351,12 +351,8 @@
 				else if( manager->isPortInput( m_key, port ) )
 				{
 					p->rate = AUDIO_RATE_INPUT;
-<<<<<<< HEAD
 					p->control->setSampleExact( true );
-					p->buffer = MM_ALLOC( LADSPA_Data, engine::mixer()->framesPerPeriod() );
-=======
 					p->buffer = MM_ALLOC( LADSPA_Data, Engine::mixer()->framesPerPeriod() );
->>>>>>> 5f4cdac8
 				}
 				else
 				{
