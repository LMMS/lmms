/*
 * AmplifierControlDialog.cpp - control dialog for amplifier effect
 *
 * Copyright (c) 2014 Vesa Kivimäki <contact/dot/diizy/at/nbl/dot/fi>
 * Copyright (c) 2006-2014 Tobias Doerffel <tobydox/at/users.sourceforge.net>
 *
 * This file is part of LMMS - https://lmms.io
 *
 * This program is free software; you can redistribute it and/or
 * modify it under the terms of the GNU General Public
 * License as published by the Free Software Foundation; either
 * version 2 of the License, or (at your option) any later version.
 *
 * This program is distributed in the hope that it will be useful,
 * but WITHOUT ANY WARRANTY; without even the implied warranty of
 * MERCHANTABILITY or FITNESS FOR A PARTICULAR PURPOSE.  See the GNU
 * General Public License for more details.
 *
 * You should have received a copy of the GNU General Public
 * License along with this program (see COPYING); if not, write to the
 * Free Software Foundation, Inc., 51 Franklin Street, Fifth Floor,
 * Boston, MA 02110-1301 USA.
 *
 */

#include "AmplifierControlDialog.h"
#include "AmplifierControls.h"
#include "embed.h"
#include "Knob.h"

#include <QGridLayout>


namespace lmms::gui
{

AmplifierControlDialog::AmplifierControlDialog(AmplifierControls* controls) :
	EffectControlDialog(controls)
{
	setAutoFillBackground(true);
	QPalette pal;
	pal.setBrush(backgroundRole(), PLUGIN_NAME::getIconPixmap("artwork"));
	setPalette(pal);

	QGridLayout* gridLayout = new QGridLayout(this);
	
	auto makeKnob = [this](const QString& label, const QString& hintText, const QString& unit, FloatModel* model, bool isVolume)
	{
		Knob* newKnob = new Knob(KnobType::Bright26, this);
<<<<<<< HEAD
        newKnob->setModel(model);
		newKnob->setLabel(label);
        newKnob->setHintText(hintText, unit);
        newKnob->setVolumeKnob(isVolume);
        return newKnob;
    };
=======
		newKnob->move(x, y);
		newKnob->setModel(model);
		newKnob->setLabel(label);
		newKnob->setHintText(hintText, unit);
		newKnob->setVolumeKnob(isVolume);
		return newKnob;
	};
>>>>>>> 5960a4e7

	gridLayout->addWidget(makeKnob(tr("VOL"), tr("Volume:"), "%", &controls->m_volumeModel, true), 0, 0, Qt::AlignHCenter);
	gridLayout->addWidget(makeKnob(tr("PAN"), tr("Panning:"), "%", &controls->m_panModel, false), 0, 1, Qt::AlignHCenter);
	gridLayout->addWidget(makeKnob(tr("LEFT"), tr("Left gain:"), "%", &controls->m_leftModel, true), 1, 0, Qt::AlignHCenter);
	gridLayout->addWidget(makeKnob(tr("RIGHT"), tr("Right gain:"), "%", &controls->m_rightModel, true), 1, 1, Qt::AlignHCenter);
}

} // namespace lmms::gui<|MERGE_RESOLUTION|>--- conflicted
+++ resolved
@@ -47,22 +47,12 @@
 	auto makeKnob = [this](const QString& label, const QString& hintText, const QString& unit, FloatModel* model, bool isVolume)
 	{
 		Knob* newKnob = new Knob(KnobType::Bright26, this);
-<<<<<<< HEAD
-        newKnob->setModel(model);
-		newKnob->setLabel(label);
-        newKnob->setHintText(hintText, unit);
-        newKnob->setVolumeKnob(isVolume);
-        return newKnob;
-    };
-=======
-		newKnob->move(x, y);
 		newKnob->setModel(model);
 		newKnob->setLabel(label);
 		newKnob->setHintText(hintText, unit);
 		newKnob->setVolumeKnob(isVolume);
 		return newKnob;
 	};
->>>>>>> 5960a4e7
 
 	gridLayout->addWidget(makeKnob(tr("VOL"), tr("Volume:"), "%", &controls->m_volumeModel, true), 0, 0, Qt::AlignHCenter);
 	gridLayout->addWidget(makeKnob(tr("PAN"), tr("Panning:"), "%", &controls->m_panModel, false), 0, 1, Qt::AlignHCenter);
