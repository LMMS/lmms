--- conflicted
+++ resolved
@@ -37,11 +37,7 @@
 	m_lfoTimeModel(2.0, 0.01, 20.0, 0.0001, 20000.0, this, tr( "Lfo Frequency" ) ),
 	m_lfoAmountModel(0.0, 0.0, 2.0, 0.0001, 2000.0, this, tr ( "Lfo Amount" ) )
 {
-<<<<<<< HEAD
-    connect( Engine::mixer(), SIGNAL( sampleRateChanged() ), this, SLOT( changeSampleRate() ) );
-=======
-	connect( engine::mixer(), SIGNAL( sampleRateChanged() ), this, SLOT( changeSampleRate() ) );
->>>>>>> b5538c7d
+	connect( Engine::mixer(), SIGNAL( sampleRateChanged() ), this, SLOT( changeSampleRate() ) );
 }
 
 
@@ -70,9 +66,5 @@
 
 void DelayControls::changeSampleRate()
 {
-<<<<<<< HEAD
-    m_effect->changeSampleRate();
-=======
 	m_effect->changeSampleRate();
->>>>>>> b5538c7d
 }