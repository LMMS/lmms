/* SaSpectrumView.h - declaration of SaSpectrumView class.
 *
 * Copyright (c) 2019 Martin Pavelek <he29/dot/HS/at/gmail/dot/com>
 *
 * Based partially on Eq plugin code,
 * Copyright (c) 2014 David French <dave/dot/french3/at/googlemail/dot/com>
 *
 * This file is part of LMMS - https://lmms.io
 *
 * This program is free software; you can redistribute it and/or
 * modify it under the terms of the GNU General Public
 * License as published by the Free Software Foundation; either
 * version 2 of the License, or (at your option) any later version.
 *
 * This program is distributed in the hope that it will be useful,
 * but WITHOUT ANY WARRANTY; without even the implied warranty of
 * MERCHANTABILITY or FITNESS FOR A PARTICULAR PURPOSE.  See the GNU
 * General Public License for more details.
 *
 * You should have received a copy of the GNU General Public
 * License along with this program (see COPYING); if not, write to the
 * Free Software Foundation, Inc., 51 Franklin Street, Fifth Floor,
 * Boston, MA 02110-1301 USA.
 *
 */

#ifndef SASPECTRUMVIEW_H
#define SASPECTRUMVIEW_H


#include <string>
#include <utility>
#include <vector>
#include <QPainterPath>
#include <QWidget>

class QMouseEvent;
class QPainter;
<<<<<<< HEAD

namespace lmms
{


=======
class SaControls;
>>>>>>> 33b44ec9
class SaProcessor;

namespace gui
{


//! Widget that displays a spectrum curve and frequency / amplitude grid
class SaSpectrumView : public QWidget
{
	Q_OBJECT
public:
	explicit SaSpectrumView(SaControls *controls, SaProcessor *processor, QWidget *_parent = 0);
	virtual ~SaSpectrumView() {}

	QSize sizeHint() const override {return QSize(400, 200);}

protected:
	void paintEvent(QPaintEvent *event) override;
	void mouseMoveEvent(QMouseEvent *event) override;
	void mousePressEvent(QMouseEvent *event) override;
	void resizeEvent(QResizeEvent *event) override;

private slots:
	void periodicUpdate();

private:
	const SaControls *m_controls;
	SaProcessor *m_processor;

	// grid labels (position, label) and methods to generate them
	std::vector<std::pair<int, std::string>> m_logFreqTics;		// 10-20-50... Hz
	std::vector<std::pair<int, std::string>> m_linearFreqTics;	// 2k-4k-6k... Hz
	std::vector<std::pair<float, std::string>> m_logAmpTics;	// dB
	std::vector<std::pair<float, std::string>> m_linearAmpTics;	// 0..1

	std::vector<std::pair<int, std::string>> makeLogFreqTics(int low, int high);
	std::vector<std::pair<int, std::string>> makeLinearFreqTics(int low, int high);
	std::vector<std::pair<float, std::string>> makeLogAmpTics(int low, int high);
	std::vector<std::pair<float, std::string>> makeLinearAmpTics(int low, int high);

	// currently selected ranges (see SaControls.h for enum definitions)
	int m_freqRangeIndex;
	int m_ampRangeIndex;

	// draw the grid and all labels based on selected ranges
	void drawGrid(QPainter &painter);

	// local buffers for frequency bin values and a method to update them
	// (mainly needed for averaging and to keep track of peak values)
	std::vector<float> m_displayBufferL;
	std::vector<float> m_displayBufferR;
	std::vector<float> m_peakBufferL;
	std::vector<float> m_peakBufferR;
	void updateBuffers(const float *spectrum, float *displayBuffer, float *peakBuffer);

	// final paths to be drawn by QPainter and methods to build them
	QPainterPath m_pathL;
	QPainterPath m_pathR;
	QPainterPath m_pathPeakL;
	QPainterPath m_pathPeakR;
	void refreshPaths();
	QPainterPath makePath(std::vector<float> &displayBuffer, float resolution);

	// helper variables for path drawing
	float m_decaySum;		// indicates if there is anything left to draw
	bool m_freezeRequest;	// new reference should be acquired
	bool m_frozen;			// a reference is currently stored in the peakBuffer

	// top level: refresh buffers, make paths and draw the spectrum
	void drawSpectrum(QPainter &painter);

	// current cursor location and a method to draw it
	QPointF m_cursor;
	void drawCursor(QPainter &painter);

	// wrappers for most used SaProcessor conversion helpers
	// (to make local code more readable)
	float binToFreq(unsigned int bin_index);
	float freqToXPixel(float frequency, unsigned int width);
	float ampToYPixel(float amplitude, unsigned int height);

	// current boundaries for drawing
	unsigned int m_displayTop;
	unsigned int m_displayBottom;
	unsigned int m_displayLeft;
	unsigned int m_displayRight;
	unsigned int m_displayWidth;

	// cached frequency bin → x position conversion for better performance
	std::vector<float> m_cachedBinToX;
	float m_cachedRangeMin;
	float m_cachedRangeMax;
	bool m_cachedLogX;
	unsigned int m_cachedDisplayWidth;
	unsigned int m_cachedBinCount;
	unsigned int m_cachedSampleRate;

	#ifdef SA_DEBUG
		float m_execution_avg;
		float m_refresh_avg;
		float m_path_avg;
		float m_draw_avg;
	#endif
};


} // namespace gui

} // namespace lmms

#endif // SASPECTRUMVIEW_H
<|MERGE_RESOLUTION|>--- conflicted
+++ resolved
@@ -36,15 +36,12 @@
 
 class QMouseEvent;
 class QPainter;
-<<<<<<< HEAD
 
 namespace lmms
 {
 
 
-=======
 class SaControls;
->>>>>>> 33b44ec9
 class SaProcessor;
 
 namespace gui
