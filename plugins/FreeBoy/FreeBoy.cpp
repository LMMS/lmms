/*
 * FreeBoy.cpp - GameBoy papu based instrument
 *
 * Copyright (c) 2008 Attila Herman <attila589/at/gmail.com>
 *                    Csaba Hruska <csaba.hruska/at/gmail.com>
 *
 * This file is part of LMMS - https://lmms.io
 *
 * This program is free software; you can redistribute it and/or
 * modify it under the terms of the GNU General Public
 * License as published by the Free Software Foundation; either
 * version 2 of the License, or (at your option) any later version.
 *
 * This program is distributed in the hope that it will be useful,
 * but WITHOUT ANY WARRANTY; without even the implied warranty of
 * MERCHANTABILITY or FITNESS FOR A PARTICULAR PURPOSE.  See the GNU
 * General Public License for more details.
 *
 * You should have received a copy of the GNU General Public
 * License along with this program (see COPYING); if not, write to the
 * Free Software Foundation, Inc., 51 Franklin Street, Fifth Floor,
 * Boston, MA 02110-1301 USA.
 *
 */

#include "FreeBoy.h"

#include <cmath>
#include <QDomElement>

#include "GbApuWrapper.h"
#include "base64.h"
#include "InstrumentTrack.h"
#include "Knob.h"
#include "AudioEngine.h"
#include "NotePlayHandle.h"
#include "PixmapButton.h"
#include "Engine.h"
#include "Graph.h"

#include "embed.h"

#include "plugin_export.h"

namespace lmms
{


namespace
{
constexpr blip_time_t FRAME_LENGTH = 70224;
constexpr long CLOCK_RATE = 4194304;
}

extern "C"
{
Plugin::Descriptor PLUGIN_EXPORT freeboy_plugin_descriptor =
{
	LMMS_STRINGIFY( PLUGIN_NAME ),
	"FreeBoy",
	QT_TRANSLATE_NOOP( "PluginBrowser", "Emulation of GameBoy (TM) APU" ),

	"Attila Herman <attila589/at/gmail.com>"
	"Csaba Hruska <csaba.hruska/at/gmail.com>",
	0x0100,
	Plugin::Instrument,
	new PluginPixmapLoader( "logo" ),
	nullptr,
} ;

}


FreeBoyInstrument::FreeBoyInstrument( InstrumentTrack * _instrument_track ) :
	Instrument( _instrument_track, &freeboy_plugin_descriptor ),

	m_ch1SweepTimeModel( 4.0f, 0.0f, 7.0f, 1.0f, this, tr( "Sweep time" ) ),
	m_ch1SweepDirModel( false, this, tr( "Sweep direction" ) ),
	m_ch1SweepRtShiftModel( 4.0f, 0.0f, 7.0f, 1.0f, this,
						tr( "Sweep rate shift amount" ) ),
	m_ch1WavePatternDutyModel( 2.0f, 0.0f, 3.0f, 1.0f, this,
						tr( "Wave pattern duty cycle" ) ),
	m_ch1VolumeModel( 15.0f, 0.0f, 15.0f, 1.0f, this,
						tr( "Channel 1 volume" ) ),
	m_ch1VolSweepDirModel( false, this,
						tr( "Volume sweep direction" ) ),
	m_ch1SweepStepLengthModel( 0.0f, 0.0f, 7.0f, 1.0f, this,
						tr( "Length of each step in sweep" ) ),

	m_ch2WavePatternDutyModel( 2.0f, 0.0f, 3.0f, 1.0f, this,
						tr( "Wave pattern duty cycle" ) ),
	m_ch2VolumeModel( 15.0f, 0.0f, 15.0f, 1.0f, this,
						tr( "Channel 2 volume" ) ),
	m_ch2VolSweepDirModel( false, this,
						tr( "Volume sweep direction" ) ),
	m_ch2SweepStepLengthModel( 0.0f, 0.0f, 7.0f, 1.0f, this,
						tr( "Length of each step in sweep" ) ),

	//m_ch3OnModel( true, this, tr( "Channel 3 Master on/off" ) ),
	m_ch3VolumeModel( 3.0f, 0.0f, 3.0f, 1.0f, this,
						tr( "Channel 3 volume" ) ),

	m_ch4VolumeModel( 15.0f, 0.0f, 15.0f, 1.0f, this,
						tr( "Channel 4 volume" ) ),
	m_ch4VolSweepDirModel( false, this,
						tr( "Volume sweep direction" ) ),
	m_ch4SweepStepLengthModel( 0.0f, 0.0f, 7.0f, 1.0f, this,
						tr( "Length of each step in sweep" ) ),
	m_ch4ShiftRegWidthModel( false, this,
						tr( "Shift Register width" ) ),

	m_so1VolumeModel( 7.0f, 0.0f, 7.0f, 1.0f, this, tr( "Right output level") ),
	m_so2VolumeModel( 7.0f, 0.0f, 7.0f, 1.0f, this, tr( "Left output level" ) ),
	m_ch1So1Model( true, this, tr( "Channel 1 to SO2 (Left)" ) ),
	m_ch2So1Model( true, this, tr( "Channel 2 to SO2 (Left)" ) ),
	m_ch3So1Model( true, this, tr( "Channel 3 to SO2 (Left)" ) ),
	m_ch4So1Model( false, this, tr( "Channel 4 to SO2 (Left)" ) ),
	m_ch1So2Model( true, this, tr( "Channel 1 to SO1 (Right)" ) ),
	m_ch2So2Model( true, this, tr( "Channel 2 to SO1 (Right)" ) ),
	m_ch3So2Model( true, this, tr( "Channel 3 to SO1 (Right)" ) ),
	m_ch4So2Model( false, this, tr( "Channel 4 to SO1 (Right)" ) ),
	m_trebleModel( -20.0f, -100.0f, 200.0f, 1.0f, this, tr( "Treble" ) ),
	m_bassModel( 461.0f, -1.0f, 600.0f, 1.0f, this, tr( "Bass" ) ),

	m_graphModel( 0, 15, 32, this, false, 1 )
{
}


void FreeBoyInstrument::saveSettings( QDomDocument & _doc,
							QDomElement & _this )
{
	m_ch1SweepTimeModel.saveSettings( _doc, _this, "st" );
	m_ch1SweepDirModel.saveSettings( _doc, _this, "sd" );
	m_ch1SweepRtShiftModel.saveSettings( _doc, _this, "srs" );
	m_ch1WavePatternDutyModel.saveSettings( _doc, _this, "ch1wpd" );
	m_ch1VolumeModel.saveSettings( _doc, _this, "ch1vol" );
	m_ch1VolSweepDirModel.saveSettings( _doc, _this, "ch1vsd" );
	m_ch1SweepStepLengthModel.saveSettings( _doc, _this, "ch1ssl" );

	m_ch2WavePatternDutyModel.saveSettings( _doc, _this, "ch2wpd" );
	m_ch2VolumeModel.saveSettings( _doc, _this, "ch2vol" );
	m_ch2VolSweepDirModel.saveSettings( _doc, _this, "ch2vsd" );
	m_ch2SweepStepLengthModel.saveSettings( _doc, _this, "ch2ssl" );

	//m_ch3OnModel.saveSettings( _doc, _this, "ch3on" );
	m_ch3VolumeModel.saveSettings( _doc, _this, "ch3vol" );

	m_ch4VolumeModel.saveSettings( _doc, _this, "ch4vol" );
	m_ch4VolSweepDirModel.saveSettings( _doc, _this, "ch4vsd" );
	m_ch4SweepStepLengthModel.saveSettings( _doc, _this, "ch4ssl" );
	m_ch4ShiftRegWidthModel.saveSettings( _doc, _this, "srw" );

	m_so1VolumeModel.saveSettings( _doc, _this, "so1vol" );
	m_so2VolumeModel.saveSettings( _doc, _this, "so2vol" );
	m_ch1So1Model.saveSettings( _doc, _this, "ch1so2" );
	m_ch2So1Model.saveSettings( _doc, _this, "ch2so2" );
	m_ch3So1Model.saveSettings( _doc, _this, "ch3so2" );
	m_ch4So1Model.saveSettings( _doc, _this, "ch4so2" );
	m_ch1So2Model.saveSettings( _doc, _this, "ch1so1" );
	m_ch2So2Model.saveSettings( _doc, _this, "ch2so1" );
	m_ch3So2Model.saveSettings( _doc, _this, "ch3so1" );
	m_ch4So2Model.saveSettings( _doc, _this, "ch4so1" );
	m_trebleModel.saveSettings( _doc, _this, "Treble" );
	m_bassModel.saveSettings( _doc, _this, "Bass" );

	QString sampleString;
	base64::encode( (const char *)m_graphModel.samples(),
		m_graphModel.length() * sizeof(float), sampleString );
	_this.setAttribute( "sampleShape", sampleString );
}

void FreeBoyInstrument::loadSettings( const QDomElement & _this )
{
	m_ch1SweepTimeModel.loadSettings( _this, "st" );
	m_ch1SweepDirModel.loadSettings( _this, "sd" );
	m_ch1SweepRtShiftModel.loadSettings( _this, "srs" );
	m_ch1WavePatternDutyModel.loadSettings( _this, "ch1wpd" );
	m_ch1VolumeModel.loadSettings( _this, "ch1vol" );
	m_ch1VolSweepDirModel.loadSettings( _this, "ch1vsd" );
	m_ch1SweepStepLengthModel.loadSettings( _this, "ch1ssl" );

	m_ch2WavePatternDutyModel.loadSettings( _this, "ch2wpd" );
	m_ch2VolumeModel.loadSettings( _this, "ch2vol" );
	m_ch2VolSweepDirModel.loadSettings( _this, "ch2vsd" );
	m_ch2SweepStepLengthModel.loadSettings( _this, "ch2ssl" );

	//m_ch3OnModel.loadSettings( _this, "ch3on" );
	m_ch3VolumeModel.loadSettings( _this, "ch3vol" );

	m_ch4VolumeModel.loadSettings( _this, "ch4vol" );
	m_ch4VolSweepDirModel.loadSettings( _this, "ch4vsd" );
	m_ch4SweepStepLengthModel.loadSettings( _this, "ch4ssl" );
	m_ch4ShiftRegWidthModel.loadSettings( _this, "srw" );

	m_so1VolumeModel.loadSettings( _this, "so1vol" );
	m_so2VolumeModel.loadSettings( _this, "so2vol" );
	m_ch1So1Model.loadSettings( _this, "ch1so2" );
	m_ch2So1Model.loadSettings( _this, "ch2so2" );
	m_ch3So1Model.loadSettings( _this, "ch3so2" );
	m_ch4So1Model.loadSettings( _this, "ch4so2" );
	m_ch1So2Model.loadSettings( _this, "ch1so1" );
	m_ch2So2Model.loadSettings( _this, "ch2so1" );
	m_ch3So2Model.loadSettings( _this, "ch3so1" );
	m_ch4So2Model.loadSettings( _this, "ch4so1" );
	m_trebleModel.loadSettings( _this, "Treble" );
	m_bassModel.loadSettings( _this, "Bass" );

	int size = 0;
	char * dst = 0;
	base64::decode( _this.attribute( "sampleShape"), &dst, &size );
	m_graphModel.setSamples( (float*) dst );
}

QString FreeBoyInstrument::nodeName() const
{
	return( freeboy_plugin_descriptor.name );
}




/*f_cnt_t FreeBoyInstrument::desiredReleaseFrames() const
{
	const float samplerate = Engine::audioEngine()->processingSampleRate();
	int maxrel = 0;
	for( int i = 0 ; i < 3 ; ++i )
	{
		if( maxrel < m_voice[i]->m_releaseModel.value() )
			maxrel = m_voice[i]->m_releaseModel.value();
	}

	return f_cnt_t( float(relTime[maxrel])*samplerate/1000.0 );
}*/

f_cnt_t FreeBoyInstrument::desiredReleaseFrames() const
{
	return f_cnt_t( 1000 );
}



void FreeBoyInstrument::playNote(NotePlayHandle* nph, sampleFrame* workingBuffer)
{
	const f_cnt_t tfp = nph->totalFramesPlayed();
	const int samplerate = Engine::audioEngine()->processingSampleRate();
	const fpp_t frames = nph->framesLeftForCurrentPeriod();
	const f_cnt_t offset = nph->noteOffset();

	int data = 0;
	int freq = nph->frequency();

	if ( tfp == 0 )
	{
		auto papu = new GbApuWrapper{};
		papu->setSampleRate(samplerate, CLOCK_RATE);

		// Master sound circuitry power control
		papu->writeRegister(0xff26, 0x80);

		data = m_ch1VolumeModel.value();
		data = data << 1;
		data += m_ch1VolSweepDirModel.value();
		data = data << 3;
		data += m_ch1SweepStepLengthModel.value();
		papu->writeRegister(0xff12, data);

		data = m_ch2VolumeModel.value();
		data = data << 1;
		data += m_ch2VolSweepDirModel.value();
		data = data << 3;
		data += m_ch2SweepStepLengthModel.value();
		papu->writeRegister(0xff17, data);

		//channel 4 - noise
		data = m_ch4VolumeModel.value();
		data = data << 1;
		data += m_ch4VolSweepDirModel.value();
		data = data << 3;
		data += m_ch4SweepStepLengthModel.value();
		papu->writeRegister(0xff21, data);

		nph->m_pluginData = papu;
	}

	auto papu = static_cast<GbApuWrapper*>(nph->m_pluginData);

	papu->trebleEq(m_trebleModel.value());
	papu->bassFreq(m_bassModel.value());

	//channel 1 - square
	data = m_ch1SweepTimeModel.value();
	data = data << 1;
	data += m_ch1SweepDirModel.value();
	data = data << 3;
	data += m_ch1SweepRtShiftModel.value();
	papu->writeRegister(0xff10, data);

	data = m_ch1WavePatternDutyModel.value();
	data = data << 6;
	papu->writeRegister(0xff11, data);

	//channel 2 - square
	data = m_ch2WavePatternDutyModel.value();
	data = data << 6;
	papu->writeRegister(0xff16, data);

	//channel 3 - wave
	//data = m_ch3OnModel.value() ? 128 : 0;
	data = 128;
	papu->writeRegister(0xff1a, data);

	auto ch3voldata = std::array{0, 3, 2, 1};
	data = ch3voldata[(int)m_ch3VolumeModel.value()];
	data = data << 5;
	papu->writeRegister(0xff1c, data);

	//controls
	data = m_so1VolumeModel.value();
	data = data << 4;
	data += m_so2VolumeModel.value();
	papu->writeRegister(0xff24, data);

	data = m_ch4So2Model.value() ? 128 : 0;
	data += m_ch3So2Model.value() ? 64 : 0;
	data += m_ch2So2Model.value() ? 32 : 0;
	data += m_ch1So2Model.value() ? 16 : 0;
	data += m_ch4So1Model.value() ? 8 : 0;
	data += m_ch3So1Model.value() ? 4 : 0;
	data += m_ch2So1Model.value() ? 2 : 0;
	data += m_ch1So1Model.value() ? 1 : 0;
	papu->writeRegister(0xff25, data);

	const float* wpm = m_graphModel.samples();

	for (char i = 0; i < 16; ++i)
	{
		data = static_cast<int>(std::floor(wpm[i * 2])) << 4;
		data += static_cast<int>(std::floor(wpm[(i * 2) + 1]));
		papu->writeRegister(0xff30 + i, data);
	}

	if ((freq >= 65) && (freq <= 4000))
	{
		int initFlag = (tfp == 0) ? 128 : 0;
		// Hz = 4194304 / ((2048 - (11-bit-freq)) << 5)
		data = 2048 - ((4194304 / freq) >> 5);
		if (tfp == 0)
		{
			papu->writeRegister(0xff13, data & 0xff);
			papu->writeRegister(0xff14, (data >> 8) | initFlag);
		}
		papu->writeRegister(0xff18, data & 0xff);
		papu->writeRegister(0xff19, (data >> 8) | initFlag);
		papu->writeRegister(0xff1d, data & 0xff);
		papu->writeRegister(0xff1e, (data >> 8) | initFlag);
	}

	if (tfp == 0)
	{
<<<<<<< HEAD
		// Initialize noise channel...
		// PRNG Frequency = (1048576 Hz / (ratio + 1)) / 2 ^ (shiftclockfreq + 1)
		// When div_ratio = 0 the ratio should be 0.5. Since s = 0 is the only case where r = 0 gives
		// a unique frequency, we can start by guessing s = r = 0 here and then skip r = 0 in the loop.
		char clock_freq = 0;
		char div_ratio = 0;
		float closest_freq = 524288.0 / ( 0.5 * pow( 2.0, clock_freq + 1.0 ) );
		// This nested for loop iterates over all possible combinations of clock frequency and dividing
		// ratio and chooses the combination whose resulting frequency is closest to the note frequency
		for ( char s = 0; s < 16; s++ )
		{
			for ( char r = 1 ; r < 8; r++ )
			{
				float f = 524288.0 / ( r * pow( 2.0, s + 1.0 ) );
				if( fabs( freq - closest_freq ) > fabs( freq - f ) )
				{
					closest_freq = f;
					div_ratio = r;
					clock_freq = s;
				}
			}
		}
		
		data = clock_freq;
		data = data << 1;
		data += m_ch4ShiftRegWidthModel.value();
		data = data << 3;
		data += div_ratio;
		papu->write_register( fakeClock(),  0xff22, data );
=======
		//PRNG Frequency = (1048576 Hz / (ratio + 1)) / 2 ^ (shiftclockfreq + 1)
		char sopt = 0;
		char ropt = 1;
		float fopt = 524288.0 / (ropt * std::pow(2.0, sopt + 1.0));
		float f;
		for (char s = 0; s < 16; ++s)
		{
			for (char r = 0; r < 8; ++r)
			{
				f = 524288.0 / (r * std::pow(2.0, s + 1.0));
				if (std::fabs(freq - fopt) > std::fabs(freq - f))
				{
					fopt = f;
					ropt = r;
					sopt = s;
				}
			}
		}

		data = sopt;
		data = data << 1;
		data += m_ch4ShiftRegWidthModel.value();
		data = data << 3;
		data += ropt;
		papu->writeRegister(0xff22, data);
>>>>>>> b7027fec

		//channel 4 init
		papu->writeRegister(0xff23, 128);
	}

	constexpr int bufSize = 2048;
	int framesLeft = frames;
	int dataLen = 0;
	auto buf = std::array<blip_sample_t, bufSize * 2>{};
	while (framesLeft > 0)
	{
		int avail = papu->samplesAvail();
		if (avail <= 0)
		{
			papu->endFrame(FRAME_LENGTH);
			avail = papu->samplesAvail();
		}
		dataLen = framesLeft > avail ? avail : framesLeft;
		dataLen = dataLen > bufSize ? bufSize : dataLen;

		long count = papu->readSamples(buf.data(), dataLen * 2) / 2;

		for (fpp_t frame = 0; frame < count; ++frame)
		{
			for (ch_cnt_t ch = 0; ch < DEFAULT_CHANNELS; ++ch)
			{
				sample_t s = static_cast<float>(buf[(frame * 2) + ch]) / 32768.0f;
				workingBuffer[frames - framesLeft + frame + offset][ch] = s;
			}
		}
		framesLeft -= count;
	}
	instrumentTrack()->processAudioBuffer(workingBuffer, frames + offset, nph);
}



void FreeBoyInstrument::deleteNotePluginData(NotePlayHandle* nph)
{
	delete static_cast<GbApuWrapper*>(nph->m_pluginData);
}




gui::PluginView * FreeBoyInstrument::instantiateView( QWidget * _parent )
{
	return( new gui::FreeBoyInstrumentView( this, _parent ) );
}


namespace gui
{


class FreeBoyKnob : public Knob
{
public:
	FreeBoyKnob( QWidget * _parent ) :
			Knob( knobStyled, _parent )
	{
		setFixedSize( 30, 30 );
		setCenterPointX( 15.0 );
		setCenterPointY( 15.0 );
		setInnerRadius( 8 );
		setOuterRadius( 13 );
		setTotalAngle( 270.0 );
		setLineWidth( 1 );
		setOuterColor( QColor( 0xF1, 0xFF, 0x93 ) );
	}
};



FreeBoyInstrumentView::FreeBoyInstrumentView( Instrument * _instrument,
							QWidget * _parent ) :
	InstrumentViewFixedSize( _instrument, _parent )
{

	setAutoFillBackground( true );
	QPalette pal;
	pal.setBrush( backgroundRole(), PLUGIN_NAME::getIconPixmap( "artwork" ) );
	setPalette( pal );

	m_ch1SweepTimeKnob = new FreeBoyKnob( this );
	m_ch1SweepTimeKnob->setHintText( tr( "Sweep time:" ), "" );
	m_ch1SweepTimeKnob->move( 5 + 4*32, 106 );
	m_ch1SweepTimeKnob->setToolTip(tr("Sweep time"));

	m_ch1SweepRtShiftKnob = new FreeBoyKnob( this );
	m_ch1SweepRtShiftKnob->setHintText( tr( "Sweep rate shift amount:" )
										, "" );
	m_ch1SweepRtShiftKnob->move( 5 + 3*32, 106 );
	m_ch1SweepRtShiftKnob->setToolTip(tr("Sweep rate shift amount"));

	m_ch1WavePatternDutyKnob = new FreeBoyKnob( this );
	m_ch1WavePatternDutyKnob->setHintText( tr( "Wave pattern duty cycle:" )
									, "" );
	m_ch1WavePatternDutyKnob->move( 5 + 2*32, 106 );
	m_ch1WavePatternDutyKnob->setToolTip(tr("Wave pattern duty cycle"));

	m_ch1VolumeKnob = new FreeBoyKnob( this );
	m_ch1VolumeKnob->setHintText( tr( "Square channel 1 volume:" )
								, "" );
	m_ch1VolumeKnob->move( 5, 106 );
	m_ch1VolumeKnob->setToolTip(tr("Square channel 1 volume"));

	m_ch1SweepStepLengthKnob = new FreeBoyKnob( this );
	m_ch1SweepStepLengthKnob->setHintText( tr( "Length of each step in sweep:" )
									, "" );
	m_ch1SweepStepLengthKnob->move( 5 + 32, 106 );
	m_ch1SweepStepLengthKnob->setToolTip(tr("Length of each step in sweep"));



	m_ch2WavePatternDutyKnob = new FreeBoyKnob( this );
	m_ch2WavePatternDutyKnob->setHintText( tr( "Wave pattern duty cycle:" )
									, "" );
	m_ch2WavePatternDutyKnob->move( 5 + 2*32, 155 );
	m_ch2WavePatternDutyKnob->setToolTip(tr("Wave pattern duty cycle"));

	m_ch2VolumeKnob = new FreeBoyKnob( this );
	m_ch2VolumeKnob->setHintText( tr( "Square channel 2 volume:" )
							, "" );
	m_ch2VolumeKnob->move( 5, 155 );
	m_ch2VolumeKnob->setToolTip(tr("Square channel 2 volume"));

	m_ch2SweepStepLengthKnob = new FreeBoyKnob( this );
	m_ch2SweepStepLengthKnob->setHintText( tr( "Length of each step in sweep:" )
									, "" );
	m_ch2SweepStepLengthKnob->move( 5 + 32, 155 );
	m_ch2SweepStepLengthKnob->setToolTip(tr("Length of each step in sweep"));



	m_ch3VolumeKnob = new FreeBoyKnob( this );
	m_ch3VolumeKnob->setHintText( tr( "Wave pattern channel volume:" ), "" );
	m_ch3VolumeKnob->move( 5, 204 );
	m_ch3VolumeKnob->setToolTip(tr("Wave pattern channel volume"));



	m_ch4VolumeKnob = new FreeBoyKnob( this );
	m_ch4VolumeKnob->setHintText( tr( "Noise channel volume:" ), "" );
	m_ch4VolumeKnob->move( 144, 155 );
	m_ch4VolumeKnob->setToolTip(tr("Noise channel volume"));

	m_ch4SweepStepLengthKnob = new FreeBoyKnob( this );
	m_ch4SweepStepLengthKnob->setHintText( tr( "Length of each step in sweep:" )
									, "" );
	m_ch4SweepStepLengthKnob->move( 144 + 32, 155 );
	m_ch4SweepStepLengthKnob->setToolTip(tr("Length of each step in sweep"));



	m_so1VolumeKnob = new FreeBoyKnob( this );
	m_so1VolumeKnob->setHintText( tr( "SO1 volume (Right):" ), "" );
	m_so1VolumeKnob->move( 5, 58 );
	m_so1VolumeKnob->setToolTip(tr("SO1 volume (Right)"));

	m_so2VolumeKnob = new FreeBoyKnob( this );
	m_so2VolumeKnob->setHintText( tr( "SO2 volume (Left):" ), "" );
	m_so2VolumeKnob->move( 5 + 32, 58 );
	m_so2VolumeKnob->setToolTip(tr("SO2 volume (Left)"));

	m_trebleKnob = new FreeBoyKnob( this );
	m_trebleKnob->setHintText( tr( "Treble:" ), "" );
	m_trebleKnob->move( 5 + 2*32, 58 );
	m_trebleKnob->setToolTip(tr("Treble"));

	m_bassKnob = new FreeBoyKnob( this );
	m_bassKnob->setHintText( tr( "Bass:" ), "" );
	m_bassKnob->move( 5 + 3*32, 58 );
	m_bassKnob->setToolTip(tr("Bass"));

	m_ch1SweepDirButton = new PixmapButton( this, nullptr );
	m_ch1SweepDirButton->setCheckable( true );
	m_ch1SweepDirButton->move( 167, 108 );
	m_ch1SweepDirButton->setActiveGraphic(
							PLUGIN_NAME::getIconPixmap( "btn_down" ) );
	m_ch1SweepDirButton->setInactiveGraphic(
							PLUGIN_NAME::getIconPixmap( "btn_up" ) );
	m_ch1SweepDirButton->setToolTip(tr("Sweep direction"));

	m_ch1VolSweepDirButton = new PixmapButton( this, nullptr );
	m_ch1VolSweepDirButton->setCheckable( true );
	m_ch1VolSweepDirButton->move( 207, 108 );
	m_ch1VolSweepDirButton->setActiveGraphic(
								PLUGIN_NAME::getIconPixmap( "btn_up" ) );
	m_ch1VolSweepDirButton->setInactiveGraphic(
								PLUGIN_NAME::getIconPixmap( "btn_down" ) );
	m_ch1VolSweepDirButton->setToolTip(tr("Volume sweep direction"));



	m_ch2VolSweepDirButton = new PixmapButton( this,
										tr( "Volume sweep direction" ) );
	m_ch2VolSweepDirButton->setCheckable( true );
	m_ch2VolSweepDirButton->move( 102, 156 );
	m_ch2VolSweepDirButton->setActiveGraphic(
								PLUGIN_NAME::getIconPixmap( "btn_up" ) );
	m_ch2VolSweepDirButton->setInactiveGraphic(
								PLUGIN_NAME::getIconPixmap( "btn_down" ) );
	m_ch2VolSweepDirButton->setToolTip(tr("Volume sweep direction"));

	//m_ch3OnButton = new PixmapButton( this, NULL );
	//m_ch3OnButton->move( 176, 53 );

	m_ch4VolSweepDirButton = new PixmapButton( this,
										tr( "Volume sweep direction" ) );
	m_ch4VolSweepDirButton->setCheckable( true );
	m_ch4VolSweepDirButton->move( 207, 157 );
	m_ch4VolSweepDirButton->setActiveGraphic(
								PLUGIN_NAME::getIconPixmap( "btn_up" ) );
	m_ch4VolSweepDirButton->setInactiveGraphic(
								PLUGIN_NAME::getIconPixmap( "btn_down" ) );
	m_ch4VolSweepDirButton->setToolTip(tr("Volume sweep direction"));

	m_ch4ShiftRegWidthButton = new PixmapButton( this, nullptr );
	m_ch4ShiftRegWidthButton->setCheckable( true );
	m_ch4ShiftRegWidthButton->move( 207, 171 );
	m_ch4ShiftRegWidthButton->setActiveGraphic(
									PLUGIN_NAME::getIconPixmap( "btn_7" ) );
	m_ch4ShiftRegWidthButton->setInactiveGraphic(
									PLUGIN_NAME::getIconPixmap( "btn_15" ) );
	m_ch4ShiftRegWidthButton->setToolTip(tr("Shift register width"));




	m_ch1So1Button = new PixmapButton( this, nullptr );
	m_ch1So1Button->setCheckable( true );
	m_ch1So1Button->move( 208, 51 );
	m_ch1So1Button->setActiveGraphic( PLUGIN_NAME::getIconPixmap( "btn_on" ) );
	m_ch1So1Button->setInactiveGraphic( PLUGIN_NAME::getIconPixmap("btn_off") );
	m_ch1So1Button->setToolTip(tr("Channel 1 to SO1 (Right)"));

	m_ch2So1Button = new PixmapButton( this, nullptr );
	m_ch2So1Button->setCheckable( true );
	m_ch2So1Button->move( 208, 51 + 12 );
	m_ch2So1Button->setActiveGraphic( PLUGIN_NAME::getIconPixmap( "btn_on" ) );
	m_ch2So1Button->setInactiveGraphic( PLUGIN_NAME::getIconPixmap("btn_off") );
	m_ch2So1Button->setToolTip(tr("Channel 2 to SO1 (Right)"));

	m_ch3So1Button = new PixmapButton( this, nullptr );
	m_ch3So1Button->setCheckable( true );
	m_ch3So1Button->move( 208, 51 + 2*12 );
	m_ch3So1Button->setActiveGraphic( PLUGIN_NAME::getIconPixmap( "btn_on" ) );
	m_ch3So1Button->setInactiveGraphic( PLUGIN_NAME::getIconPixmap("btn_off") );
	m_ch3So1Button->setToolTip(tr("Channel 3 to SO1 (Right)"));

	m_ch4So1Button = new PixmapButton( this, nullptr );
	m_ch4So1Button->setCheckable( true );
	m_ch4So1Button->setChecked( false );
	m_ch4So1Button->move( 208, 51 + 3*12 );
	m_ch4So1Button->setActiveGraphic( PLUGIN_NAME::getIconPixmap( "btn_on" ) );
	m_ch4So1Button->setInactiveGraphic( PLUGIN_NAME::getIconPixmap("btn_off") );
	m_ch4So1Button->setToolTip(tr("Channel 4 to SO1 (Right)"));

	m_ch1So2Button = new PixmapButton( this, nullptr );
	m_ch1So2Button->setCheckable( true );
	m_ch1So2Button->move( 148, 51 );
	m_ch1So2Button->setActiveGraphic( PLUGIN_NAME::getIconPixmap( "btn_on" ) );
	m_ch1So2Button->setInactiveGraphic( PLUGIN_NAME::getIconPixmap("btn_off") );
	m_ch1So2Button->setToolTip(tr("Channel 1 to SO2 (Left)"));

	m_ch2So2Button = new PixmapButton( this, nullptr );
	m_ch2So2Button->setCheckable( true );
	m_ch2So2Button->move( 148, 51 + 12 );
	m_ch2So2Button->setActiveGraphic( PLUGIN_NAME::getIconPixmap( "btn_on" ) );
	m_ch2So2Button->setInactiveGraphic( PLUGIN_NAME::getIconPixmap("btn_off") );
	m_ch2So2Button->setToolTip(tr("Channel 2 to SO2 (Left)"));

	m_ch3So2Button = new PixmapButton( this, nullptr );
	m_ch3So2Button->setCheckable( true );
	m_ch3So2Button->move( 148, 51 + 2*12 );
	m_ch3So2Button->setActiveGraphic( PLUGIN_NAME::getIconPixmap( "btn_on" ) );
	m_ch3So2Button->setInactiveGraphic( PLUGIN_NAME::getIconPixmap("btn_off") );
	m_ch3So2Button->setToolTip(tr("Channel 3 to SO2 (Left)"));

	m_ch4So2Button = new PixmapButton( this, nullptr );
	m_ch4So2Button->setCheckable( true );
	m_ch4So2Button->setChecked( false );
	m_ch4So2Button->move( 148, 51 + 3*12 );
	m_ch4So2Button->setActiveGraphic( PLUGIN_NAME::getIconPixmap( "btn_on" ) );
	m_ch4So2Button->setInactiveGraphic( PLUGIN_NAME::getIconPixmap("btn_off") );
	m_ch4So2Button->setToolTip(tr("Channel 4 to SO2 (Left)"));


	m_graph = new Graph( this );
	m_graph->setGraphStyle( Graph::NearestStyle );
	m_graph->setGraphColor( QColor(0x4E, 0x83, 0x2B) );
	m_graph->move( 37, 199 );
	m_graph->resize(208, 47);
	m_graph->setToolTip(tr("Wave pattern graph"));
}


void FreeBoyInstrumentView::modelChanged()
{
	auto p = castModel<FreeBoyInstrument>();

	m_ch1SweepTimeKnob->setModel( &p->m_ch1SweepTimeModel );
	m_ch1SweepDirButton->setModel( &p->m_ch1SweepDirModel );
	m_ch1SweepRtShiftKnob->setModel( &p->m_ch1SweepRtShiftModel );
	m_ch1WavePatternDutyKnob->setModel( &p->m_ch1WavePatternDutyModel );
	m_ch1VolumeKnob->setModel( &p->m_ch1VolumeModel );
	m_ch1VolSweepDirButton->setModel( &p->m_ch1VolSweepDirModel );
	m_ch1SweepStepLengthKnob->setModel( &p->m_ch1SweepStepLengthModel );

	m_ch2WavePatternDutyKnob->setModel( &p->m_ch2WavePatternDutyModel );
	m_ch2VolumeKnob->setModel( &p->m_ch2VolumeModel );
	m_ch2VolSweepDirButton->setModel( &p->m_ch2VolSweepDirModel );
	m_ch2SweepStepLengthKnob->setModel( &p->m_ch2SweepStepLengthModel );

	//m_ch3OnButton->setModel( &p->m_ch3OnModel );
	m_ch3VolumeKnob->setModel( &p->m_ch3VolumeModel );

	m_ch4VolumeKnob->setModel( &p->m_ch4VolumeModel );
	m_ch4VolSweepDirButton->setModel( &p->m_ch4VolSweepDirModel );
	m_ch4SweepStepLengthKnob->setModel( &p->m_ch4SweepStepLengthModel );
	m_ch4ShiftRegWidthButton->setModel( &p->m_ch4ShiftRegWidthModel );

	m_so1VolumeKnob->setModel( &p->m_so1VolumeModel );
	m_so2VolumeKnob->setModel( &p->m_so2VolumeModel );
	m_ch1So1Button->setModel( &p->m_ch1So1Model );
	m_ch2So1Button->setModel( &p->m_ch2So1Model );
	m_ch3So1Button->setModel( &p->m_ch3So1Model );
	m_ch4So1Button->setModel( &p->m_ch4So1Model );
	m_ch1So2Button->setModel( &p->m_ch1So2Model );
	m_ch2So2Button->setModel( &p->m_ch2So2Model );
	m_ch3So2Button->setModel( &p->m_ch3So2Model );
	m_ch4So2Button->setModel( &p->m_ch4So2Model );
	m_trebleKnob->setModel( &p->m_trebleModel );
	m_bassKnob->setModel( &p->m_bassModel );
	m_graph->setModel( &p->m_graphModel );
}


} // namespace gui

extern "C"
{

// necessary for getting instance out of shared lib
PLUGIN_EXPORT Plugin * lmms_plugin_main( Model *m, void * )
{
	return( new FreeBoyInstrument(
				static_cast<InstrumentTrack *>( m ) ) );
}


}


} // namespace lmms<|MERGE_RESOLUTION|>--- conflicted
+++ resolved
@@ -358,22 +358,21 @@
 
 	if (tfp == 0)
 	{
-<<<<<<< HEAD
 		// Initialize noise channel...
 		// PRNG Frequency = (1048576 Hz / (ratio + 1)) / 2 ^ (shiftclockfreq + 1)
 		// When div_ratio = 0 the ratio should be 0.5. Since s = 0 is the only case where r = 0 gives
 		// a unique frequency, we can start by guessing s = r = 0 here and then skip r = 0 in the loop.
 		char clock_freq = 0;
 		char div_ratio = 0;
-		float closest_freq = 524288.0 / ( 0.5 * pow( 2.0, clock_freq + 1.0 ) );
+		float closest_freq = 524288.0 / (0.5 * std::pow(2.0, clock_freq + 1.0));
 		// This nested for loop iterates over all possible combinations of clock frequency and dividing
 		// ratio and chooses the combination whose resulting frequency is closest to the note frequency
-		for ( char s = 0; s < 16; s++ )
+		for (char s = 0; s < 16; ++s)
 		{
-			for ( char r = 1 ; r < 8; r++ )
+			for (char r = 1 ; r < 8; ++r)
 			{
-				float f = 524288.0 / ( r * pow( 2.0, s + 1.0 ) );
-				if( fabs( freq - closest_freq ) > fabs( freq - f ) )
+				float f = 524288.0 / (r * std::pow(2.0, s + 1.0));
+				if (std::fabs(freq - closest_freq) > std::fabs(freq - f))
 				{
 					closest_freq = f;
 					div_ratio = r;
@@ -387,34 +386,7 @@
 		data += m_ch4ShiftRegWidthModel.value();
 		data = data << 3;
 		data += div_ratio;
-		papu->write_register( fakeClock(),  0xff22, data );
-=======
-		//PRNG Frequency = (1048576 Hz / (ratio + 1)) / 2 ^ (shiftclockfreq + 1)
-		char sopt = 0;
-		char ropt = 1;
-		float fopt = 524288.0 / (ropt * std::pow(2.0, sopt + 1.0));
-		float f;
-		for (char s = 0; s < 16; ++s)
-		{
-			for (char r = 0; r < 8; ++r)
-			{
-				f = 524288.0 / (r * std::pow(2.0, s + 1.0));
-				if (std::fabs(freq - fopt) > std::fabs(freq - f))
-				{
-					fopt = f;
-					ropt = r;
-					sopt = s;
-				}
-			}
-		}
-
-		data = sopt;
-		data = data << 1;
-		data += m_ch4ShiftRegWidthModel.value();
-		data = data << 3;
-		data += ropt;
-		papu->writeRegister(0xff22, data);
->>>>>>> b7027fec
+		papu->write_register(0xff22, data);
 
 		//channel 4 init
 		papu->writeRegister(0xff23, 128);
