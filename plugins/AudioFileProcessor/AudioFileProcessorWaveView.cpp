--- conflicted
+++ resolved
@@ -175,7 +175,7 @@
 			slide(step);
 			break;
 		case DraggingType::ZoomWave:
-			zoom(me->y() < m_draggingLastPoint.y());
+			zoom(pos.y() < m_draggingLastPoint.y());
 			break;
 		case DraggingType::Wave:
 		default:
@@ -186,15 +186,11 @@
 			}
 			else
 			{
-<<<<<<< HEAD
-				zoom(pos.y() < m_draggingLastPoint.y());
-=======
 				m_draggingType = DraggingType::ZoomWave;
->>>>>>> 588aab33
 			}
 	}
 
-	m_draggingLastPoint = me->pos();
+	m_draggingLastPoint = pos;
 	update();
 }
 
