/*
 * VstPlugin.cpp - implementation of VstPlugin class
 *
 * Copyright (c) 2005-2014 Tobias Doerffel <tobydox/at/users.sourceforge.net>
 *
 * This file is part of LMMS - https://lmms.io
 *
 * This program is free software; you can redistribute it and/or
 * modify it under the terms of the GNU General Public
 * License as published by the Free Software Foundation; either
 * version 2 of the License, or (at your option) any later version.
 *
 * This program is distributed in the hope that it will be useful,
 * but WITHOUT ANY WARRANTY; without even the implied warranty of
 * MERCHANTABILITY or FITNESS FOR A PARTICULAR PURPOSE.  See the GNU
 * General Public License for more details.
 *
 * You should have received a copy of the GNU General Public
 * License along with this program (see COPYING); if not, write to the
 * Free Software Foundation, Inc., 51 Franklin Street, Fifth Floor,
 * Boston, MA 02110-1301 USA.
 *
 */

#include "VstPlugin.h"

#include "communication.h"

#include <QtCore/QtEndian>
#include <QtCore/QDebug>
#include <QDir>
#include <QFileInfo>
#include <QLocale>
#include <QTemporaryFile>
#include <QCloseEvent>
#include <QMdiArea>
#include <QMdiSubWindow>

#ifdef LMMS_BUILD_LINUX
#	include <QX11Info>
#	if QT_VERSION < 0x050000
#		include <QX11EmbedContainer>
#	else
#		include "X11EmbedContainer.h"
#		include <QWindow>
#	endif
#endif

#if QT_VERSION >= 0x050000
#	include <QWindow>
#endif

#include <QDomDocument>

#ifdef LMMS_BUILD_WIN32
#	include <windows.h>
#	include <QLayout>
#endif

#include "ConfigManager.h"
#include "GuiApplication.h"
#include "MainWindow.h"
#include "Mixer.h"
#include "Song.h"
#include "templates.h"
#include "FileDialog.h"

<<<<<<< HEAD
namespace PE
{
// Utilities for reading PE file machine type
// See specification at https://msdn.microsoft.com/library/windows/desktop/ms680547(v=vs.85).aspx

// Work around name conflict
#ifdef i386
#	undef i386
#endif

enum class MachineType : uint16_t
{
	unknown = 0x0,
	amd64 = 0x8664,
	i386 = 0x14c,
};

class FileInfo
{
public:
	FileInfo(QString filePath)
		: m_file(filePath)
	{
		m_file.open(QFile::ReadOnly);
		m_map = m_file.map(0, m_file.size());
		if (m_map == nullptr) {
			throw std::runtime_error("Cannot map file");
		}
	}
	~FileInfo()
	{
		m_file.unmap(m_map);
	}

	MachineType machineType()
	{
		int32_t peOffset = qFromLittleEndian(* reinterpret_cast<int32_t*>(m_map + 0x3C));
		uchar* peSignature = m_map + peOffset;
		if (memcmp(peSignature, "PE\0\0", 4)) {
			throw std::runtime_error("Invalid PE file");
		}
		uchar * coffHeader = peSignature + 4;
		uint16_t machineType = qFromLittleEndian(* reinterpret_cast<uint16_t*>(coffHeader));
		return static_cast<MachineType>(machineType);
	}

private:
	QFile m_file;
	uchar* m_map;
};

}

class vstSubWin : public QMdiSubWindow
{
public:
	vstSubWin( QWidget * _parent ) :
		QMdiSubWindow( _parent )
	{
		setAttribute( Qt::WA_DeleteOnClose, false );
	}

	virtual ~vstSubWin()
	{
	}

	virtual void closeEvent( QCloseEvent * e )
	{
		// ignore close-events - for some reason otherwise the VST GUI
		// remains hidden when re-opening
		hide();
		e->ignore();
	}
} ;
=======
#ifdef LMMS_BUILD_LINUX
#	include <X11/Xlib.h>
#endif
>>>>>>> 3c6f200b


VstPlugin::VstPlugin( const QString & _plugin ) :
	m_plugin( _plugin ),
	m_pluginWindowID( 0 ),
	m_embedMethod( gui
			? ConfigManager::inst()->vstEmbedMethod()
			: "headless" ),
	m_version( 0 ),
	m_currentProgram()
{
	setSplittedChannels( true );

	PE::MachineType machineType;
	try {
		PE::FileInfo peInfo(_plugin);
		machineType = peInfo.machineType();
	} catch (std::runtime_error& e) {
		qCritical() << "Error while determining PE file's machine type: " << e.what();
		machineType = PE::MachineType::unknown;
	}

	switch(machineType)
	{
	case PE::MachineType::amd64:
		tryLoad( "RemoteVstPlugin64" );
		break;
	case PE::MachineType::i386:
		tryLoad( "RemoteVstPlugin32" );
		break;
	default:
		m_failed = true;
		return;
	}

	setTempo( Engine::getSong()->getTempo() );

	connect( Engine::getSong(), SIGNAL( tempoChanged( bpm_t ) ),
			this, SLOT( setTempo( bpm_t ) ) );
	connect( Engine::mixer(), SIGNAL( sampleRateChanged() ),
				this, SLOT( updateSampleRate() ) );

	// update once per second
	m_idleTimer.start( 1000 );
	connect( &m_idleTimer, SIGNAL( timeout() ),
				this, SLOT( idleUpdate() ) );
}




VstPlugin::~VstPlugin()
{
	delete m_pluginWidget;
}




void VstPlugin::tryLoad( const QString &remoteVstPluginExecutable )
{
	init( remoteVstPluginExecutable, false, {m_embedMethod} );

	waitForHostInfoGotten();
	if( failed() )
	{
		return;
	}

	lock();

	VstHostLanguages hlang = LanguageEnglish;
	switch( QLocale::system().language() )
	{
		case QLocale::French: hlang = LanguageFrench; break;
		case QLocale::German: hlang = LanguageGerman; break;
		case QLocale::Italian: hlang = LanguageItalian; break;
		case QLocale::Japanese: hlang = LanguageJapanese; break;
		case QLocale::Korean: hlang = LanguageKorean; break;
		case QLocale::Spanish: hlang = LanguageSpanish; break;
		default: break;
	}
	sendMessage( message( IdVstSetLanguage ).addInt( hlang ) );


	QString p = m_plugin;
		if( QFileInfo( p ).dir().isRelative() )
		{
			p = ConfigManager::inst()->vstDir()  + p;
		}


	sendMessage( message( IdVstLoadPlugin ).addString( QSTR_TO_STDSTR( p ) ) );

	waitForInitDone();

	unlock();
}




void VstPlugin::loadSettings( const QDomElement & _this )
{
	const int num_params = _this.attribute( "numparams" ).toInt();
	// if it exists try to load settings chunk
	if( _this.hasAttribute( "chunk" ) )
	{
		loadChunk( QByteArray::fromBase64(
				_this.attribute( "chunk" ).toUtf8() ) );
	}
	else if( num_params > 0 )
	{
		// no chunk, restore individual parameters
		QMap<QString, QString> dump;
		for( int i = 0; i < num_params; ++i )
		{
			const QString key = "param" +
						QString::number( i );
			dump[key] = _this.attribute( key );
		}
		setParameterDump( dump );
	}

	if( _this.hasAttribute( "program" ) )
	{
		setProgram( _this.attribute( "program" ).toInt() );
	}
}




void VstPlugin::saveSettings( QDomDocument & _doc, QDomElement & _this )
{
	if ( m_embedMethod != "none" )
	{
		if( pluginWidget() != NULL )
		{
			_this.setAttribute( "guivisible", pluginWidget()->isVisible() );
		}
	}
	else
	{
		int visible = isUIVisible();
		if ( visible != -1 )
		{
			_this.setAttribute( "guivisible", visible );
		}
	}

	// try to save all settings in a chunk
	QByteArray chunk = saveChunk();
	if( !chunk.isEmpty() )
	{
		_this.setAttribute( "chunk", QString( chunk.toBase64() ) );
	}
	else
	{
		// plugin doesn't seem to support chunks, therefore save
		// individual parameters
		const QMap<QString, QString> & dump = parameterDump();
		_this.setAttribute( "numparams", dump.size() );
		for( QMap<QString, QString>::const_iterator it = dump.begin();
							it != dump.end(); ++it )
		{
			_this.setAttribute( it.key(), it.value() );
		}
	}

	_this.setAttribute( "program", currentProgram() );
}

void VstPlugin::toggleUI()
{
	if ( m_embedMethod == "none" )
	{
		RemotePlugin::toggleUI();
	}
	else if (pluginWidget())
	{
		toggleEditorVisibility();
	}
}




void VstPlugin::setTempo( bpm_t _bpm )
{
	lock();
	sendMessage( message( IdVstSetTempo ).addInt( _bpm ) );
	unlock();
}




void VstPlugin::updateSampleRate()
{
	lock();
	sendMessage( message( IdSampleRateInformation ).
			addInt( Engine::mixer()->processingSampleRate() ) );
	waitForMessage( IdInformationUpdated, true );
	unlock();
}




int VstPlugin::currentProgram()
{
	lock();
	sendMessage( message( IdVstCurrentProgram ) );
	waitForMessage( IdVstCurrentProgram, true );
	unlock();

	return m_currentProgram;
}



const QMap<QString, QString> & VstPlugin::parameterDump()
{
	lock();
	sendMessage( IdVstGetParameterDump );
	waitForMessage( IdVstParameterDump, true );
	unlock();

	return m_parameterDump;
}




void VstPlugin::setParameterDump( const QMap<QString, QString> & _pdump )
{
	message m( IdVstSetParameterDump );
	m.addInt( _pdump.size() );
	for( QMap<QString, QString>::ConstIterator it = _pdump.begin();
						it != _pdump.end(); ++it )
	{
		const VstParameterDumpItem item =
		{
			( *it ).section( ':', 0, 0 ).toInt(),
			"",
			( *it ).section( ':', 2, -1 ).toFloat()
		} ;
		m.addInt( item.index );
		m.addString( item.shortLabel );
		m.addFloat( item.value );
	}
	lock();
	sendMessage( m );
	unlock();
}

QWidget *VstPlugin::pluginWidget()
{
	return m_pluginWidget;
}




bool VstPlugin::processMessage( const message & _m )
{
	switch( _m.id )
	{
	case IdVstPluginWindowID:
		m_pluginWindowID = _m.getInt();
		if( m_embedMethod == "none" )
		{
#ifdef LMMS_BUILD_WIN32
			// We're changing the owner, not the parent,
			// so this is legal despite MSDN's warning
			SetWindowLongPtr( (HWND)(intptr_t) m_pluginWindowID,
					GWLP_HWNDPARENT,
					(LONG_PTR) gui->mainWindow()->winId() );
#endif

#ifdef LMMS_BUILD_LINUX
			XSetTransientForHint( QX11Info::display(),
					m_pluginWindowID,
					gui->mainWindow()->winId() );
#endif
		}
		break;

	case IdVstPluginEditorGeometry:
		m_pluginGeometry = QSize( _m.getInt( 0 ),
								  _m.getInt( 1 ) );
			break;

		case IdVstPluginName:
			m_name = _m.getQString();
			break;

		case IdVstPluginVersion:
			m_version = _m.getInt();
			break;

		case IdVstPluginVendorString:
			m_vendorString = _m.getQString();
			break;

		case IdVstPluginProductString:
			m_productString = _m.getQString();
			break;

		case IdVstCurrentProgram:
			m_currentProgram = _m.getInt();
			break;

		case IdVstCurrentProgramName:
			m_currentProgramName = _m.getQString();
			break;

		case IdVstProgramNames:
			m_allProgramNames = _m.getQString();
			break;

		case IdVstPluginUniqueID:
			// TODO: display graphically in case of failure
			printf("unique ID: %s\n", _m.getString().c_str() );
			break;

		case IdVstParameterDump:
		{
			m_parameterDump.clear();
			const int num_params = _m.getInt();
			int p = 0;
			for( int i = 0; i < num_params; ++i )
			{
				VstParameterDumpItem item;
				item.index = _m.getInt( ++p );
				item.shortLabel = _m.getString( ++p );
				item.value = _m.getFloat( ++p );
	m_parameterDump["param" + QString::number( item.index )] =
				QString::number( item.index ) + ":" +
/*uncomented*/				/*QString( item.shortLabel )*/ QString::fromStdString(item.shortLabel) + ":" +
					QString::number( item.value );
			}
			break;
		}
		default:
			return RemotePlugin::processMessage( _m );
	}
	return true;

}


QWidget *VstPlugin::editor()
{
	return m_pluginWidget;
}


void VstPlugin::openPreset( )
{

	FileDialog ofd( NULL, tr( "Open Preset" ), "",
		tr( "Vst Plugin Preset (*.fxp *.fxb)" ) );
	ofd.setFileMode( FileDialog::ExistingFiles );
	if( ofd.exec () == QDialog::Accepted &&
					!ofd.selectedFiles().isEmpty() )
	{
		lock();
		sendMessage( message( IdLoadPresetFile ).
			addString(
				QSTR_TO_STDSTR(
					QDir::toNativeSeparators( ofd.selectedFiles()[0] ) ) )
			);
		waitForMessage( IdLoadPresetFile, true );
		unlock();
	}
}




void VstPlugin::setProgram( int index )
{
	lock();
	sendMessage( message( IdVstSetProgram ).addInt( index ) );
	waitForMessage( IdVstSetProgram, true );
	unlock();
}




void VstPlugin::rotateProgram( int offset )
{
	lock();
	sendMessage( message( IdVstRotateProgram ).addInt( offset ) );
	waitForMessage( IdVstRotateProgram, true );
	unlock();
}




void VstPlugin::loadProgramNames()
{
	lock();
	sendMessage( message( IdVstProgramNames ) );
	waitForMessage( IdVstProgramNames, true );
	unlock();
}




void VstPlugin::savePreset( )
{
	QString presName = currentProgramName().isEmpty() ? tr(": default") : currentProgramName();
	presName.replace(tr("\""), tr("'")); // QFileDialog unable to handle double quotes properly

	FileDialog sfd( NULL, tr( "Save Preset" ), presName.section(": ", 1, 1) + tr(".fxp"),
		tr( "Vst Plugin Preset (*.fxp *.fxb)" ) );

	if( p_name != "" ) // remember last directory
	{
		sfd.setDirectory( QFileInfo( p_name ).absolutePath() );
	}

	sfd.setAcceptMode( FileDialog::AcceptSave );
	sfd.setFileMode( FileDialog::AnyFile );
	if( sfd.exec () == QDialog::Accepted &&
				!sfd.selectedFiles().isEmpty() && sfd.selectedFiles()[0] != "" )
	{
		QString fns = sfd.selectedFiles()[0];
		p_name = fns;

		if ((fns.toUpper().indexOf(tr(".FXP")) == -1) && (fns.toUpper().indexOf(tr(".FXB")) == -1))
			fns = fns + tr(".fxb");
		else fns = fns.left(fns.length() - 4) + (fns.right( 4 )).toLower();
		lock();
		sendMessage( message( IdSavePresetFile ).
			addString(
				QSTR_TO_STDSTR(
					QDir::toNativeSeparators( fns ) ) )
			);
		waitForMessage( IdSavePresetFile, true );
		unlock();
	}
}




void VstPlugin::setParam( int i, float f )
{
	lock();
	sendMessage( message( IdVstSetParameter ).addInt( i ).addFloat( f ) );
	//waitForMessage( IdVstSetParameter, true );
	unlock();
}



void VstPlugin::idleUpdate()
{
	lock();
	sendMessage( message( IdVstIdleUpdate ) );
	unlock();
}

void VstPlugin::showUI()
{
	if ( m_embedMethod == "none" )
	{
		RemotePlugin::showUI();
	}
	else if ( m_embedMethod != "headless" )
	{
		if (! editor()) {
			qWarning() << "VstPlugin::showUI called before VstPlugin::createUI";
		}
		toggleEditorVisibility( true );
	}
}

void VstPlugin::hideUI()
{
	if ( m_embedMethod == "none" )
	{
		RemotePlugin::hideUI();
	}
	else if ( pluginWidget() != nullptr )
	{
		toggleEditorVisibility( false );
	}
}

// X11Embed only
void VstPlugin::handleClientEmbed()
{
	lock();
	sendMessage( IdShowUI );
	unlock();
}



void VstPlugin::loadChunk( const QByteArray & _chunk )
{
	QTemporaryFile tf;
	if( tf.open() )
	{
		tf.write( _chunk );
		tf.flush();

		lock();
		sendMessage( message( IdLoadSettingsFromFile ).
				addString(
					QSTR_TO_STDSTR(
						QDir::toNativeSeparators( tf.fileName() ) ) ).
				addInt( _chunk.size() ) );
		waitForMessage( IdLoadSettingsFromFile, true );
		unlock();
	}
}




QByteArray VstPlugin::saveChunk()
{
	QByteArray a;
	QTemporaryFile tf;
	if( tf.open() )
	{
		lock();
		sendMessage( message( IdSaveSettingsToFile ).
				addString(
					QSTR_TO_STDSTR(
						QDir::toNativeSeparators( tf.fileName() ) ) ) );
		waitForMessage( IdSaveSettingsToFile, true );
		unlock();
		a = tf.readAll();
	}

	return a;
}

void VstPlugin::toggleEditorVisibility( int visible )
{
	QWidget* w = editor();
	if ( ! w ) {
		return;
	}

	if ( visible < 0 ) {
		visible = ! w->isVisible();
	}
	w->setVisible( visible );
}

void VstPlugin::createUI( QWidget * parent )
{
	if ( m_pluginWidget ) {
		qWarning() << "VstPlugin::createUI called twice";
		m_pluginWidget->setParent( parent );
		return;
	}

	if( m_pluginWindowID == 0 )
	{
		return;
	}

	QWidget* container = nullptr;

#if QT_VERSION >= 0x050100
	if (m_embedMethod == "qt" )
	{
		QWindow* vw = QWindow::fromWinId(m_pluginWindowID);
		container = QWidget::createWindowContainer(vw, parent );
		container->installEventFilter(this);
	} else
#endif

#ifdef LMMS_BUILD_WIN32
	if (m_embedMethod == "win32" )
	{
		QWidget * helper = new QWidget;
		QHBoxLayout * l = new QHBoxLayout( helper );
		QWidget * target = new QWidget( helper );
		l->setSpacing( 0 );
		l->setMargin( 0 );
		l->addWidget( target );

		// we've to call that for making sure, Qt created the windows
		helper->winId();
		HWND targetHandle = (HWND)target->winId();
		HWND pluginHandle = (HWND)(intptr_t)m_pluginWindowID;

		DWORD style = GetWindowLong(pluginHandle, GWL_STYLE);
		style = style & ~(WS_POPUP);
		style = style | WS_CHILD;
		SetWindowLong(pluginHandle, GWL_STYLE, style);
		SetParent(pluginHandle, targetHandle);

		DWORD threadId = GetWindowThreadProcessId(pluginHandle, NULL);
		DWORD currentThreadId = GetCurrentThreadId();
		AttachThreadInput(currentThreadId, threadId, true);

		container = helper;
		RemotePlugin::showUI();

	} else
#endif

#ifdef LMMS_BUILD_LINUX
	if (m_embedMethod == "xembed" )
	{
		if (parent)
		{
			parent->setAttribute(Qt::WA_NativeWindow);
		}
		QX11EmbedContainer * embedContainer = new QX11EmbedContainer( parent );
		connect(embedContainer, SIGNAL(clientIsEmbedded()), this, SLOT(handleClientEmbed()));
		embedContainer->embedClient( m_pluginWindowID );
		container = embedContainer;
	} else
#endif
	{
		qCritical() << "Unknown embed method" << m_embedMethod;
		return;
	}

	container->setFixedSize( m_pluginGeometry );
	container->setWindowTitle( name() );

	m_pluginWidget = container;
}

bool VstPlugin::eventFilter(QObject *obj, QEvent *event)
{
#if QT_VERSION >= 0x050100
	if (embedMethod() == "qt" && obj == m_pluginWidget)
	{
		if (event->type() == QEvent::Show) {
			RemotePlugin::showUI();
		}
		qDebug() << obj << event;
	}
#endif
	return false;
}

QString VstPlugin::embedMethod() const
{
	return m_embedMethod;
}



<|MERGE_RESOLUTION|>--- conflicted
+++ resolved
@@ -65,7 +65,10 @@
 #include "templates.h"
 #include "FileDialog.h"
 
-<<<<<<< HEAD
+#ifdef LMMS_BUILD_LINUX
+#	include <X11/Xlib.h>
+#endif
+
 namespace PE
 {
 // Utilities for reading PE file machine type
@@ -119,32 +122,6 @@
 
 }
 
-class vstSubWin : public QMdiSubWindow
-{
-public:
-	vstSubWin( QWidget * _parent ) :
-		QMdiSubWindow( _parent )
-	{
-		setAttribute( Qt::WA_DeleteOnClose, false );
-	}
-
-	virtual ~vstSubWin()
-	{
-	}
-
-	virtual void closeEvent( QCloseEvent * e )
-	{
-		// ignore close-events - for some reason otherwise the VST GUI
-		// remains hidden when re-opening
-		hide();
-		e->ignore();
-	}
-} ;
-=======
-#ifdef LMMS_BUILD_LINUX
-#	include <X11/Xlib.h>
-#endif
->>>>>>> 3c6f200b
 
 
 VstPlugin::VstPlugin( const QString & _plugin ) :
