--- conflicted
+++ resolved
@@ -1987,12 +1987,8 @@
         {
 		if( m.id == IdStartProcessing
 			|| m.id == IdMidiEvent
-<<<<<<< HEAD
-			|| m.id == IdVstSetParameter )
-=======
 			|| m.id == IdVstSetParameter
 			|| m.id == IdVstSetTempo )
->>>>>>> eebdc0f4
 		{
 			_this->processMessage( m );
 		}
