/*
 * RemoteVstPlugin.cpp - LMMS VST Support Layer (RemotePlugin client)
 *
 * Copyright (c) 2005-2014 Tobias Doerffel <tobydox/at/users.sourceforge.net>
 *
 * This file is part of LMMS - https://lmms.io
 *
 * Code partly taken from (X)FST:
 * 		Copyright (c) 2004 Paul Davis
 * 		Copyright (c) 2004 Torben Hohn
 *	 	Copyright (c) 2002 Kjetil S. Matheussen
 *
 * This program is free software; you can redistribute it and/or
 * modify it under the terms of the GNU General Public
 * License as published by the Free Software Foundation; either
 * version 2 of the License, or (at your option) any later version.
 *
 * This program is distributed in the hope that it will be useful,
 * but WITHOUT ANY WARRANTY; without even the implied warranty of
 * MERCHANTABILITY or FITNESS FOR A PARTICULAR PURPOSE.  See the GNU
 * General Public License for more details.
 *
 * You should have received a copy of the GNU General Public
 * License along with this program (see COPYING); if not, write to the
 * Free Software Foundation, Inc., 51 Franklin Street, Fifth Floor,
 * Boston, MA 02110-1301 USA.
 *
 */


#include "lmmsconfig.h"

#define BUILD_REMOTE_PLUGIN_CLIENT

#include "RemotePlugin.h"

#ifdef LMMS_HAVE_PTHREAD_H
#include <pthread.h>
#endif

#ifdef LMMS_HAVE_FCNTL_H
#include <fcntl.h>
#endif

#ifdef LMMS_BUILD_LINUX

#ifndef NOMINMAX
#define NOMINMAX
#endif

#ifndef O_BINARY
#define O_BINARY 0
#endif

#ifdef LMMS_HAVE_SCHED_H
#include <sched.h>
#endif

#include <wine/exception.h>

#endif

#define USE_WS_PREFIX
#include <windows.h>

#include <vector>
#include <queue>
#include <string>
#include <iostream>

#include <aeffectx.h>

#if kVstVersion < 2400

#define OLD_VST_SDK

struct ERect
{
    short top;
    short left;
    short bottom;
    short right;
} ;

#endif


#include "lmms_basics.h"
#include "Midi.h"
#include "communication.h"

#include "VstSyncData.h"

#ifdef LMMS_BUILD_WIN32
#define USE_QT_SHMEM
#endif

#ifndef USE_QT_SHMEM
#include <stdio.h>
#include <stdlib.h>
#include <sys/types.h>
#include <sys/ipc.h>
#include <sys/shm.h>
#endif

using namespace std;

static VstHostLanguages hlang = LanguageEnglish;

static bool EMBED = false;
static bool EMBED_X11 = false;
static bool EMBED_WIN32 = false;
static bool HEADLESS = false;

class RemoteVstPlugin;

RemoteVstPlugin * __plugin = NULL;

HWND __MessageHwnd = NULL;



class RemoteVstPlugin : public RemotePluginClient
{
public:
#ifdef SYNC_WITH_SHM_FIFO
	RemoteVstPlugin( key_t _shm_in, key_t _shm_out );
#else
	RemoteVstPlugin( const char * socketPath );
#endif
	virtual ~RemoteVstPlugin();

	virtual bool processMessage( const message & _m );

	void init( const std::string & _plugin_file );
	void initEditor();
	void destroyEditor();

	virtual void process( const sampleFrame * _in, sampleFrame * _out );


	virtual void processMidiEvent( const MidiEvent& event, const f_cnt_t offset );

	// set given sample-rate for plugin
	virtual void updateSampleRate()
	{
		pluginDispatch( effSetSampleRate, 0, 0,
						NULL, (float) sampleRate() );
	}

	// set given buffer-size for plugin
	virtual void updateBufferSize()
	{
		pluginDispatch( effSetBlockSize, 0, bufferSize() );
	}


	inline bool isInitialized() const
	{
		return m_initialized;
	}


	// set given tempo
	void setBPM( const bpm_t _bpm )
	{
		m_bpm = _bpm;
	}

	// determine VST-version the plugin uses
	inline int pluginVersion()
	{
		return pluginDispatch( effGetVendorVersion );
	}

	// determine name of plugin
	const char * pluginName();

	// determine vendor of plugin
	const char * pluginVendorString();

	// determine product-string of plugin
	const char * pluginProductString();

	// determine name of current program
	const char * programName();

	// send name of current program back to host
	void sendCurrentProgramName();

	// do a complete parameter-dump and post it
	void getParameterDump();

	// read parameter-dump and set it for plugin
	void setParameterDump( const message & _m );

	// save settings chunk of plugin into file
	void saveChunkToFile( const std::string & _file );

	// restore settings chunk of plugin from file
	void loadChunkFromFile( const std::string & _file, int _len );

	// restore settings chunk of plugin from file
	void loadPresetFile( const std::string & _file );

	// sets given program index
	void setProgram( int index );

	// rotate current program by given offset
	void rotateProgram( int offset );

	// Load names of presets/programs
	void getProgramNames();

	// Save presets/programs
	void savePreset( const std::string & _file );

	// number of inputs
	virtual int inputCount() const
	{
		if( m_plugin )
		{
			return m_plugin->numInputs;
		}
		return 0;
	}

	// number of outputs
	virtual int outputCount() const
	{
		if( m_plugin )
		{
			return m_plugin->numOutputs;
		}
		return 0;
	}

	// has to be called as soon as input- or output-count changes
	void updateInOutCount();

	inline void lockShm()
	{
		pthread_mutex_lock( &m_shmLock );
	}

	inline bool tryLockShm()
	{
		return pthread_mutex_trylock( &m_shmLock ) == 0;
	}

	inline void unlockShm()
	{
		pthread_mutex_unlock( &m_shmLock );
	}

	inline bool isShmValid()
	{
		return m_shmValid;
	}

	inline void setShmIsValid( bool valid )
	{
		m_shmValid = valid;
	}

	inline bool isProcessing() const
	{
		return m_processing;
	}

	inline void setProcessing( bool processing )
	{
		m_processing = processing;
	}

	inline void queueMessage( const message & m ) {
		m_messageList.push( m );
	}

	inline bool shouldGiveIdle() const
	{
		return m_shouldGiveIdle;
	}

	inline void setShouldGiveIdle( bool shouldGiveIdle )
	{
		m_shouldGiveIdle = shouldGiveIdle;
	}

	void idle();
	void processUIThreadMessages();

	static DWORD WINAPI processingThread( LPVOID _param );
	static bool setupMessageWindow();
	static DWORD WINAPI guiEventLoop();
	static LRESULT CALLBACK messageWndProc( HWND hwnd, UINT uMsg,
						WPARAM wParam, LPARAM lParam );


private:
	enum GuiThreadMessages
	{
		None,
		ProcessPluginMessage,
		GiveIdle,
		ClosePlugin
	} ;

	// callback used by plugin for being able to communicate with it's host
	static intptr_t hostCallback( AEffect * _effect, int32_t _opcode,
					int32_t _index, intptr_t _value,
					void * _ptr, float _opt );


	bool load( const std::string & _plugin_file );

	int pluginDispatch( int cmd, int param1 = 0, int param2 = 0,
					void * p = NULL, float f = 0 )
	{
		if( m_plugin )
		{
			return m_plugin->dispatcher( m_plugin, cmd, param1, param2, p, f );
		}
		return 0;
	}


	std::string m_shortName;

	HINSTANCE m_libInst;

	AEffect * m_plugin;
	HWND m_window;
	intptr_t m_windowID;
	int m_windowWidth;
	int m_windowHeight;

	bool m_initialized;

	bool m_processing;

	std::queue<message> m_messageList;
	bool m_shouldGiveIdle;


	float * * m_inputs;
	float * * m_outputs;

	pthread_mutex_t m_shmLock;
	bool m_shmValid;

	typedef std::vector<VstMidiEvent> VstMidiEventList;
	VstMidiEventList m_midiEvents;

	bpm_t m_bpm;
	double m_currentSamplePos;
	int m_currentProgram;

	// host to plugin synchronisation data structure
	struct in
	{
		float lastppqPos;
		float m_Timestamp;
	} ;

	in * m_in;

	int m_shmID;
	VstSyncData* m_vstSyncData;

} ;




#ifdef SYNC_WITH_SHM_FIFO
RemoteVstPlugin::RemoteVstPlugin( key_t _shm_in, key_t _shm_out ) :
	RemotePluginClient( _shm_in, _shm_out ),
#else
RemoteVstPlugin::RemoteVstPlugin( const char * socketPath ) :
	RemotePluginClient( socketPath ),
#endif
	m_libInst( NULL ),
	m_plugin( NULL ),
	m_window( NULL ),
	m_windowID( 0 ),
	m_windowWidth( 0 ),
	m_windowHeight( 0 ),
	m_initialized( false ),
<<<<<<< HEAD
	m_pluginLock(),
=======
	m_registeredWindowClass( false ),
>>>>>>> a193ec25
	m_processing( false ),
	m_messageList(),
	m_shouldGiveIdle( false ),
	m_inputs( NULL ),
	m_outputs( NULL ),
	m_shmLock(),
	m_shmValid( false ),
	m_midiEvents(),
	m_bpm( 0 ),
	m_currentSamplePos( 0 ),
	m_currentProgram( -1 ),
	m_in( NULL ),
	m_shmID( -1 ),
	m_vstSyncData( NULL )
{
	pthread_mutex_init( &m_shmLock, NULL );

	__plugin = this;

#ifndef USE_QT_SHMEM
	key_t key;
	if( ( key = ftok( VST_SNC_SHM_KEY_FILE, 'R' ) ) == -1 )
	{
		perror( "RemoteVstPlugin.cpp::ftok" );
	}
	else
	{	// connect to shared memory segment
		if( ( m_shmID = shmget( key, 0, 0 ) ) == -1 )
		{
			perror( "RemoteVstPlugin.cpp::shmget" );
		}
		else
		{	// attach segment
			m_vstSyncData = (VstSyncData *)shmat(m_shmID, 0, 0);
			if( m_vstSyncData == (VstSyncData *)( -1 ) )
			{
				perror( "RemoteVstPlugin.cpp::shmat" );
			}
		}
	}
#else
	m_vstSyncData = RemotePluginClient::getQtVSTshm();
#endif
	if( m_vstSyncData == NULL )
	{
		fprintf(stderr, "RemoteVstPlugin.cpp: "
			"Failed to initialize shared memory for VST synchronization.\n"
			" (VST-host synchronization will be disabled)\n");
		m_vstSyncData = (VstSyncData*) malloc( sizeof( VstSyncData ) );
		m_vstSyncData->isPlaying = true;
		m_vstSyncData->timeSigNumer = 4;
		m_vstSyncData->timeSigDenom = 4;
		m_vstSyncData->ppqPos = 0;
		m_vstSyncData->isCycle = false;
		m_vstSyncData->hasSHM = false;
		m_vstSyncData->m_sampleRate = sampleRate();
	}

	m_in = ( in* ) new char[ sizeof( in ) ];
	m_in->lastppqPos = 0;
	m_in->m_Timestamp = -1;

	// process until we have loaded the plugin
	while( 1 )
	{
		message m = receiveMessage();
		processMessage( m );
		if( m.id == IdVstLoadPlugin || m.id == IdQuit )
		{
			break;
		}
	}
}




RemoteVstPlugin::~RemoteVstPlugin()
{
	destroyEditor();
	pluginDispatch( effMainsChanged, 0, 0 );
	pluginDispatch( effClose );
#ifndef USE_QT_SHMEM
	// detach shared memory segment
	if( shmdt( m_vstSyncData ) == -1)
	{
		if( __plugin->m_vstSyncData->hasSHM )
		{
			perror( "~RemoteVstPlugin::shmdt" );
		}
		if( m_vstSyncData != NULL )
		{
			delete m_vstSyncData;
			m_vstSyncData = NULL;
		}
	}
#endif

	if( m_libInst != NULL )
	{
		FreeLibrary( m_libInst );
		m_libInst = NULL;
	}

	delete[] m_inputs;
	delete[] m_outputs;

	pthread_mutex_destroy( &m_shmLock );
}




bool RemoteVstPlugin::processMessage( const message & _m )
{
	if (! EMBED)
	{
		switch( _m.id )
		{
		case IdShowUI:
			initEditor();
			return true;

		case IdHideUI:
			destroyEditor();
			return true;

		case IdToggleUI:
			if( m_window )
			{
				destroyEditor();
			}
			else
			{
				initEditor();
			}
			return true;

		case IdIsUIVisible:
			sendMessage( message( IdIsUIVisible )
						 .addInt( m_window ? 1 : 0 ) );
			return true;
		}
	}
	else if (EMBED && _m.id == IdShowUI)
	{
		ShowWindow( m_window, SW_SHOWNORMAL );
		UpdateWindow( m_window );
		return true;
	}

	switch( _m.id )
	{
		case IdVstLoadPlugin:
			init( _m.getString() );
			break;

		case IdVstSetTempo:
			setBPM( _m.getInt() );
			break;

		case IdVstSetLanguage:
			hlang = static_cast<VstHostLanguages>( _m.getInt() );
			break;

		case IdVstGetParameterDump:
			getParameterDump();
			break;

		case IdVstSetParameterDump:
			setParameterDump( _m );
			break;

		case IdSaveSettingsToFile:
			saveChunkToFile( _m.getString() );
			sendMessage( IdSaveSettingsToFile );
			break;

		case IdLoadSettingsFromFile:
			loadChunkFromFile( _m.getString( 0 ), _m.getInt( 1 ) );
			sendMessage( IdLoadSettingsFromFile );
			break;

		case IdLoadPresetFile:
			loadPresetFile( _m.getString( 0 ) );
			sendMessage( IdLoadPresetFile );
			break;

		case IdVstSetProgram:
			setProgram( _m.getInt( 0 ) );
			sendMessage( IdVstSetProgram );
			break;

		case IdVstCurrentProgram:
			sendMessage( message( IdVstCurrentProgram ).addInt( m_currentProgram ) );
			break;

		case IdVstRotateProgram:
			rotateProgram( _m.getInt( 0 ) );
			sendMessage( IdVstRotateProgram );
			break;

		case IdVstProgramNames:
			getProgramNames();
			break;

		case IdSavePresetFile:
			savePreset( _m.getString( 0 ) );
			sendMessage( IdSavePresetFile );
			break;

		case IdVstSetParameter:
			m_plugin->setParameter( m_plugin, _m.getInt( 0 ), _m.getFloat( 1 ) );
			//sendMessage( IdVstSetParameter );
			break;


		case IdVstIdleUpdate:
		{
			int newCurrentProgram = pluginDispatch( effGetProgram );
			if( newCurrentProgram != m_currentProgram )
			{
				m_currentProgram = newCurrentProgram;
				sendCurrentProgramName();
			}

			break;
		}

		default:
			return RemotePluginClient::processMessage( _m );
	}
	return true;
}




void RemoteVstPlugin::init( const std::string & _plugin_file )
{
	if( load( _plugin_file ) == false )
	{
		sendMessage( IdVstFailedLoadingPlugin );
		return;
	}

	updateInOutCount();
	updateBufferSize();
	updateSampleRate();

	/* set program to zero */
	/* i comment this out because it breaks dfx Geometer
	 * looks like we cant set programs for it
	 *
	pluginDispatch( effSetProgram, 0, 0 ); */
	// request rate and blocksize

	pluginDispatch( effMainsChanged, 0, 1 );

	debugMessage( "creating editor\n" );
	initEditor();
	debugMessage( "editor successfully created\n" );


	// now post some information about our plugin
	sendMessage( message( IdVstPluginWindowID ).addInt( m_windowID ) );

	sendMessage( message( IdVstPluginEditorGeometry ).
						addInt( m_windowWidth ).
						addInt( m_windowHeight ) );

	sendMessage( message( IdVstPluginName ).addString( pluginName() ) );
	sendMessage( message( IdVstPluginVersion ).addInt( pluginVersion() ) );
	sendMessage( message( IdVstPluginVendorString ).
					addString( pluginVendorString() ) );
	sendMessage( message( IdVstPluginProductString ).
					addString( pluginProductString() ) );
	sendMessage( message( IdVstParameterCount ).
					addInt( m_plugin->numParams ) );

	sendMessage( IdInitDone );

	m_initialized = true;
}




static void close_check( int fd )
{
	if( close( fd ) )
	{
		perror( "close" );
	}
}




void RemoteVstPlugin::initEditor()
{
	if( HEADLESS || m_window || !( m_plugin->flags & effFlagsHasEditor ) )
	{
		return;
	}


	HMODULE hInst = GetModuleHandle( NULL );
	if( hInst == NULL )
	{
		debugMessage( "initEditor(): can't get module handle\n" );
		return;
	}


	DWORD dwStyle;
	if (EMBED) {
		dwStyle = WS_POPUP | WS_SYSMENU | WS_BORDER;
	} else {
		dwStyle = WS_OVERLAPPEDWINDOW & ~WS_MAXIMIZEBOX;
	}

	m_window = CreateWindowEx( 0, "LVSL", pluginName(),
		dwStyle,
		0, 0, 10, 10, NULL, NULL, hInst, NULL );
	if( m_window == NULL )
	{
		debugMessage( "initEditor(): cannot create editor window\n" );
		return;
	}


	pluginDispatch( effEditOpen, 0, 0, m_window );

	ERect * er;
	pluginDispatch( effEditGetRect, 0, 0, &er );

	m_windowWidth = er->right - er->left;
	m_windowHeight = er->bottom - er->top;

	SetWindowPos( m_window, 0, 0, 0, m_windowWidth + 8,
			m_windowHeight + 26, SWP_NOACTIVATE |
						SWP_NOMOVE | SWP_NOZORDER );
	pluginDispatch( effEditTop );

	if (! EMBED) {
		ShowWindow( m_window, SW_SHOWNORMAL );
	}

#ifdef LMMS_BUILD_LINUX
	m_windowID = (intptr_t) GetProp( m_window, "__wine_x11_whole_window" );
#else
	// 64-bit versions of Windows use 32-bit handles for interoperability
	m_windowID = (intptr_t) m_window;
#endif
}




void RemoteVstPlugin::destroyEditor()
{
	if( m_window == NULL )
	{
		return;
	}

	pluginDispatch( effEditClose );
	// Destroying the window takes some time in Wine 1.8.5
	DestroyWindow( m_window );
	m_window = NULL;
}




bool RemoteVstPlugin::load( const std::string & _plugin_file )
{
	if( ( m_libInst = LoadLibrary( _plugin_file.c_str() ) ) == NULL )
	{
		// give VstPlugin class a chance to start 32 bit version of RemoteVstPlugin
		if( GetLastError() == ERROR_BAD_EXE_FORMAT )
		{
			sendMessage( IdVstBadDllFormat );
		}
		return false;
	}

	typedef AEffect * ( __stdcall * mainEntryPointer )
						( audioMasterCallback );
	mainEntryPointer mainEntry = (mainEntryPointer)
				GetProcAddress( m_libInst, "VSTPluginMain" );
	if( mainEntry == NULL )
	{
		mainEntry = (mainEntryPointer)
				GetProcAddress( m_libInst, "VstPluginMain" );
	}
	if( mainEntry == NULL )
	{
		mainEntry = (mainEntryPointer)
				GetProcAddress( m_libInst, "main" );
	}
	if( mainEntry == NULL )
	{
		debugMessage( "could not find entry point\n" );
		return false;
	}

	m_plugin = mainEntry( hostCallback );
	if( m_plugin == NULL )
	{
		debugMessage( "mainEntry procedure returned NULL\n" );
		return false;
	}

	if( m_plugin->magic != kEffectMagic )
	{
		debugMessage( "File is not a VST plugin\n" );
		return false;
	}


	char id[5];
	sprintf( id, "%c%c%c%c", ((char *)&m_plugin->uniqueID)[3],
					 ((char *)&m_plugin->uniqueID)[2],
					 ((char *)&m_plugin->uniqueID)[1],
					 ((char *)&m_plugin->uniqueID)[0] );
	id[4] = 0;
	sendMessage( message( IdVstPluginUniqueID ).addString( id ) );

	pluginDispatch( effOpen );

	return true;
}




void RemoteVstPlugin::process( const sampleFrame * _in, sampleFrame * _out )
{
	// first we gonna post all MIDI-events we enqueued so far
	if( m_midiEvents.size() )
	{
		// since MIDI-events are not received immediately, we
		// have to have them stored somewhere even after
		// dispatcher-call, so we create static copies of the
		// data and post them
#define MIDI_EVENT_BUFFER_COUNT		1024
		static char eventsBuffer[sizeof( VstEvents ) + sizeof( VstMidiEvent * ) * MIDI_EVENT_BUFFER_COUNT];
		static VstMidiEvent vme[MIDI_EVENT_BUFFER_COUNT];

		VstEvents* events = (VstEvents *) eventsBuffer;
		events->reserved = 0;
		events->numEvents = m_midiEvents.size();

		int idx = 0;
		for( VstMidiEventList::iterator it = m_midiEvents.begin(); it != m_midiEvents.end(); ++it, ++idx )
		{
			memcpy( &vme[idx], &*it, sizeof( VstMidiEvent ) );
			events->events[idx] = (VstEvent *) &vme[idx];
		}

		m_midiEvents.clear();
		pluginDispatch( effProcessEvents, 0, 0, events );
	}

	// now we're ready to fetch sound from VST-plugin

	if( !tryLockShm() )
	{
		return;
	}

	if( !isShmValid() )
	{
		unlockShm();
		return;
	}

	for( int i = 0; i < inputCount(); ++i )
	{
		m_inputs[i] = &((float *) _in)[i * bufferSize()];
	}

	for( int i = 0; i < outputCount(); ++i )
	{
		m_outputs[i] = &((float *) _out)[i * bufferSize()];
		memset( m_outputs[i], 0, bufferSize() * sizeof( float ) );
	}

#ifdef OLD_VST_SDK
	if( m_plugin->flags & effFlagsCanReplacing )
	{
#endif
		m_plugin->processReplacing( m_plugin, m_inputs, m_outputs,
								bufferSize() );
#ifdef OLD_VST_SDK
	}
	else
	{
		m_plugin->process( m_plugin, m_inputs, m_outputs,
								bufferSize() );
	}
#endif

	unlockShm();

	m_currentSamplePos += bufferSize();
}




void RemoteVstPlugin::processMidiEvent( const MidiEvent& event, const f_cnt_t offset )
{
	VstMidiEvent vme;

	vme.type = kVstMidiType;
	vme.byteSize = 24;
	vme.deltaFrames = offset;
	vme.flags = 0;
	vme.detune = 0;
	vme.noteLength = 0;
	vme.noteOffset = 0;
	vme.noteOffVelocity = 0;
	vme.reserved1 = 0;
	vme.reserved2 = 0;
	vme.midiData[0] = event.type() + event.channel();

	switch( event.type() )
	{
		case MidiPitchBend:
			vme.midiData[1] = event.pitchBend() & 0x7f;
			vme.midiData[2] = event.pitchBend() >> 7;
			break;
		// TODO: handle more special cases
		default:
			vme.midiData[1] = event.key();
			vme.midiData[2] = event.velocity();
			break;
	}
	vme.midiData[3] = 0;

	m_midiEvents.push_back( vme );
}




const char * RemoteVstPlugin::pluginName()
{
	static char buf[32];
	buf[0] = 0;
	pluginDispatch( effGetEffectName, 0, 0, buf );
	buf[31] = 0;
	return buf;
}




const char * RemoteVstPlugin::pluginVendorString()
{
	static char buf[64];
	buf[0] = 0;
	pluginDispatch( effGetVendorString, 0, 0, buf );
	buf[63] = 0;
	return buf;
}




const char * RemoteVstPlugin::pluginProductString()
{
	static char buf[64];
	buf[0] = 0;
	pluginDispatch( effGetProductString, 0, 0, buf );
	buf[63] = 0;
	return buf;
}




const char * RemoteVstPlugin::programName()
{
	static char buf[24];

	memset( buf, 0, sizeof( buf ) );

	pluginDispatch( effGetProgramName, 0, 0, buf );

	buf[23] = 0;

	return buf;
}



void RemoteVstPlugin::sendCurrentProgramName()
{
	char presName[64];
	sprintf( presName, "%d/%d: %s", pluginDispatch( effGetProgram ) + 1, m_plugin->numPrograms, programName() );

	sendMessage( message( IdVstCurrentProgramName ).addString( presName ) );
}



void RemoteVstPlugin::getParameterDump()
{
	message m( IdVstParameterDump );
	m.addInt( m_plugin->numParams );

	for( int i = 0; i < m_plugin->numParams; ++i )
	{
		char paramName[32];
		memset( paramName, 0, sizeof( paramName ) );
		pluginDispatch( effGetParamName, i, 0, paramName );
		paramName[sizeof(paramName)-1] = 0;

		m.addInt( i );
		m.addString( paramName );
		m.addFloat( m_plugin->getParameter( m_plugin, i ) );
	}

	sendMessage( m );
}




void RemoteVstPlugin::setParameterDump( const message & _m )
{
	const int n = _m.getInt( 0 );
	const int params = ( n > m_plugin->numParams ) ?
					m_plugin->numParams : n;
	int p = 0;
	for( int i = 0; i < params; ++i )
	{
		VstParameterDumpItem item;
		item.index = _m.getInt( ++p );
		item.shortLabel = _m.getString( ++p );
		item.value = _m.getFloat( ++p );
		m_plugin->setParameter( m_plugin, item.index, item.value );
	}
}




void RemoteVstPlugin::saveChunkToFile( const std::string & _file )
{
	if( m_plugin->flags & 32 )
	{
		void * chunk = NULL;
		const int len = pluginDispatch( 23, 0, 0, &chunk );
		if( len > 0 )
		{
			int fd = open( _file.c_str(), O_WRONLY | O_BINARY );
			if ( ::write( fd, chunk, len ) != len )
			{
				fprintf( stderr,
					"Error saving chunk to file.\n" );
			}
			close_check( fd );
		}
	}
}




void RemoteVstPlugin::setProgram( int program )
{
	if( isInitialized() == false )
	{
		return;
	}

	if( program < 0 )
	{
		program = 0;
	}
	else if( program >= m_plugin->numPrograms )
	{
		program = m_plugin->numPrograms - 1;
	}
	pluginDispatch( effSetProgram, 0, program );

	sendCurrentProgramName();
}




void RemoteVstPlugin::rotateProgram( int offset )
{
	if( isInitialized() == false )
	{
		return;
	}

	int newProgram = pluginDispatch( effGetProgram ) + offset;

	if( newProgram < 0 )
	{
		newProgram = 0;
	}
	else if( newProgram >= m_plugin->numPrograms )
	{
		newProgram = m_plugin->numPrograms - 1;
	}
	pluginDispatch( effSetProgram, 0, newProgram );

	sendCurrentProgramName();
}




void RemoteVstPlugin::getProgramNames()
{
	char presName[1024+256*30];
	char curProgName[30];
	if (isInitialized() == false) return;
	bool progNameIndexed = ( pluginDispatch( 29, 0, -1, curProgName ) == 1 );

	if (m_plugin->numPrograms > 1) {
		if (progNameIndexed) {
			for (int i = 0; i< (m_plugin->numPrograms >= 256?256:m_plugin->numPrograms); i++)
			{
				pluginDispatch( 29, i, -1, curProgName );
				if (i == 0) 	sprintf( presName, "%s", curProgName );
				else		sprintf( presName + strlen(presName), "|%s", curProgName );
			}
		}
		else
		{
			int currProgram = pluginDispatch( effGetProgram );
			for (int i = 0; i< (m_plugin->numPrograms >= 256?256:m_plugin->numPrograms); i++)
			{
				pluginDispatch( effSetProgram, 0, i );
				if (i == 0) 	sprintf( presName, "%s", programName() );
				else		sprintf( presName + strlen(presName), "|%s", programName() );
			}
			pluginDispatch( effSetProgram, 0, currProgram );
		}
	} else sprintf( presName, "%s", programName() );

	presName[sizeof(presName)-1] = 0;

	sendMessage( message( IdVstProgramNames ).addString( presName ) );
}




inline unsigned int endian_swap(unsigned int& x)
{
    return (x>>24) | ((x<<8) & 0x00FF0000) | ((x>>8) & 0x0000FF00) | (x<<24);
}

struct sBank
{
	unsigned int chunkMagic;
	unsigned int byteSize;
	unsigned int fxMagic;
	unsigned int version;
	unsigned int fxID;
	unsigned int fxVersion;
	unsigned int numPrograms;
	char prgName[28];
};

void RemoteVstPlugin::savePreset( const std::string & _file )
{
	unsigned int chunk_size = 0;
	sBank * pBank = ( sBank* ) new char[ sizeof( sBank ) ];
	char progName[ 128 ] = { 0 };
	char* data = NULL;
	const bool chunky = ( m_plugin->flags & ( 1 << 5 ) ) != 0;
	bool isPreset = _file.substr( _file.find_last_of( "." ) + 1 )  == "fxp";
	int presNameLen = _file.find_last_of( "/" ) + _file.find_last_of( "\\" ) + 2;

	if (isPreset)
	{
		for (size_t i = 0; i < _file.length() - 4 - presNameLen; i++)
			progName[i] = i < 23 ? _file[presNameLen + i] : 0;
		pluginDispatch( 4, 0, 0, progName );
	}
	if ( chunky )
		chunk_size = pluginDispatch( 23, isPreset, 0, &data );
	else {
		if (isPreset) {
			chunk_size = m_plugin->numParams * sizeof( float );
			data = new char[ chunk_size ];
			unsigned int* toUIntArray = reinterpret_cast<unsigned int*>( data );
			for ( int i = 0; i < m_plugin->numParams; i++ )
			{
				float value = m_plugin->getParameter( m_plugin, i );
				unsigned int * pValue = ( unsigned int * ) &value;
				toUIntArray[ i ] = endian_swap( *pValue );
			}
		} else chunk_size = (((m_plugin->numParams * sizeof( float )) + 56)*m_plugin->numPrograms);
	}

	pBank->chunkMagic = 0x4B6E6343;
	pBank->byteSize = chunk_size + ( chunky ? sizeof( int ) : 0 ) + 48;
	if (!isPreset) pBank->byteSize += 100;
	pBank->byteSize = endian_swap( pBank->byteSize );
	pBank->fxMagic = chunky ? 0x68435046 : 0x6B437846;
	if (!isPreset && chunky) pBank->fxMagic = 0x68434246;
	if (!isPreset &&!chunky) pBank->fxMagic = 0x6B427846;

	pBank->version = 0x01000000;
	unsigned int uIntToFile = (unsigned int) m_plugin->uniqueID;
	pBank->fxID = endian_swap( uIntToFile );
	uIntToFile = (unsigned int) pluginVersion();
	pBank->fxVersion = endian_swap( uIntToFile );
	uIntToFile = (unsigned int) chunky ? m_plugin->numPrograms : m_plugin->numParams;
	if (!isPreset &&!chunky) uIntToFile = (unsigned int) m_plugin->numPrograms;
	pBank->numPrograms = endian_swap( uIntToFile );

	FILE * stream = fopen( _file.c_str(), "w" );
	fwrite ( pBank, 1, 28, stream );
	fwrite ( progName, 1, isPreset ? 28 : 128, stream );
	if ( chunky ) {
		uIntToFile = endian_swap( chunk_size );
		fwrite ( &uIntToFile, 1, 4, stream );
	}
	if (pBank->fxMagic != 0x6B427846 )
		fwrite ( data, 1, chunk_size, stream );
	else {
		int numPrograms = m_plugin->numPrograms;
		int currProgram = pluginDispatch( effGetProgram );
		chunk_size = (m_plugin->numParams * sizeof( float ));
		pBank->byteSize = chunk_size + 48;
		pBank->byteSize = endian_swap( pBank->byteSize );
		pBank->fxMagic = 0x6B437846;
		uIntToFile = (unsigned int) m_plugin->numParams;
		pBank->numPrograms = endian_swap( uIntToFile );
		data = new char[ chunk_size ];
		unsigned int* pValue,* toUIntArray = reinterpret_cast<unsigned int*>( data );
		float value;
		for (int j = 0; j < numPrograms; j++) {
			pluginDispatch( effSetProgram, 0, j );
			pluginDispatch( effGetProgramName, 0, 0, pBank->prgName );
			fwrite ( pBank, 1, 56, stream );
			for ( int i = 0; i < m_plugin->numParams; i++ )
			{
				value = m_plugin->getParameter( m_plugin, i );
				pValue = ( unsigned int * ) &value;
				toUIntArray[ i ] = endian_swap( *pValue );
			}
			fwrite ( data, 1, chunk_size, stream );
		}
		pluginDispatch( effSetProgram, 0, currProgram );
	}
	fclose( stream );

	if ( !chunky ) 
		delete[] data;
	delete[] (sBank*)pBank;

}




void RemoteVstPlugin::loadPresetFile( const std::string & _file )
{
	void * chunk = NULL;
	unsigned int * pLen = new unsigned int[ 1 ];
	unsigned int len = 0;
	sBank * pBank = (sBank*) new char[ sizeof( sBank ) ];
	FILE * stream = fopen( _file.c_str(), "r" );
	if ( fread ( pBank, 1, 56, stream ) != 56 )
	{
		fprintf( stderr, "Error loading preset file.\n" );
	}
        pBank->fxID = endian_swap( pBank->fxID );
	pBank->numPrograms = endian_swap( pBank->numPrograms );
	unsigned int toUInt;
	float * pFloat;

	if (m_plugin->uniqueID != pBank->fxID) {
		sendMessage( message( IdVstCurrentProgramName ).
					addString( "Error: Plugin UniqID not match" ) );
		fclose( stream );
		delete[] (unsigned int*)pLen;
		delete[] (sBank*)pBank;
		return;
	}

	if( _file.substr( _file.find_last_of( "." ) + 1 ) != "fxp" )
		fseek ( stream , 156 , SEEK_SET );

	if(pBank->fxMagic != 0x6B427846) {
		if(pBank->fxMagic != 0x6B437846) {
			if ( fread (pLen, 1, 4, stream) != 4 )
			{
				fprintf( stderr,
					"Error loading preset file.\n" );
			}
			chunk = new char[len = endian_swap(*pLen)];
		} else chunk = new char[len = sizeof(float)*pBank->numPrograms];
		if ( fread (chunk, len, 1, stream) != 1 )
		{
			fprintf( stderr, "Error loading preset file.\n" );
		}
		fclose( stream );
	}

	if(_file.substr(_file.find_last_of(".") + 1) == "fxp") {
		pBank->prgName[23] = 0;
		pluginDispatch( 4, 0, 0, pBank->prgName );
		if(pBank->fxMagic != 0x6B437846)
			pluginDispatch( 24, 1, len, chunk );
		else
		{
			unsigned int* toUIntArray = reinterpret_cast<unsigned int*>( chunk );
			for (int i = 0; i < pBank->numPrograms; i++ )
			{
				toUInt = endian_swap( toUIntArray[ i ] );
				pFloat = ( float* ) &toUInt;
				m_plugin->setParameter( m_plugin, i, *pFloat );
			}
		}
	} else {
		if(pBank->fxMagic != 0x6B427846) {
			pluginDispatch( 24, 0, len, chunk );
		} else {
			int numPrograms = pBank->numPrograms;
			unsigned int * toUIntArray;
			int currProgram = pluginDispatch( effGetProgram );
			chunk = new char[ len = sizeof(float)*m_plugin->numParams ];
			toUIntArray = reinterpret_cast<unsigned int *>( chunk );
			for (int i =0; i < numPrograms; i++) {
				if ( fread (pBank, 1, 56, stream) != 56 )
				{
					fprintf( stderr,
					"Error loading preset file.\n" );
				}
				if ( fread (chunk, len, 1, stream) != 1 )
				{
					fprintf( stderr,
					"Error loading preset file.\n" );
				}
				pluginDispatch( effSetProgram, 0, i );
				pBank->prgName[23] = 0;
				pluginDispatch( 4, 0, 0, pBank->prgName );
				for (int j = 0; j < m_plugin->numParams; j++ ) {
					toUInt = endian_swap( toUIntArray[ j ] );
					pFloat = ( float* ) &toUInt;
					m_plugin->setParameter( m_plugin, j, *pFloat );
				}
			}
			pluginDispatch( effSetProgram, 0, currProgram );
			fclose( stream );
		}
	}

	sendCurrentProgramName();

	delete[] (unsigned int*)pLen;
	delete[] (sBank*)pBank;
	delete[] (char*)chunk;
}




void RemoteVstPlugin::loadChunkFromFile( const std::string & _file, int _len )
{
	char * chunk = new char[_len];

	const int fd = open( _file.c_str(), O_RDONLY | O_BINARY );
	if ( ::read( fd, chunk, _len ) != _len )
	{
		fprintf( stderr, "Error loading chunk from file.\n" );
	}
	close_check( fd );

	pluginDispatch( effSetChunk, 0, _len, chunk );

	delete[] chunk;
}




void RemoteVstPlugin::updateInOutCount()
{
	lockShm();

	setShmIsValid( false );

	unlockShm();

	delete[] m_inputs;
	delete[] m_outputs;

	m_inputs = NULL;
	m_outputs = NULL;

	setInputOutputCount( inputCount(), outputCount() );

	char buf[64];
	sprintf( buf, "inputs: %d  output: %d\n", inputCount(), outputCount() );
	debugMessage( buf );

	if( inputCount() > 0 )
	{
		m_inputs = new float * [inputCount()];
	}

	if( outputCount() > 0 )
	{
		m_outputs = new float * [outputCount()];
	}
}



//#define DEBUG_CALLBACKS
#ifdef DEBUG_CALLBACKS
#define SHOW_CALLBACK __plugin->debugMessage
#else
#define SHOW_CALLBACK(...)
#endif


/* TODO:
 * - complete audioMasterGetTime-handling (bars etc.)
 * - implement audioMasterProcessEvents
 * - audioMasterGetVendorVersion: return LMMS-version (config.h!)
 * - audioMasterGetDirectory: return either VST-plugin-dir or LMMS-workingdir
 * - audioMasterOpenFileSelector: show QFileDialog?
 */
intptr_t RemoteVstPlugin::hostCallback( AEffect * _effect, int32_t _opcode,
					int32_t _index, intptr_t _value,
						void * _ptr, float _opt )
{
	static VstTimeInfo _timeInfo;
#ifdef DEBUG_CALLBACKS
	char buf[64];
	sprintf( buf, "host-callback, opcode = %d\n", (int) _opcode );
	SHOW_CALLBACK( buf );
#endif

	// workaround for early callbacks by some plugins
	if( __plugin && __plugin->m_plugin == NULL )
	{
		__plugin->m_plugin = _effect;
	}

	switch( _opcode )
	{
		case audioMasterAutomate:
			SHOW_CALLBACK( "amc: audioMasterAutomate\n" );
			// index, value, returns 0
			_effect->setParameter( _effect, _index, _opt );
			return 0;

		case audioMasterVersion:
			SHOW_CALLBACK( "amc: audioMasterVersion\n" );
			return 2300;

		case audioMasterCurrentId:
			SHOW_CALLBACK( "amc: audioMasterCurrentId\n" );
			// returns the unique id of a plug that's currently
			// loading
			return 0;

		case audioMasterIdle:
			SHOW_CALLBACK ("amc: audioMasterIdle\n" );
			// call application idle routine (this will
			// call effEditIdle for all open editors too)
			PostMessage( __MessageHwnd, WM_USER, GiveIdle, 0 );
			return 0;

		case audioMasterPinConnected:
			SHOW_CALLBACK( "amc: audioMasterPinConnected\n" );
			// inquire if an input or output is beeing connected;
			// index enumerates input or output counting from zero:
			// value is 0 for input and != 0 otherwise. note: the
			// return value is 0 for <true> such that older versions
			// will always return true.
			return 0;

		case audioMasterGetTime:
			SHOW_CALLBACK( "amc: audioMasterGetTime\n" );
			// returns const VstTimeInfo* (or 0 if not supported)
			// <value> should contain a mask indicating which
			// fields are required (see valid masks above), as some
			// items may require extensive conversions

			// Shared memory was initialised? - see song.cpp
			//assert( __plugin->m_vstSyncData != NULL );

			memset( &_timeInfo, 0, sizeof( _timeInfo ) );
			_timeInfo.samplePos = __plugin->m_currentSamplePos;
			_timeInfo.sampleRate = __plugin->m_vstSyncData->hasSHM ?
							__plugin->m_vstSyncData->m_sampleRate :
							__plugin->sampleRate();
			_timeInfo.flags = 0;
			_timeInfo.tempo = __plugin->m_vstSyncData->hasSHM ?
							__plugin->m_vstSyncData->m_bpm :
							__plugin->m_bpm;
			_timeInfo.timeSigNumerator = __plugin->m_vstSyncData->timeSigNumer;
			_timeInfo.timeSigDenominator = __plugin->m_vstSyncData->timeSigDenom;
			_timeInfo.flags |= kVstTempoValid;
			_timeInfo.flags |= kVstTimeSigValid;

			if( __plugin->m_vstSyncData->isCycle )
			{
				_timeInfo.cycleStartPos = __plugin->m_vstSyncData->cycleStart;
				_timeInfo.cycleEndPos = __plugin->m_vstSyncData->cycleEnd;
				_timeInfo.flags |= kVstCyclePosValid;
				_timeInfo.flags |= kVstTransportCycleActive;
			}

			if( __plugin->m_vstSyncData->ppqPos != 
							__plugin->m_in->m_Timestamp )
			{
				_timeInfo.ppqPos = __plugin->m_vstSyncData->ppqPos;
				_timeInfo.flags |= kVstTransportChanged;
				__plugin->m_in->lastppqPos = __plugin->m_vstSyncData->ppqPos;
				__plugin->m_in->m_Timestamp = __plugin->m_vstSyncData->ppqPos;
			}
			else if( __plugin->m_vstSyncData->isPlaying )
			{
				__plugin->m_in->lastppqPos += (
							__plugin->m_vstSyncData->hasSHM ?
							__plugin->m_vstSyncData->m_bpm :
							__plugin->m_bpm ) / (float)10340;
				_timeInfo.ppqPos = __plugin->m_in->lastppqPos;
			}
//			_timeInfo.ppqPos = __plugin->m_vstSyncData->ppqPos;
			_timeInfo.flags |= kVstPpqPosValid;

			if( __plugin->m_vstSyncData->isPlaying )
			{
				_timeInfo.flags |= kVstTransportPlaying;
			}
			_timeInfo.barStartPos = ( (int) ( _timeInfo.ppqPos / 
				( 4 *__plugin->m_vstSyncData->timeSigNumer
				/ (float) __plugin->m_vstSyncData->timeSigDenom ) ) ) *
				( 4 * __plugin->m_vstSyncData->timeSigNumer
				/ (float) __plugin->m_vstSyncData->timeSigDenom );

			_timeInfo.flags |= kVstBarsValid;

#ifdef LMMS_BUILD_WIN64
			return (long long) &_timeInfo;
#else
			return (long) &_timeInfo;
#endif

		case audioMasterProcessEvents:
			SHOW_CALLBACK( "amc: audioMasterProcessEvents\n" );
			// VstEvents* in <ptr>
			return 0;

		case audioMasterIOChanged:
			__plugin->updateInOutCount();
			SHOW_CALLBACK( "amc: audioMasterIOChanged\n" );
			// numInputs and/or numOutputs has changed
			return 0;

#ifdef OLD_VST_SDK
		case audioMasterWantMidi:
			SHOW_CALLBACK( "amc: audioMasterWantMidi\n" );
			// <value> is a filter which is currently ignored
			return 1;

		case audioMasterSetTime:
			SHOW_CALLBACK( "amc: audioMasterSetTime\n" );
			// VstTimenfo* in <ptr>, filter in <value>, not
			// supported
			return 0;

		case audioMasterTempoAt:
			SHOW_CALLBACK( "amc: audioMasterTempoAt\n" );
			return __plugin->m_bpm * 10000;

		case audioMasterGetNumAutomatableParameters:
			SHOW_CALLBACK( "amc: audioMasterGetNumAutomatable"
							"Parameters\n" );
			return 5000;

		case audioMasterGetParameterQuantization:
			SHOW_CALLBACK( "amc: audioMasterGetParameter\n"
							"Quantization\n" );
			// returns the integer value for +1.0 representation,
			// or 1 if full single float precision is maintained
			// in automation. parameter index in <value> (-1: all,
			// any)
			return 1;

		case audioMasterNeedIdle:
			SHOW_CALLBACK( "amc: audioMasterNeedIdle\n" );
			// plug needs idle calls (outside its editor window)
			return 1;

		case audioMasterGetPreviousPlug:
			SHOW_CALLBACK( "amc: audioMasterGetPreviousPlug\n" );
			// input pin in <value> (-1: first to come), returns
			// cEffect*
			return 0;

		case audioMasterGetNextPlug:
			SHOW_CALLBACK( "amc: audioMasterGetNextPlug\n" );
			// output pin in <value> (-1: first to come), returns
			// cEffect*
			return 0;

		case audioMasterWillReplaceOrAccumulate:
			SHOW_CALLBACK( "amc: audioMasterWillReplaceOr"
							"Accumulate\n" );
			// returns: 0: not supported, 1: replace, 2: accumulate
			return 1;

		case audioMasterGetSpeakerArrangement:
			SHOW_CALLBACK( "amc: audioMasterGetSpeaker"
							"Arrangement\n" );
			// (long)input in <value>, output in <ptr>
			return 0;

		case audioMasterSetOutputSampleRate:
			SHOW_CALLBACK( "amc: audioMasterSetOutputSample"
								"Rate\n" );
			// for variable i/o, sample rate in <opt>
			return 0;

		case audioMasterSetIcon:
			SHOW_CALLBACK( "amc: audioMasterSetIcon\n" );
			// TODO
			// void* in <ptr>, format not defined yet
			return 0;

		case audioMasterOpenWindow:
			SHOW_CALLBACK( "amc: audioMasterOpenWindow\n" );
			// TODO
			// returns platform specific ptr
			return 0;

		case audioMasterCloseWindow:
			SHOW_CALLBACK( "amc: audioMasterCloseWindow\n" );
			// TODO
			// close window, platform specific handle in <ptr>
			return 0;
#endif

		case audioMasterSizeWindow:
			SHOW_CALLBACK( "amc: audioMasterSizeWindow\n" );
			if( __plugin->m_window == 0 )
			{
				return 0;
			}
			__plugin->m_windowWidth = _index;
			__plugin->m_windowHeight = _value;
			SetWindowPos( __plugin->m_window, 0, 0, 0,
					_index + 8, _value + 26,
					SWP_NOACTIVATE | SWP_NOMOVE |
					SWP_NOOWNERZORDER | SWP_NOZORDER );
			__plugin->sendMessage(
				message( IdVstPluginEditorGeometry ).
					addInt( __plugin->m_windowWidth ).
					addInt( __plugin->m_windowHeight ) );
			return 1;

		case audioMasterGetSampleRate:
			SHOW_CALLBACK( "amc: audioMasterGetSampleRate\n" );
			return __plugin->sampleRate();

		case audioMasterGetBlockSize:
			SHOW_CALLBACK( "amc: audioMasterGetBlockSize\n" );

			return __plugin->bufferSize();

		case audioMasterGetInputLatency:
			SHOW_CALLBACK( "amc: audioMasterGetInputLatency\n" );
			return __plugin->bufferSize();

		case audioMasterGetOutputLatency:
			SHOW_CALLBACK( "amc: audioMasterGetOutputLatency\n" );
			return __plugin->bufferSize();

		case audioMasterGetCurrentProcessLevel:
			SHOW_CALLBACK( "amc: audioMasterGetCurrentProcess"
								"Level\n" );
			// returns: 0: not supported,
			// 1: currently in user thread (gui)
			// 2: currently in audio thread (where process is
			//    called)
			// 3: currently in 'sequencer' thread (midi, timer etc)
			// 4: currently offline processing and thus in user
			//    thread
			// other: not defined, but probably pre-empting user
			//        thread.
			return 0;

		case audioMasterGetAutomationState:
			SHOW_CALLBACK( "amc: audioMasterGetAutomationState\n" );
			// returns 0: not supported, 1: off, 2:read, 3:write,
			// 4:read/write offline
			return 0;

		case audioMasterOfflineStart:
			SHOW_CALLBACK( "amc: audioMasterOfflineStart\n" );
			return 0;

		case audioMasterOfflineRead:
			SHOW_CALLBACK( "amc: audioMasterOfflineRead\n" );
			// ptr points to offline structure, see below.
			// return 0: error, 1 ok
			return 0;

		case audioMasterOfflineWrite:
			SHOW_CALLBACK( "amc: audioMasterOfflineWrite\n" );
			// same as read
			return 0;

		case audioMasterOfflineGetCurrentPass:
			SHOW_CALLBACK( "amc: audioMasterOfflineGetCurrent"
								"Pass\n" );
			return 0;

		case audioMasterOfflineGetCurrentMetaPass:
			SHOW_CALLBACK( "amc: audioMasterOfflineGetCurrentMeta"
								"Pass\n");
			return 0;

		case audioMasterGetVendorString:
			SHOW_CALLBACK( "amc: audioMasterGetVendorString\n" );
			// fills <ptr> with a string identifying the vendor
			// (max 64 char)
			strcpy( (char *) _ptr, "Tobias Doerffel" );
			return 1;

		case audioMasterGetProductString:
			SHOW_CALLBACK( "amc: audioMasterGetProductString\n" );
			// fills <ptr> with a string with product name
			// (max 64 char)
			strcpy( (char *) _ptr,
					"LMMS VST Support Layer (LVSL)" );
			return 1;

		case audioMasterGetVendorVersion:
			SHOW_CALLBACK( "amc: audioMasterGetVendorVersion\n" );
			// returns vendor-specific version
			return 1000;

		case audioMasterVendorSpecific:
			SHOW_CALLBACK( "amc: audioMasterVendorSpecific\n" );
			// no definition, vendor specific handling
			return 0;

		case audioMasterCanDo:
			SHOW_CALLBACK( "amc: audioMasterCanDo\n" );
			return !strcmp( (char *) _ptr, "sendVstEvents" ) ||
				!strcmp( (char *) _ptr, "sendVstMidiEvent" ) ||
				!strcmp( (char *) _ptr, "sendVstTimeInfo" ) ||
				!strcmp( (char *) _ptr, "sizeWindow" ) ||
				!strcmp( (char *) _ptr, "supplyIdle" );

		case audioMasterGetLanguage:
			SHOW_CALLBACK( "amc: audioMasterGetLanguage\n" );
			return hlang;

		case audioMasterGetDirectory:
			SHOW_CALLBACK( "amc: audioMasterGetDirectory\n" );
			// get plug directory, FSSpec on MAC, else char*
			return 0;

		case audioMasterUpdateDisplay:
			SHOW_CALLBACK( "amc: audioMasterUpdateDisplay\n" );
			// something has changed, update 'multi-fx' display
			PostMessage( __MessageHwnd, WM_USER, GiveIdle, 0 );
			return 0;

#if kVstVersion > 2
		case audioMasterBeginEdit:
			SHOW_CALLBACK( "amc: audioMasterBeginEdit\n" );
			// begin of automation session (when mouse down),
			// parameter index in <index>
			return 0;

		case audioMasterEndEdit:
			SHOW_CALLBACK( "amc: audioMasterEndEdit\n" );
			// end of automation session (when mouse up),
			// parameter index in <index>
			return 0;

		case audioMasterOpenFileSelector:
			SHOW_CALLBACK( "amc: audioMasterOpenFileSelector\n" );
			// open a fileselector window with VstFileSelect*
			// in <ptr>
			return 0;
#endif
		default:
			SHOW_CALLBACK( "amd: not handled" );
			break;
	}

	return 0;
}




void RemoteVstPlugin::idle()
{
	if( isProcessing() )
	{
		setShouldGiveIdle( true );
		return;
	}
	setProcessing( true );
	pluginDispatch( effEditIdle );
	setShouldGiveIdle( false );
	setProcessing( false );
	// We might have received a message whilst idling
	processUIThreadMessages();
}




void RemoteVstPlugin::processUIThreadMessages()
{
	setProcessing( true );
	while( m_messageList.size() )
	{
		processMessage( m_messageList.front() );
		m_messageList.pop();
		if( shouldGiveIdle() )
		{
			pluginDispatch( effEditIdle );
			setShouldGiveIdle( false );
		}
	}
	setProcessing( false );
}




DWORD WINAPI RemoteVstPlugin::processingThread( LPVOID _param )
{
	RemoteVstPlugin * _this = static_cast<RemoteVstPlugin *>( _param );

	RemotePluginClient::message m;
	while( ( m = _this->receiveMessage() ).id != IdQuit )
        {
		if( m.id == IdStartProcessing || m.id == IdMidiEvent )
		{
			_this->processMessage( m );
		}
		else if( m.id == IdChangeSharedMemoryKey )
		{
			_this->processMessage( m );
			_this->setShmIsValid( true );
		}
		else
		{
			PostMessage( __MessageHwnd,
					WM_USER,
					ProcessPluginMessage,
					(LPARAM) new message( m ) );
		}
	}

	// notify GUI thread about shutdown
	PostMessage( __MessageHwnd, WM_USER, ClosePlugin, 0 );

	return 0;
}




bool RemoteVstPlugin::setupMessageWindow()
{
	HMODULE hInst = GetModuleHandle( NULL );
	if( hInst == NULL )
	{
		__plugin->debugMessage( "setupMessageWindow(): can't get "
							"module handle\n" );
		return false;
	}

	__MessageHwnd = CreateWindowEx( 0, "LVSL", "dummy",
						0, 0, 0, 0, 0, NULL, NULL,
								hInst, NULL );
	SetWindowLongPtr( __MessageHwnd, GWLP_WNDPROC,
		reinterpret_cast<LONG_PTR>( RemoteVstPlugin::messageWndProc ) );
	// install GUI update timer
	SetTimer( __MessageHwnd, 1000, 50, NULL );

	return true;
}




DWORD WINAPI RemoteVstPlugin::guiEventLoop()
{
	MSG msg;
	while( GetMessage( &msg, NULL, 0, 0 ) > 0 )
	{
		TranslateMessage( &msg );
		DispatchMessage( &msg );
	}

	return 0;
}




LRESULT CALLBACK RemoteVstPlugin::messageWndProc( HWND hwnd, UINT uMsg,
						WPARAM wParam, LPARAM lParam )
{
	if( uMsg == WM_TIMER && __plugin->isInitialized() )
	{
		// give plugin some idle-time for GUI-update
		__plugin->idle();
		return 0;
	}
	else if( uMsg == WM_USER )
	{
		switch( wParam )
		{
			case ProcessPluginMessage:
			{
				message * m = (message *) lParam;
				__plugin->queueMessage( *m );
				delete m;
				if( !__plugin->isProcessing() )
				{
					__plugin->processUIThreadMessages();
				}
				return 0;
			}

			case GiveIdle:
				__plugin->idle();
				return 0;

			case ClosePlugin:
				PostQuitMessage(0);
				return 0;

			default:
				break;
		}
	}
	else if( uMsg == WM_SYSCOMMAND && wParam == SC_CLOSE )
	{
		__plugin->destroyEditor();
		return 0;
	}

	return DefWindowProc( hwnd, uMsg, wParam, lParam );
}




int main( int _argc, char * * _argv )
{
#ifdef SYNC_WITH_SHM_FIFO
	if( _argc < 4 )
#else
	if( _argc < 3 )
#endif
	{
		fprintf( stderr, "not enough arguments\n" );
		return -1;
	}

#ifdef LMMS_BUILD_WIN32
#ifndef __WINPTHREADS_VERSION
	// (non-portable) initialization of statically linked pthread library
	pthread_win32_process_attach_np();
	pthread_win32_thread_attach_np();
#endif
#endif

#ifdef LMMS_BUILD_LINUX
#ifdef LMMS_HAVE_SCHED_H
	// try to set realtime-priority
	struct sched_param sparam;
	sparam.sched_priority = ( sched_get_priority_max( SCHED_FIFO ) +
				sched_get_priority_min( SCHED_FIFO ) ) / 2;
	sched_setscheduler( 0, SCHED_FIFO, &sparam );
#endif
#endif

#ifdef LMMS_BUILD_WIN32
	if( !SetPriorityClass( GetCurrentProcess(), HIGH_PRIORITY_CLASS ) )
	{
		printf( "Notice: could not set high priority.\n" );
	}
#endif

	HMODULE hInst = GetModuleHandle( NULL );
	if( hInst == NULL )
	{
		return -1;
	}

	WNDCLASS wc;
	wc.style = CS_HREDRAW | CS_VREDRAW;
	wc.lpfnWndProc = DefWindowProc;
	wc.cbClsExtra = 0;
	wc.cbWndExtra = 0;
	wc.hInstance = hInst;
	wc.hIcon = LoadIcon( NULL, IDI_APPLICATION );
	wc.hCursor = LoadCursor( NULL, IDC_ARROW );
	wc.hbrBackground = NULL;
	wc.lpszMenuName = NULL;
	wc.lpszClassName = "LVSL";

	if( !RegisterClass( &wc ) )
	{
		return -1;
	}

	{
	#ifdef SYNC_WITH_SHM_FIFO
		int embedMethodIndex = 3;
	#else
		int embedMethodIndex = 2;
	#endif
		std::string embedMethod = _argv[embedMethodIndex];

		if ( embedMethod == "none" )
		{
			cerr << "Starting detached." << endl;
			EMBED = EMBED_X11 = EMBED_WIN32 = HEADLESS = false;
		}
		else if ( embedMethod == "win32" )
		{
			cerr << "Starting using Win32-native embedding." << endl;
			EMBED = EMBED_WIN32 = true; EMBED_X11 = HEADLESS = false;
		}
		else if ( embedMethod == "qt" )
		{
			cerr << "Starting using Qt-native embedding." << endl;
			EMBED = true; EMBED_X11 = EMBED_WIN32 = HEADLESS = false;
		}
		else if ( embedMethod == "xembed" )
		{
			cerr << "Starting using X11Embed protocol." << endl;
			EMBED = EMBED_X11 = true; EMBED_WIN32 = HEADLESS = false;
		}
		else if ( embedMethod == "headless" )
		{
			cerr << "Starting without UI." << endl;
			HEADLESS = true; EMBED = EMBED_X11 = EMBED_WIN32 = false;
		}
		else
		{
			cerr << "Unknown embed method " << embedMethod << ". Starting detached instead." << endl;
			EMBED = EMBED_X11 = EMBED_WIN32 = HEADLESS = false;
		}
	}

	// constructor automatically will process messages until it receives
	// a IdVstLoadPlugin message and processes it
#ifdef SYNC_WITH_SHM_FIFO
	__plugin = new RemoteVstPlugin( atoi( _argv[1] ), atoi( _argv[2] ) );
#else
	__plugin = new RemoteVstPlugin( _argv[1] );
#endif

	if( __plugin->isInitialized() )
	{
		if( RemoteVstPlugin::setupMessageWindow() == false )
		{
			return -1;
		}
		if( CreateThread( NULL, 0, RemoteVstPlugin::processingThread,
						__plugin, 0, NULL ) == NULL )
		{
			__plugin->debugMessage( "could not create "
							"processingThread\n" );
			return -1;
		}
		RemoteVstPlugin::guiEventLoop();
	}


	delete __plugin;


#ifdef LMMS_BUILD_WIN32
#ifndef __WINPTHREADS_VERSION
	pthread_win32_thread_detach_np();
	pthread_win32_process_detach_np();
#endif
#endif

	return 0;

}
<|MERGE_RESOLUTION|>--- conflicted
+++ resolved
@@ -387,11 +387,6 @@
 	m_windowWidth( 0 ),
 	m_windowHeight( 0 ),
 	m_initialized( false ),
-<<<<<<< HEAD
-	m_pluginLock(),
-=======
-	m_registeredWindowClass( false ),
->>>>>>> a193ec25
 	m_processing( false ),
 	m_messageList(),
 	m_shouldGiveIdle( false ),
