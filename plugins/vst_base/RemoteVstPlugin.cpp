--- conflicted
+++ resolved
@@ -149,12 +149,8 @@
 
 RemoteVstPlugin * __plugin = nullptr;
 
-<<<<<<< HEAD
-#ifndef NATIVE_LINUX_VST
-HWND __MessageHwnd = NULL;
-=======
+#ifndef NATIVE_LINUX_VST
 HWND __MessageHwnd = nullptr;
->>>>>>> f56fc68b
 DWORD __processingThreadId = 0;
 #else
 pthread_t __processingThreadId = 0;
@@ -624,14 +620,10 @@
 	{
 #ifndef NATIVE_LINUX_VST
 		FreeLibrary( m_libInst );
-<<<<<<< HEAD
 #else
 		dlclose(m_libInst);
 #endif
-		m_libInst = NULL;
-=======
 		m_libInst = nullptr;
->>>>>>> f56fc68b
 	}
 
 	delete[] m_inputs;
@@ -871,15 +863,9 @@
 		return;
 	}
 
-<<<<<<< HEAD
-#ifndef NATIVE_LINUX_VST
-	HMODULE hInst = GetModuleHandle( NULL );
-	if( hInst == NULL )
-=======
-
+#ifndef NATIVE_LINUX_VST
 	HMODULE hInst = GetModuleHandle( nullptr );
 	if( hInst == nullptr )
->>>>>>> f56fc68b
 	{
 		debugMessage( "initEditor(): can't get module handle\n" );
 		return;
@@ -1018,16 +1004,12 @@
 #ifndef NATIVE_LINUX_VST
 	// Destroying the window takes some time in Wine 1.8.5
 	DestroyWindow( m_window );
-<<<<<<< HEAD
 #else
 	if (m_display)
 		XCloseDisplay(m_display);
 	m_display = NULL;
 #endif
-	m_window = NULL;
-=======
 	m_window = nullptr;
->>>>>>> f56fc68b
 }
 
 
@@ -1035,12 +1017,8 @@
 
 bool RemoteVstPlugin::load( const std::string & _plugin_file )
 {
-<<<<<<< HEAD
-#ifndef NATIVE_LINUX_VST
-	if( ( m_libInst = LoadLibraryW( toWString(_plugin_file).c_str() ) ) == NULL )
-=======
+#ifndef NATIVE_LINUX_VST
 	if( ( m_libInst = LoadLibraryW( toWString(_plugin_file).c_str() ) ) == nullptr )
->>>>>>> f56fc68b
 	{
 		DWORD error = GetLastError();
 		debugMessage( "LoadLibrary failed: " + GetErrorAsString(error) );
@@ -1069,7 +1047,6 @@
 		mainEntry = (mainEntryPointer)
 				GetProcAddress( m_libInst, "main" );
 	}
-<<<<<<< HEAD
 #else
 	mainEntryPointer mainEntry = (mainEntryPointer) dlsym(m_libInst, "VSTPluginMain");
 	if( mainEntry == NULL )
@@ -1077,11 +1054,8 @@
 	if( mainEntry == NULL )
 		mainEntry = (mainEntryPointer) dlsym(m_libInst, "main");
 #endif
-	
-	if( mainEntry == NULL )
-=======
+
 	if( mainEntry == nullptr )
->>>>>>> f56fc68b
 	{
 		debugMessage( "could not find entry point\n" );
 		return false;
@@ -2357,14 +2331,9 @@
 
 bool RemoteVstPlugin::setupMessageWindow()
 {
-<<<<<<< HEAD
-#ifndef NATIVE_LINUX_VST
-	HMODULE hInst = GetModuleHandle( NULL );
-	if( hInst == NULL )
-=======
+#ifndef NATIVE_LINUX_VST
 	HMODULE hInst = GetModuleHandle( nullptr );
 	if( hInst == nullptr )
->>>>>>> f56fc68b
 	{
 		__plugin->debugMessage( "setupMessageWindow(): can't get "
 							"module handle\n" );
@@ -2375,13 +2344,9 @@
 						0, 0, 0, 0, 0, nullptr, nullptr,
 								hInst, nullptr );
 	// install GUI update timer
-<<<<<<< HEAD
-	SetTimer( __MessageHwnd, 1000, 50, NULL );
-#endif
-=======
 	SetTimer( __MessageHwnd, 1000, 50, nullptr );
-
->>>>>>> f56fc68b
+#endif
+
 	return true;
 }
 
@@ -2519,14 +2484,9 @@
 	}
 #endif
 
-<<<<<<< HEAD
-#ifndef NATIVE_LINUX_VST
-	HMODULE hInst = GetModuleHandle( NULL );
-	if( hInst == NULL )
-=======
+#ifndef NATIVE_LINUX_VST
 	HMODULE hInst = GetModuleHandle( nullptr );
 	if( hInst == nullptr )
->>>>>>> f56fc68b
 	{
 		return -1;
 	}
@@ -2610,19 +2570,14 @@
 		{
 			return -1;
 		}
-<<<<<<< HEAD
-#ifndef NATIVE_LINUX_VST
-		if( CreateThread( NULL, 0, RemoteVstPlugin::processingThread,
-						__plugin, 0, NULL ) == NULL )
+#ifndef NATIVE_LINUX_VST
+		if( CreateThread( nullptr, 0, RemoteVstPlugin::processingThread,
+						__plugin, 0, nullptr ) == nullptr )
 #else
 		int err = 0;
 		err = pthread_create(&__processingThreadId, NULL, &RemoteVstPlugin::processingThread, __plugin);
 		if (err != 0)
 #endif
-=======
-		if( CreateThread( nullptr, 0, RemoteVstPlugin::processingThread,
-						__plugin, 0, nullptr ) == nullptr )
->>>>>>> f56fc68b
 		{
 			__plugin->debugMessage( "could not create "
 							"processingThread\n" );
