/*
 * VecControlsDialog.cpp - definition of VecControlsDialog class.
 *
 * Copyright (c) 2019 Martin Pavelek <he29/dot/HS/at/gmail/dot/com>
 *
 * This file is part of LMMS - https://lmms.io
 *
 * This program is free software; you can redistribute it and/or
 * modify it under the terms of the GNU General Public
 * License as published by the Free Software Foundation; either
 * version 2 of the License, or (at your option) any later version.
 *
 * This program is distributed in the hope that it will be useful,
 * but WITHOUT ANY WARRANTY; without even the implied warranty of
 * MERCHANTABILITY or FITNESS FOR A PARTICULAR PURPOSE.  See the GNU
 * General Public License for more details.
 *
 * You should have received a copy of the GNU General Public
 * License along with this program (see COPYING); if not, write to the
 * Free Software Foundation, Inc., 51 Franklin Street, Fifth Floor,
 * Boston, MA 02110-1301 USA.
 *
 */

#include "VecControlsDialog.h"


#include <QHBoxLayout>
#include <QVBoxLayout>

#include "Knob.h"
#include "LedCheckBox.h"
#include "VecControls.h"
#include "Vectorscope.h"
#include "VectorView.h"

namespace lmms::gui
{


// The entire GUI layout is built here.
VecControlsDialog::VecControlsDialog(VecControls *controls) :
	EffectControlDialog(controls),
	m_controls(controls)
{
	auto master_layout = new QVBoxLayout;
	master_layout->setContentsMargins(0, 0, 0, 0);
	setLayout(master_layout);

	// Visualizer widget
	auto display = new VectorView(controls, m_controls->m_effect->getBuffer(), this);
	master_layout->addWidget(display);

	auto controlLayout = new QHBoxLayout();
	master_layout->addLayout(controlLayout);

	// Log. scale switch
	auto logarithmicButton = new LedCheckBox(tr("Log. scale"), this);
	logarithmicButton->setToolTip(tr("Display amplitude on logarithmic scale to better see small values."));
	logarithmicButton->setCheckable(true);
	logarithmicButton->setModel(&controls->m_logarithmicModel);
	controlLayout->addWidget(logarithmicButton);

	controlLayout->addStretch();

<<<<<<< HEAD
	// Persistence knob
	auto persistenceKnob = new Knob(KnobType::Small17, this);
	// Make the font the same size as the other controls
	persistenceKnob->setFont(highQualityButton->font());
	persistenceKnob->setModel(&controls->m_persistenceModel);
	persistenceKnob->setLabel(tr("Persist."));
	persistenceKnob->setToolTip(tr("Trace persistence: higher amount means the trace will stay bright for longer time."));
	persistenceKnob->setHintText(tr("Trace persistence"), "");
	config_layout->addWidget(persistenceKnob);
=======
	// Switch between lines mode and point mode
	auto linesMode = new LedCheckBox(tr("Lines"), this);
	linesMode->setToolTip(tr("Render with lines."));
	linesMode->setCheckable(true);
	linesMode->setModel(&controls->m_linesModeModel);
	controlLayout->addWidget(linesMode);
>>>>>>> 9b04e29c
}


// Suggest the best widget size.
QSize VecControlsDialog::sizeHint() const
{
	return QSize(275, 300);
}

} // namespace lmms::gui<|MERGE_RESOLUTION|>--- conflicted
+++ resolved
@@ -63,24 +63,12 @@
 
 	controlLayout->addStretch();
 
-<<<<<<< HEAD
-	// Persistence knob
-	auto persistenceKnob = new Knob(KnobType::Small17, this);
-	// Make the font the same size as the other controls
-	persistenceKnob->setFont(highQualityButton->font());
-	persistenceKnob->setModel(&controls->m_persistenceModel);
-	persistenceKnob->setLabel(tr("Persist."));
-	persistenceKnob->setToolTip(tr("Trace persistence: higher amount means the trace will stay bright for longer time."));
-	persistenceKnob->setHintText(tr("Trace persistence"), "");
-	config_layout->addWidget(persistenceKnob);
-=======
 	// Switch between lines mode and point mode
 	auto linesMode = new LedCheckBox(tr("Lines"), this);
 	linesMode->setToolTip(tr("Render with lines."));
 	linesMode->setCheckable(true);
 	linesMode->setModel(&controls->m_linesModeModel);
 	controlLayout->addWidget(linesMode);
->>>>>>> 9b04e29c
 }
 
 
