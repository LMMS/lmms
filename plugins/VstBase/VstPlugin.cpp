--- conflicted
+++ resolved
@@ -736,12 +736,7 @@
 
 	QWidget* container = nullptr;
 
-<<<<<<< HEAD
-#if QT_VERSION >= 0x050100
 	if (m_embedMethod == WindowEmbed::Method::Qt)
-=======
-	if (m_embedMethod == "qt" )
->>>>>>> d1a15e5f
 	{
 		QWindow* vw = QWindow::fromWinId(m_pluginWindowID);
 		container = QWidget::createWindowContainer(vw, parent );
@@ -805,12 +800,7 @@
 
 bool VstPlugin::eventFilter(QObject *obj, QEvent *event)
 {
-<<<<<<< HEAD
-#if QT_VERSION >= 0x050100
 	if (embedMethod() == WindowEmbed::Method::Qt && obj == m_pluginWidget)
-=======
-	if (embedMethod() == "qt" && obj == m_pluginWidget)
->>>>>>> d1a15e5f
 	{
 		if (event->type() == QEvent::Show) {
 			RemotePlugin::showUI();
