--- conflicted
+++ resolved
@@ -125,25 +125,9 @@
 
 #include "VstSyncData.h"
 
-<<<<<<< HEAD
-#ifdef LMMS_BUILD_WIN32
-#define USE_QT_SHMEM
-#endif
-
-#ifndef USE_QT_SHMEM
-#include <cstdio>
-#include <cstdlib>
-#include <sys/types.h>
-#include <sys/ipc.h>
-#include <sys/shm.h>
-#endif
+using namespace std;
 
 static lmms::VstHostLanguages hlang = lmms::LanguageEnglish;
-=======
-using namespace std;
-
-static VstHostLanguages hlang = LanguageEnglish;
->>>>>>> 03571ab3
 
 static bool EMBED = false;
 static bool EMBED_X11 = false;
