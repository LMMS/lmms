--- conflicted
+++ resolved
@@ -1364,12 +1364,11 @@
 
 void RemoteVstPlugin::getProgramNames()
 {
-<<<<<<< HEAD
 	char presName[1024 + 256 * 30] = {};
 	constexpr auto maxlen = sizeof(presName) - 1;
 	char curProgName[30] = {};
 	if (!isInitialized()) { return; }
-	const bool progNameIndexed = pluginDispatch(29, 0, -1, curProgName) == 1;
+	const bool progNameIndexed = pluginDispatch(effGetProgramNameIndexed, 0, -1, curProgName) == 1;
 
 	if (m_plugin->numPrograms > 1)
 	{
@@ -1378,27 +1377,13 @@
 		{
 			for (int i = 0; i < maxPrograms; i++)
 			{
-				pluginDispatch(29, i, -1, curProgName);
+				pluginDispatch(effGetProgramNameIndexed, i, -1, curProgName);
 				if (i == 0) { std::snprintf(presName, maxlen, "%s", curProgName); }
 				else
 				{
 					const auto len = std::strlen(presName);
 					std::snprintf(presName + len, maxlen - len, "|%s", curProgName);
 				}
-=======
-	char presName[1024+256*30];
-	char curProgName[30];
-	if (isInitialized() == false) return;
-	bool progNameIndexed = pluginDispatch(effGetProgramNameIndexed, 0, -1, curProgName) == 1;
-
-	if (m_plugin->numPrograms > 1) {
-		if (progNameIndexed) {
-			for (int i = 0; i< (m_plugin->numPrograms >= 256?256:m_plugin->numPrograms); i++)
-			{
-				pluginDispatch(effGetProgramNameIndexed, i, -1, curProgName);
-				if (i == 0) 	sprintf( presName, "%s", curProgName );
-				else		sprintf( presName + strlen(presName), "|%s", curProgName );
->>>>>>> 2eea79bd
 			}
 		}
 		else
