/*
 * RemoteVstPlugin.cpp - LMMS VST Support Layer (RemotePlugin client)
 *
 * Copyright (c) 2005-2014 Tobias Doerffel <tobydox/at/users.sourceforge.net>
 *
 * This file is part of LMMS - https://lmms.io
 *
 * Code partly taken from (X)FST:
 * 		Copyright (c) 2004 Paul Davis
 * 		Copyright (c) 2004 Torben Hohn
 *	 	Copyright (c) 2002 Kjetil S. Matheussen
 *
 * X11 code partly taken from https://github.com/ekenberg/vstminihost:
 *      Copyright (c) 2012 Johan Ekenberg
 *
 * This program is free software; you can redistribute it and/or
 * modify it under the terms of the GNU General Public
 * License as published by the Free Software Foundation; either
 * version 2 of the License, or (at your option) any later version.
 *
 * This program is distributed in the hope that it will be useful,
 * but WITHOUT ANY WARRANTY; without even the implied warranty of
 * MERCHANTABILITY or FITNESS FOR A PARTICULAR PURPOSE.  See the GNU
 * General Public License for more details.
 *
 * You should have received a copy of the GNU General Public
 * License along with this program (see COPYING); if not, write to the
 * Free Software Foundation, Inc., 51 Franklin Street, Fifth Floor,
 * Boston, MA 02110-1301 USA.
 *
 */


#include "lmmsconfig.h"

#include "RemotePluginClient.h"

#ifdef LMMS_HAVE_FCNTL_H
#include <fcntl.h>
#endif

#ifdef LMMS_BUILD_LINUX

#ifndef NOMINMAX
#define NOMINMAX
#endif

#ifndef O_BINARY
#define O_BINARY 0
#endif

#ifdef LMMS_HAVE_SCHED_H
#include <sched.h>
#endif

#ifndef NATIVE_LINUX_VST
#include <wine/exception.h>
#endif

#endif // LMMS_BUILD_LINUX

#ifndef NATIVE_LINUX_VST
#define USE_WS_PREFIX
#include <windows.h>
#else
#include <dlfcn.h>
#include <pthread.h>
#include <X11/X.h>
#include <X11/Xlib.h>
#include <X11/Xos.h>
#include <X11/Xutil.h>
#include <X11/Xatom.h>
#include <sstream>
#include <time.h>

// https://stackoverflow.com/questions/22476110/c-compiling-error-including-x11-x-h-x11-xlib-h
#undef Bool
#undef CursorShape
#undef Expose
#undef KeyPress
#undef KeyRelease
#undef FocusIn
#undef FocusOut
#undef FontChange
#undef None
#undef Status
#undef Unsorted
#endif

#include <mutex>

#include <algorithm>
#include <vector>
#include <queue>
#include <string>
#include <iostream>
#include <string>
#include <cstring>

#include <aeffectx.h>

#if kVstVersion < 2400

#define OLD_VST_SDK

struct ERect
{
    short top;
    short left;
    short bottom;
    short right;
} ;

#endif


#include "lmms_basics.h"
#include "Midi.h"
#include "communication.h"
#include "IoHelper.h"

#include "VstSyncData.h"

using namespace std;

static lmms::VstHostLanguage hlang = lmms::VstHostLanguage::English;

static bool EMBED = false;
static bool EMBED_X11 = false;
static bool EMBED_WIN32 = false;
static bool HEADLESS = false;

namespace lmms
{
class RemoteVstPlugin;
}

lmms::RemoteVstPlugin * __plugin = nullptr;

#ifndef NATIVE_LINUX_VST
HWND __MessageHwnd = nullptr;
DWORD __processingThreadId = 0;
#else
pthread_t __processingThreadId = 0;
#endif

namespace lmms
{


#ifdef _WIN32
//Returns the last Win32 error, in string format. Returns an empty string if there is no error.
std::string GetErrorAsString(DWORD errorMessageID)
{
	//Get the error message, if any.
	if(errorMessageID == 0)
		return std::string(); //No error message has been recorded

	LPSTR messageBuffer = nullptr;
	size_t size = FormatMessageA(FORMAT_MESSAGE_ALLOCATE_BUFFER | FORMAT_MESSAGE_FROM_SYSTEM | FORMAT_MESSAGE_IGNORE_INSERTS,
								 nullptr, errorMessageID, MAKELANGID(LANG_NEUTRAL, SUBLANG_DEFAULT), (LPSTR)&messageBuffer, 0, nullptr);

	std::string message(messageBuffer, size);

	//Free the buffer.
	LocalFree(messageBuffer);

	return message;
}
#endif

class RemoteVstPlugin : public RemotePluginClient
{
public:
#ifdef SYNC_WITH_SHM_FIFO
	RemoteVstPlugin( const std::string& _shm_in, const std::string& _shm_out );
#else
	RemoteVstPlugin( const char * socketPath );
#endif
	virtual ~RemoteVstPlugin();

	virtual bool processMessage( const message & _m );

	void init( const std::string & _plugin_file );
	void initEditor();
	void showEditor();
	void hideEditor();
	void destroyEditor();

<<<<<<< HEAD
	void process(float* _in, float* _out) override;
=======
	virtual void process( const SampleFrame* _in, SampleFrame* _out );
>>>>>>> bda1a9c3


	virtual void processMidiEvent( const MidiEvent& event, const f_cnt_t offset );

	// set given sample-rate for plugin
	virtual void updateSampleRate()
	{
		SuspendPlugin suspend( this );
		pluginDispatch( effSetSampleRate, 0, 0,
						nullptr, (float) sampleRate() );
	}

	// set given buffer-size for plugin
	virtual void updateBufferSize()
	{
		SuspendPlugin suspend( this );
		pluginDispatch( effSetBlockSize, 0, bufferSize() );
	}

	void setResumed( bool resumed )
	{
		m_resumed = resumed;
		pluginDispatch( effMainsChanged, 0, resumed ? 1 : 0 );
	}

	inline bool isResumed() const
	{
		return m_resumed;
	}

	inline bool isInitialized() const
	{
		return m_initialized;
	}


	// set given tempo
	void setBPM( const bpm_t _bpm )
	{
		m_bpm = _bpm;
	}

	// determine VST-version the plugin uses
	inline int pluginVersion()
	{
		return pluginDispatch( effGetVendorVersion );
	}

	// determine name of plugin
	const char * pluginName();

	// determine vendor of plugin
	const char * pluginVendorString();

	// determine product-string of plugin
	const char * pluginProductString();

	// determine name of current program
	const char * programName();

	void getParameterDisplays();

	void getParameterLabels();

	// send name of current program back to host
	void sendCurrentProgramName();

	// do a complete parameter-dump and post it
	void getParameterDump();

	// read parameter-dump and set it for plugin
	void setParameterDump( const message & _m );

	// save settings chunk of plugin into file
	void saveChunkToFile( const std::string & _file );

	// restore settings chunk of plugin from file
	void loadChunkFromFile(const std::string& _file, std::size_t _len);

	// restore settings chunk of plugin from file
	void loadPresetFile( const std::string & _file );

	// sets given program index
	void setProgram( int index );

	// rotate current program by given offset
	void rotateProgram( int offset );

	// Load names of presets/programs
	void getProgramNames();

	// Save presets/programs
	void savePreset( const std::string & _file );

	// number of inputs
	virtual int inputCount() const
	{
		if( m_plugin )
		{
			return m_plugin->numInputs;
		}
		return 0;
	}

	// number of outputs
	virtual int outputCount() const
	{
		if( m_plugin )
		{
			return m_plugin->numOutputs;
		}
		return 0;
	}

	// has to be called as soon as input- or output-count changes
	int updateInOutCount();

	inline void lockShm()
	{
		m_shmLock.lock();
	}

	inline bool tryLockShm()
	{
		return m_shmLock.try_lock();
	}

	inline void unlockShm()
	{
		m_shmLock.unlock();
	}

	inline bool isShmValid()
	{
		return m_shmValid;
	}

	inline void setShmIsValid( bool valid )
	{
		m_shmValid = valid;
	}

	inline bool isProcessing() const
	{
		return m_processing;
	}

	inline void setProcessing( bool processing )
	{
		m_processing = processing;
	}

	inline void queueMessage( const message & m ) {
#ifdef NATIVE_LINUX_VST
		pthread_mutex_lock(&message_mutex);
#endif
		m_messageList.push( m );
#ifdef NATIVE_LINUX_VST
		pthread_mutex_unlock(&message_mutex);
#endif
	}

	inline bool shouldGiveIdle() const
	{
		return m_shouldGiveIdle;
	}

	inline void setShouldGiveIdle( bool shouldGiveIdle )
	{
		m_shouldGiveIdle = shouldGiveIdle;
	}

	void idle();
	void processUIThreadMessages();
#ifdef NATIVE_LINUX_VST
	void sendX11Idle();
#endif

#ifndef NATIVE_LINUX_VST
	static DWORD WINAPI processingThread( LPVOID _param );
#else
	static void * processingThread( void * _param );
#endif
	
	static bool setupMessageWindow();
	
#ifndef NATIVE_LINUX_VST
	static DWORD WINAPI guiEventLoop();
#else
	void guiEventLoop();
#endif
	
#ifndef NATIVE_LINUX_VST
	static LRESULT CALLBACK wndProc( HWND hwnd, UINT uMsg,
					WPARAM wParam, LPARAM lParam );
#endif

private:
	enum class GuiThreadMessage
	{
		None,
		ProcessPluginMessage,
		GiveIdle,
		ClosePlugin
	} ;

	struct SuspendPlugin {
		SuspendPlugin( RemoteVstPlugin * plugin ) :
			m_plugin( plugin ),
			m_resumed( plugin->isResumed() )
		{
			if( m_resumed ) { m_plugin->setResumed( false ); }
		}

		~SuspendPlugin()
		{
			if( m_resumed ) { m_plugin->setResumed( true ); }
		}

	private:
		RemoteVstPlugin * m_plugin;
		bool m_resumed;
	};

	// callback used by plugin for being able to communicate with it's host
	static intptr_t VST_CALL_CONV hostCallback( AEffect * _effect, int32_t _opcode,
					int32_t _index, intptr_t _value,
					void * _ptr, float _opt );


	bool load( const std::string & _plugin_file );

	int pluginDispatch( int cmd, int param1 = 0, int param2 = 0,
					void * p = nullptr, float f = 0 )
	{
		if( m_plugin )
		{
			return m_plugin->dispatcher( m_plugin, cmd, param1, param2, p, f );
		}
		return 0;
	}


	std::string m_shortName;

#ifndef NATIVE_LINUX_VST
	HINSTANCE m_libInst;
#else
	void* m_libInst = nullptr;
#endif

	AEffect * m_plugin;
#ifndef NATIVE_LINUX_VST
	HWND m_window = nullptr;
#else
	Window m_window = 0;
	Display* m_display = nullptr;
	Atom m_wmDeleteMessage;
	bool m_x11WindowVisible = false;
#endif
	intptr_t m_windowID;
	int m_windowWidth;
	int m_windowHeight;

	bool m_initialized;
	bool m_resumed;

	bool m_processing;

#ifdef NATIVE_LINUX_VST
	pthread_mutex_t message_mutex = PTHREAD_MUTEX_INITIALIZER;
	bool m_shouldQuit = false;
#endif
	std::queue<message> m_messageList;
	bool m_shouldGiveIdle;


	float * * m_inputs;
	float * * m_outputs;

	std::mutex m_shmLock;
	bool m_shmValid;

	using VstMidiEventList = std::vector<VstMidiEvent>;
	VstMidiEventList m_midiEvents;

	bpm_t m_bpm;
	double m_currentSamplePos;
	int m_currentProgram;

	// host to plugin synchronisation data structure
	struct in
	{
		double lastppqPos;
		double m_Timestamp;
		int32_t m_lastFlags;
	} ;

	in * m_in;
};




#ifdef SYNC_WITH_SHM_FIFO
RemoteVstPlugin::RemoteVstPlugin( const std::string& _shm_in, const std::string& _shm_out ) :
	RemotePluginClient( _shm_in, _shm_out ),
#else
RemoteVstPlugin::RemoteVstPlugin( const char * socketPath ) :
	RemotePluginClient( socketPath ),
#endif
	m_libInst( nullptr ),
	m_plugin( nullptr ),
	m_windowID( 0 ),
	m_windowWidth( 0 ),
	m_windowHeight( 0 ),
	m_initialized( false ),
	m_resumed( false ),
	m_processing( false ),
	m_messageList(),
	m_shouldGiveIdle( false ),
	m_inputs( nullptr ),
	m_outputs( nullptr ),
	m_shmValid( false ),
	m_midiEvents(),
	m_bpm( 0 ),
	m_currentSamplePos( 0 ),
	m_currentProgram( -1 ),
	m_in( nullptr )
{
	__plugin = this;

	m_in = ( in* ) new char[ sizeof( in ) ];
	m_in->lastppqPos = 0;
	m_in->m_Timestamp = -1;
	m_in->m_lastFlags = 0;

	// process until we have loaded the plugin
	while( 1 )
	{
		message m = receiveMessage();
		processMessage( m );
		if( m.id == IdVstLoadPlugin || m.id == IdQuit )
		{
			break;
		}
	}
}




RemoteVstPlugin::~RemoteVstPlugin()
{
	destroyEditor();
	setResumed( false );
	pluginDispatch( effClose );

	if( m_libInst != nullptr )
	{
#ifndef NATIVE_LINUX_VST
		FreeLibrary( m_libInst );
#else
		dlclose(m_libInst);
#endif
		m_libInst = nullptr;
	}

	delete[] m_inputs;
	delete[] m_outputs;
}




bool RemoteVstPlugin::processMessage( const message & _m )
{
	if (! EMBED)
	{
		switch( _m.id )
		{
		case IdShowUI:
			showEditor();
			return true;

		case IdHideUI:
			hideEditor();
			return true;

		case IdToggleUI:
#ifndef NATIVE_LINUX_VST
			if( m_window && IsWindowVisible( m_window ) )
#else
			if (m_window && m_x11WindowVisible)
#endif
			{
				hideEditor();
			}
			else
			{
				showEditor();
			}

			return true;

		case IdIsUIVisible:
#ifndef NATIVE_LINUX_VST
			bool visible = m_window && IsWindowVisible( m_window );
#else
			bool visible = m_window && m_x11WindowVisible;
#endif
			sendMessage( message( IdIsUIVisible )
						 .addInt( visible ? 1 : 0 ) );
			return true;
		}
	}
	else if (EMBED && _m.id == IdShowUI)
	{
#ifndef NATIVE_LINUX_VST
		ShowWindow( m_window, SW_SHOWNORMAL );
		UpdateWindow( m_window );
#endif
		return true;
	}

	switch( _m.id )
	{
		case IdVstLoadPlugin:
			init( _m.getString() );
			break;

		case IdVstSetTempo:
			setBPM( _m.getInt() );
			break;

		case IdVstSetLanguage:
			hlang = static_cast<VstHostLanguage>( _m.getInt() );
			break;

		case IdVstGetParameterDump:
			getParameterDump();
			break;

		case IdVstSetParameterDump:
			setParameterDump( _m );
			break;

		case IdSaveSettingsToFile:
			saveChunkToFile( _m.getString() );
			sendMessage( IdSaveSettingsToFile );
			break;

		case IdLoadSettingsFromFile:
			loadChunkFromFile( _m.getString( 0 ), _m.getInt( 1 ) );
			sendMessage( IdLoadSettingsFromFile );
			break;

		case IdLoadPresetFile:
			loadPresetFile( _m.getString( 0 ) );
			sendMessage( IdLoadPresetFile );
			break;

		case IdVstSetProgram:
			setProgram( _m.getInt( 0 ) );
			sendMessage( IdVstSetProgram );
			break;

		case IdVstCurrentProgram:
			sendMessage( message( IdVstCurrentProgram ).addInt( m_currentProgram ) );
			break;

		case IdVstRotateProgram:
			rotateProgram( _m.getInt( 0 ) );
			sendMessage( IdVstRotateProgram );
			break;

		case IdVstProgramNames:
			getProgramNames();
			break;

		case IdSavePresetFile:
			savePreset( _m.getString( 0 ) );
			sendMessage( IdSavePresetFile );
			break;

		case IdVstSetParameter:
			m_plugin->setParameter( m_plugin, _m.getInt( 0 ), _m.getFloat( 1 ) );
			//sendMessage( IdVstSetParameter );
			break;

		case IdVstParameterDisplays:
			getParameterDisplays();
			break;

		case IdVstParameterLabels:
			getParameterLabels();
			break;


		case IdVstIdleUpdate:
		{
			int newCurrentProgram = pluginDispatch( effGetProgram );
			if( newCurrentProgram != m_currentProgram )
			{
				m_currentProgram = newCurrentProgram;
				sendCurrentProgramName();
			}

			break;
		}

		case IdIdle:
		{
#ifdef NATIVE_LINUX_VST
			idle();
#endif
			break;
		}
		
#ifdef NATIVE_LINUX_VST
		case IdQuit:
		{
			m_shouldQuit = true;
			break;
		}
#endif
		default:
			return RemotePluginClient::processMessage( _m );
	}
	return true;
}




void RemoteVstPlugin::init( const std::string & _plugin_file )
{
	if( load( _plugin_file ) == false )
	{
		sendMessage( IdVstFailedLoadingPlugin );
		return;
	}

	updateInOutCount();
	updateBufferSize();
	updateSampleRate();

	/* set program to zero */
	/* i comment this out because it breaks dfx Geometer
	 * looks like we cant set programs for it
	 *
	pluginDispatch( effSetProgram, 0, 0 ); */
	// request rate and blocksize

	setResumed( true );

	debugMessage( "creating editor\n" );
	initEditor();
	debugMessage( "editor successfully created\n" );


	// now post some information about our plugin
	sendMessage( message( IdVstPluginWindowID ).addInt( m_windowID ) );

	sendMessage( message( IdVstPluginEditorGeometry ).
						addInt( m_windowWidth ).
						addInt( m_windowHeight ) );
	sendMessage( message( IdVstPluginName ).addString( pluginName() ) );
	debugMessage( std::string("plugin name: ") + pluginName() + "\n" );
	sendMessage( message( IdVstPluginVersion ).addInt( pluginVersion() ) );
	sendMessage( message( IdVstPluginVendorString ).
					addString( pluginVendorString() ) );
	sendMessage( message( IdVstPluginProductString ).
					addString( pluginProductString() ) );
	sendMessage( message( IdVstParameterCount ).
					addInt( m_plugin->numParams ) );

	sendMessage( IdInitDone );

	debugMessage( "initialization done\n" );
	m_initialized = true;
}




static void close_check( FILE* fp )
{
	if (!fp) {return;}
	if( fclose( fp ) )
	{
		perror( "fclose" );
	}
}




void RemoteVstPlugin::initEditor()
{
	if( HEADLESS || m_window || !( m_plugin->flags & effFlagsHasEditor ) )
	{
		return;
	}

#ifndef NATIVE_LINUX_VST
	HMODULE hInst = GetModuleHandle( nullptr );
	if( hInst == nullptr )
	{
		debugMessage( "initEditor(): can't get module handle\n" );
		return;
	}


	DWORD dwStyle;
	if (EMBED) {
		dwStyle = WS_POPUP | WS_SYSMENU | WS_BORDER;
	} else {
		dwStyle = WS_OVERLAPPEDWINDOW & ~WS_MAXIMIZEBOX;
	}

	m_window = CreateWindowEx( WS_EX_APPWINDOW, "LVSL", pluginName(),
		dwStyle,
		0, 0, 10, 10, nullptr, nullptr, hInst, nullptr );
	if( m_window == nullptr )
	{
		debugMessage( "initEditor(): cannot create editor window\n" );
		return;
	}


	pluginDispatch( effEditOpen, 0, 0, m_window );

	ERect * er;
	pluginDispatch( effEditGetRect, 0, 0, &er );

	m_windowWidth = er->right - er->left;
	m_windowHeight = er->bottom - er->top;

	RECT windowSize = { 0, 0, m_windowWidth, m_windowHeight };
	AdjustWindowRect( &windowSize, dwStyle, false );
	SetWindowPos( m_window, 0, 0, 0, windowSize.right - windowSize.left,
			windowSize.bottom - windowSize.top, SWP_NOACTIVATE |
						SWP_NOMOVE | SWP_NOZORDER );
	pluginDispatch( effEditTop );

#ifdef LMMS_BUILD_LINUX
	m_windowID = (intptr_t) GetProp( m_window, "__wine_x11_whole_window" );
#else
	// 64-bit versions of Windows use 32-bit handles for interoperability
	m_windowID = (intptr_t) m_window;
#endif

#else
	Atom prop_atom, val_atom;
	
	if (m_display == nullptr)
	{
		m_display = XOpenDisplay(nullptr);
	}
	m_window = XCreateSimpleWindow(m_display, DefaultRootWindow(m_display), 0, 0, 400, 400, 0, 0, 0);
	
	m_wmDeleteMessage = XInternAtom(m_display, "WM_DELETE_WINDOW", false);
	XSetWMProtocols(m_display, m_window, &m_wmDeleteMessage, 1);
	
	// make tool window
	prop_atom = XInternAtom(m_display, "_NET_WM_WINDOW_TYPE", False);
	val_atom = XInternAtom(m_display, "_NET_WM_WINDOW_TYPE_DIALOG", False);
	XChangeProperty(m_display, m_window, prop_atom, XA_ATOM, 32, PropModeReplace, (unsigned char *)&val_atom, 1);
	
	// change name
	XStoreName(m_display, m_window, pluginName());
	
	ERect * er;
	pluginDispatch(effEditGetRect, 0, 0, &er);

	m_windowWidth = er->right - er->left;
	m_windowHeight = er->bottom - er->top;
	XResizeWindow(m_display, m_window, m_windowWidth, m_windowHeight);
	
	XMapWindow(m_display, m_window);
	XFlush(m_display);
	
	pluginDispatch(effEditOpen, 0, (intptr_t) m_display, (void*) m_window);
	
	XSelectInput(m_display, m_window, SubstructureNotifyMask | ButtonPressMask | ButtonReleaseMask
			| ButtonMotionMask | ExposureMask | KeyPressMask);
	
	pluginDispatch(effEditTop);
	m_x11WindowVisible = true;
#endif // NATIVE_LINUX_VST
}




void RemoteVstPlugin::showEditor() {
	if( !EMBED && !HEADLESS && m_window )
	{
#ifndef NATIVE_LINUX_VST
		ShowWindow( m_window, SW_SHOWNORMAL );
#else
		if (!m_x11WindowVisible)
		{
			XMapWindow(m_display, m_window);
			XFlush(m_display);
			m_x11WindowVisible = true;
		}
#endif
	}
}




void RemoteVstPlugin::hideEditor() {
	if( !EMBED && !HEADLESS && m_window )
	{
#ifndef NATIVE_LINUX_VST
		ShowWindow( m_window, SW_HIDE );
#else
		if (m_x11WindowVisible)
		{
			XUnmapWindow(m_display, m_window);
			XFlush(m_display);
			m_x11WindowVisible = false;
		}
#endif
	}
}




void RemoteVstPlugin::destroyEditor()
{
	if( !m_window )
	{
		return;
	}

	pluginDispatch( effEditClose );
#ifndef NATIVE_LINUX_VST
	// Destroying the window takes some time in Wine 1.8.5
	DestroyWindow( m_window );
	m_window = nullptr;
#else
	if (m_display)
	{
		XCloseDisplay(m_display);
	}
	m_display = nullptr;
	m_window = 0;
#endif
}




bool RemoteVstPlugin::load( const std::string & _plugin_file )
{
#ifndef NATIVE_LINUX_VST
	if( ( m_libInst = LoadLibraryW( toWString(_plugin_file).c_str() ) ) == nullptr )
	{
		DWORD error = GetLastError();
		debugMessage( "LoadLibrary failed: " + GetErrorAsString(error) );
		return false;
	}
#else
	m_libInst = dlopen(_plugin_file.c_str(), RTLD_LAZY);
	if ( m_libInst == nullptr) {
		debugMessage( std::string("LoadLibrary failed: ") + dlerror() );
		return false;
	}
#endif

	using mainEntryPointer = AEffect* (VST_CALL_CONV*) (audioMasterCallback);
#ifndef NATIVE_LINUX_VST
	mainEntryPointer mainEntry = (mainEntryPointer)
				GetProcAddress( m_libInst, "VSTPluginMain" );
	if( mainEntry == nullptr )
	{
		mainEntry = (mainEntryPointer)
				GetProcAddress( m_libInst, "VstPluginMain" );
	}
	if( mainEntry == nullptr )
	{
		mainEntry = (mainEntryPointer)
				GetProcAddress( m_libInst, "main" );
	}
#else
	mainEntryPointer mainEntry = (mainEntryPointer) dlsym(m_libInst, "VSTPluginMain");
	if( mainEntry == nullptr )
		mainEntry = (mainEntryPointer) dlsym(m_libInst, "VstPluginMain");
	if( mainEntry == nullptr )
		mainEntry = (mainEntryPointer) dlsym(m_libInst, "main");
#endif

	if( mainEntry == nullptr )
	{
		debugMessage( "could not find entry point\n" );
		return false;
	}

	m_plugin = mainEntry( hostCallback );
	if( m_plugin == nullptr )
	{
		debugMessage( "mainEntry procedure returned nullptr\n" );
		return false;
	}

	if( m_plugin->magic != kEffectMagic )
	{
		debugMessage( "File is not a VST plugin\n" );
		return false;
	}


	char id[5];
	sprintf( id, "%c%c%c%c", ((char *)&m_plugin->uniqueID)[3],
					 ((char *)&m_plugin->uniqueID)[2],
					 ((char *)&m_plugin->uniqueID)[1],
					 ((char *)&m_plugin->uniqueID)[0] );
	id[4] = 0;
	sendMessage( message( IdVstPluginUniqueID ).addString( id ) );

	pluginDispatch( effOpen );

	return true;
}




<<<<<<< HEAD
void RemoteVstPlugin::process(float* _in, float* _out)
=======
void RemoteVstPlugin::process( const SampleFrame* _in, SampleFrame* _out )
>>>>>>> bda1a9c3
{
	// first we gonna post all MIDI-events we enqueued so far
	if( m_midiEvents.size() )
	{
		// since MIDI-events are not received immediately, we
		// have to have them stored somewhere even after
		// dispatcher-call, so we create static copies of the
		// data and post them
#define MIDI_EVENT_BUFFER_COUNT		1024
		static char eventsBuffer[sizeof( VstEvents ) + sizeof( VstMidiEvent * ) * MIDI_EVENT_BUFFER_COUNT];
		static VstMidiEvent vme[MIDI_EVENT_BUFFER_COUNT];

		// first sort events chronologically, since some plugins
		// (e.g. Sinnah) can hang if they're out of order
		std::stable_sort( m_midiEvents.begin(), m_midiEvents.end(),
				[]( const VstMidiEvent &a, const VstMidiEvent &b )
				{
					return a.deltaFrames < b.deltaFrames;
				} );

		auto events = (VstEvents*)eventsBuffer;
		events->reserved = 0;
		events->numEvents = m_midiEvents.size();

		int idx = 0;
		for( VstMidiEventList::iterator it = m_midiEvents.begin(); it != m_midiEvents.end(); ++it, ++idx )
		{
			memcpy( &vme[idx], &*it, sizeof( VstMidiEvent ) );
			events->events[idx] = (VstEvent *) &vme[idx];
		}

		m_midiEvents.clear();
		pluginDispatch( effProcessEvents, 0, 0, events );
	}

	// now we're ready to fetch sound from VST-plugin

	if( !tryLockShm() )
	{
		return;
	}

	if( !isShmValid() )
	{
		unlockShm();
		return;
	}

	// NOTE: VST in/out channels are always provided split: in[0..frames] (left), in[frames..2*frames] (right)
	for( int i = 0; i < inputCount(); ++i )
	{
		m_inputs[i] = &_in[i * bufferSize()];
	}

	for( int i = 0; i < outputCount(); ++i )
	{
		m_outputs[i] = &_out[i * bufferSize()];
		memset( m_outputs[i], 0, bufferSize() * sizeof( float ) );
	}

#ifdef OLD_VST_SDK
	if( m_plugin->flags & effFlagsCanReplacing )
	{
		m_plugin->processReplacing( m_plugin, m_inputs, m_outputs,
								bufferSize() );
	}
	else
	{
		m_plugin->process( m_plugin, m_inputs, m_outputs,
								bufferSize() );
	}
#else
	m_plugin->processReplacing(m_plugin, m_inputs, m_outputs, bufferSize());
#endif

	unlockShm();

	m_currentSamplePos += bufferSize();
}




void RemoteVstPlugin::processMidiEvent( const MidiEvent& event, const f_cnt_t offset )
{
	VstMidiEvent vme;

	vme.type = kVstMidiType;
	vme.byteSize = 24;
	vme.deltaFrames = offset;
	vme.flags = 0;
	vme.detune = 0;
	vme.noteLength = 0;
	vme.noteOffset = 0;
	vme.noteOffVelocity = 0;
	vme.reserved1 = 0;
	vme.reserved2 = 0;
	vme.midiData[0] = event.type() + event.channel();

	switch( event.type() )
	{
		case MidiPitchBend:
			vme.midiData[1] = event.pitchBend() & 0x7f;
			vme.midiData[2] = event.pitchBend() >> 7;
			break;
		// TODO: handle more special cases
		default:
			vme.midiData[1] = event.key();
			vme.midiData[2] = event.velocity();
			break;
	}
	vme.midiData[3] = 0;

	m_midiEvents.push_back( vme );
}




const char * RemoteVstPlugin::pluginName()
{
	static char buf[32];
	buf[0] = 0;
	pluginDispatch( effGetEffectName, 0, 0, buf );
	buf[31] = 0;
	return buf;
}




const char * RemoteVstPlugin::pluginVendorString()
{
	static char buf[64];
	buf[0] = 0;
	pluginDispatch( effGetVendorString, 0, 0, buf );
	buf[63] = 0;
	return buf;
}




const char * RemoteVstPlugin::pluginProductString()
{
	static char buf[64];
	buf[0] = 0;
	pluginDispatch( effGetProductString, 0, 0, buf );
	buf[63] = 0;
	return buf;
}




const char * RemoteVstPlugin::programName()
{
	static char buf[24];

	memset( buf, 0, sizeof( buf ) );

	pluginDispatch( effGetProgramName, 0, 0, buf );

	buf[23] = 0;

	return buf;
}



// join the ParameterDisplays (stringified values without units) and send them to host
void RemoteVstPlugin::getParameterDisplays()
{
	std::string paramDisplays;
	static char buf[9]; // buffer for getting string
	for (int i=0; i< m_plugin->numParams; ++i)
	{
		memset( buf, 0, sizeof( buf ) ); // fill with '\0' because got string may not to be ended with '\0'
		pluginDispatch( effGetParamDisplay, i, 0, buf );
		buf[8] = 0;

		// each field shaped like: [length:number][content:string]
		paramDisplays += '0' + strlen(buf); // add length descriptor (length is up to 8)
		paramDisplays += buf;
	}

	sendMessage( message( IdVstParameterDisplays ).addString( paramDisplays.c_str() ) );
}



// join the ParameterLabels (units) and send them to host
void RemoteVstPlugin::getParameterLabels()
{
	std::string paramLabels;
	static char buf[9]; // buffer for getting string
	for (int i=0; i< m_plugin->numParams; ++i)
	{
		memset( buf, 0, sizeof( buf ) ); // fill with '\0' because got string may not to be ended with '\0'
		pluginDispatch( effGetParamLabel, i, 0, buf );
		buf[8] = 0;

		// each field shaped like: [length:number][content:string]
		paramLabels += '0' + strlen(buf); // add length descriptor (length is up to 8)
		paramLabels += buf;
	}

	sendMessage( message( IdVstParameterLabels ).addString( paramLabels.c_str() ) );
}




void RemoteVstPlugin::sendCurrentProgramName()
{
	char presName[64];
	sprintf( presName, "%d/%d: %s", pluginDispatch( effGetProgram ) + 1, m_plugin->numPrograms, programName() );

	sendMessage( message( IdVstCurrentProgramName ).addString( presName ) );
}



void RemoteVstPlugin::getParameterDump()
{
	message m( IdVstParameterDump );
	m.addInt( m_plugin->numParams );

	for( int i = 0; i < m_plugin->numParams; ++i )
	{
		char paramName[256];
		memset( paramName, 0, sizeof( paramName ) );
		pluginDispatch( effGetParamName, i, 0, paramName );
		paramName[sizeof(paramName)-1] = 0;

		m.addInt( i );
		m.addString( paramName );
		m.addFloat( m_plugin->getParameter( m_plugin, i ) );
	}

	sendMessage( m );
}




void RemoteVstPlugin::setParameterDump( const message & _m )
{
	const int n = _m.getInt( 0 );
	const int params = ( n > m_plugin->numParams ) ?
					m_plugin->numParams : n;
	int p = 0;
	for( int i = 0; i < params; ++i )
	{
		VstParameterDumpItem item;
		item.index = _m.getInt( ++p );
		item.shortLabel = _m.getString( ++p );
		item.value = _m.getFloat( ++p );
		m_plugin->setParameter( m_plugin, item.index, item.value );
	}
}




void RemoteVstPlugin::saveChunkToFile( const std::string & _file )
{
	if( m_plugin->flags & 32 )
	{
		void * chunk = nullptr;
		const int len = pluginDispatch( 23, 0, 0, &chunk );
		if( len > 0 )
		{
			FILE* fp = F_OPEN_UTF8( _file, "wb" );
			if (!fp)
			{
				fprintf( stderr,
					"Error opening file for saving chunk.\n" );
				return;
			}
			if (fwrite(chunk, 1, len, fp) != static_cast<std::size_t>(len))
			{
				fprintf( stderr,
					"Error saving chunk to file.\n" );
			}
			close_check( fp );
		}
	}
}




void RemoteVstPlugin::setProgram( int program )
{
	if( isInitialized() == false )
	{
		return;
	}

	if( program < 0 )
	{
		program = 0;
	}
	else if( program >= m_plugin->numPrograms )
	{
		program = m_plugin->numPrograms - 1;
	}
	pluginDispatch( effSetProgram, 0, program );

	sendCurrentProgramName();
}




void RemoteVstPlugin::rotateProgram( int offset )
{
	if( isInitialized() == false )
	{
		return;
	}

	int newProgram = pluginDispatch( effGetProgram ) + offset;

	if( newProgram < 0 )
	{
		newProgram = 0;
	}
	else if( newProgram >= m_plugin->numPrograms )
	{
		newProgram = m_plugin->numPrograms - 1;
	}
	pluginDispatch( effSetProgram, 0, newProgram );

	sendCurrentProgramName();
}




void RemoteVstPlugin::getProgramNames()
{
	char presName[1024+256*30];
	char curProgName[30];
	if (isInitialized() == false) return;
	bool progNameIndexed = ( pluginDispatch( 29, 0, -1, curProgName ) == 1 );

	if (m_plugin->numPrograms > 1) {
		if (progNameIndexed) {
			for (int i = 0; i< (m_plugin->numPrograms >= 256?256:m_plugin->numPrograms); i++)
			{
				pluginDispatch( 29, i, -1, curProgName );
				if (i == 0) 	sprintf( presName, "%s", curProgName );
				else		sprintf( presName + strlen(presName), "|%s", curProgName );
			}
		}
		else
		{
			int currProgram = pluginDispatch( effGetProgram );
			for (int i = 0; i< (m_plugin->numPrograms >= 256?256:m_plugin->numPrograms); i++)
			{
				pluginDispatch( effSetProgram, 0, i );
				if (i == 0) 	sprintf( presName, "%s", programName() );
				else		sprintf( presName + strlen(presName), "|%s", programName() );
			}
			pluginDispatch( effSetProgram, 0, currProgram );
		}
	} else sprintf( presName, "%s", programName() );

	presName[sizeof(presName)-1] = 0;

	sendMessage( message( IdVstProgramNames ).addString( presName ) );
}




inline unsigned int endian_swap(unsigned int& x)
{
    return (x>>24) | ((x<<8) & 0x00FF0000) | ((x>>8) & 0x0000FF00) | (x<<24);
}

struct sBank
{
	unsigned int chunkMagic;
	unsigned int byteSize;
	unsigned int fxMagic;
	unsigned int version;
	unsigned int fxID;
	unsigned int fxVersion;
	unsigned int numPrograms;
	char prgName[28];
};

void RemoteVstPlugin::savePreset( const std::string & _file )
{
	unsigned int chunk_size = 0;
	auto pBank = (sBank*)new char[sizeof(sBank)];
	char progName[ 128 ] = { 0 };
	char* data = nullptr;
	const bool chunky = ( m_plugin->flags & ( 1 << 5 ) ) != 0;
	bool isPreset = _file.substr( _file.find_last_of( "." ) + 1 )  == "fxp";
	int presNameLen = _file.find_last_of( "/" ) + _file.find_last_of( "\\" ) + 2;

	if (isPreset)
	{
		for (size_t i = 0; i < _file.length() - 4 - presNameLen; i++)
			progName[i] = i < 23 ? _file[presNameLen + i] : 0;
		pluginDispatch( 4, 0, 0, progName );
	}
	if ( chunky )
		chunk_size = pluginDispatch( 23, isPreset, 0, &data );
	else {
		if (isPreset) {
			chunk_size = m_plugin->numParams * sizeof( float );
			data = new char[ chunk_size ];
			auto toUIntArray = reinterpret_cast<unsigned int*>(data);
			for ( int i = 0; i < m_plugin->numParams; i++ )
			{
				float value = m_plugin->getParameter( m_plugin, i );
				auto pValue = (unsigned int*)&value;
				toUIntArray[ i ] = endian_swap( *pValue );
			}
		} else chunk_size = (((m_plugin->numParams * sizeof( float )) + 56)*m_plugin->numPrograms);
	}

	pBank->chunkMagic = 0x4B6E6343;
	pBank->byteSize = chunk_size + ( chunky ? sizeof( int ) : 0 ) + 48;
	if (!isPreset) pBank->byteSize += 100;
	pBank->byteSize = endian_swap( pBank->byteSize );
	pBank->fxMagic = chunky ? 0x68435046 : 0x6B437846;
	if (!isPreset && chunky) pBank->fxMagic = 0x68434246;
	if (!isPreset &&!chunky) pBank->fxMagic = 0x6B427846;

	pBank->version = 0x01000000;
	auto uIntToFile = (unsigned int)m_plugin->uniqueID;
	pBank->fxID = endian_swap( uIntToFile );
	uIntToFile = (unsigned int) pluginVersion();
	pBank->fxVersion = endian_swap( uIntToFile );
	uIntToFile = (unsigned int) chunky ? m_plugin->numPrograms : m_plugin->numParams;
	if (!isPreset &&!chunky) uIntToFile = (unsigned int) m_plugin->numPrograms;
	pBank->numPrograms = endian_swap( uIntToFile );

	FILE * stream = F_OPEN_UTF8( _file, "wb" );
	if (!stream)
	{
		fprintf( stderr,
			"Error opening file for saving preset.\n" );
		return;
	}
	fwrite ( pBank, 1, 28, stream );
	fwrite ( progName, 1, isPreset ? 28 : 128, stream );
	if ( chunky ) {
		uIntToFile = endian_swap( chunk_size );
		fwrite ( &uIntToFile, 1, 4, stream );
	}
	if (pBank->fxMagic != 0x6B427846 )
		fwrite ( data, 1, chunk_size, stream );
	else {
		int numPrograms = m_plugin->numPrograms;
		int currProgram = pluginDispatch( effGetProgram );
		chunk_size = (m_plugin->numParams * sizeof( float ));
		pBank->byteSize = chunk_size + 48;
		pBank->byteSize = endian_swap( pBank->byteSize );
		pBank->fxMagic = 0x6B437846;
		uIntToFile = (unsigned int) m_plugin->numParams;
		pBank->numPrograms = endian_swap( uIntToFile );
		data = new char[ chunk_size ];
		unsigned int* pValue,* toUIntArray = reinterpret_cast<unsigned int*>( data );
		float value;
		for (int j = 0; j < numPrograms; j++) {
			pluginDispatch( effSetProgram, 0, j );
			pluginDispatch( effGetProgramName, 0, 0, pBank->prgName );
			fwrite ( pBank, 1, 56, stream );
			for ( int i = 0; i < m_plugin->numParams; i++ )
			{
				value = m_plugin->getParameter( m_plugin, i );
				pValue = ( unsigned int * ) &value;
				toUIntArray[ i ] = endian_swap( *pValue );
			}
			fwrite ( data, 1, chunk_size, stream );
		}
		pluginDispatch( effSetProgram, 0, currProgram );
	}
	fclose( stream );

	if ( !chunky ) 
		delete[] data;
	delete[] (sBank*)pBank;

}




void RemoteVstPlugin::loadPresetFile( const std::string & _file )
{
	void * chunk = nullptr;
	auto pLen = new unsigned int[1];
	unsigned int len = 0;
	auto pBank = (sBank*)new char[sizeof(sBank)];
	FILE * stream = F_OPEN_UTF8( _file, "rb" );
	if (!stream)
	{
		fprintf( stderr,
			"Error opening file for loading preset.\n" );
		return;
	}
	if ( fread ( pBank, 1, 56, stream ) != 56 )
	{
		fprintf( stderr, "Error loading preset file.\n" );
	}
        pBank->fxID = endian_swap( pBank->fxID );
	pBank->numPrograms = endian_swap( pBank->numPrograms );
	unsigned int toUInt;
	float * pFloat;

	if (static_cast<std::uint_fast32_t>(m_plugin->uniqueID) != pBank->fxID) {
		sendMessage( message( IdVstCurrentProgramName ).
					addString( "Error: Plugin UniqID not match" ) );
		fclose( stream );
		delete[] (unsigned int*)pLen;
		delete[] (sBank*)pBank;
		return;
	}

	if( _file.substr( _file.find_last_of( "." ) + 1 ) != "fxp" )
		fseek ( stream , 156 , SEEK_SET );

	if(pBank->fxMagic != 0x6B427846) {
		if(pBank->fxMagic != 0x6B437846) {
			if ( fread (pLen, 1, 4, stream) != 4 )
			{
				fprintf( stderr,
					"Error loading preset file.\n" );
			}
			chunk = new char[len = endian_swap(*pLen)];
		} else chunk = new char[len = sizeof(float)*pBank->numPrograms];
		if ( fread (chunk, len, 1, stream) != 1 )
		{
			fprintf( stderr, "Error loading preset file.\n" );
		}
		fclose( stream );
	}

	if(_file.substr(_file.find_last_of(".") + 1) == "fxp") {
		pBank->prgName[23] = 0;
		pluginDispatch( 4, 0, 0, pBank->prgName );
		if(pBank->fxMagic != 0x6B437846)
			pluginDispatch( 24, 1, len, chunk );
		else
		{
			auto toUIntArray = reinterpret_cast<unsigned int*>(chunk);
			for (auto i = 0u; i < pBank->numPrograms; i++)
			{
				toUInt = endian_swap( toUIntArray[ i ] );
				pFloat = ( float* ) &toUInt;
				m_plugin->setParameter( m_plugin, i, *pFloat );
			}
		}
	} else {
		if(pBank->fxMagic != 0x6B427846) {
			pluginDispatch( 24, 0, len, chunk );
		} else {
			int numPrograms = pBank->numPrograms;
			unsigned int * toUIntArray;
			int currProgram = pluginDispatch( effGetProgram );
			chunk = new char[ len = sizeof(float)*m_plugin->numParams ];
			toUIntArray = reinterpret_cast<unsigned int *>( chunk );
			for (int i =0; i < numPrograms; i++) {
				if ( fread (pBank, 1, 56, stream) != 56 )
				{
					fprintf( stderr,
					"Error loading preset file.\n" );
				}
				if ( fread (chunk, len, 1, stream) != 1 )
				{
					fprintf( stderr,
					"Error loading preset file.\n" );
				}
				pluginDispatch( effSetProgram, 0, i );
				pBank->prgName[23] = 0;
				pluginDispatch( 4, 0, 0, pBank->prgName );
				for (int j = 0; j < m_plugin->numParams; j++ ) {
					toUInt = endian_swap( toUIntArray[ j ] );
					pFloat = ( float* ) &toUInt;
					m_plugin->setParameter( m_plugin, j, *pFloat );
				}
			}
			pluginDispatch( effSetProgram, 0, currProgram );
			fclose( stream );
		}
	}

	sendCurrentProgramName();

	delete[] (unsigned int*)pLen;
	delete[] (sBank*)pBank;
	delete[] (char*)chunk;
}

void RemoteVstPlugin::loadChunkFromFile(const std::string& _file, std::size_t _len)
{
	auto chunk = new char[_len];

	FILE* fp = F_OPEN_UTF8( _file, "rb" );
	if (!fp)
	{
		fprintf( stderr,
			"Error opening file for loading chunk.\n" );
		return;
	}
	if ( fread( chunk, 1, _len, fp ) != _len )
	{
		fprintf( stderr, "Error loading chunk from file.\n" );
	}
	close_check( fp );

	pluginDispatch( effSetChunk, 0, _len, chunk );

	delete[] chunk;
}




int RemoteVstPlugin::updateInOutCount()
{
	if( inputCount() == RemotePluginClient::inputCount() &&
		outputCount() == RemotePluginClient::outputCount() )
	{
		return 1;
	}
	
#ifndef NATIVE_LINUX_VST
	if( GetCurrentThreadId() == __processingThreadId )
#else
	if( pthread_equal(pthread_self(), __processingThreadId) )
#endif
	{
		debugMessage( "Plugin requested I/O change from processing "
			"thread. Request denied; stability may suffer.\n" );
		return 0;
	}

	lockShm();

	setShmIsValid( false );

	unlockShm();

	delete[] m_inputs;
	delete[] m_outputs;

	m_inputs = nullptr;
	m_outputs = nullptr;

	setInputOutputCount( inputCount(), outputCount() );

	char buf[64];
	sprintf( buf, "inputs: %d  output: %d\n", inputCount(), outputCount() );
	debugMessage( buf );

	if( inputCount() > 0 )
	{
		m_inputs = new float * [inputCount()];
	}

	if( outputCount() > 0 )
	{
		m_outputs = new float * [outputCount()];
	}

	return 1;
}



//#define DEBUG_CALLBACKS
#ifdef DEBUG_CALLBACKS
#define SHOW_CALLBACK __plugin->debugMessage
#else
#define SHOW_CALLBACK(...)
#endif


/* TODO:
 * - complete audioMasterGetTime-handling (bars etc.)
 * - implement audioMasterProcessEvents
 * - audioMasterGetVendorVersion: return LMMS-version (config.h!)
 * - audioMasterGetDirectory: return either VST-plugin-dir or LMMS-workingdir
 * - audioMasterOpenFileSelector: show QFileDialog?
 */
intptr_t RemoteVstPlugin::hostCallback( AEffect * _effect, int32_t _opcode,
					int32_t _index, intptr_t _value,
						void * _ptr, float _opt )
{
	static VstTimeInfo _timeInfo;
#ifdef DEBUG_CALLBACKS
	char buf[64];
	sprintf( buf, "host-callback, opcode = %d\n", (int) _opcode );
	SHOW_CALLBACK( buf );
#endif

	// workaround for early callbacks by some plugins
	if( __plugin && __plugin->m_plugin == nullptr )
	{
		__plugin->m_plugin = _effect;
	}

	switch( _opcode )
	{
		case audioMasterAutomate:
			SHOW_CALLBACK( "amc: audioMasterAutomate\n" );
			// index, value, returns 0
			return 0;

		case audioMasterVersion:
			SHOW_CALLBACK( "amc: audioMasterVersion\n" );
			return 2300;

		case audioMasterCurrentId:
			SHOW_CALLBACK( "amc: audioMasterCurrentId\n" );
			// returns the unique id of a plug that's currently
			// loading
			return 0;

		case audioMasterIdle:
			SHOW_CALLBACK ("amc: audioMasterIdle\n" );
			// call application idle routine (this will
			// call effEditIdle for all open editors too)
#ifndef NATIVE_LINUX_VST
			PostMessage( __MessageHwnd, WM_USER, static_cast<WPARAM>(GuiThreadMessage::GiveIdle), 0 );
#else
			__plugin->sendX11Idle();
#endif
			return 0;

		case audioMasterPinConnected:
			SHOW_CALLBACK( "amc: audioMasterPinConnected\n" );
			// inquire if an input or output is beeing connected;
			// index enumerates input or output counting from zero:
			// value is 0 for input and != 0 otherwise. note: the
			// return value is 0 for <true> such that older versions
			// will always return true.
			return 0;

		case audioMasterGetTime:
		{
			SHOW_CALLBACK( "amc: audioMasterGetTime\n" );
			// returns const VstTimeInfo* (or 0 if not supported)
			// <value> should contain a mask indicating which
			// fields are required (see valid masks above), as some
			// items may require extensive conversions

			const auto syncData = __plugin->getVstSyncData();
			assert(syncData != nullptr);

			memset( &_timeInfo, 0, sizeof( _timeInfo ) );
			_timeInfo.samplePos = __plugin->m_currentSamplePos;
			_timeInfo.sampleRate = syncData->m_sampleRate;
			_timeInfo.flags = 0;
			_timeInfo.tempo = syncData->m_bpm;
			_timeInfo.timeSigNumerator = syncData->timeSigNumer;
			_timeInfo.timeSigDenominator = syncData->timeSigDenom;
			_timeInfo.flags |= kVstTempoValid;
			_timeInfo.flags |= kVstTimeSigValid;

			if (syncData->isCycle)
			{
				_timeInfo.cycleStartPos = syncData->cycleStart;
				_timeInfo.cycleEndPos = syncData->cycleEnd;
				_timeInfo.flags |= kVstCyclePosValid;
				_timeInfo.flags |= kVstTransportCycleActive;
			}

			if (syncData->ppqPos != __plugin->m_in->m_Timestamp)
			{
				_timeInfo.ppqPos = syncData->ppqPos;
				__plugin->m_in->lastppqPos = syncData->ppqPos;
				__plugin->m_in->m_Timestamp = syncData->ppqPos;
			}
			else if (syncData->isPlaying)
			{
				__plugin->m_in->lastppqPos +=
					syncData->m_bpm / 60.0
					* syncData->m_bufferSize
					/ syncData->m_sampleRate;
				_timeInfo.ppqPos = __plugin->m_in->lastppqPos;
			}
//			_timeInfo.ppqPos = syncData->ppqPos;
			_timeInfo.flags |= kVstPpqPosValid;

			if (syncData->isPlaying)
			{
				_timeInfo.flags |= kVstTransportPlaying;
			}
			_timeInfo.barStartPos = ((int) (_timeInfo.ppqPos
				/ (4 * syncData->timeSigNumer / (float) syncData->timeSigDenom)))
				* (4 * syncData->timeSigNumer / (float) syncData->timeSigDenom);

			_timeInfo.flags |= kVstBarsValid;

			if ((_timeInfo.flags & (kVstTransportPlaying | kVstTransportCycleActive))
				!= (__plugin->m_in->m_lastFlags & (kVstTransportPlaying | kVstTransportCycleActive))
				|| syncData->m_playbackJumped)
			{
				_timeInfo.flags |= kVstTransportChanged;
			}
			__plugin->m_in->m_lastFlags = _timeInfo.flags;

			return (intptr_t) &_timeInfo;
		}

		case audioMasterProcessEvents:
			SHOW_CALLBACK( "amc: audioMasterProcessEvents\n" );
			// VstEvents* in <ptr>
			return 0;

		case audioMasterIOChanged:
			SHOW_CALLBACK( "amc: audioMasterIOChanged\n" );
			// numInputs, numOutputs, and/or latency has changed
			return __plugin->updateInOutCount();

#ifdef OLD_VST_SDK
		case audioMasterWantMidi:
			SHOW_CALLBACK( "amc: audioMasterWantMidi\n" );
			// <value> is a filter which is currently ignored
			return 1;

		case audioMasterSetTime:
			SHOW_CALLBACK( "amc: audioMasterSetTime\n" );
			// VstTimenfo* in <ptr>, filter in <value>, not
			// supported
			return 0;

		case audioMasterTempoAt:
			SHOW_CALLBACK( "amc: audioMasterTempoAt\n" );
			return __plugin->m_bpm * 10000;

		case audioMasterGetNumAutomatableParameters:
			SHOW_CALLBACK( "amc: audioMasterGetNumAutomatable"
							"Parameters\n" );
			return 5000;

		case audioMasterGetParameterQuantization:
			SHOW_CALLBACK( "amc: audioMasterGetParameter\n"
							"Quantization\n" );
			// returns the integer value for +1.0 representation,
			// or 1 if full single float precision is maintained
			// in automation. parameter index in <value> (-1: all,
			// any)
			return 1;

		case audioMasterNeedIdle:
			SHOW_CALLBACK( "amc: audioMasterNeedIdle\n" );
			// plug needs idle calls (outside its editor window)
			return 1;

		case audioMasterGetPreviousPlug:
			SHOW_CALLBACK( "amc: audioMasterGetPreviousPlug\n" );
			// input pin in <value> (-1: first to come), returns
			// cEffect*
			return 0;

		case audioMasterGetNextPlug:
			SHOW_CALLBACK( "amc: audioMasterGetNextPlug\n" );
			// output pin in <value> (-1: first to come), returns
			// cEffect*
			return 0;

		case audioMasterWillReplaceOrAccumulate:
			SHOW_CALLBACK( "amc: audioMasterWillReplaceOr"
							"Accumulate\n" );
			// returns: 0: not supported, 1: replace, 2: accumulate
			return 1;

		case audioMasterGetSpeakerArrangement:
			SHOW_CALLBACK( "amc: audioMasterGetSpeaker"
							"Arrangement\n" );
			// (long)input in <value>, output in <ptr>
			return 0;

		case audioMasterSetOutputSampleRate:
			SHOW_CALLBACK( "amc: audioMasterSetOutputSample"
								"Rate\n" );
			// for variable i/o, sample rate in <opt>
			return 0;

		case audioMasterSetIcon:
			SHOW_CALLBACK( "amc: audioMasterSetIcon\n" );
			// TODO
			// void* in <ptr>, format not defined yet
			return 0;

		case audioMasterOpenWindow:
			SHOW_CALLBACK( "amc: audioMasterOpenWindow\n" );
			// TODO
			// returns platform specific ptr
			return 0;

		case audioMasterCloseWindow:
			SHOW_CALLBACK( "amc: audioMasterCloseWindow\n" );
			// TODO
			// close window, platform specific handle in <ptr>
			return 0;
#endif // OLD_VST_SDK

		case audioMasterSizeWindow:
		{
			SHOW_CALLBACK( "amc: audioMasterSizeWindow\n" );
			if( __plugin->m_window == 0 )
			{
				return 0;
			}
			__plugin->m_windowWidth = _index;
			__plugin->m_windowHeight = _value;
#ifndef NATIVE_LINUX_VST
			HWND window = __plugin->m_window;
			DWORD dwStyle = GetWindowLongPtr( window, GWL_STYLE );
			RECT windowSize = { 0, 0, (int) _index, (int) _value };
			AdjustWindowRect( &windowSize, dwStyle, false );
			SetWindowPos( window, 0, 0, 0,
					windowSize.right - windowSize.left,
					windowSize.bottom - windowSize.top,
					SWP_NOACTIVATE | SWP_NOMOVE |
					SWP_NOOWNERZORDER | SWP_NOZORDER );
#else
			XResizeWindow(__plugin->m_display, __plugin->m_window, (int) _index, (int) _value);
			XFlush(__plugin->m_display);
#endif
			__plugin->sendMessage(
				message( IdVstPluginEditorGeometry ).
					addInt( __plugin->m_windowWidth ).
					addInt( __plugin->m_windowHeight ) );
			return 1;
		}

		case audioMasterGetSampleRate:
			SHOW_CALLBACK( "amc: audioMasterGetSampleRate\n" );
			return __plugin->sampleRate();

		case audioMasterGetBlockSize:
			SHOW_CALLBACK( "amc: audioMasterGetBlockSize\n" );

			return __plugin->bufferSize();

		case audioMasterGetInputLatency:
			SHOW_CALLBACK( "amc: audioMasterGetInputLatency\n" );
			return __plugin->bufferSize();

		case audioMasterGetOutputLatency:
			SHOW_CALLBACK( "amc: audioMasterGetOutputLatency\n" );
			return __plugin->bufferSize();

		case audioMasterGetCurrentProcessLevel:
			SHOW_CALLBACK( "amc: audioMasterGetCurrentProcess"
								"Level\n" );
			// returns: 0: not supported,
			// 1: currently in user thread (gui)
			// 2: currently in audio thread (where process is
			//    called)
			// 3: currently in 'sequencer' thread (midi, timer etc)
			// 4: currently offline processing and thus in user
			//    thread
			// other: not defined, but probably pre-empting user
			//        thread.
			return 0;

		case audioMasterGetAutomationState:
			SHOW_CALLBACK( "amc: audioMasterGetAutomationState\n" );
			// returns 0: not supported, 1: off, 2:read, 3:write,
			// 4:read/write offline
			return 0;

		case audioMasterOfflineStart:
			SHOW_CALLBACK( "amc: audioMasterOfflineStart\n" );
			return 0;

		case audioMasterOfflineRead:
			SHOW_CALLBACK( "amc: audioMasterOfflineRead\n" );
			// ptr points to offline structure, see below.
			// return 0: error, 1 ok
			return 0;

		case audioMasterOfflineWrite:
			SHOW_CALLBACK( "amc: audioMasterOfflineWrite\n" );
			// same as read
			return 0;

		case audioMasterOfflineGetCurrentPass:
			SHOW_CALLBACK( "amc: audioMasterOfflineGetCurrent"
								"Pass\n" );
			return 0;

		case audioMasterOfflineGetCurrentMetaPass:
			SHOW_CALLBACK( "amc: audioMasterOfflineGetCurrentMeta"
								"Pass\n");
			return 0;

		case audioMasterGetVendorString:
			SHOW_CALLBACK( "amc: audioMasterGetVendorString\n" );
			// fills <ptr> with a string identifying the vendor
			// (max 64 char)
			strcpy( (char *) _ptr, "Tobias Doerffel" );
			return 1;

		case audioMasterGetProductString:
			SHOW_CALLBACK( "amc: audioMasterGetProductString\n" );
			// fills <ptr> with a string with product name
			// (max 64 char)
			strcpy( (char *) _ptr,
					"LMMS VST Support Layer (LVSL)" );
			return 1;

		case audioMasterGetVendorVersion:
			SHOW_CALLBACK( "amc: audioMasterGetVendorVersion\n" );
			// returns vendor-specific version
			return 1000;

		case audioMasterVendorSpecific:
			SHOW_CALLBACK( "amc: audioMasterVendorSpecific\n" );
			// no definition, vendor specific handling
			return 0;

		case audioMasterCanDo:
			SHOW_CALLBACK( "amc: audioMasterCanDo\n" );
			return !strcmp( (char *) _ptr, "sendVstEvents" ) ||
				!strcmp( (char *) _ptr, "sendVstMidiEvent" ) ||
				!strcmp( (char *) _ptr, "sendVstTimeInfo" ) ||
				!strcmp( (char *) _ptr, "sizeWindow" ) ||
				!strcmp( (char *) _ptr, "supplyIdle" );

		case audioMasterGetLanguage:
			SHOW_CALLBACK( "amc: audioMasterGetLanguage\n" );
			return static_cast<std::intptr_t>(hlang);

		case audioMasterGetDirectory:
			SHOW_CALLBACK( "amc: audioMasterGetDirectory\n" );
			// get plug directory, FSSpec on MAC, else char*
			return 0;

		case audioMasterUpdateDisplay:
			SHOW_CALLBACK( "amc: audioMasterUpdateDisplay\n" );
			// something has changed, update 'multi-fx' display
#ifndef NATIVE_LINUX_VST
			PostMessage( __MessageHwnd, WM_USER, static_cast<WPARAM>(GuiThreadMessage::GiveIdle), 0 );
#else
			__plugin->sendX11Idle();
#endif
			return 0;

#if kVstVersion > 2
		case audioMasterBeginEdit:
			SHOW_CALLBACK( "amc: audioMasterBeginEdit\n" );
			// begin of automation session (when mouse down),
			// parameter index in <index>
			return 0;

		case audioMasterEndEdit:
			SHOW_CALLBACK( "amc: audioMasterEndEdit\n" );
			// end of automation session (when mouse up),
			// parameter index in <index>
			return 0;

		case audioMasterOpenFileSelector:
			SHOW_CALLBACK( "amc: audioMasterOpenFileSelector\n" );
			// open a fileselector window with VstFileSelect*
			// in <ptr>
			return 0;
#endif
		default:
			SHOW_CALLBACK( "amd: not handled" );
			break;
	}

	return 0;
}




void RemoteVstPlugin::idle()
{
	if( isProcessing() )
	{
		setShouldGiveIdle( true );
		return;
	}
	setProcessing( true );
	if (!HEADLESS && m_window)
	{
		pluginDispatch( effEditIdle );
	}
	setShouldGiveIdle( false );
	setProcessing( false );
	// We might have received a message whilst idling
	processUIThreadMessages();
}




void RemoteVstPlugin::processUIThreadMessages()
{
	setProcessing( true );
#ifdef NATIVE_LINUX_VST
	pthread_mutex_lock(&message_mutex);
#endif
	
	size_t size = m_messageList.size();
	
#ifdef NATIVE_LINUX_VST
	pthread_mutex_unlock(&message_mutex);
#endif

	while( size )
	{
		
#ifdef NATIVE_LINUX_VST
		pthread_mutex_lock(&message_mutex);
#endif

		message m = m_messageList.front();

#ifdef NATIVE_LINUX_VST
		pthread_mutex_unlock(&message_mutex);
#endif
		
		processMessage( m );
		
#ifdef NATIVE_LINUX_VST
		pthread_mutex_lock(&message_mutex);
#endif

		m_messageList.pop();
#ifdef NATIVE_LINUX_VST
		pthread_mutex_unlock(&message_mutex);
#endif
		if( shouldGiveIdle() )
		{
			if (!HEADLESS && m_window)
			{
				pluginDispatch( effEditIdle );
			}
			setShouldGiveIdle( false );
		}
#ifdef NATIVE_LINUX_VST
		pthread_mutex_lock(&message_mutex);
#endif

		size = m_messageList.size();
#ifdef NATIVE_LINUX_VST
		pthread_mutex_unlock(&message_mutex);
#endif
	}

	setProcessing( false );
}

#ifdef NATIVE_LINUX_VST
void RemoteVstPlugin::sendX11Idle()
{
	queueMessage(message( IdIdle ));
}
#endif


#ifndef NATIVE_LINUX_VST
DWORD WINAPI RemoteVstPlugin::processingThread( LPVOID _param )
#else
void * RemoteVstPlugin::processingThread(void * _param)
#endif
{
#ifndef NATIVE_LINUX_VST
	__processingThreadId = GetCurrentThreadId();
#else
	__processingThreadId = pthread_self();
#endif

	RemoteVstPlugin * _this = static_cast<RemoteVstPlugin *>( _param );

	RemotePluginClient::message m;
	while( ( m = _this->receiveMessage() ).id != IdQuit )
	{
		
		if( m.id == IdStartProcessing
			|| m.id == IdMidiEvent
			|| m.id == IdVstSetParameter
			|| m.id == IdVstSetTempo)
		{
			_this->processMessage( m );
		}
		else if( m.id == IdChangeSharedMemoryKey )
		{
			_this->processMessage( m );
			_this->setShmIsValid( true );
		}
		else
		{
#ifndef NATIVE_LINUX_VST
			PostMessage( __MessageHwnd,
					WM_USER,
					static_cast<WPARAM>(GuiThreadMessage::ProcessPluginMessage),
					(LPARAM) new message( m ) );
#else
		_this->queueMessage( m );
#endif
		}
	}

	// notify GUI thread about shutdown
#ifndef NATIVE_LINUX_VST
	PostMessage( __MessageHwnd, WM_USER, static_cast<WPARAM>(GuiThreadMessage::ClosePlugin), 0 );

	return 0;
#else
	if (m.id == IdQuit)
	{
		_this->queueMessage( m );
	}

	return nullptr;
#endif
}


bool RemoteVstPlugin::setupMessageWindow()
{
#ifndef NATIVE_LINUX_VST
	HMODULE hInst = GetModuleHandle( nullptr );
	if( hInst == nullptr )
	{
		__plugin->debugMessage( "setupMessageWindow(): can't get "
							"module handle\n" );
		return false;
	}

	__MessageHwnd = CreateWindowEx( 0, "LVSL", "dummy",
						0, 0, 0, 0, 0, nullptr, nullptr,
								hInst, nullptr );
	// install GUI update timer
	SetTimer( __MessageHwnd, 1000, 50, nullptr );
#endif

	return true;
}



#ifndef NATIVE_LINUX_VST
DWORD WINAPI RemoteVstPlugin::guiEventLoop()
{
	MSG msg;
	while( GetMessage( &msg, nullptr, 0, 0 ) > 0 )
	{
		TranslateMessage( &msg );
		DispatchMessage( &msg );
	}

	return 0;
}
#else
void RemoteVstPlugin::guiEventLoop()
{
	struct timespec tim, tim2;
	tim.tv_sec = 0;
	tim.tv_nsec = 5000000;

	XEvent e;
	while(true)
	{
		//if (XQLength(m_display) > 0)
		if (m_display && XPending(m_display) > 0)
		{
			XNextEvent(m_display, &e);
		
			if (e.type == ClientMessage && static_cast<Atom>(e.xclient.data.l[0]) == m_wmDeleteMessage)
			{
				hideEditor();
			}
		}

		// needed by ZynAddSubFX UI
		if (__plugin->isInitialized())
		{
			__plugin->idle();
		}
		
		if(__plugin->isInitialized() && !__plugin->isProcessing() )
		{
			__plugin->processUIThreadMessages();
		}
		
		nanosleep(&tim, &tim2);
		
		if (m_shouldQuit) 
		{
			__plugin->hideEditor();
			break;
		}
	}
}
#endif // NATIVE_LINUX_VST


#ifndef NATIVE_LINUX_VST
LRESULT CALLBACK RemoteVstPlugin::wndProc( HWND hwnd, UINT uMsg,
						WPARAM wParam, LPARAM lParam )
{
	if( uMsg == WM_TIMER && __plugin->isInitialized() )
	{
		// give plugin some idle-time for GUI-update
		__plugin->idle();
		return 0;
	}
	else if( uMsg == WM_USER )
	{
		switch( static_cast<GuiThreadMessage>(wParam) )
		{
			case GuiThreadMessage::ProcessPluginMessage:
			{
				message * m = (message *) lParam;
				__plugin->queueMessage( *m );
				delete m;
				if( !__plugin->isProcessing() )
				{
					__plugin->processUIThreadMessages();
				}
				return 0;
			}

			case GuiThreadMessage::GiveIdle:
				__plugin->idle();
				return 0;

			case GuiThreadMessage::ClosePlugin:
				PostQuitMessage(0);
				return 0;

			default:
				break;
		}
	}
	else if( uMsg == WM_SYSCOMMAND && (wParam & 0xfff0) == SC_CLOSE )
	{
		__plugin->hideEditor();
		return 0;
	}

	return DefWindowProc( hwnd, uMsg, wParam, lParam );
}


#endif // NATIVE_LINUX_VST

} // namespace lmms


int main( int _argc, char * * _argv )
{
	using lmms::RemoteVstPlugin;

#ifdef SYNC_WITH_SHM_FIFO
	if( _argc < 4 )
#else
	if( _argc < 3 )
#endif
	{
		fprintf( stderr, "not enough arguments\n" );
		return -1;
	}

#ifndef LMMS_BUILD_WIN32
	const auto pollParentThread = lmms::PollParentThread{};
#endif

#ifndef NATIVE_LINUX_VST
	OleInitialize(nullptr);
#else
	XInitThreads();
#endif
#ifdef LMMS_BUILD_LINUX
#ifdef LMMS_HAVE_SCHED_H
	// try to set realtime-priority
	struct sched_param sparam;
	sparam.sched_priority = ( sched_get_priority_max( SCHED_FIFO ) +
				sched_get_priority_min( SCHED_FIFO ) ) / 2;
	sched_setscheduler( 0, SCHED_FIFO, &sparam );
#endif
#endif // LMMS_BUILD_LINUX

#ifdef LMMS_BUILD_WIN32
	if( !SetPriorityClass( GetCurrentProcess(), HIGH_PRIORITY_CLASS ) )
	{
		printf( "Notice: could not set high priority.\n" );
	}
#endif

#ifndef NATIVE_LINUX_VST
	HMODULE hInst = GetModuleHandle( nullptr );
	if( hInst == nullptr )
	{
		return -1;
	}

	WNDCLASS wc;
	wc.style = CS_HREDRAW | CS_VREDRAW;
	wc.lpfnWndProc = RemoteVstPlugin::wndProc;
	wc.cbClsExtra = 0;
	wc.cbWndExtra = 0;
	wc.hInstance = hInst;
	wc.hIcon = LoadIcon( nullptr, IDI_APPLICATION );
	wc.hCursor = LoadCursor( nullptr, IDC_ARROW );
	wc.hbrBackground = nullptr;
	wc.lpszMenuName = nullptr;
	wc.lpszClassName = "LVSL";

	if( !RegisterClass( &wc ) )
	{
		return -1;
	}

#endif
	{
	#ifdef SYNC_WITH_SHM_FIFO
		int embedMethodIndex = 3;
	#else
		int embedMethodIndex = 2;
	#endif
		std::string embedMethod = _argv[embedMethodIndex];

		if ( embedMethod == "none" )
		{
			std::cerr << "Starting detached." << std::endl;
			EMBED = EMBED_X11 = EMBED_WIN32 = HEADLESS = false;
		}
		else if ( embedMethod == "win32" )
		{
			std::cerr << "Starting using Win32-native embedding." << std::endl;
			EMBED = EMBED_WIN32 = true; EMBED_X11 = HEADLESS = false;
		}
		else if ( embedMethod == "qt" )
		{
			std::cerr << "Starting using Qt-native embedding." << std::endl;
			EMBED = true; EMBED_X11 = EMBED_WIN32 = HEADLESS = false;
		}
		else if ( embedMethod == "xembed" )
		{
			std::cerr << "Starting using X11Embed protocol." << std::endl;
			EMBED = EMBED_X11 = true; EMBED_WIN32 = HEADLESS = false;
		}
		else if ( embedMethod == "headless" )
		{
			std::cerr << "Starting without UI." << std::endl;
			HEADLESS = true; EMBED = EMBED_X11 = EMBED_WIN32 = false;
		}
		else
		{
			std::cerr << "Unknown embed method " << embedMethod << ". Starting detached instead." << std::endl;
			EMBED = EMBED_X11 = EMBED_WIN32 = HEADLESS = false;
		}
	}

#ifdef NATIVE_LINUX_VST
	if (EMBED)
	{
		std::cerr << "Native linux VST works only without embedding." << std::endl;
	}
#endif
	
	// constructor automatically will process messages until it receives
	// a IdVstLoadPlugin message and processes it
#ifdef SYNC_WITH_SHM_FIFO
	__plugin = new RemoteVstPlugin( _argv[1], _argv[2] );
#else
	__plugin = new RemoteVstPlugin( _argv[1] );
#endif

	if( __plugin->isInitialized() )
	{
		if( RemoteVstPlugin::setupMessageWindow() == false )
		{
			return -1;
		}
#ifndef NATIVE_LINUX_VST
		if( CreateThread( nullptr, 0, RemoteVstPlugin::processingThread,
						__plugin, 0, nullptr ) == nullptr )
#else
		int err = 0;
		err = pthread_create(&__processingThreadId, nullptr, &RemoteVstPlugin::processingThread, __plugin);
		if (err != 0)
#endif
		{
			__plugin->debugMessage( "could not create "
							"processingThread\n" );
			return -1;
		}

		__plugin->guiEventLoop();
#ifdef NATIVE_LINUX_VST
		pthread_join(__processingThreadId, nullptr);
#endif
	}

	delete __plugin;
#ifndef NATIVE_LINUX_VST
	OleUninitialize();
#endif
	return 0;
}<|MERGE_RESOLUTION|>--- conflicted
+++ resolved
@@ -187,11 +187,7 @@
 	void hideEditor();
 	void destroyEditor();
 
-<<<<<<< HEAD
 	void process(float* _in, float* _out) override;
-=======
-	virtual void process( const SampleFrame* _in, SampleFrame* _out );
->>>>>>> bda1a9c3
 
 
 	virtual void processMidiEvent( const MidiEvent& event, const f_cnt_t offset );
@@ -1026,11 +1022,7 @@
 
 
 
-<<<<<<< HEAD
 void RemoteVstPlugin::process(float* _in, float* _out)
-=======
-void RemoteVstPlugin::process( const SampleFrame* _in, SampleFrame* _out )
->>>>>>> bda1a9c3
 {
 	// first we gonna post all MIDI-events we enqueued so far
 	if( m_midiEvents.size() )
