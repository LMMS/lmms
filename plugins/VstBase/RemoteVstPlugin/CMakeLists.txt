--- conflicted
+++ resolved
@@ -66,24 +66,6 @@
 
 if(IS_MINGW)
 	SET(CMAKE_REQUIRED_FLAGS "-std=c++17")
-<<<<<<< HEAD
-
-	CHECK_CXX_SOURCE_COMPILES("
-	#include <mutex>
-	int main(int argc, const char* argv[]) {
-		std::mutex m;
-		return 0;
-	}
-	" HAS_STD_MUTEX)
-
-	if(NOT HAS_STD_MUTEX)
-		target_include_directories(${EXE_NAME} SYSTEM PRIVATE
-			"${LMMS_SOURCE_DIR}/src/3rdparty/mingw-std-threads")
-		target_compile_definitions(${EXE_NAME} PRIVATE
-			-DUSE_MINGW_THREADS_REPLACEMENT)
-	endif()
-=======
->>>>>>> bdd94ec2
 endif()
 
 if(LMMS_BUILD_WIN32)
