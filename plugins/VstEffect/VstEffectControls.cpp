/*
 * VstEffectControls.cpp - controls for VST effect plugins
 *
 * Copyright (c) 2008-2014 Tobias Doerffel <tobydox/at/users.sourceforge.net>
 *
 * This file is part of LMMS - https://lmms.io
 *
 * This program is free software; you can redistribute it and/or
 * modify it under the terms of the GNU General Public
 * License as published by the Free Software Foundation; either
 * version 2 of the License, or (at your option) any later version.
 *
 * This program is distributed in the hope that it will be useful,
 * but WITHOUT ANY WARRANTY; without even the implied warranty of
 * MERCHANTABILITY or FITNESS FOR A PARTICULAR PURPOSE.  See the GNU
 * General Public License for more details.
 *
 * You should have received a copy of the GNU General Public
 * License along with this program (see COPYING); if not, write to the
 * Free Software Foundation, Inc., 51 Franklin Street, Fifth Floor,
 * Boston, MA 02110-1301 USA.
 *
 */

#include <QAction>
#include <QDomElement>
#include <QGridLayout>
#include <QMenu>
#include <QPushButton>
#include <QScrollArea>

#include "embed.h"
#include "CustomTextKnob.h"
#include "VstEffectControls.h"
#include "VstEffectControlDialog.h"
#include "VstEffect.h"
#include "VstPlugin.h"

#include "LocaleHelper.h"
#include "MainWindow.h"
#include "GuiApplication.h"
#include "SubWindow.h"
#include <QApplication>

namespace lmms
{


VstEffectControls::VstEffectControls( VstEffect * _eff ) :
	EffectControls( _eff ),
	m_effect( _eff ),
	m_subWindow( nullptr ),
	knobFModel( nullptr ),
	ctrHandle( nullptr ),
	lastPosInMenu (0),
	m_vstGuiVisible ( true )
//	m_presetLabel ( NULL )
{
}




VstEffectControls::~VstEffectControls()
{
	delete ctrHandle;
	ctrHandle = nullptr;
}




void VstEffectControls::loadSettings( const QDomElement & _this )
{
	//m_effect->closePlugin();
	//m_effect->openPlugin( _this.attribute( "plugin" ) );
	m_effect->m_pluginMutex.lock();
	if( m_effect->m_plugin != nullptr )
	{
		m_vstGuiVisible = _this.attribute( "guivisible" ).toInt();

		m_effect->m_plugin->loadSettings( _this );

		const QMap<QString, QString> & dump = m_effect->m_plugin->parameterDump();
		paramCount = dump.size();
		char paramStr[35];
		knobFModel = new FloatModel *[ paramCount ];
		QStringList s_dumpValues;
		for( int i = 0; i < paramCount; i++ )
		{
			sprintf( paramStr, "param%d", i );
			s_dumpValues = dump[ paramStr ].split( ":" );

			knobFModel[i] = new FloatModel( 0.0f, 0.0f, 1.0f, 0.01f, this, QString::number(i) );
			knobFModel[i]->loadSettings( _this, paramStr );

			if( !( knobFModel[ i ]->isAutomated() ||
						knobFModel[ i ]->controllerConnection() ) )
			{
				knobFModel[ i ]->setValue(LocaleHelper::toFloat(s_dumpValues.at(2)));
				knobFModel[ i ]->setInitValue(LocaleHelper::toFloat(s_dumpValues.at(2)));
			}

			connect( knobFModel[i], &FloatModel::dataChanged, this,
				[this, i]() { setParameter( knobFModel[i] ); }, Qt::DirectConnection);
		}

	}
	m_effect->m_pluginMutex.unlock();
}




void VstEffectControls::setParameter( Model * action )
{
	int knobUNID = action->displayName().toInt();

	if ( m_effect->m_plugin != nullptr ) {
		m_effect->m_plugin->setParam( knobUNID, knobFModel[knobUNID]->value() );
	}
}




void VstEffectControls::saveSettings( QDomDocument & _doc, QDomElement & _this )
{
	_this.setAttribute( "plugin", m_effect->m_key.attributes["file"] );
	m_effect->m_pluginMutex.lock();
	if( m_effect->m_plugin != nullptr )
	{
		m_effect->m_plugin->saveSettings( _doc, _this );
		if (knobFModel != nullptr) {
			const QMap<QString, QString> & dump = m_effect->m_plugin->parameterDump();
			paramCount = dump.size();
			char paramStr[35];
			for( int i = 0; i < paramCount; i++ )
			{
				if (knobFModel[i]->isAutomated() || knobFModel[i]->controllerConnection()) {
					sprintf( paramStr, "param%d", i);
					knobFModel[i]->saveSettings( _doc, _this, paramStr );
				}
			}
		}
	}
	m_effect->m_pluginMutex.unlock();
}




int VstEffectControls::controlCount()
{
	return m_effect->m_plugin != nullptr ? 1 : 0;
}



gui::EffectControlDialog* VstEffectControls::createView()
{
	auto dialog = new gui::VstEffectControlDialog( this );
	dialog->togglePluginUI( m_vstGuiVisible );
	return dialog;
}




void VstEffectControls::managePlugin( void )
{
	if ( m_effect->m_plugin != nullptr && m_subWindow == nullptr ) {
<<<<<<< HEAD
		gui::manageVSTEffectView* tt = new gui::manageVSTEffectView( m_effect, this);
=======
		ManageVSTEffectView * tt = new ManageVSTEffectView( m_effect, this);
>>>>>>> 33b44ec9
		ctrHandle = (QObject *)tt;
	} else if (m_subWindow != nullptr) {
		if (m_subWindow->widget()->isVisible() == false ) { 
			m_scrollArea->show();
			m_subWindow->show();
		} else {
			m_scrollArea->hide();
			m_subWindow->hide();
		}
	}
}





void VstEffectControls::savePreset( void )
{

	if ( m_effect->m_plugin != nullptr ) {
		m_effect->m_plugin->savePreset( );
/*    		bool converted;
    		QString str = m_vi->m_plugin->currentProgramName().section("/", 0, 0);
     		if (str != "")
   			lastPosInMenu = str.toInt(&converted, 10) - 1;
		QWidget::update();*/
	}

}




void VstEffectControls::updateMenu( void )
{

	// get all presets -
	if ( m_effect->m_plugin != nullptr )
	{
		m_effect->m_plugin->loadProgramNames();
		///QWidget::update();

     		QString str = m_effect->m_plugin->allProgramNames();

    		QStringList list1 = str.split("|");

     		QMenu * to_menu = m_selPresetButton->menu();
    		to_menu->clear();

     		for (int i = 0; i < list1.size(); i++) {
			QAction* presetAction = new QAction(this);
			connect(presetAction, SIGNAL(triggered()), this, SLOT(selPreset()));

        		presetAction->setText(QString("%1. %2").arg(QString::number(i+1), list1.at(i)));
        		presetAction->setData(i);
			if (i == lastPosInMenu) {
        			presetAction->setIcon(embed::getIconPixmap( "sample_file", 16, 16 ));
			} else  presetAction->setIcon(embed::getIconPixmap( "edit_copy", 16, 16 ));
			to_menu->addAction( presetAction );
     		}

	}

}




void VstEffectControls::openPreset( void )
{

	if ( m_effect->m_plugin != nullptr ) {
		m_effect->m_plugin->openPreset( );
    		bool converted;
    		QString str = m_effect->m_plugin->currentProgramName().section("/", 0, 0);
     		if (str != "")
   			lastPosInMenu = str.toInt(&converted, 10) - 1;
		//QWidget::update();
	}

}




void VstEffectControls::rollPreset( void )
{

	if ( m_effect->m_plugin != nullptr ) {
		m_effect->m_plugin->rotateProgram( 1 );
    		bool converted;
    		QString str = m_effect->m_plugin->currentProgramName().section("/", 0, 0);
     		if (str != "")
   			lastPosInMenu = str.toInt(&converted, 10) - 1;
		//QWidget::update();
	}
}




void VstEffectControls::rolrPreset( void )
{

	if ( m_effect->m_plugin != nullptr ) {
		m_effect->m_plugin->rotateProgram( -1 );
    		bool converted;
    		QString str = m_effect->m_plugin->currentProgramName().section("/", 0, 0);
     		if (str != "")
   			lastPosInMenu = str.toInt(&converted, 10) - 1;
		//QWidget::update();
	}
}




void VstEffectControls::selPreset( void )
{

     QAction *action = qobject_cast<QAction *>(sender());
     if (action)
         if ( m_effect->m_plugin != nullptr ) {
		lastPosInMenu = action->data().toInt();
		m_effect->m_plugin->setProgram( lastPosInMenu );
		//QWidget::update();
	 }
}




void VstEffectControls::paintEvent( QPaintEvent * )
{

}



namespace gui
{


ManageVSTEffectView::ManageVSTEffectView( VstEffect * _eff, VstEffectControls * m_vi ) :
	m_effect( _eff )
{
	m_vi2 = m_vi;
	widget = new QWidget();
        m_vi->m_scrollArea = new QScrollArea( widget );
	l = new QGridLayout( widget );

	m_vi->m_subWindow = getGUI()->mainWindow()->addWindowedWidget(nullptr, Qt::SubWindow |
			Qt::CustomizeWindowHint | Qt::WindowTitleHint | Qt::WindowSystemMenuHint);
	m_vi->m_subWindow->setSizePolicy( QSizePolicy::Fixed, QSizePolicy::Fixed );
	m_vi->m_subWindow->setFixedSize( 960, 300);
	m_vi->m_subWindow->setWidget(m_vi->m_scrollArea);
	m_vi->m_subWindow->setWindowTitle( _eff->m_plugin->name() + tr( " - VST parameter control" ) );
	m_vi->m_subWindow->setWindowIcon( PLUGIN_NAME::getIconPixmap( "logo" ) );
	m_vi->m_subWindow->setAttribute(Qt::WA_DeleteOnClose, false);


	l->setContentsMargins( 20, 10, 10, 10 );
	l->setVerticalSpacing( 10 );
	l->setHorizontalSpacing( 23 );

	m_syncButton = new QPushButton( tr( "VST sync" ), widget );
	connect( m_syncButton, SIGNAL( clicked() ), this,
							SLOT( syncPlugin() ) );

	l->addWidget( m_syncButton, 0, 0, 1, 2, Qt::AlignLeft );

	m_displayAutomatedOnly = new QPushButton( tr( "Automated" ), widget );
	connect( m_displayAutomatedOnly, SIGNAL( clicked() ), this,
							SLOT( displayAutomatedOnly() ) );

	l->addWidget( m_displayAutomatedOnly, 0, 1, 1, 2, Qt::AlignLeft );


	m_closeButton = new QPushButton( tr( "    Close    " ), widget );
	connect( m_closeButton, SIGNAL( clicked() ), this,
							SLOT( closeWindow() ) );

	l->addWidget( m_closeButton, 0, 2, 1, 7, Qt::AlignLeft );


	for( int i = 0; i < 10; i++ )
	{
		l->addItem( new QSpacerItem( 68, 45, QSizePolicy::Fixed, QSizePolicy::Fixed ), 0, i );
	}

	const QMap<QString, QString> & dump = m_effect->m_plugin->parameterDump();
	m_vi->paramCount = dump.size();

	vstKnobs = new CustomTextKnob *[ m_vi->paramCount ];

	bool hasKnobModel = true;
	if (m_vi->knobFModel == nullptr) {
		m_vi->knobFModel = new FloatModel *[ m_vi->paramCount ];
		hasKnobModel = false;
	}

	char paramStr[35];
	QStringList s_dumpValues;

	for( int i = 0; i < m_vi->paramCount; i++ )
	{
		sprintf( paramStr, "param%d", i);
		s_dumpValues = dump[ paramStr ].split( ":" );

		vstKnobs[ i ] = new CustomTextKnob( knobBright_26, widget, s_dumpValues.at( 1 ) );
		vstKnobs[ i ]->setDescription( s_dumpValues.at( 1 ) + ":" );
		vstKnobs[ i ]->setLabel( s_dumpValues.at( 1 ).left( 15 ) );

		if( !hasKnobModel )
		{
			sprintf( paramStr, "%d", i);
			m_vi->knobFModel[ i ] = new FloatModel( LocaleHelper::toFloat(s_dumpValues.at(2)),
					0.0f, 1.0f, 0.01f, _eff, paramStr );
		}

		FloatModel * model = m_vi->knobFModel[i];
		connect( model, &FloatModel::dataChanged, this,
			[this, model]() { setParameter( model ); }, Qt::DirectConnection);
		vstKnobs[ i ] ->setModel( model );
	}
	syncParameterText();

	int i = 0;
	for( int lrow = 1; lrow < ( int( m_vi->paramCount / 10 ) + 1 ) + 1; lrow++ )
	{
		for( int lcolumn = 0; lcolumn < 10; lcolumn++ )
		{
			if( i < m_vi->paramCount )
			{
				l->addWidget( vstKnobs[i], lrow, lcolumn, Qt::AlignCenter );
			}
			i++;
		}
	}

	l->setRowStretch( ( int( m_vi->paramCount / 10 ) + 1 ), 1 );
	l->setColumnStretch( 10, 1 );

	widget->setLayout(l);
	widget->setAutoFillBackground(true);

	m_vi->m_scrollArea->setVerticalScrollBarPolicy( Qt::ScrollBarAlwaysOn );
	m_vi->m_scrollArea->setHorizontalScrollBarPolicy( Qt::ScrollBarAlwaysOff );
	m_vi->m_scrollArea->setPalette( QApplication::palette( m_vi->m_scrollArea ) );
	m_vi->m_scrollArea->setMinimumHeight( 64 );

	m_vi->m_scrollArea->setWidget( widget );

	m_vi->m_subWindow->show();
}




void ManageVSTEffectView::closeWindow()
{
	m_vi2->m_subWindow->hide();
}




void ManageVSTEffectView::syncPlugin( void )
{
	char paramStr[35];
	QStringList s_dumpValues;
	const QMap<QString, QString> & dump = m_effect->m_plugin->parameterDump();
	float f_value;

	for( int i = 0; i < m_vi2->paramCount; i++ )
	{
		// only not automated knobs are synced from VST
		// those auto-setted values are not jurnaled, tracked for undo / redo
		if( !( m_vi2->knobFModel[ i ]->isAutomated() ||
					m_vi2->knobFModel[ i ]->controllerConnection() ) )
		{
			sprintf( paramStr, "param%d", i );
    			s_dumpValues = dump[ paramStr ].split( ":" );
			f_value = LocaleHelper::toFloat(s_dumpValues.at(2));
			m_vi2->knobFModel[ i ]->setAutomatedValue( f_value );
			m_vi2->knobFModel[ i ]->setInitValue( f_value );
		}
	}
	syncParameterText();
}



void ManageVSTEffectView::displayAutomatedOnly( void )
{
	bool isAuto = QString::compare( m_displayAutomatedOnly->text(), tr( "Automated" ) ) == 0;

	for( int i = 0; i< m_vi2->paramCount; i++ )
	{

		if( !( m_vi2->knobFModel[ i ]->isAutomated() ||
					m_vi2->knobFModel[ i ]->controllerConnection() ) )
		{
			if( vstKnobs[ i ]->isVisible() == true  && isAuto )
			{
				vstKnobs[ i ]->hide();
				m_displayAutomatedOnly->setText( "All" );
			} else {	
				vstKnobs[ i ]->show();
				m_displayAutomatedOnly->setText( "Automated" );
			}
		}
 	}
}




void ManageVSTEffectView::setParameter( Model * action )
{
	int knobUNID = action->displayName().toInt();

	if ( m_effect->m_plugin != nullptr ) {
		m_effect->m_plugin->setParam( knobUNID, m_vi2->knobFModel[knobUNID]->value() );
		syncParameterText();
	}
}

void ManageVSTEffectView::syncParameterText()
{
	m_effect->m_plugin->loadParameterLabels();
	m_effect->m_plugin->loadParameterDisplays();

	QString paramLabelStr   = m_effect->m_plugin->allParameterLabels();
	QString paramDisplayStr = m_effect->m_plugin->allParameterDisplays();

	QStringList paramLabelList;
	QStringList paramDisplayList;

	for( int i = 0; i < paramLabelStr.size(); )
	{
		const int length = paramLabelStr[i].digitValue();
		paramLabelList.append(paramLabelStr.mid(i + 1, length));
		i += length + 1;
	}

	for( int i = 0; i < paramDisplayStr.size(); )
	{
		const int length = paramDisplayStr[i].digitValue();
		paramDisplayList.append(paramDisplayStr.mid(i + 1, length));
		i += length + 1;
	}

	for( int i = 0; i < paramLabelList.size(); ++i )
	{
		vstKnobs[i]->setValueText(paramDisplayList[i] + ' ' + paramLabelList[i]);
	}
}



ManageVSTEffectView::~ManageVSTEffectView()
{
	if( m_vi2->knobFModel != nullptr )
	{ 
		for( int i = 0; i < m_vi2->paramCount; i++ )
		{
			delete m_vi2->knobFModel[ i ];
			delete vstKnobs[ i ];
		}
	}

	if( vstKnobs != nullptr )
	{
		delete [] vstKnobs;
		vstKnobs = nullptr;
	}

	if( m_vi2->knobFModel != nullptr )
	{
		delete [] m_vi2->knobFModel;
		m_vi2->knobFModel = nullptr;
	}
 
	if( m_vi2->m_scrollArea != nullptr )
	{
		delete m_vi2->m_scrollArea;
		m_vi2->m_scrollArea = nullptr;
	}
 
	if( m_vi2->m_subWindow != nullptr )
	{
		m_vi2->m_subWindow->setAttribute( Qt::WA_DeleteOnClose );
		m_vi2->m_subWindow->close();
 
		if( m_vi2->m_subWindow != nullptr )
		{
			delete m_vi2->m_subWindow;
		}
		m_vi2->m_subWindow = nullptr;
	}
	//delete m_vi2->m_subWindow;
	//m_vi2->m_subWindow = NULL;
}


} // namespace gui

} // namespace lmms<|MERGE_RESOLUTION|>--- conflicted
+++ resolved
@@ -170,11 +170,7 @@
 void VstEffectControls::managePlugin( void )
 {
 	if ( m_effect->m_plugin != nullptr && m_subWindow == nullptr ) {
-<<<<<<< HEAD
-		gui::manageVSTEffectView* tt = new gui::manageVSTEffectView( m_effect, this);
-=======
-		ManageVSTEffectView * tt = new ManageVSTEffectView( m_effect, this);
->>>>>>> 33b44ec9
+		gui::ManageVSTEffectView * tt = new gui::ManageVSTEffectView( m_effect, this);
 		ctrHandle = (QObject *)tt;
 	} else if (m_subWindow != nullptr) {
 		if (m_subWindow->widget()->isVisible() == false ) { 
