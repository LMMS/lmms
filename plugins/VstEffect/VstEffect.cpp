--- conflicted
+++ resolved
@@ -117,11 +117,7 @@
 	}
 
 	QMutexLocker ml( &m_pluginMutex ); Q_UNUSED( ml );
-<<<<<<< HEAD
-	m_plugin = QSharedPointer<VstPlugin>(new VstPlugin{_plugin, this});
-=======
-	m_plugin = QSharedPointer<VstPlugin>(new VstPlugin(plugin));
->>>>>>> 18252088
+	m_plugin = QSharedPointer<VstPlugin>(new VstPlugin{plugin, this});
 	if( m_plugin->failed() )
 	{
 		m_plugin.clear();
