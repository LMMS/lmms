--- conflicted
+++ resolved
@@ -66,13 +66,8 @@
 
 
 	friend class VstEffectControls;
-<<<<<<< HEAD
 	friend class gui::VstEffectControlDialog;
-	friend class gui::manageVSTEffectView;
-=======
-	friend class VstEffectControlDialog;
-	friend class ManageVSTEffectView;
->>>>>>> 33b44ec9
+	friend class gui::ManageVSTEffectView;
 
 } ;
 
