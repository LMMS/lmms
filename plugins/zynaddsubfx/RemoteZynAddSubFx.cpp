--- conflicted
+++ resolved
@@ -33,11 +33,7 @@
 #undef CursorShape // is, by mistake, not undefed in FL
 
 #define BUILD_REMOTE_PLUGIN_CLIENT
-<<<<<<< HEAD
-=======
-
-#include "Note.h"
->>>>>>> 2f17c0da
+
 #include "RemotePlugin.h"
 #include "RemoteZynAddSubFx.h"
 #include "LocalZynAddSubFx.h"
