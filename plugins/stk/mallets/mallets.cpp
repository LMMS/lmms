/*
 * mallets.cpp - tuned instruments that one would bang upon
 *
 * Copyright (c) 2006-2008 Danny McRae <khjklujn/at/users.sourceforge.net>
 * Copyright (c) 2009-2015 Tobias Doerffel <tobydox/at/users.sourceforge.net>
 * Copyright (c) 2016 Oskar Wallgren <oskarwallgren13/at/gmail.com>
 *
 * This file is part of LMMS - https://lmms.io
 *
 * This program is free software; you can redistribute it and/or
 * modify it under the terms of the GNU General Public
 * License as published by the Free Software Foundation; either
 * version 2 of the License, or (at your option) any later version.
 *
 * This program is distributed in the hope that it will be useful,
 * but WITHOUT ANY WARRANTY; without even the implied warranty of
 * MERCHANTABILITY or FITNESS FOR A PARTICULAR PURPOSE.  See the GNU
 * General Public License for more details.
 *
 * You should have received a copy of the GNU General Public
 * License along with this program (see COPYING); if not, write to the
 * Free Software Foundation, Inc., 51 Franklin Street, Fifth Floor,
 * Boston, MA 02110-1301 USA.
 *
 */

#include "mallets.h"

#include <QDir>
#include <QMessageBox>

#include "BandedWG.h"
#include "ModalBar.h"
#include "TubeBell.h"

#include "ConfigManager.h"
#include "Engine.h"
#include "gui_templates.h"
#include "GuiApplication.h"
#include "InstrumentTrack.h"
#include "Mixer.h"

#include "embed.h"
#include "plugin_export.h"

extern "C"
{

Plugin::Descriptor PLUGIN_EXPORT malletsstk_plugin_descriptor =
{
	STRINGIFY( PLUGIN_NAME ),
	"Mallets",
	QT_TRANSLATE_NOOP( "pluginBrowser",
				"Tuneful things to bang on" ),
	"Danny McRae <khjklujn/at/users.sf.net>",
	0x0100,
	Plugin::Instrument,
	new PluginPixmapLoader( "logo" ),
	NULL,
	NULL
} ;

}


malletsInstrument::malletsInstrument( InstrumentTrack * _instrument_track ):
	Instrument( _instrument_track, &malletsstk_plugin_descriptor ),
	m_hardnessModel(64.0f, 0.0f, 128.0f, 0.1f, this, tr( "Hardness" )),
	m_positionModel(64.0f, 0.0f, 64.0f, 0.1f, this, tr( "Position" )),
	m_vibratoGainModel(0.0f, 0.0f, 128.0f, 0.1f, this, tr( "Vibrato gain" )),
	m_vibratoFreqModel(0.0f, 0.0f, 128.0f, 0.1f, this, tr( "Vibrato frequency" )),
	m_stickModel(0.0f, 0.0f, 128.0f, 0.1f, this, tr( "Stick mix" )),
	m_modulatorModel(64.0f, 0.0f, 128.0f, 0.1f, this, tr( "Modulator" )),
	m_crossfadeModel(64.0f, 0.0f, 128.0f, 0.1f, this, tr( "Crossfade" )),
	m_lfoSpeedModel(64.0f, 0.0f, 128.0f, 0.1f, this, tr( "LFO speed" )),
	m_lfoDepthModel(64.0f, 0.0f, 128.0f, 0.1f, this, tr( "LFO depth" )),
	m_adsrModel(64.0f, 0.0f, 128.0f, 0.1f, this, tr( "ADSR" )),
	m_pressureModel(64.0f, 0.1f, 128.0f, 0.1f, this, tr( "Pressure" )),
	m_motionModel(64.0f, 0.0f, 128.0f, 0.1f, this, tr( "Motion" )),
//	TODO: m_vibratoModel
	m_velocityModel(64.0f, 0.1f, 128.0f, 0.1f, this, tr( "Speed" )),
	m_strikeModel( true, this, tr( "Bowed" ) ),
	m_presetsModel(this),
	m_spreadModel(0, 0, 255, 1, this, tr( "Spread" )),
	m_versionModel( MALLETS_PRESET_VERSION, 0, MALLETS_PRESET_VERSION, this, "" ),
	m_isOldVersionModel( false, this, "" ),
	m_filesMissing( !QDir( s_stkDir ).exists() || !QFileInfo( s_stkDir + "/sinewave.raw" ).exists() )
{
	// ModalBar
	m_presetsModel.addItem( tr( "Marimba" ) );
	m_scalers.append( 4.0 );
	m_presetsModel.addItem( tr( "Vibraphone" ) );
	m_scalers.append( 4.0 );
	m_presetsModel.addItem( tr( "Agogo" ) );
	m_scalers.append( 5.0 );
	m_presetsModel.addItem( tr( "Wood 1" ) );
	m_scalers.append( 4.0 );
	m_presetsModel.addItem( tr( "Reso" ) );
	m_scalers.append( 2.5 );
	m_presetsModel.addItem( tr( "Wood 2" ) );
	m_scalers.append( 5.0 );
	m_presetsModel.addItem( tr( "Beats" ) );
	m_scalers.append( 20.0 );
	m_presetsModel.addItem( tr( "Two fixed" ) );
	m_scalers.append( 5.0 );
	m_presetsModel.addItem( tr( "Clump" ) );
	m_scalers.append( 4.0 );
	
	// TubeBell
	m_presetsModel.addItem( tr( "Tubular bells" ) );
	m_scalers.append( 1.8 );
	
	// BandedWG
	m_presetsModel.addItem( tr( "Uniform bar" ) );
	m_scalers.append( 25.0 );
	m_presetsModel.addItem( tr( "Tuned bar" ) );
	m_scalers.append( 10.0 );
	m_presetsModel.addItem( tr( "Glass" ) );
	m_scalers.append( 16.0 );
	m_presetsModel.addItem( tr( "Tibetan bowl" ) );
	m_scalers.append( 7.0 );
}




malletsInstrument::~malletsInstrument()
{
}




void malletsInstrument::saveSettings( QDomDocument & _doc, QDomElement & _this )
{
	// ModalBar
	m_hardnessModel.saveSettings( _doc, _this, "hardness" );
	m_positionModel.saveSettings( _doc, _this, "position" );
	m_vibratoGainModel.saveSettings( _doc, _this, "vib_gain" );
	m_vibratoFreqModel.saveSettings( _doc, _this, "vib_freq" );
	m_stickModel.saveSettings( _doc, _this, "stick_mix" );

	// TubeBell
	m_modulatorModel.saveSettings( _doc, _this, "modulator" );
	m_crossfadeModel.saveSettings( _doc, _this, "crossfade" );
	m_lfoSpeedModel.saveSettings( _doc, _this, "lfo_speed" );
	m_lfoDepthModel.saveSettings( _doc, _this, "lfo_depth" );
	m_adsrModel.saveSettings( _doc, _this, "adsr" );
	
	// BandedWG
	m_pressureModel.saveSettings( _doc, _this, "pressure" );
//	m_motionModel.saveSettings( _doc, _this, "motion" );
//	m_vibratoModel.saveSettings( _doc, _this, "vibrato" );
	m_velocityModel.saveSettings( _doc, _this, "velocity" );
	m_strikeModel.saveSettings( _doc, _this, "strike" );

	m_presetsModel.saveSettings( _doc, _this, "preset" );
	m_spreadModel.saveSettings( _doc, _this, "spread" );
	m_versionModel.saveSettings( _doc, _this, "version" );
	m_isOldVersionModel.saveSettings( _doc, _this, "oldversion" );
}




void malletsInstrument::loadSettings( const QDomElement & _this )
{
	m_versionModel.loadSettings( _this, "version" );

	// ModalBar
	m_hardnessModel.loadSettings( _this, "hardness" );
	m_positionModel.loadSettings( _this, "position" );
	m_vibratoGainModel.loadSettings( _this, "vib_gain" );
	m_vibratoFreqModel.loadSettings( _this, "vib_freq" );
	m_stickModel.loadSettings( _this, "stick_mix" );

	// TubeBell
	m_modulatorModel.loadSettings( _this, "modulator" );
	m_crossfadeModel.loadSettings( _this, "crossfade" );
	m_lfoSpeedModel.loadSettings( _this, "lfo_speed" );
	m_lfoDepthModel.loadSettings( _this, "lfo_depth" );
	m_adsrModel.loadSettings( _this, "adsr" );
	
	// BandedWG
	m_pressureModel.loadSettings( _this, "pressure" );
//	m_motionModel.loadSettings( _this, "motion" );
//	m_vibratoModel.loadSettings( _this, "vibrato" );
	m_velocityModel.loadSettings( _this, "velocity" );
	m_strikeModel.loadSettings( _this, "strike" );

	m_presetsModel.loadSettings( _this, "preset" );
	m_spreadModel.loadSettings( _this, "spread" );
	m_isOldVersionModel.loadSettings( _this, "oldversion" );

	// To maintain backward compatibility
	if( !_this.hasAttribute( "version" ) )
	{
		m_isOldVersionModel.setValue( true );
		m_vibratoGainModel.setValue( 0.0f );
		if( m_presetsModel.value() == 1 )
		{
		/* 	Earlier mallets used the stk internal
			default of 0.2. 0.2 * 128.0 = 25.6 	*/
			m_vibratoGainModel.setValue( 25.6f );
		}
		if( m_presetsModel.value() != 1 )
		{
			// Frequency actually worked for Vibraphone!
			m_vibratoFreqModel.setValue( 0.0f );
		}
		/*	Modalbar preset values, see stk, ModalBar.cpp
			void ModalBar :: setPreset( int preset )
			Stick Mix * 128.0
			m_positionModel values over 64 is formatted to the
			new knob by 128 - x	*/

		switch( m_presetsModel.value() )
		{
			case 0:
				m_hardnessModel.setValue( 55.0f );
				m_positionModel.setValue( 57.0f );
				m_stickModel.setValue( 12.0f );
				break;
			case 1:
				m_hardnessModel.setValue( 50.0f );
				m_positionModel.setValue( 55.0f );// 128 - 73!
				m_stickModel.setValue( 10.0f );
				break;
			case 2:
				m_hardnessModel.setValue( 78.0f );
				m_positionModel.setValue( 46.0f );
				m_stickModel.setValue( 18.0f );
				break;
			case 3:
				m_hardnessModel.setValue( 59.0f );
				m_positionModel.setValue( 48.0f );
				m_stickModel.setValue( 6.0f );
				break;
			case 4:
				m_hardnessModel.setValue( 58.0f );
				m_positionModel.setValue( 32.0f );
				m_stickModel.setValue( 13.0f );
				break;
			case 5:
				m_hardnessModel.setValue( 40.0f );
				m_positionModel.setValue( 57.0f );
				m_stickModel.setValue( 14.0f );
				break;
			case 6:
				m_hardnessModel.setValue( 51.0f );
				m_positionModel.setValue( 38.0f );
				m_stickModel.setValue( 9.0f );
				break;
			case 7:
				m_hardnessModel.setValue( 58.0f );
				m_positionModel.setValue( 58.0f );
				m_stickModel.setValue( 9.0f );
				break;
			case 8:
				m_hardnessModel.setValue( 50.0f );
				m_positionModel.setValue( 55.0f );// 128 - 73!
				m_stickModel.setValue( 10.0f );
				break;
		}
	}
}




QString malletsInstrument::nodeName() const
{
	return( malletsstk_plugin_descriptor.name );
}




void malletsInstrument::playNote( NotePlayHandle * _n,
						sampleFrame * _working_buffer )
{
	if( m_filesMissing )
	{
		return;
	}

	int p = m_presetsModel.value();
	
	const float freq = _n->frequency();
	if ( _n->totalFramesPlayed() == 0 || _n->m_pluginData == NULL )
	{
		// If newer projects, adjust velocity to within stk's limits
		float velocityAdjust =
			m_isOldVersionModel.value() ? 100.0 : 200.0;
		const float vel = _n->getVolume() / velocityAdjust;

		// critical section as STK is not thread-safe
		static QMutex m;
		m.lock();
		if( p < 9 )
		{
			_n->m_pluginData = new malletsSynth( freq,
						vel,
						m_stickModel.value(),
						m_hardnessModel.value(),
						m_positionModel.value(),
						m_vibratoGainModel.value(),
						m_vibratoFreqModel.value(),
						p,
						(uint8_t) m_spreadModel.value(),
				Engine::mixer()->processingSampleRate() );
		}
		else if( p == 9 )
		{
			_n->m_pluginData = new malletsSynth( freq,
						vel,
						p,
						m_lfoDepthModel.value(),
						m_modulatorModel.value(),
						m_crossfadeModel.value(),
						m_lfoSpeedModel.value(),
						m_adsrModel.value(),
						(uint8_t) m_spreadModel.value(),
				Engine::mixer()->processingSampleRate() );
		}
		else
		{
			_n->m_pluginData = new malletsSynth( freq,
						vel,
						m_pressureModel.value(),
						m_motionModel.value(),
						m_vibratoModel.value(),
						p - 10,
						m_strikeModel.value() * 128.0,
						m_velocityModel.value(),
						(uint8_t) m_spreadModel.value(),
				Engine::mixer()->processingSampleRate() );
		}
		m.unlock();
	}

	const fpp_t frames = _n->framesLeftForCurrentPeriod();
	const f_cnt_t offset = _n->noteOffset();

	malletsSynth * ps = static_cast<malletsSynth *>( _n->m_pluginData );
	ps->setFrequency( freq );

	sample_t add_scale = 0.0f;
	if( p == 10 && m_isOldVersionModel.value() == true )
	{
		add_scale = static_cast<sample_t>( m_strikeModel.value() ) * freq * 2.5f;
	}

	for( fpp_t frame = offset; frame < frames + offset; ++frame )
	{
		_working_buffer[frame][0] = ps->nextSampleLeft() *
				( m_scalers[m_presetsModel.value()] + add_scale );
		_working_buffer[frame][1] = ps->nextSampleRight() *
				( m_scalers[m_presetsModel.value()] + add_scale );
	}

	instrumentTrack()->processAudioBuffer( _working_buffer, frames + offset, _n );
}




void malletsInstrument::deleteNotePluginData( NotePlayHandle * _n )
{
	delete static_cast<malletsSynth *>( _n->m_pluginData );
}




PluginView * malletsInstrument::instantiateView( QWidget * _parent )
{
	return( new malletsInstrumentView( this, _parent ) );
}




malletsInstrumentView::malletsInstrumentView( malletsInstrument * _instrument,
							QWidget * _parent ) :
	InstrumentView( _instrument, _parent )
{
	m_modalBarWidget = setupModalBarControls( this );
	setWidgetBackground( m_modalBarWidget, "artwork" );
	m_modalBarWidget->move( 0,0 );
	
	m_tubeBellWidget = setupTubeBellControls( this );
	setWidgetBackground( m_tubeBellWidget, "artwork" );
	m_tubeBellWidget->move( 0,0 );
	
	m_bandedWGWidget = setupBandedWGControls( this );
	setWidgetBackground( m_bandedWGWidget, "artwork" );
	m_bandedWGWidget->move( 0,0 );

	changePreset(); // Show widget

	m_presetsCombo = new ComboBox( this, tr( "Instrument" ) );
	m_presetsCombo->setGeometry( 140, 50, 99, 22 );
	m_presetsCombo->setFont( pointSize<8>( m_presetsCombo->font() ) );
	
	connect( &_instrument->m_presetsModel, SIGNAL( dataChanged() ),
		 this, SLOT( changePreset() ) );
	
	m_spreadKnob = new Knob( knobVintage_32, this );
	m_spreadKnob->setLabel( tr( "Spread" ) );
	m_spreadKnob->move( 190, 140 );
	m_spreadKnob->setHintText( tr( "Spread:" ), "" );

	// try to inform user about missing Stk-installation
	if( _instrument->m_filesMissing && gui != NULL )
	{
		QMessageBox::information( 0, tr( "Missing files" ),
				tr( "Your Stk-installation seems to be "
					"incomplete. Please make sure "
					"the full Stk-package is installed!" ),
				QMessageBox::Ok );
	}
}




malletsInstrumentView::~malletsInstrumentView()
{
}



void malletsInstrumentView::setWidgetBackground( QWidget * _widget, const QString & _pic )
{
	_widget->setAutoFillBackground( true );
	QPalette pal;
	pal.setBrush( _widget->backgroundRole(),
		PLUGIN_NAME::getIconPixmap( _pic.toLatin1().constData() ) );
	_widget->setPalette( pal );
}




QWidget * malletsInstrumentView::setupModalBarControls( QWidget * _parent )
{
	QWidget * widget = new QWidget( _parent );
	widget->setFixedSize( 250, 250 );
		
	m_hardnessKnob = new Knob( knobVintage_32, widget );
	m_hardnessKnob->setLabel( tr( "Hardness" ) );
	m_hardnessKnob->move( 30, 90 );
	m_hardnessKnob->setHintText( tr( "Hardness:" ), "" );

	m_positionKnob = new Knob( knobVintage_32, widget );
	m_positionKnob->setLabel( tr( "Position" ) );
	m_positionKnob->move( 110, 90 );
	m_positionKnob->setHintText( tr( "Position:" ), "" );

	m_vibratoGainKnob = new Knob( knobVintage_32, widget );
	m_vibratoGainKnob->setLabel( tr( "Vibrato gain" ) );
	m_vibratoGainKnob->move( 30, 140 );
	m_vibratoGainKnob->setHintText( tr( "Vibrato gain:" ), "" );

	m_vibratoFreqKnob = new Knob( knobVintage_32, widget );
	m_vibratoFreqKnob->setLabel( tr( "Vibrato frequency" ) );
	m_vibratoFreqKnob->move( 110, 140 );
	m_vibratoFreqKnob->setHintText( tr( "Vibrato frequency:" ), "" );

	m_stickKnob = new Knob( knobVintage_32, widget );
	m_stickKnob->setLabel( tr( "Stick mix" ) );
	m_stickKnob->move( 190, 90 );
	m_stickKnob->setHintText( tr( "Stick mix:" ), "" );
	
	return( widget );
}




QWidget * malletsInstrumentView::setupTubeBellControls( QWidget * _parent )
{
	QWidget * widget = new QWidget( _parent );
	widget->setFixedSize( 250, 250 );
	
	m_modulatorKnob = new Knob( knobVintage_32, widget );
	m_modulatorKnob->setLabel( tr( "Modulator" ) );
	m_modulatorKnob->move( 30, 90 );
	m_modulatorKnob->setHintText( tr( "Modulator:" ), "" );

	m_crossfadeKnob = new Knob( knobVintage_32, widget );
	m_crossfadeKnob->setLabel( tr( "Crossfade" ) );
	m_crossfadeKnob->move( 110, 90 );
	m_crossfadeKnob->setHintText( tr( "Crossfade:" ), "" );
	
	m_lfoSpeedKnob = new Knob( knobVintage_32, widget );
	m_lfoSpeedKnob->setLabel( tr( "LFO speed" ) );
	m_lfoSpeedKnob->move( 30, 140 );
	m_lfoSpeedKnob->setHintText( tr( "LFO speed:" ), "" );
	
	m_lfoDepthKnob = new Knob( knobVintage_32, widget );
	m_lfoDepthKnob->setLabel( tr( "LFO depth" ) );
	m_lfoDepthKnob->move( 110, 140 );
	m_lfoDepthKnob->setHintText( tr( "LFO depth:" ), "" );
	
	m_adsrKnob = new Knob( knobVintage_32, widget );
	m_adsrKnob->setLabel( tr( "ADSR" ) );
	m_adsrKnob->move( 190, 90 );
	m_adsrKnob->setHintText( tr( "ADSR:" ), "" );

	return( widget );
}




QWidget * malletsInstrumentView::setupBandedWGControls( QWidget * _parent )
{
	// BandedWG
	QWidget * widget = new QWidget( _parent );
	widget->setFixedSize( 250, 250 );
	
/*	m_strikeLED = new LedCheckBox( tr( "Bowed" ), widget );
	m_strikeLED->move( 138, 25 );*/

	m_pressureKnob = new Knob( knobVintage_32, widget );
	m_pressureKnob->setLabel( tr( "Pressure" ) );
	m_pressureKnob->move( 30, 90 );
	m_pressureKnob->setHintText( tr( "Pressure:" ), "" );

/*	m_motionKnob = new Knob( knobVintage_32, widget );
	m_motionKnob->setLabel( tr( "Motion" ) );
	m_motionKnob->move( 110, 90 );
	m_motionKnob->setHintText( tr( "Motion:" ), "" );*/

	m_velocityKnob = new Knob( knobVintage_32, widget );
	m_velocityKnob->setLabel( tr( "Speed" ) );
	m_velocityKnob->move( 30, 140 );
	m_velocityKnob->setHintText( tr( "Speed:" ), "" );
	
/*	m_vibratoKnob = new Knob( knobVintage_32, widget, tr( "Vibrato" ) );
	m_vibratoKnob->setLabel( tr( "Vibrato" ) );
	m_vibratoKnob->move( 110, 140 );
	m_vibratoKnob->setHintText( tr( "Vibrato:" ), "" );*/
	
	return( widget );
}




void malletsInstrumentView::modelChanged()
{
	malletsInstrument * inst = castModel<malletsInstrument>();
	m_hardnessKnob->setModel( &inst->m_hardnessModel );
	m_positionKnob->setModel( &inst->m_positionModel );
	m_vibratoGainKnob->setModel( &inst->m_vibratoGainModel );
	m_vibratoFreqKnob->setModel( &inst->m_vibratoFreqModel );
	m_stickKnob->setModel( &inst->m_stickModel );
	m_modulatorKnob->setModel( &inst->m_modulatorModel );
	m_crossfadeKnob->setModel( &inst->m_crossfadeModel );
	m_lfoSpeedKnob->setModel( &inst->m_lfoSpeedModel );
	m_lfoDepthKnob->setModel( &inst->m_lfoDepthModel );
	m_adsrKnob->setModel( &inst->m_adsrModel );
	m_pressureKnob->setModel( &inst->m_pressureModel );
//	m_motionKnob->setModel( &inst->m_motionModel );
//	m_vibratoKnob->setModel( &inst->m_vibratoModel );
	m_velocityKnob->setModel( &inst->m_velocityModel );
//	m_strikeLED->setModel( &inst->m_strikeModel );
	m_presetsCombo->setModel( &inst->m_presetsModel );
	m_spreadKnob->setModel( &inst->m_spreadModel );
}




void malletsInstrumentView::changePreset()
{
	malletsInstrument * inst = castModel<malletsInstrument>();
	inst->instrumentTrack()->silenceAllNotes();
	int _preset = inst->m_presetsModel.value();

	if( _preset < 9 )
	{
		m_tubeBellWidget->hide();
		m_bandedWGWidget->hide();
		m_modalBarWidget->show();
	}
	else if( _preset == 9 )
	{
		m_modalBarWidget->hide();
		m_bandedWGWidget->hide();
		m_tubeBellWidget->show();
	}
	else
	{
		m_modalBarWidget->hide();
		m_tubeBellWidget->hide();
		m_bandedWGWidget->show();
	}
}



// ModalBar
malletsSynth::malletsSynth( const StkFloat _pitch,
				const StkFloat _velocity,
				const StkFloat _control1,
				const StkFloat _control2,
				const StkFloat _control4,
				const StkFloat _control8,
				const StkFloat _control11,
				const int _control16,
				const uint8_t _delay,
				const sample_rate_t _sample_rate )
{
	try
	{
		Stk::setSampleRate( _sample_rate );
<<<<<<< HEAD
		Stk::setRawwavePath( QDir( s_stkDir ).absolutePath().toLatin1().constData() );
=======
		Stk::setRawwavePath( QDir( ConfigManager::inst()->stkDir() ).absolutePath()
						.toLocal8Bit().constData() );
>>>>>>> 05128b9a
#ifndef LMMS_DEBUG
		Stk::showWarnings( false );
#endif

		m_voice = new ModalBar();
	
		m_voice->controlChange( 16, _control16 );
		m_voice->controlChange( 1, _control1 );
		m_voice->controlChange( 2, _control2 );
		m_voice->controlChange( 4, _control4 );
		m_voice->controlChange( 8, _control8 );
		m_voice->controlChange( 11, _control11 );
		m_voice->controlChange( 128, 128.0f );
		
		m_voice->noteOn( _pitch, _velocity );
	}
	catch( ... )
	{
		m_voice = NULL;
	}
	
	m_delay = new StkFloat[256];
	m_delayRead = 0;
	m_delayWrite = _delay;
	for( int i = 0; i < 256; i++ )
	{
		m_delay[i] = 0.0;
	}
}




// TubeBell
malletsSynth::malletsSynth( const StkFloat _pitch,
				const StkFloat _velocity,
				const int _preset,
				const StkFloat _control1,
				const StkFloat _control2,
				const StkFloat _control4,
				const StkFloat _control11,
				const StkFloat _control128,
				const uint8_t _delay,
				const sample_rate_t _sample_rate )
{
	try
	{
		Stk::setSampleRate( _sample_rate );
<<<<<<< HEAD
		Stk::setRawwavePath( QDir( s_stkDir ).absolutePath().toLatin1().constData() );
=======
		Stk::setRawwavePath( QDir( ConfigManager::inst()->stkDir() ).absolutePath()
						.toLocal8Bit().constData() );
>>>>>>> 05128b9a
#ifndef LMMS_DEBUG
		Stk::showWarnings( false );
#endif

		m_voice = new TubeBell();
	
		m_voice->controlChange( 1, _control1 );
		m_voice->controlChange( 2, _control2 );
		m_voice->controlChange( 4, _control4 );
		m_voice->controlChange( 11, _control11 );
		m_voice->controlChange( 128, _control128 );
	
		m_voice->noteOn( _pitch, _velocity );
	}
	catch( ... )
	{
		m_voice = NULL;
	}
	
	m_delay = new StkFloat[256];
	m_delayRead = 0;
	m_delayWrite = _delay;
	for( int i = 0; i < 256; i++ )
	{
		m_delay[i] = 0.0;
	}
}




// BandedWG
malletsSynth::malletsSynth( const StkFloat _pitch,
				const StkFloat _velocity,
				const StkFloat _control2,
				const StkFloat _control4,
				const StkFloat _control11,
				const int _control16,
				const StkFloat _control64,
				const StkFloat _control128,
				const uint8_t _delay,
				const sample_rate_t _sample_rate )
{
	try
	{
		Stk::setSampleRate( _sample_rate );
<<<<<<< HEAD
		Stk::setRawwavePath( QDir( s_stkDir ).absolutePath().toLatin1().constData() );
=======
		Stk::setRawwavePath( QDir( ConfigManager::inst()->stkDir() ).absolutePath()
						.toLocal8Bit().constData() );
>>>>>>> 05128b9a
#ifndef LMMS_DEBUG
		Stk::showWarnings( false );
#endif

		m_voice = new BandedWG();
	
		m_voice->controlChange( 1, 128.0 );
		m_voice->controlChange( 2, _control2 );
		m_voice->controlChange( 4, _control4 );
		m_voice->controlChange( 11, _control11 );
		m_voice->controlChange( 16, _control16 );
		m_voice->controlChange( 64, _control64 );
		m_voice->controlChange( 128, _control128 );
	
		m_voice->noteOn( _pitch, _velocity );
	}
	catch( ... )
	{
		m_voice = NULL;
	}
	
	m_delay = new StkFloat[256];
	m_delayRead = 0;
	m_delayWrite = _delay;
	for( int i = 0; i < 256; i++ )
	{
		m_delay[i] = 0.0;
	}
}




extern "C"
{

// necessary for getting instance out of shared lib
PLUGIN_EXPORT Plugin * lmms_plugin_main( Model *, void * _data )
{
	return new malletsInstrument( static_cast<InstrumentTrack *>( _data ) );
}


}




<|MERGE_RESOLUTION|>--- conflicted
+++ resolved
@@ -618,12 +618,7 @@
 	try
 	{
 		Stk::setSampleRate( _sample_rate );
-<<<<<<< HEAD
-		Stk::setRawwavePath( QDir( s_stkDir ).absolutePath().toLatin1().constData() );
-=======
-		Stk::setRawwavePath( QDir( ConfigManager::inst()->stkDir() ).absolutePath()
-						.toLocal8Bit().constData() );
->>>>>>> 05128b9a
+		Stk::setRawwavePath( QDir( s_stkDir ).absolutePath().toLocal8Bit().constData() );
 #ifndef LMMS_DEBUG
 		Stk::showWarnings( false );
 #endif
@@ -672,12 +667,7 @@
 	try
 	{
 		Stk::setSampleRate( _sample_rate );
-<<<<<<< HEAD
-		Stk::setRawwavePath( QDir( s_stkDir ).absolutePath().toLatin1().constData() );
-=======
-		Stk::setRawwavePath( QDir( ConfigManager::inst()->stkDir() ).absolutePath()
-						.toLocal8Bit().constData() );
->>>>>>> 05128b9a
+		Stk::setRawwavePath( QDir( s_stkDir ).absolutePath().toLocal8Bit().constData() );
 #ifndef LMMS_DEBUG
 		Stk::showWarnings( false );
 #endif
@@ -724,12 +714,7 @@
 	try
 	{
 		Stk::setSampleRate( _sample_rate );
-<<<<<<< HEAD
-		Stk::setRawwavePath( QDir( s_stkDir ).absolutePath().toLatin1().constData() );
-=======
-		Stk::setRawwavePath( QDir( ConfigManager::inst()->stkDir() ).absolutePath()
-						.toLocal8Bit().constData() );
->>>>>>> 05128b9a
+		Stk::setRawwavePath( QDir( s_stkDir ).absolutePath().toLocal8Bit().constData() );
 #ifndef LMMS_DEBUG
 		Stk::showWarnings( false );
 #endif
