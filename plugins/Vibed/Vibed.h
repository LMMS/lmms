--- conflicted
+++ resolved
@@ -65,17 +65,7 @@
 
 	QString nodeName() const override;
 
-<<<<<<< HEAD
-	Flags flags() const override
-	{
-		return Flag::IsNotBendable;
-	}
-
-
-	gui::PluginView* instantiateView( QWidget * _parent ) override;
-=======
-	Flags flags() const override { return IsNotBendable; }
->>>>>>> 3aed361b
+	Flags flags() const override { return Flag::IsNotBendable; }
 
 	gui::PluginView* instantiateView(QWidget* parent) override;
 
