/*
 * Vibed.cpp - combination of PluckedStringSynth and BitInvader
 *
 * Copyright (c) 2006-2008 Danny McRae <khjklujn/at/yahoo/com>
 *
 * This file is part of LMMS - https://lmms.io
 *
 * This program is free software; you can redistribute it and/or
 * modify it under the terms of the GNU General Public
 * License as published by the Free Software Foundation; either
 * version 2 of the License, or (at your option) any later version.
 *
 * This program is distributed in the hope that it will be useful,
 * but WITHOUT ANY WARRANTY; without even the implied warranty of
 * MERCHANTABILITY or FITNESS FOR A PARTICULAR PURPOSE.  See the GNU
 * General Public License for more details.
 *
 * You should have received a copy of the GNU General Public
 * License along with this program (see COPYING); if not, write to the
 * Free Software Foundation, Inc., 51 Franklin Street, Fifth Floor,
 * Boston, MA 02110-1301 USA.
 *
 */

#include "Vibed.h"

#include <array>
#include <cassert>
#include <QDomElement>

#include "AudioEngine.h"
#include "Engine.h"
#include "InstrumentTrack.h"
#include "NotePlayHandle.h"
#include "VibratingString.h"
#include "MemoryManager.h"
#include "base64.h"
#include "CaptionMenu.h"
#include "volume.h"
#include "Song.h"

#include "embed.h"
#include "plugin_export.h"

namespace lmms
{


extern "C"
{

Plugin::Descriptor PLUGIN_EXPORT vibedstrings_plugin_descriptor =
{
	LMMS_STRINGIFY(PLUGIN_NAME),
	"Vibed",
	QT_TRANSLATE_NOOP("PluginBrowser", "Vibrating string modeler"),
	"Danny McRae <khjklujn/at/yahoo/com>",
	0x0100,
<<<<<<< HEAD
	Plugin::Type::Instrument,
	new PluginPixmapLoader( "logo" ),
	nullptr,
=======
	Plugin::Instrument,
	new PluginPixmapLoader("logo"),
>>>>>>> 3aed361b
	nullptr,
	nullptr
};

}


class Vibed::StringContainer
{
	MM_OPERATORS
public:
	StringContainer(float pitch, sample_rate_t sampleRate, int bufferLength) :
		m_pitch(pitch), m_sampleRate(sampleRate), m_bufferLength(bufferLength) {}

	~StringContainer() = default;

	void addString(int harm, float pick, float pickup, const float* impulse, float randomize,
		float stringLoss, float detune, int oversample, bool state, int id)
	{
		constexpr auto octave = std::array{0.25f, 0.5f, 1.0f, 2.0f, 3.0f, 4.0f, 5.0f, 6.0f, 7.0f};
		assert(harm >= 0 && harm < octave.size());

		m_strings[id] = VibratingString{m_pitch * octave[harm], pick, pickup, impulse, m_bufferLength,
			m_sampleRate, oversample, randomize, stringLoss, detune, state};

		m_exists[id] = true;
	}

	bool exists(int id) const { return m_exists[id]; }

	sample_t getStringSample(int id) { return m_strings[id].nextSample(); }

private:
	const float m_pitch;
	const sample_rate_t m_sampleRate;
	const int m_bufferLength;
	std::array<VibratingString, s_stringCount> m_strings{};
	std::array<bool, s_stringCount> m_exists{};
};

Vibed::Vibed(InstrumentTrack* instrumentTrack) :
	Instrument(instrumentTrack, &vibedstrings_plugin_descriptor)
{
	for (int harm = 0; harm < s_stringCount; ++harm)
	{
		m_volumeModels[harm] = std::make_unique<FloatModel>(
			DefaultVolume, MinVolume, MaxVolume, 1.0f, this, tr("String %1 volume").arg(harm + 1));
		m_stiffnessModels[harm] = std::make_unique<FloatModel>(
			0.0f, 0.0f, 0.05f, 0.001f, this, tr("String %1 stiffness").arg(harm + 1));
		m_pickModels[harm] = std::make_unique<FloatModel>(
			0.0f, 0.0f, 0.05f, 0.005f, this, tr("Pick %1 position").arg(harm + 1));
		m_pickupModels[harm] = std::make_unique<FloatModel>(
			0.05f, 0.0f, 0.05f, 0.005f, this, tr("Pickup %1 position").arg( harm + 1));
		m_panModels[harm] = std::make_unique<FloatModel>(
			0.0f, -1.0f, 1.0f, 0.01f, this, tr("String %1 panning").arg(harm + 1));
		m_detuneModels[harm] = std::make_unique<FloatModel>(
			0.0f, -0.1f, 0.1f, 0.001f, this, tr("String %1 detune").arg(harm + 1));
		m_randomModels[harm] = std::make_unique<FloatModel>(
			0.0f, 0.0f, 0.75f, 0.01f, this, tr("String %1 fuzziness").arg(harm + 1));
		m_lengthModels[harm] = std::make_unique<FloatModel>(
			1, 1, 16, 1, this, tr("String %1 length").arg(harm + 1));

		m_impulseModels[harm] = std::make_unique<BoolModel>(false, this, tr("Impulse %1").arg(harm + 1));
		m_powerModels[harm] = std::make_unique<BoolModel>(harm == 0, this, tr("String %1").arg(harm + 1));
		m_harmonicModels[harm] = std::make_unique<NineButtonSelectorModel>(2, 0, 8, this);
		m_graphModels[harm] = std::make_unique<graphModel>(-1.0, 1.0, s_sampleLength, this);
		m_graphModels[harm]->setWaveToSine();
	}
}

void Vibed::saveSettings(QDomDocument& doc, QDomElement& elem)
{
	// Save plugin version
	elem.setAttribute("version", "0.2");

	for (int i = 0; i < s_stringCount; ++i)
	{
		const auto is = QString::number(i);

		elem.setAttribute("active" + is, QString::number(m_powerModels[i]->value()));

		m_volumeModels[i]->saveSettings(doc, elem, "volume" + is);
		m_stiffnessModels[i]->saveSettings(doc, elem, "stiffness" + is);
		m_pickModels[i]->saveSettings(doc, elem, "pick" + is);
		m_pickupModels[i]->saveSettings(doc, elem, "pickup" + is);
		m_harmonicModels[i]->saveSettings(doc, elem, "octave" + is);
		m_lengthModels[i]->saveSettings(doc, elem, "length" + is);
		m_panModels[i]->saveSettings(doc, elem, "pan" + is);
		m_detuneModels[i]->saveSettings(doc, elem, "detune" + is);
		m_randomModels[i]->saveSettings(doc, elem, "slap" + is);
		m_impulseModels[i]->saveSettings(doc, elem, "impulse" + is);

		QString sampleString;
		base64::encode((const char*)m_graphModels[i]->samples(), s_sampleLength * sizeof(float), sampleString);

		elem.setAttribute("graph" + is, sampleString);
	}
}

void Vibed::loadSettings(const QDomElement& elem)
{
	// Load plugin version
	bool newVersion = false;
	if (elem.hasAttribute("version"))
	{
		newVersion = elem.attribute("version").toFloat() >= 0.2f;
	}

	for (int i = 0; i < s_stringCount; ++i)
	{
		const auto is = QString::number(i);

		m_powerModels[i]->setValue(elem.attribute("active" + is).toInt());

		// Version 0.2 saves/loads all instrument data unconditionally
		const bool hasVolumeAttr = elem.hasAttribute("volume" + is) || !elem.firstChildElement("volume" + is).isNull();
		if (newVersion || (m_powerModels[i]->value() && hasVolumeAttr))
		{
			m_volumeModels[i]->loadSettings(elem, "volume" + is);
			m_stiffnessModels[i]->loadSettings(elem, "stiffness" + is);
			m_pickModels[i]->loadSettings(elem, "pick" + is);
			m_pickupModels[i]->loadSettings(elem, "pickup" + is);
			m_harmonicModels[i]->loadSettings(elem, "octave" + is);
			m_lengthModels[i]->loadSettings(elem, "length" + is);
			m_panModels[i]->loadSettings(elem, "pan" + is);
			m_detuneModels[i]->loadSettings(elem, "detune" + is);
			m_randomModels[i]->loadSettings(elem, "slap" + is);
			m_impulseModels[i]->loadSettings(elem, "impulse" + is);

			int size = 0;
			float* shp = nullptr;
			base64::decode(elem.attribute("graph" + is), &shp, &size);

			assert(size == 128 * sizeof(float));
			m_graphModels[i]->setSamples(shp);
			delete[] shp;
		}
	}
}

QString Vibed::nodeName() const
{
	return vibedstrings_plugin_descriptor.name;
}

void Vibed::playNote(NotePlayHandle* n, sampleFrame* workingBuffer)
{
	if (!n->m_pluginData)
	{
		const auto newContainer = new StringContainer{n->frequency(),
			Engine::audioEngine()->processingSampleRate(), s_sampleLength};

		n->m_pluginData = newContainer;

		for (int i = 0; i < s_stringCount; ++i)
		{
			if (m_powerModels[i]->value())
			{
				newContainer->addString(
					m_harmonicModels[i]->value(),
					m_pickModels[i]->value(),
					m_pickupModels[i]->value(),
					m_graphModels[i]->samples(),
					m_randomModels[i]->value(),
					m_stiffnessModels[i]->value(),
					m_detuneModels[i]->value(),
					static_cast<int>(m_lengthModels[i]->value()),
					m_impulseModels[i]->value(),
					i);
			}
		}
	}

	const fpp_t frames = n->framesLeftForCurrentPeriod();
	const f_cnt_t offset = n->noteOffset();
	auto ps = static_cast<StringContainer*>(n->m_pluginData);

	for (fpp_t i = offset; i < frames + offset; ++i)
	{
		workingBuffer[i][0] = 0.0f;
		workingBuffer[i][1] = 0.0f;
		for (int str = 0; str < s_stringCount; ++str)
		{
			if (ps->exists(str))
			{
				// pan: 0 -> left, 1 -> right
				const float pan = (m_panModels[str]->value() + 1) / 2.0f;
				const sample_t sample = ps->getStringSample(str) * m_volumeModels[str]->value() / 100.0f;
				workingBuffer[i][0] += (1.0f - pan) * sample;
				workingBuffer[i][1] += pan * sample;
			}
		}
	}

	instrumentTrack()->processAudioBuffer(workingBuffer, frames + offset, n);
}

void Vibed::deleteNotePluginData(NotePlayHandle* n)
{
	delete static_cast<StringContainer*>(n->m_pluginData);
}

gui::PluginView* Vibed::instantiateView(QWidget* parent)
{
	return new gui::VibedView(this, parent);
}


namespace gui
{


VibedView::VibedView(Instrument* instrument, QWidget* parent) :
	InstrumentViewFixedSize(instrument, parent),
	m_volumeKnob(knobBright_26, this),
	m_stiffnessKnob(knobBright_26, this),
	m_pickKnob(knobBright_26, this),
	m_pickupKnob(knobBright_26, this),
	m_panKnob(knobBright_26, this),
	m_detuneKnob(knobBright_26, this),
	m_randomKnob(knobBright_26, this),
	m_lengthKnob(knobBright_26, this),
	m_graph(this),
	m_impulse("", this),
	m_power("", this, tr("Enable waveform")),
	m_smoothBtn(this, tr("Smooth waveform")),
	m_normalizeBtn(this, tr("Normalize waveform")),
	m_sinWaveBtn(this, tr("Sine wave")),
	m_triangleWaveBtn(this, tr("Triangle wave")),
	m_sawWaveBtn(this, tr("Saw wave")),
	m_sqrWaveBtn(this, tr("Square wave")),
	m_whiteNoiseWaveBtn(this, tr("White noise")),
	m_usrWaveBtn(this, tr("User-defined wave"))
{
	setAutoFillBackground(true);
	QPalette pal;
<<<<<<< HEAD
	pal.setBrush( backgroundRole(), PLUGIN_NAME::getIconPixmap(
								"artwork" ) );
	setPalette( pal );
	
	m_volumeKnob = new Knob( KnobType::Bright26, this );
	m_volumeKnob->setVolumeKnob( true );
	m_volumeKnob->move( 103, 142 );
	m_volumeKnob->setHintText( tr( "String volume:" ), "" );

	m_stiffnessKnob = new Knob( KnobType::Bright26, this );
	m_stiffnessKnob->move( 129, 142 );
	m_stiffnessKnob->setHintText( tr( "String stiffness:" )
							, "" );
	
	
	m_pickKnob = new Knob( KnobType::Bright26, this );
	m_pickKnob->move( 153, 142 );
	m_pickKnob->setHintText( tr( "Pick position:" ), "" );

	m_pickupKnob = new Knob( KnobType::Bright26, this );
	m_pickupKnob->move( 177, 142 );
	m_pickupKnob->setHintText( tr( "Pickup position:" )
						, "" );

	m_panKnob = new Knob( KnobType::Bright26, this );
	m_panKnob->move( 105, 187 );
    m_panKnob->setHintText( tr( "String panning:" ), "" );
	
	m_detuneKnob = new Knob( KnobType::Bright26, this );
	m_detuneKnob->move( 150, 187 );
	m_detuneKnob->setHintText( tr( "String detune:" ), "" );

	m_randomKnob = new Knob( KnobType::Bright26, this );
	m_randomKnob->move( 194, 187 );
	m_randomKnob->setHintText( tr( "String fuzziness:" )
						, "" );

	m_lengthKnob = new Knob( KnobType::Bright26, this );
	m_lengthKnob->move( 23, 193 );
	m_lengthKnob->setHintText( tr( "String length:" )
						, "" );

	m_impulse = new LedCheckBox( "", this );
	m_impulse->move( 23, 94 );
	m_impulse->setToolTip(
			tr( "Impulse" ) );

	m_harmonic = new NineButtonSelector(
		PLUGIN_NAME::getIconPixmap( "button_-2_on" ),
		PLUGIN_NAME::getIconPixmap( "button_-2_off" ),
		PLUGIN_NAME::getIconPixmap( "button_-1_on" ),
		PLUGIN_NAME::getIconPixmap( "button_-1_off" ),
		PLUGIN_NAME::getIconPixmap( "button_f_on" ),
		PLUGIN_NAME::getIconPixmap( "button_f_off" ),
		PLUGIN_NAME::getIconPixmap( "button_2_on" ),
		PLUGIN_NAME::getIconPixmap( "button_2_off" ),
		PLUGIN_NAME::getIconPixmap( "button_3_on" ),
		PLUGIN_NAME::getIconPixmap( "button_3_off" ),
		PLUGIN_NAME::getIconPixmap( "button_4_on" ),
		PLUGIN_NAME::getIconPixmap( "button_4_off" ),
		PLUGIN_NAME::getIconPixmap( "button_5_on" ),
		PLUGIN_NAME::getIconPixmap( "button_5_off" ),
		PLUGIN_NAME::getIconPixmap( "button_6_on" ),
		PLUGIN_NAME::getIconPixmap( "button_6_off" ),
		PLUGIN_NAME::getIconPixmap( "button_7_on" ),
		PLUGIN_NAME::getIconPixmap( "button_7_off" ),
=======
	pal.setBrush(backgroundRole(), PLUGIN_NAME::getIconPixmap("artwork"));
	setPalette(pal);

	m_volumeKnob.setVolumeKnob(true);
	m_volumeKnob.move(103, 142);
	m_volumeKnob.setHintText(tr("String volume:"), "");

	m_stiffnessKnob.move(129, 142);
	m_stiffnessKnob.setHintText(tr("String stiffness:"), "");

	m_pickKnob.move(153, 142);
	m_pickKnob.setHintText(tr("Pick position:"), "");

	m_pickupKnob.move(177, 142);
	m_pickupKnob.setHintText(tr("Pickup position:"), "");

	m_panKnob.move(105, 187);
	m_panKnob.setHintText(tr("String panning:"), "");

	m_detuneKnob.move(150, 187);
	m_detuneKnob.setHintText(tr("String detune:"), "");

	m_randomKnob.move(194, 187);
	m_randomKnob.setHintText(tr("String fuzziness:"), "");

	m_lengthKnob.move(23, 193);
	m_lengthKnob.setHintText(tr("String length:"), "");

	m_graph.setWindowTitle(tr("Impulse Editor"));
	m_graph.setForeground(PLUGIN_NAME::getIconPixmap("wavegraph4"));
	m_graph.move(76, 21);
	m_graph.resize(132, 104);

	m_impulse.move(23, 94);
	m_impulse.setToolTip(tr("Impulse"));

	m_power.move(212, 130);
	m_power.setToolTip(tr("Enable/disable string"));

	m_harmonic = std::make_unique<NineButtonSelector>(
		std::array{
			PLUGIN_NAME::getIconPixmap("button_-2_on"),
			PLUGIN_NAME::getIconPixmap("button_-2_off"),
			PLUGIN_NAME::getIconPixmap("button_-1_on"),
			PLUGIN_NAME::getIconPixmap("button_-1_off"),
			PLUGIN_NAME::getIconPixmap("button_f_on"),
			PLUGIN_NAME::getIconPixmap("button_f_off"),
			PLUGIN_NAME::getIconPixmap("button_2_on"),
			PLUGIN_NAME::getIconPixmap("button_2_off"),
			PLUGIN_NAME::getIconPixmap("button_3_on"),
			PLUGIN_NAME::getIconPixmap("button_3_off"),
			PLUGIN_NAME::getIconPixmap("button_4_on"),
			PLUGIN_NAME::getIconPixmap("button_4_off"),
			PLUGIN_NAME::getIconPixmap("button_5_on"),
			PLUGIN_NAME::getIconPixmap("button_5_off"),
			PLUGIN_NAME::getIconPixmap("button_6_on"),
			PLUGIN_NAME::getIconPixmap("button_6_off"),
			PLUGIN_NAME::getIconPixmap("button_7_on"),
			PLUGIN_NAME::getIconPixmap("button_7_off")},
>>>>>>> 3aed361b
		2,
		21, 127,
		this);

	m_harmonic->setWindowTitle(tr("Octave"));

	m_stringSelector = std::make_unique<NineButtonSelector>(
		std::array{
			PLUGIN_NAME::getIconPixmap("button_1_on"),
			PLUGIN_NAME::getIconPixmap("button_1_off"),
			PLUGIN_NAME::getIconPixmap("button_2_on"),
			PLUGIN_NAME::getIconPixmap("button_2_off"),
			PLUGIN_NAME::getIconPixmap("button_3_on"),
			PLUGIN_NAME::getIconPixmap("button_3_off"),
			PLUGIN_NAME::getIconPixmap("button_4_on"),
			PLUGIN_NAME::getIconPixmap("button_4_off"),
			PLUGIN_NAME::getIconPixmap("button_5_on"),
			PLUGIN_NAME::getIconPixmap("button_5_off"),
			PLUGIN_NAME::getIconPixmap("button_6_on"),
			PLUGIN_NAME::getIconPixmap("button_6_off"),
			PLUGIN_NAME::getIconPixmap("button_7_on"),
			PLUGIN_NAME::getIconPixmap("button_7_off"),
			PLUGIN_NAME::getIconPixmap("button_8_on"),
			PLUGIN_NAME::getIconPixmap("button_8_off"),
			PLUGIN_NAME::getIconPixmap("button_9_on"),
			PLUGIN_NAME::getIconPixmap("button_9_off")},
		0,
		21, 39,
		this);

	// String selector is not a part of the model
	m_stringSelector->setWindowTitle(tr("String"));

	connect(m_stringSelector.get(), SIGNAL(NineButtonSelection(int)), this, SLOT(showString(int)));

	showString(0);

	m_smoothBtn.move(79, 129);
	m_smoothBtn.setActiveGraphic(PLUGIN_NAME::getIconPixmap("smooth_active"));
	m_smoothBtn.setInactiveGraphic(PLUGIN_NAME::getIconPixmap("smooth_inactive"));
	m_smoothBtn.setChecked(false);
	m_smoothBtn.setToolTip(tr("Smooth waveform"));
	connect(&m_smoothBtn, SIGNAL(clicked()), this, SLOT(smoothClicked()));

	m_normalizeBtn.move(96, 129);
	m_normalizeBtn.setActiveGraphic(PLUGIN_NAME::getIconPixmap("normalize_active"));
	m_normalizeBtn.setInactiveGraphic(PLUGIN_NAME::getIconPixmap("normalize_inactive"));
	m_normalizeBtn.setChecked(false);
	m_normalizeBtn.setToolTip(tr("Normalize waveform"));
	connect(&m_normalizeBtn, SIGNAL(clicked()), this, SLOT(normalizeClicked()));

	m_sinWaveBtn.move(212, 24);
	m_sinWaveBtn.setActiveGraphic(embed::getIconPixmap("sin_wave_active"));
	m_sinWaveBtn.setInactiveGraphic(embed::getIconPixmap("sin_wave_inactive"));
	m_sinWaveBtn.setToolTip(tr("Sine wave"));
	connect(&m_sinWaveBtn, SIGNAL(clicked()), this, SLOT(sinWaveClicked()));

	m_triangleWaveBtn.move(212, 41);
	m_triangleWaveBtn.setActiveGraphic(embed::getIconPixmap("triangle_wave_active"));
	m_triangleWaveBtn.setInactiveGraphic(embed::getIconPixmap("triangle_wave_inactive"));
	m_triangleWaveBtn.setToolTip(tr("Triangle wave"));
	connect(&m_triangleWaveBtn, SIGNAL(clicked()), this, SLOT(triangleWaveClicked()));

	m_sawWaveBtn.move(212, 58);
	m_sawWaveBtn.setActiveGraphic(embed::getIconPixmap("saw_wave_active"));
	m_sawWaveBtn.setInactiveGraphic(embed::getIconPixmap("saw_wave_inactive"));
	m_sawWaveBtn.setToolTip(tr("Saw wave"));
	connect(&m_sawWaveBtn, SIGNAL(clicked()), this, SLOT(sawWaveClicked()));

	m_sqrWaveBtn.move(212, 75);
	m_sqrWaveBtn.setActiveGraphic(embed::getIconPixmap("square_wave_active"));
	m_sqrWaveBtn.setInactiveGraphic(embed::getIconPixmap("square_wave_inactive"));
	m_sqrWaveBtn.setToolTip(tr("Square wave"));
	connect(&m_sqrWaveBtn, SIGNAL(clicked()), this, SLOT(sqrWaveClicked()));

	m_whiteNoiseWaveBtn.move(212, 92);
	m_whiteNoiseWaveBtn.setActiveGraphic(embed::getIconPixmap("white_noise_wave_active"));
	m_whiteNoiseWaveBtn.setInactiveGraphic(embed::getIconPixmap("white_noise_wave_inactive"));
	m_whiteNoiseWaveBtn.setToolTip(tr("White noise"));
	connect(&m_whiteNoiseWaveBtn, SIGNAL(clicked()), this, SLOT(noiseWaveClicked()));

	m_usrWaveBtn.move(212, 109);
	m_usrWaveBtn.setActiveGraphic(embed::getIconPixmap("usr_wave_active"));
	m_usrWaveBtn.setInactiveGraphic(embed::getIconPixmap("usr_wave_inactive"));
	m_usrWaveBtn.setToolTip(tr("User-defined wave"));
	connect(&m_usrWaveBtn, SIGNAL(clicked()),this, SLOT(usrWaveClicked()));
}

void VibedView::modelChanged()
{
	showString(0);
}

void VibedView::showString(int str)
{
	auto v = castModel<Vibed>();

	m_pickKnob.setModel(v->m_pickModels[str].get());
	m_pickupKnob.setModel(v->m_pickupModels[str].get());
	m_stiffnessKnob.setModel(v->m_stiffnessModels[str].get());
	m_volumeKnob.setModel(v->m_volumeModels[str].get());
	m_panKnob.setModel(v->m_panModels[str].get());
	m_detuneKnob.setModel(v->m_detuneModels[str].get());
	m_randomKnob.setModel(v->m_randomModels[str].get());
	m_lengthKnob.setModel(v->m_lengthModels[str].get());
	m_graph.setModel(v->m_graphModels[str].get());
	m_impulse.setModel(v->m_impulseModels[str].get());
	m_harmonic->setModel(v->m_harmonicModels[str].get());
	m_power.setModel(v->m_powerModels[str].get());
}

void VibedView::sinWaveClicked()
{
	m_graph.model()->setWaveToSine();
	Engine::getSong()->setModified();
}

void VibedView::triangleWaveClicked()
{
	m_graph.model()->setWaveToTriangle();
	Engine::getSong()->setModified();
}

void VibedView::sawWaveClicked()
{
	m_graph.model()->setWaveToSaw();
	Engine::getSong()->setModified();
}

void VibedView::sqrWaveClicked()
{
	m_graph.model()->setWaveToSquare();
	Engine::getSong()->setModified();
}

void VibedView::noiseWaveClicked()
{
	m_graph.model()->setWaveToNoise();
	Engine::getSong()->setModified();
}

void VibedView::usrWaveClicked()
{
	QString fileName = m_graph.model()->setWaveToUser();
	m_usrWaveBtn.setToolTip(fileName);
	Engine::getSong()->setModified();
}

void VibedView::smoothClicked()
{
	m_graph.model()->smooth();
	Engine::getSong()->setModified();
}

void VibedView::normalizeClicked()
{
	m_graph.model()->normalize();
	Engine::getSong()->setModified();
}

void VibedView::contextMenuEvent(QContextMenuEvent*)
{
	CaptionMenu contextMenu(model()->displayName(), this);
	contextMenu.exec(QCursor::pos());
}


} // namespace gui

extern "C"
{

// necessary for getting instance out of shared lib
PLUGIN_EXPORT Plugin* lmms_plugin_main(Model* m, void*)
{
	return new Vibed(static_cast<InstrumentTrack*>(m));
}

}


} // namespace lmms<|MERGE_RESOLUTION|>--- conflicted
+++ resolved
@@ -56,14 +56,8 @@
 	QT_TRANSLATE_NOOP("PluginBrowser", "Vibrating string modeler"),
 	"Danny McRae <khjklujn/at/yahoo/com>",
 	0x0100,
-<<<<<<< HEAD
 	Plugin::Type::Instrument,
-	new PluginPixmapLoader( "logo" ),
-	nullptr,
-=======
-	Plugin::Instrument,
 	new PluginPixmapLoader("logo"),
->>>>>>> 3aed361b
 	nullptr,
 	nullptr
 };
@@ -278,14 +272,14 @@
 
 VibedView::VibedView(Instrument* instrument, QWidget* parent) :
 	InstrumentViewFixedSize(instrument, parent),
-	m_volumeKnob(knobBright_26, this),
-	m_stiffnessKnob(knobBright_26, this),
-	m_pickKnob(knobBright_26, this),
-	m_pickupKnob(knobBright_26, this),
-	m_panKnob(knobBright_26, this),
-	m_detuneKnob(knobBright_26, this),
-	m_randomKnob(knobBright_26, this),
-	m_lengthKnob(knobBright_26, this),
+	m_volumeKnob(KnobType::Bright26, this),
+	m_stiffnessKnob(KnobType::Bright26, this),
+	m_pickKnob(KnobType::Bright26, this),
+	m_pickupKnob(KnobType::Bright26, this),
+	m_panKnob(KnobType::Bright26, this),
+	m_detuneKnob(KnobType::Bright26, this),
+	m_randomKnob(KnobType::Bright26, this),
+	m_lengthKnob(KnobType::Bright26, this),
 	m_graph(this),
 	m_impulse("", this),
 	m_power("", this, tr("Enable waveform")),
@@ -300,74 +294,6 @@
 {
 	setAutoFillBackground(true);
 	QPalette pal;
-<<<<<<< HEAD
-	pal.setBrush( backgroundRole(), PLUGIN_NAME::getIconPixmap(
-								"artwork" ) );
-	setPalette( pal );
-	
-	m_volumeKnob = new Knob( KnobType::Bright26, this );
-	m_volumeKnob->setVolumeKnob( true );
-	m_volumeKnob->move( 103, 142 );
-	m_volumeKnob->setHintText( tr( "String volume:" ), "" );
-
-	m_stiffnessKnob = new Knob( KnobType::Bright26, this );
-	m_stiffnessKnob->move( 129, 142 );
-	m_stiffnessKnob->setHintText( tr( "String stiffness:" )
-							, "" );
-	
-	
-	m_pickKnob = new Knob( KnobType::Bright26, this );
-	m_pickKnob->move( 153, 142 );
-	m_pickKnob->setHintText( tr( "Pick position:" ), "" );
-
-	m_pickupKnob = new Knob( KnobType::Bright26, this );
-	m_pickupKnob->move( 177, 142 );
-	m_pickupKnob->setHintText( tr( "Pickup position:" )
-						, "" );
-
-	m_panKnob = new Knob( KnobType::Bright26, this );
-	m_panKnob->move( 105, 187 );
-    m_panKnob->setHintText( tr( "String panning:" ), "" );
-	
-	m_detuneKnob = new Knob( KnobType::Bright26, this );
-	m_detuneKnob->move( 150, 187 );
-	m_detuneKnob->setHintText( tr( "String detune:" ), "" );
-
-	m_randomKnob = new Knob( KnobType::Bright26, this );
-	m_randomKnob->move( 194, 187 );
-	m_randomKnob->setHintText( tr( "String fuzziness:" )
-						, "" );
-
-	m_lengthKnob = new Knob( KnobType::Bright26, this );
-	m_lengthKnob->move( 23, 193 );
-	m_lengthKnob->setHintText( tr( "String length:" )
-						, "" );
-
-	m_impulse = new LedCheckBox( "", this );
-	m_impulse->move( 23, 94 );
-	m_impulse->setToolTip(
-			tr( "Impulse" ) );
-
-	m_harmonic = new NineButtonSelector(
-		PLUGIN_NAME::getIconPixmap( "button_-2_on" ),
-		PLUGIN_NAME::getIconPixmap( "button_-2_off" ),
-		PLUGIN_NAME::getIconPixmap( "button_-1_on" ),
-		PLUGIN_NAME::getIconPixmap( "button_-1_off" ),
-		PLUGIN_NAME::getIconPixmap( "button_f_on" ),
-		PLUGIN_NAME::getIconPixmap( "button_f_off" ),
-		PLUGIN_NAME::getIconPixmap( "button_2_on" ),
-		PLUGIN_NAME::getIconPixmap( "button_2_off" ),
-		PLUGIN_NAME::getIconPixmap( "button_3_on" ),
-		PLUGIN_NAME::getIconPixmap( "button_3_off" ),
-		PLUGIN_NAME::getIconPixmap( "button_4_on" ),
-		PLUGIN_NAME::getIconPixmap( "button_4_off" ),
-		PLUGIN_NAME::getIconPixmap( "button_5_on" ),
-		PLUGIN_NAME::getIconPixmap( "button_5_off" ),
-		PLUGIN_NAME::getIconPixmap( "button_6_on" ),
-		PLUGIN_NAME::getIconPixmap( "button_6_off" ),
-		PLUGIN_NAME::getIconPixmap( "button_7_on" ),
-		PLUGIN_NAME::getIconPixmap( "button_7_off" ),
-=======
 	pal.setBrush(backgroundRole(), PLUGIN_NAME::getIconPixmap("artwork"));
 	setPalette(pal);
 
@@ -427,7 +353,6 @@
 			PLUGIN_NAME::getIconPixmap("button_6_off"),
 			PLUGIN_NAME::getIconPixmap("button_7_on"),
 			PLUGIN_NAME::getIconPixmap("button_7_off")},
->>>>>>> 3aed361b
 		2,
 		21, 127,
 		this);
