/*
 * BassBooster.cpp - bass booster effect plugin
 *
 * Copyright (c) 2006-2014 Tobias Doerffel <tobydox/at/users.sourceforge.net>
 *
 * This file is part of LMMS - https://lmms.io
 *
 * This program is free software; you can redistribute it and/or
 * modify it under the terms of the GNU General Public
 * License as published by the Free Software Foundation; either
 * version 2 of the License, or (at your option) any later version.
 *
 * This program is distributed in the hope that it will be useful,
 * but WITHOUT ANY WARRANTY; without even the implied warranty of
 * MERCHANTABILITY or FITNESS FOR A PARTICULAR PURPOSE.  See the GNU
 * General Public License for more details.
 *
 * You should have received a copy of the GNU General Public
 * License along with this program (see COPYING); if not, write to the
 * Free Software Foundation, Inc., 51 Franklin Street, Fifth Floor,
 * Boston, MA 02110-1301 USA.
 *
 */

#include "BassBooster.h"

#include "embed.h"
#include "plugin_export.h"

namespace lmms
{


extern "C"
{

Plugin::Descriptor PLUGIN_EXPORT bassbooster_plugin_descriptor =
{
	LMMS_STRINGIFY( PLUGIN_NAME ),
	"BassBooster",
	QT_TRANSLATE_NOOP( "PluginBrowser", "Boost your bass the fast and simple way" ),
	"Tobias Doerffel <tobydox/at/users.sf.net>",
	0x0100,
	Plugin::Type::Effect,
	new PluginPixmapLoader("logo"),
	nullptr,
	nullptr,
} ;

}



BassBoosterEffect::BassBoosterEffect( Model* parent, const Descriptor::SubPluginFeatures::Key* key ) :
	Effect( &bassbooster_plugin_descriptor, parent, key ),
	m_frequencyChangeNeeded( false ),
	m_bbFX( DspEffectLibrary::FastBassBoost( 70.0f, 1.0f, 2.8f ) ),
	m_bbControls( this )
{
	changeFrequency();
	changeGain();
	changeRatio();
}








bool BassBoosterEffect::processAudioBuffer( SampleFrame* buf, const fpp_t frames )
{
	if( !isEnabled() || !isRunning () )
	{
		return( false );
	}
	// check out changed controls
	if( m_frequencyChangeNeeded || m_bbControls.m_freqModel.isValueChanged() )
	{
		changeFrequency();
		m_frequencyChangeNeeded = false;
	}
	if( m_bbControls.m_gainModel.isValueChanged() ) { changeGain(); }
	if( m_bbControls.m_ratioModel.isValueChanged() ) { changeRatio(); }

	const float const_gain = m_bbControls.m_gainModel.value();
	const auto* gainBuffer = m_bbControls.m_gainModel.valueBuffer();

	double outSum = 0.0;
	const float d = dryLevel();
	const float w = wetLevel();

<<<<<<< HEAD
	for(size_t f = 0; f < frames; ++f)
	{
		float gain = const_gain;
		if (gainBuffer) {
			//process period using sample exact data
			gain = m_bbControls.m_gainModel.valueAt(f);
		}
		//float gain = gainBuffer ? gainBuffer[f] : gain;
		m_bbFX.leftFX().setGain( gain );
		m_bbFX.rightFX().setGain( gain);

		auto s = std::array{buf[f][0], buf[f][1]};
		m_bbFX.nextSample( s[0], s[1] );

		buf[f][0] = d * buf[f][0] + w * s[0];
		buf[f][1] = d * buf[f][1] + w * s[1];
		outSum += buf[f][0] * buf[f][0] + buf[f][1] * buf[f][1];
=======
	for (fpp_t f = 0; f < frames; ++f)
	{
		auto& currentFrame = buf[f];

		// Process copy of current sample frame
		m_bbFX.setGain(gainBuffer ? gainBuffer->value(f) : const_gain);
		auto s = currentFrame;
		m_bbFX.nextSample(s);

		// Dry/wet mix
		currentFrame = currentFrame * d + s * w;

		outSum += currentFrame.sumOfSquaredAmplitudes();
>>>>>>> fb5268eb
	}

	checkGate( outSum / frames );

	return isRunning();
}


inline void BassBoosterEffect::changeFrequency()
{
	const sample_t fac = Engine::audioEngine()->outputSampleRate() / 44100.0f;

	m_bbFX.leftFX().setFrequency( m_bbControls.m_freqModel.value() * fac );
	m_bbFX.rightFX().setFrequency( m_bbControls.m_freqModel.value() * fac );
}




inline void BassBoosterEffect::changeGain()
{
	m_bbFX.leftFX().setGain( m_bbControls.m_gainModel.value() );
	m_bbFX.rightFX().setGain( m_bbControls.m_gainModel.value() );
}




inline void BassBoosterEffect::changeRatio()
{
	m_bbFX.leftFX().setRatio( m_bbControls.m_ratioModel.value() );
	m_bbFX.rightFX().setRatio( m_bbControls.m_ratioModel.value() );
}




extern "C"
{

// necessary for getting instance out of shared lib
PLUGIN_EXPORT Plugin * lmms_plugin_main( Model* parent, void* data )
{
	return new BassBoosterEffect( parent, static_cast<const Plugin::Descriptor::SubPluginFeatures::Key *>( data ) );
}

}


} // namespace lmms<|MERGE_RESOLUTION|>--- conflicted
+++ resolved
@@ -84,38 +84,18 @@
 	if( m_bbControls.m_gainModel.isValueChanged() ) { changeGain(); }
 	if( m_bbControls.m_ratioModel.isValueChanged() ) { changeRatio(); }
 
-	const float const_gain = m_bbControls.m_gainModel.value();
-	const auto* gainBuffer = m_bbControls.m_gainModel.valueBuffer();
 
 	double outSum = 0.0;
 	const float d = dryLevel();
 	const float w = wetLevel();
 
-<<<<<<< HEAD
-	for(size_t f = 0; f < frames; ++f)
-	{
-		float gain = const_gain;
-		if (gainBuffer) {
-			//process period using sample exact data
-			gain = m_bbControls.m_gainModel.valueAt(f);
-		}
-		//float gain = gainBuffer ? gainBuffer[f] : gain;
-		m_bbFX.leftFX().setGain( gain );
-		m_bbFX.rightFX().setGain( gain);
 
-		auto s = std::array{buf[f][0], buf[f][1]};
-		m_bbFX.nextSample( s[0], s[1] );
-
-		buf[f][0] = d * buf[f][0] + w * s[0];
-		buf[f][1] = d * buf[f][1] + w * s[1];
-		outSum += buf[f][0] * buf[f][0] + buf[f][1] * buf[f][1];
-=======
 	for (fpp_t f = 0; f < frames; ++f)
 	{
 		auto& currentFrame = buf[f];
 
 		// Process copy of current sample frame
-		m_bbFX.setGain(gainBuffer ? gainBuffer->value(f) : const_gain);
+		m_bbFX.setGain(m_bbControls.m_gainModel.valueAt(f));
 		auto s = currentFrame;
 		m_bbFX.nextSample(s);
 
@@ -123,7 +103,6 @@
 		currentFrame = currentFrame * d + s * w;
 
 		outSum += currentFrame.sumOfSquaredAmplitudes();
->>>>>>> fb5268eb
 	}
 
 	checkGate( outSum / frames );
