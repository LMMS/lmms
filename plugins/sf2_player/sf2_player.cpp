--- conflicted
+++ resolved
@@ -128,9 +128,6 @@
 	// everytime we load a new soundfont.
 	m_synth = new_fluid_synth( m_settings );
 
-<<<<<<< HEAD
-	loadFile( ConfigManager::inst()->sf2File() );
-=======
 #if FLUIDSYNTH_VERSION_MAJOR >= 2
 	// Get the default values from the setting
 	double settingVal;
@@ -154,8 +151,7 @@
 	m_chorusDepth.setInitValue(settingVal);
 #endif
 
-	loadFile( ConfigManager::inst()->defaultSoundfont() );
->>>>>>> 05128b9a
+	loadFile( ConfigManager::inst()->sf2File() );
 
 	updateSampleRate();
 	updateReverbOn();
