/*
 * sf2_player.cpp - a soundfont2 player using fluidSynth
 *
 * Copyright (c) 2008 Paul Giblock <drfaygo/at/gmail/dot/com>
 * Copyright (c) 2009-2014 Tobias Doerffel <tobydox/at/users.sourceforge.net>
 *
 * This file is part of LMMS - https://lmms.io
 *
 * This program is free software; you can redistribute it and/or
 * modify it under the terms of the GNU General Public
 * License as published by the Free Software Foundation; either
 * version 2 of the License, or (at your option) any later version.
 *
 * This program is distributed in the hope that it will be useful,
 * but WITHOUT ANY WARRANTY; without even the implied warranty of
 * MERCHANTABILITY or FITNESS FOR A PARTICULAR PURPOSE.  See the GNU
 * General Public License for more details.
 *
 * You should have received a copy of the GNU General Public
 * License along with this program (see COPYING); if not, write to the
 * Free Software Foundation, Inc., 51 Franklin Street, Fifth Floor,
 * Boston, MA 02110-1301 USA.
 *
 */

#include <QDebug>
#include <QLayout>
#include <QLabel>
#include <QDomDocument>

#include "ConfigManager.h"
#include "FileDialog.h"
#include "sf2_player.h"
#include "ConfigManager.h"
#include "Engine.h"
#include "InstrumentTrack.h"
#include "InstrumentPlayHandle.h"
#include "Mixer.h"
#include "NotePlayHandle.h"
#include "Knob.h"
#include "SampleBuffer.h"
#include "Song.h"

#include "patches_dialog.h"
#include "ToolTip.h"
#include "LcdSpinBox.h"

#include "embed.h"
#include "plugin_export.h"

extern "C"
{

Plugin::Descriptor PLUGIN_EXPORT sf2player_plugin_descriptor =
{
	STRINGIFY( PLUGIN_NAME ),
	"Sf2 Player",
	QT_TRANSLATE_NOOP( "pluginBrowser", "Player for SoundFont files" ),
	"Paul Giblock <drfaygo/at/gmail/dot/com>",
	0x0100,
	Plugin::Instrument,
	new PluginPixmapLoader( "logo" ),
	"sf2,sf3",
	NULL
} ;

}


struct SF2PluginData
{
	int midiNote;
	int lastPanning;
	float lastVelocity;
	fluid_voice_t * fluidVoice;
	bool isNew;
	f_cnt_t offset;
	bool noteOffSent;
} ;



// Static map of current sfonts
QMap<QString, sf2Font*> sf2Instrument::s_fonts;
QMutex sf2Instrument::s_fontsMutex;



sf2Instrument::sf2Instrument( InstrumentTrack * _instrument_track ) :
	Instrument( _instrument_track, &sf2player_plugin_descriptor ),
	m_srcState( NULL ),
	m_font( NULL ),
	m_fontId( 0 ),
	m_filename( "" ),
	m_lastMidiPitch( -1 ),
	m_lastMidiPitchRange( -1 ),
	m_channel( 1 ),
	m_bankNum( 0, 0, 999, this, tr("Bank") ),
	m_patchNum( 0, 0, 127, this, tr("Patch") ),
	m_gain( 1.0f, 0.0f, 5.0f, 0.01f, this, tr( "Gain" ) ),
	m_reverbOn( false, this, tr( "Reverb" ) ),
	m_reverbRoomSize( FLUID_REVERB_DEFAULT_ROOMSIZE, 0, 1.0, 0.01f, this, tr( "Reverb room size" ) ),
	m_reverbDamping( FLUID_REVERB_DEFAULT_DAMP, 0, 1.0, 0.01, this, tr( "Reverb damping" ) ),
	m_reverbWidth( FLUID_REVERB_DEFAULT_WIDTH, 0, 1.0, 0.01f, this, tr( "Reverb width" ) ),
	m_reverbLevel( FLUID_REVERB_DEFAULT_LEVEL, 0, 1.0, 0.01f, this, tr( "Reverb level" ) ),
	m_chorusOn( false, this, tr( "Chorus" ) ),
	m_chorusNum( FLUID_CHORUS_DEFAULT_N, 0, 10.0, 1.0, this, tr( "Chorus voices" ) ),
	m_chorusLevel( FLUID_CHORUS_DEFAULT_LEVEL, 0, 10.0, 0.01, this, tr( "Chorus level" ) ),
	m_chorusSpeed( FLUID_CHORUS_DEFAULT_SPEED, 0.29, 5.0, 0.01, this, tr( "Chorus speed" ) ),
	m_chorusDepth( FLUID_CHORUS_DEFAULT_DEPTH, 0, 46.0, 0.05, this, tr( "Chorus depth" ) )
{
	for( int i = 0; i < 128; ++i )
	{
		m_notesRunning[i] = 0;
	}


#if QT_VERSION_CHECK(FLUIDSYNTH_VERSION_MAJOR, FLUIDSYNTH_VERSION_MINOR, FLUIDSYNTH_VERSION_MICRO) >= QT_VERSION_CHECK(1,1,9)
	// Deactivate all audio drivers in fluidsynth
	const char *none[] = { NULL };
	fluid_audio_driver_register( none );
#endif
	m_settings = new_fluid_settings();

	//fluid_settings_setint( m_settings, (char *) "audio.period-size", engine::mixer()->framesPerPeriod() );

	// This is just our starting instance of synth.  It is recreated
	// everytime we load a new soundfont.
	m_synth = new_fluid_synth( m_settings );

#if FLUIDSYNTH_VERSION_MAJOR >= 2
	// Get the default values from the setting
	double settingVal;

	fluid_settings_getnum_default(m_settings, "synth.reverb.room-size", &settingVal);
	m_reverbRoomSize.setInitValue(settingVal);
	fluid_settings_getnum_default(m_settings, "synth.reverb.damping", &settingVal);
	m_reverbDamping.setInitValue(settingVal);
	fluid_settings_getnum_default(m_settings, "synth.reverb.width", &settingVal);
	m_reverbWidth.setInitValue(settingVal);
	fluid_settings_getnum_default(m_settings, "synth.reverb.level", &settingVal);
	m_reverbLevel.setInitValue(settingVal);

	fluid_settings_getnum_default(m_settings, "synth.chorus.nr", &settingVal);
	m_chorusNum.setInitValue(settingVal);
	fluid_settings_getnum_default(m_settings, "synth.chorus.level", &settingVal);
	m_chorusLevel.setInitValue(settingVal);
	fluid_settings_getnum_default(m_settings, "synth.chorus.speed", &settingVal);
	m_chorusSpeed.setInitValue(settingVal);
	fluid_settings_getnum_default(m_settings, "synth.chorus.depth", &settingVal);
	m_chorusDepth.setInitValue(settingVal);
#endif

	loadFile( ConfigManager::inst()->sf2File() );

	updateSampleRate();
	updateReverbOn();
	updateReverb();
	updateChorusOn();
	updateChorus();
	updateGain();

	connect( &m_bankNum, SIGNAL( dataChanged() ), this, SLOT( updatePatch() ) );
	connect( &m_patchNum, SIGNAL( dataChanged() ), this, SLOT( updatePatch() ) );

	connect( Engine::mixer(), SIGNAL( sampleRateChanged() ), this, SLOT( updateSampleRate() ) );

	// Gain
	connect( &m_gain, SIGNAL( dataChanged() ), this, SLOT( updateGain() ) );

	// Reverb
	connect( &m_reverbOn, SIGNAL( dataChanged() ), this, SLOT( updateReverbOn() ) );
	connect( &m_reverbRoomSize, SIGNAL( dataChanged() ), this, SLOT( updateReverb() ) );
	connect( &m_reverbDamping, SIGNAL( dataChanged() ), this, SLOT( updateReverb() ) );
	connect( &m_reverbWidth, SIGNAL( dataChanged() ), this, SLOT( updateReverb() ) );
	connect( &m_reverbLevel, SIGNAL( dataChanged() ), this, SLOT( updateReverb() ) );

	// Chorus
	connect( &m_chorusOn, SIGNAL( dataChanged() ), this, SLOT( updateChorusOn() ) );
	connect( &m_chorusNum, SIGNAL( dataChanged() ), this, SLOT( updateChorus() ) );
	connect( &m_chorusLevel, SIGNAL( dataChanged() ), this, SLOT( updateChorus() ) );
	connect( &m_chorusSpeed, SIGNAL( dataChanged() ), this, SLOT( updateChorus() ) );
	connect( &m_chorusDepth, SIGNAL( dataChanged() ), this, SLOT( updateChorus() ) );

	InstrumentPlayHandle * iph = new InstrumentPlayHandle( this, _instrument_track );
	Engine::mixer()->addPlayHandle( iph );
}



sf2Instrument::~sf2Instrument()
{
	Engine::mixer()->removePlayHandlesOfTypes( instrumentTrack(),
				PlayHandle::TypeNotePlayHandle
				| PlayHandle::TypeInstrumentPlayHandle );
	freeFont();
	delete_fluid_synth( m_synth );
	delete_fluid_settings( m_settings );
	if( m_srcState != NULL )
	{
		src_delete( m_srcState );
	}

}



void sf2Instrument::saveSettings( QDomDocument & _doc, QDomElement & _this )
{
	_this.setAttribute( "src", m_filename );
	m_patchNum.saveSettings( _doc, _this, "patch" );
	m_bankNum.saveSettings( _doc, _this, "bank" );

	m_gain.saveSettings( _doc, _this, "gain" );

	m_reverbOn.saveSettings( _doc, _this, "reverbOn" );
	m_reverbRoomSize.saveSettings( _doc, _this, "reverbRoomSize" );
	m_reverbDamping.saveSettings( _doc, _this, "reverbDamping" );
	m_reverbWidth.saveSettings( _doc, _this, "reverbWidth" );
	m_reverbLevel.saveSettings( _doc, _this, "reverbLevel" );

	m_chorusOn.saveSettings( _doc, _this, "chorusOn" );
	m_chorusNum.saveSettings( _doc, _this, "chorusNum" );
	m_chorusLevel.saveSettings( _doc, _this, "chorusLevel" );
	m_chorusSpeed.saveSettings( _doc, _this, "chorusSpeed" );
	m_chorusDepth.saveSettings( _doc, _this, "chorusDepth" );
}




void sf2Instrument::loadSettings( const QDomElement & _this )
{
	openFile( _this.attribute( "src" ), false );
	m_patchNum.loadSettings( _this, "patch" );
	m_bankNum.loadSettings( _this, "bank" );

	m_gain.loadSettings( _this, "gain" );

	m_reverbOn.loadSettings( _this, "reverbOn" );
	m_reverbRoomSize.loadSettings( _this, "reverbRoomSize" );
	m_reverbDamping.loadSettings( _this, "reverbDamping" );
	m_reverbWidth.loadSettings( _this, "reverbWidth" );
	m_reverbLevel.loadSettings( _this, "reverbLevel" );

	m_chorusOn.loadSettings( _this, "chorusOn" );
	m_chorusNum.loadSettings( _this, "chorusNum" );
	m_chorusLevel.loadSettings( _this, "chorusLevel" );
	m_chorusSpeed.loadSettings( _this, "chorusSpeed" );
	m_chorusDepth.loadSettings( _this, "chorusDepth" );

	updatePatch();
	updateGain();
}




void sf2Instrument::loadFile( const QString & _file )
{
	if( !_file.isEmpty() && QFileInfo( _file ).exists() )
	{
		openFile( _file, false );
		updatePatch();

		// for some reason we've to call that, otherwise preview of a
		// soundfont for the first time fails
		updateSampleRate();
	}

	// setting the first bank and patch number that is found
	auto sSoundCount = ::fluid_synth_sfcount( m_synth );
	for ( int i = 0; i < sSoundCount; ++i ) {
		int iBank = 0;
		int iProg = 0;
		fluid_sfont_t *pSoundFont = ::fluid_synth_get_sfont( m_synth, i );

		if ( pSoundFont ) {
#ifdef CONFIG_FLUID_BANK_OFFSET
			int iBankOff = ::fluid_synth_get_bank_offset( m_synth, fluid_sfont_get_id( pSoundFont ) );
#endif

			fluid_sfont_iteration_start( pSoundFont );
#if FLUIDSYNTH_VERSION_MAJOR < 2
			fluid_preset_t preset;
			fluid_preset_t *pCurPreset = &preset;
#else
			fluid_preset_t *pCurPreset;
#endif

			if ( ( pCurPreset = fluid_sfont_iteration_next_wrapper( pSoundFont, pCurPreset ) ) ) {
				iBank = fluid_preset_get_banknum( pCurPreset );
				iProg = fluid_preset_get_num( pCurPreset );

#ifdef CONFIG_FLUID_BANK_OFFSET
				iBank += iBankOff;
#endif

				::fluid_synth_bank_select( m_synth, 1, iBank );
				::fluid_synth_program_change( m_synth, 1, iProg );
				m_bankNum.setValue( iBank );
				m_patchNum.setValue ( iProg );
				break;
			}
		}
	}
}




AutomatableModel * sf2Instrument::childModel( const QString & _modelName )
{
	if( _modelName == "bank" )
	{
		return &m_bankNum;
	}
	else if( _modelName == "patch" )
	{
		return &m_patchNum;
	}
	qCritical() << "requested unknown model " << _modelName;
	return NULL;
}



QString sf2Instrument::nodeName() const
{
	return sf2player_plugin_descriptor.name;
}




void sf2Instrument::freeFont()
{
	m_synthMutex.lock();

	if ( m_font != NULL )
	{
		s_fontsMutex.lock();
		--(m_font->refCount);

		// No more references
		if( m_font->refCount <= 0 )
		{
			qDebug() << "Really deleting " << m_filename;

			fluid_synth_sfunload( m_synth, m_fontId, true );
			s_fonts.remove( m_filename );
			delete m_font;
		}
		// Just remove our reference
		else
		{
			qDebug() << "un-referencing " << m_filename;

			fluid_synth_remove_sfont( m_synth, m_font->fluidFont );
		}
		s_fontsMutex.unlock();

		m_font = NULL;
	}
	m_synthMutex.unlock();
}



void sf2Instrument::openFile( const QString & _sf2File, bool updateTrackName )
{
	emit fileLoading();

	// Used for loading file
	char * sf2Ascii = qstrdup( qPrintable( SampleBuffer::tryToMakeAbsolute( _sf2File ) ) );
	QString relativePath = SampleBuffer::tryToMakeRelative( _sf2File );

	// free reference to soundfont if one is selected
	freeFont();

	m_synthMutex.lock();
	s_fontsMutex.lock();

	// Increment Reference
	if( s_fonts.contains( relativePath ) )
	{
		qDebug() << "Using existing reference to " << relativePath;

		m_font = s_fonts[ relativePath ];

		m_font->refCount++;

		m_fontId = fluid_synth_add_sfont( m_synth, m_font->fluidFont );
	}

	// Add to map, if doesn't exist.
	else
	{
		m_fontId = fluid_synth_sfload( m_synth, sf2Ascii, true );

		if( fluid_synth_sfcount( m_synth ) > 0 )
		{
			// Grab this sf from the top of the stack and add to list
			m_font = new sf2Font( fluid_synth_get_sfont( m_synth, 0 ) );
			s_fonts.insert( relativePath, m_font );
		}
		else
		{
			collectErrorForUI( sf2Instrument::tr( "A soundfont %1 could not be loaded." ).arg( QFileInfo( _sf2File ).baseName() ) );
			// TODO: Why is the filename missing when the file does not exist?
		}
	}

	s_fontsMutex.unlock();
	m_synthMutex.unlock();

	if( m_fontId >= 0 )
	{
		// Don't reset patch/bank, so that it isn't cleared when
		// someone resolves a missing file
		//m_patchNum.setValue( 0 );
		//m_bankNum.setValue( 0 );
		m_filename = relativePath;

		emit fileChanged();
	}

	delete[] sf2Ascii;

	if( updateTrackName || instrumentTrack()->displayName() == displayName() )
	{
		instrumentTrack()->setName( QFileInfo( _sf2File ).baseName() );
	}
}




void sf2Instrument::updatePatch()
{
	if( m_bankNum.value() >= 0 && m_patchNum.value() >= 0 )
	{
		fluid_synth_program_select( m_synth, m_channel, m_fontId,
				m_bankNum.value(), m_patchNum.value() );
	}
}




QString sf2Instrument::getCurrentPatchName()
{
	int iBankSelected = m_bankNum.value();
	int iProgSelected = m_patchNum.value();

	// For all soundfonts (in reversed stack order) fill the available programs...
	int cSoundFonts = ::fluid_synth_sfcount( m_synth );
	for( int i = 0; i < cSoundFonts; i++ )
	{
		fluid_sfont_t *pSoundFont = fluid_synth_get_sfont( m_synth, i );
		if ( pSoundFont )
		{
#ifdef CONFIG_FLUID_BANK_OFFSET
			int iBankOffset =
				fluid_synth_get_bank_offset(
						m_synth, fluid_sfont_get_id(pSoundFont) );
#endif
			fluid_sfont_iteration_start( pSoundFont );
#if FLUIDSYNTH_VERSION_MAJOR < 2
			fluid_preset_t preset;
			fluid_preset_t *pCurPreset = &preset;
#else
			fluid_preset_t *pCurPreset;
#endif
			while ((pCurPreset = fluid_sfont_iteration_next_wrapper(pSoundFont, pCurPreset)))
			{
				int iBank = fluid_preset_get_banknum( pCurPreset );
#ifdef CONFIG_FLUID_BANK_OFFSET
				iBank += iBankOffset;
#endif
				int iProg = fluid_preset_get_num( pCurPreset );
				if( iBank == iBankSelected && iProg ==
								iProgSelected )
				{
					return fluid_preset_get_name( pCurPreset );
				}
			}
		}
	}
	return "";
}




void sf2Instrument::updateGain()
{
	fluid_synth_set_gain( m_synth, m_gain.value() );
}




void sf2Instrument::updateReverbOn()
{
	fluid_synth_set_reverb_on( m_synth, m_reverbOn.value() ? 1 : 0 );
}




void sf2Instrument::updateReverb()
{
	fluid_synth_set_reverb( m_synth, m_reverbRoomSize.value(),
			m_reverbDamping.value(), m_reverbWidth.value(),
			m_reverbLevel.value() );
}




void  sf2Instrument::updateChorusOn()
{
	fluid_synth_set_chorus_on( m_synth, m_chorusOn.value() ? 1 : 0 );
}




void  sf2Instrument::updateChorus()
{
	fluid_synth_set_chorus( m_synth, static_cast<int>( m_chorusNum.value() ),
			m_chorusLevel.value(), m_chorusSpeed.value(),
			m_chorusDepth.value(), 0 );
}



void sf2Instrument::updateSampleRate()
{
	double tempRate;

	// Set & get, returns the true sample rate
	fluid_settings_setnum( m_settings, (char *) "synth.sample-rate", Engine::mixer()->processingSampleRate() );
	fluid_settings_getnum( m_settings, (char *) "synth.sample-rate", &tempRate );
	m_internalSampleRate = static_cast<int>( tempRate );

	if( m_font )
	{
		// Now, delete the old one and replace
		m_synthMutex.lock();
		fluid_synth_remove_sfont( m_synth, m_font->fluidFont );
		delete_fluid_synth( m_synth );

		// New synth
		m_synth = new_fluid_synth( m_settings );
		m_fontId = fluid_synth_add_sfont( m_synth, m_font->fluidFont );
		m_synthMutex.unlock();

		// synth program change (set bank and patch)
		updatePatch();
	}
	else
	{
		// Recreate synth with no soundfonts
		m_synthMutex.lock();
		delete_fluid_synth( m_synth );
		m_synth = new_fluid_synth( m_settings );
		m_synthMutex.unlock();
	}

	m_synthMutex.lock();
	if( Engine::mixer()->currentQualitySettings().interpolation >=
			Mixer::qualitySettings::Interpolation_SincFastest )
	{
		fluid_synth_set_interp_method( m_synth, -1, FLUID_INTERP_7THORDER );
	}
	else
	{
		fluid_synth_set_interp_method( m_synth, -1, FLUID_INTERP_DEFAULT );
	}
	m_synthMutex.unlock();
	if( m_internalSampleRate < Engine::mixer()->processingSampleRate() )
	{
		m_synthMutex.lock();
		if( m_srcState != NULL )
		{
			src_delete( m_srcState );
		}
		int error;
		m_srcState = src_new( Engine::mixer()->currentQualitySettings().libsrcInterpolation(), DEFAULT_CHANNELS, &error );
		if( m_srcState == NULL || error )
		{
			qCritical( "error while creating libsamplerate data structure in Sf2Instrument::updateSampleRate()" );
		}
		m_synthMutex.unlock();
	}
	updateReverb();
	updateChorus();
	updateReverbOn();
	updateChorusOn();
	updateGain();

	// Reset last MIDI pitch properties, which will be set to the correct values
	// upon playing the next note
	m_lastMidiPitch = -1;
	m_lastMidiPitchRange = -1;
}




void sf2Instrument::playNote( NotePlayHandle * _n, sampleFrame * )
{
	if( _n->isMasterNote() || ( _n->hasParent() && _n->isReleased() ) )
	{
		return;
	}

	const f_cnt_t tfp = _n->totalFramesPlayed();

	if( tfp == 0 )
	{
		const float LOG440 = 2.643452676f;

		int midiNote = (int)floor( 12.0 * ( log2( _n->unpitchedFrequency() ) - LOG440 ) - 4.0 );

		// out of range?
		if( midiNote <= 0 || midiNote >= 128 )
		{
			return;
		}
		const int baseVelocity = instrumentTrack()->midiPort()->baseVelocity();

		SF2PluginData * pluginData = new SF2PluginData;
		pluginData->midiNote = midiNote;
		pluginData->lastPanning = 0;
		pluginData->lastVelocity = _n->midiVelocity( baseVelocity );
		pluginData->fluidVoice = NULL;
		pluginData->isNew = true;
		pluginData->offset = _n->offset();
		pluginData->noteOffSent = false;

		_n->m_pluginData = pluginData;

		// insert the nph to the playing notes vector
		m_playingNotesMutex.lock();
		m_playingNotes.append( _n );
		m_playingNotesMutex.unlock();
	}
	else if( _n->isReleased() && ! _n->instrumentTrack()->isSustainPedalPressed() ) // note is released during this period
	{
		SF2PluginData * pluginData = static_cast<SF2PluginData *>( _n->m_pluginData );
		pluginData->offset = _n->framesBeforeRelease();
		pluginData->isNew = false;

		m_playingNotesMutex.lock();
		m_playingNotes.append( _n );
		m_playingNotesMutex.unlock();
	}
}


void sf2Instrument::noteOn( SF2PluginData * n )
{
	m_synthMutex.lock();

	// get list of current voice IDs so we can easily spot the new
	// voice after the fluid_synth_noteon() call
	const int poly = fluid_synth_get_polyphony( m_synth );
	fluid_voice_t * voices[poly];
	unsigned int id[poly];
	fluid_synth_get_voicelist( m_synth, voices, poly, -1 );
	for( int i = 0; i < poly; ++i )
	{
		id[i] = 0;
	}
	for( int i = 0; i < poly && voices[i]; ++i )
	{
		id[i] = fluid_voice_get_id( voices[i] );
	}

	fluid_synth_noteon( m_synth, m_channel, n->midiNote, n->lastVelocity );

	// get new voice and save it
	fluid_synth_get_voicelist( m_synth, voices, poly, -1 );
	for( int i = 0; i < poly && voices[i]; ++i )
	{
		const unsigned int newID = fluid_voice_get_id( voices[i] );
		if( id[i] != newID || newID == 0 )
		{
			n->fluidVoice = voices[i];
			break;
		}
	}

	m_synthMutex.unlock();

	m_notesRunningMutex.lock();
	++m_notesRunning[ n->midiNote ];
	m_notesRunningMutex.unlock();
}


void sf2Instrument::noteOff( SF2PluginData * n )
{
	n->noteOffSent = true;
	m_notesRunningMutex.lock();
	const int notes = --m_notesRunning[n->midiNote];
	m_notesRunningMutex.unlock();

	if( notes <= 0 )
	{
		m_synthMutex.lock();
		fluid_synth_noteoff( m_synth, m_channel, n->midiNote );
		m_synthMutex.unlock();
	}
}


void sf2Instrument::play( sampleFrame * _working_buffer )
{
	const fpp_t frames = Engine::mixer()->framesPerPeriod();

	// set midi pitch for this period
	const int currentMidiPitch = instrumentTrack()->midiPitch();
	if( m_lastMidiPitch != currentMidiPitch )
	{
		m_lastMidiPitch = currentMidiPitch;
		m_synthMutex.lock();
		fluid_synth_pitch_bend( m_synth, m_channel, m_lastMidiPitch );
		m_synthMutex.unlock();
	}

	const int currentMidiPitchRange = instrumentTrack()->midiPitchRange();
	if( m_lastMidiPitchRange != currentMidiPitchRange )
	{
		m_lastMidiPitchRange = currentMidiPitchRange;
		m_synthMutex.lock();
		fluid_synth_pitch_wheel_sens( m_synth, m_channel, m_lastMidiPitchRange );
		m_synthMutex.unlock();
	}
	// if we have no new noteons/noteoffs, just render a period and call it a day
	if( m_playingNotes.isEmpty() )
	{
		renderFrames( frames, _working_buffer );
		instrumentTrack()->processAudioBuffer( _working_buffer, frames, NULL );
		return;
	}

	// processing loop
	// go through noteplayhandles in processing order
	f_cnt_t currentFrame = 0;

	while( ! m_playingNotes.isEmpty() )
	{
		// find the note with lowest offset
		NotePlayHandle * currentNote = m_playingNotes[0];
		for( int i = 1; i < m_playingNotes.size(); ++i )
		{
			SF2PluginData * currentData = static_cast<SF2PluginData *>( currentNote->m_pluginData );
			SF2PluginData * iData = static_cast<SF2PluginData *>( m_playingNotes[i]->m_pluginData );
			if( currentData->offset > iData->offset )
			{
				currentNote = m_playingNotes[i];
			}
		}

		// process the current note:
		// first see if we're synced in frame count
		SF2PluginData * currentData = static_cast<SF2PluginData *>( currentNote->m_pluginData );
		if( currentData->offset > currentFrame )
		{
			renderFrames( currentData->offset - currentFrame, _working_buffer + currentFrame );
			currentFrame = currentData->offset;
		}
		if( currentData->isNew )
		{
			noteOn( currentData );
			if( currentNote->isReleased() ) // if the note is released during the same period, we have to process it again for noteoff
			{
				currentData->isNew = false;
				currentData->offset = currentNote->framesBeforeRelease();
			}
			else // otherwise remove the handle
			{
				m_playingNotesMutex.lock();
				m_playingNotes.remove( m_playingNotes.indexOf( currentNote ) );
				m_playingNotesMutex.unlock();
			}
		}
		else
		{
			noteOff( currentData );
			m_playingNotesMutex.lock();
			m_playingNotes.remove( m_playingNotes.indexOf( currentNote ) );
			m_playingNotesMutex.unlock();
		}
	}

	if( currentFrame < frames )
	{
		renderFrames( frames - currentFrame, _working_buffer + currentFrame );
	}
	instrumentTrack()->processAudioBuffer( _working_buffer, frames, NULL );
}


void sf2Instrument::renderFrames( f_cnt_t frames, sampleFrame * buf )
{
	m_synthMutex.lock();
	if( m_internalSampleRate < Engine::mixer()->processingSampleRate() &&
							m_srcState != NULL )
	{
		const fpp_t f = frames * m_internalSampleRate / Engine::mixer()->processingSampleRate();
#ifdef __GNUC__
		sampleFrame tmp[f];
#else
		sampleFrame * tmp = new sampleFrame[f];
#endif
		fluid_synth_write_float( m_synth, f, tmp, 0, 2, tmp, 1, 2 );

		SRC_DATA src_data;
		src_data.data_in = (float *)tmp;
		src_data.data_out = (float *)buf;
		src_data.input_frames = f;
		src_data.output_frames = frames;
		src_data.src_ratio = (double) frames / f;
		src_data.end_of_input = 0;
		int error = src_process( m_srcState, &src_data );
#ifndef __GNUC__
		delete[] tmp;
#endif
		if( error )
		{
			qCritical( "sf2Instrument: error while resampling: %s", src_strerror( error ) );
		}
		if( src_data.output_frames_gen > frames )
		{
			qCritical( "sf2Instrument: not enough frames: %ld / %d", src_data.output_frames_gen, frames );
		}
	}
	else
	{
		fluid_synth_write_float( m_synth, frames, buf, 0, 2, buf, 1, 2 );
	}
	m_synthMutex.unlock();
}




void sf2Instrument::deleteNotePluginData( NotePlayHandle * _n )
{
	SF2PluginData * pluginData = static_cast<SF2PluginData *>( _n->m_pluginData );
	if( ! pluginData->noteOffSent ) // if we for some reason haven't noteoffed the note before it gets deleted,
									// do it here
	{
		noteOff( pluginData );
		m_playingNotesMutex.lock();
		if( m_playingNotes.indexOf( _n ) >= 0 )
		{
			m_playingNotes.remove( m_playingNotes.indexOf( _n ) );
		}
		m_playingNotesMutex.unlock();
	}
	delete pluginData;
}




PluginView * sf2Instrument::instantiateView( QWidget * _parent )
{
	return new sf2InstrumentView( this, _parent );
}







class sf2Knob : public Knob
{
public:
	sf2Knob( QWidget * _parent ) :
			Knob( knobStyled, _parent )
	{
		setFixedSize( 31, 38 );
	}
};



sf2InstrumentView::sf2InstrumentView( Instrument * _instrument, QWidget * _parent ) :
	InstrumentViewFixedSize( _instrument, _parent )
{
//	QVBoxLayout * vl = new QVBoxLayout( this );
//	QHBoxLayout * hl = new QHBoxLayout();

	sf2Instrument* k = castModel<sf2Instrument>();

	connect( &k->m_bankNum, SIGNAL( dataChanged() ), this, SLOT( updatePatchName() ) );
	connect( &k->m_patchNum, SIGNAL( dataChanged() ), this, SLOT( updatePatchName() ) );

	// File Button
	m_fileDialogButton = new PixmapButton( this );
	m_fileDialogButton->setCursor( QCursor( Qt::PointingHandCursor ) );
	m_fileDialogButton->setActiveGraphic( PLUGIN_NAME::getIconPixmap( "fileselect_on" ) );
	m_fileDialogButton->setInactiveGraphic( PLUGIN_NAME::getIconPixmap( "fileselect_off" ) );
	m_fileDialogButton->move( 217, 107 );

	connect( m_fileDialogButton, SIGNAL( clicked() ), this, SLOT( showFileDialog() ) );

	ToolTip::add( m_fileDialogButton, tr( "Open SoundFont file" ) );

	// Patch Button
	m_patchDialogButton = new PixmapButton( this );
	m_patchDialogButton->setCursor( QCursor( Qt::PointingHandCursor ) );
	m_patchDialogButton->setActiveGraphic( PLUGIN_NAME::getIconPixmap( "patches_on" ) );
	m_patchDialogButton->setInactiveGraphic( PLUGIN_NAME::getIconPixmap( "patches_off" ) );
	m_patchDialogButton->setEnabled( false );
	m_patchDialogButton->move( 217, 125 );

	connect( m_patchDialogButton, SIGNAL( clicked() ), this, SLOT( showPatchDialog() ) );

	ToolTip::add( m_patchDialogButton, tr( "Choose patch" ) );


	// LCDs
	m_bankNumLcd = new LcdSpinBox( 3, "21pink", this );
	m_bankNumLcd->move(131, 62);
//	m_bankNumLcd->addTextForValue( -1, "---" );
//	m_bankNumLcd->setEnabled( false );

	m_patchNumLcd = new LcdSpinBox( 3, "21pink", this );
	m_patchNumLcd->move(190, 62);
//	m_patchNumLcd->addTextForValue( -1, "---" );
//	m_patchNumLcd->setEnabled( false );

	/*hl->addWidget( m_fileDialogButton );
	hl->addWidget( m_bankNumLcd );
	hl->addWidget( m_patchNumLcd );
	hl->addWidget( m_patchDialogButton );

	vl->addLayout( hl );*/

	// Next row

	//hl = new QHBoxLayout();

	m_filenameLabel = new QLabel( this );
	m_filenameLabel->setGeometry( 58, 109, 156, 11 );
	m_patchLabel = new QLabel( this );
	m_patchLabel->setGeometry( 58, 127, 156, 11 );

	//hl->addWidget( m_filenameLabel );
//	vl->addLayout( hl );

	// Gain
	m_gainKnob = new sf2Knob( this );
	m_gainKnob->setHintText( tr("Gain:"), "" );
	m_gainKnob->move( 86, 55 );
//	vl->addWidget( m_gainKnob );

	// Reverb
//	hl = new QHBoxLayout();


	m_reverbButton = new PixmapButton( this );
	m_reverbButton->setCheckable( true );
	m_reverbButton->move( 14, 180 );
	m_reverbButton->setActiveGraphic( PLUGIN_NAME::getIconPixmap( "reverb_on" ) );
	m_reverbButton->setInactiveGraphic( PLUGIN_NAME::getIconPixmap( "reverb_off" ) );
	ToolTip::add( m_reverbButton, tr( "Apply reverb (if supported)" ) );


	m_reverbRoomSizeKnob = new sf2Knob( this );
	m_reverbRoomSizeKnob->setHintText( tr("Room size:"), "" );
	m_reverbRoomSizeKnob->move( 93, 160 );

	m_reverbDampingKnob = new sf2Knob( this );
	m_reverbDampingKnob->setHintText( tr("Damping:"), "" );
	m_reverbDampingKnob->move( 130, 160 );

	m_reverbWidthKnob = new sf2Knob( this );
	m_reverbWidthKnob->setHintText( tr("Width:"), "" );
	m_reverbWidthKnob->move( 167, 160 );

	m_reverbLevelKnob = new sf2Knob( this );
	m_reverbLevelKnob->setHintText( tr("Level:"), "" );
	m_reverbLevelKnob->move( 204, 160 );

/*	hl->addWidget( m_reverbOnLed );
	hl->addWidget( m_reverbRoomSizeKnob );
	hl->addWidget( m_reverbDampingKnob );
	hl->addWidget( m_reverbWidthKnob );
	hl->addWidget( m_reverbLevelKnob );

	vl->addLayout( hl );
*/

	// Chorus
//	hl = new QHBoxLayout();

	m_chorusButton = new PixmapButton( this );
	m_chorusButton->setCheckable( true );
	m_chorusButton->move( 14, 226 );
	m_chorusButton->setActiveGraphic( PLUGIN_NAME::getIconPixmap( "chorus_on" ) );
	m_chorusButton->setInactiveGraphic( PLUGIN_NAME::getIconPixmap( "chorus_off" ) );
	ToolTip::add( m_chorusButton, tr( "Apply chorus (if supported)" ) );

	m_chorusNumKnob = new sf2Knob( this );
	m_chorusNumKnob->setHintText( tr("Voices:"), "" );
	m_chorusNumKnob->move( 93, 206 );

	m_chorusLevelKnob = new sf2Knob( this );
	m_chorusLevelKnob->setHintText( tr("Level:"), "" );
	m_chorusLevelKnob->move( 130 , 206 );

	m_chorusSpeedKnob = new sf2Knob( this );
	m_chorusSpeedKnob->setHintText( tr("Speed:"), "" );
	m_chorusSpeedKnob->move( 167 , 206 );

	m_chorusDepthKnob = new sf2Knob( this );
	m_chorusDepthKnob->setHintText( tr("Depth:"), "" );
	m_chorusDepthKnob->move( 204 , 206 );
/*
	hl->addWidget( m_chorusOnLed );
	hl->addWidget( m_chorusNumKnob);
	hl->addWidget( m_chorusLevelKnob);
	hl->addWidget( m_chorusSpeedKnob);
	hl->addWidget( m_chorusDepthKnob);

	vl->addLayout( hl );
*/
	setAutoFillBackground( true );
	QPalette pal;
	pal.setBrush( backgroundRole(), PLUGIN_NAME::getIconPixmap( "artwork" ) );
	setPalette( pal );

	updateFilename();
}




sf2InstrumentView::~sf2InstrumentView()
{
}




void sf2InstrumentView::modelChanged()
{
	sf2Instrument * k = castModel<sf2Instrument>();
	m_bankNumLcd->setModel( &k->m_bankNum );
	m_patchNumLcd->setModel( &k->m_patchNum );

	m_gainKnob->setModel( &k->m_gain );

	m_reverbButton->setModel( &k->m_reverbOn );
	m_reverbRoomSizeKnob->setModel( &k->m_reverbRoomSize );
	m_reverbDampingKnob->setModel( &k->m_reverbDamping );
	m_reverbWidthKnob->setModel( &k->m_reverbWidth );
	m_reverbLevelKnob->setModel( &k->m_reverbLevel );

	m_chorusButton->setModel( &k->m_chorusOn );
	m_chorusNumKnob->setModel( &k->m_chorusNum );
	m_chorusLevelKnob->setModel( &k->m_chorusLevel );
	m_chorusSpeedKnob->setModel( &k->m_chorusSpeed );
	m_chorusDepthKnob->setModel( &k->m_chorusDepth );


	connect( k, SIGNAL( fileChanged() ), this, SLOT( updateFilename() ) );

	connect( k, SIGNAL( fileLoading() ), this, SLOT( invalidateFile() ) );

	updateFilename();
}




void sf2InstrumentView::updateFilename()
{
	sf2Instrument * i = castModel<sf2Instrument>();
	QFontMetrics fm( m_filenameLabel->font() );
	QString file = i->m_filename.endsWith( ".sf2", Qt::CaseInsensitive ) ?
			i->m_filename.left( i->m_filename.length() - 4 ) :
			i->m_filename;
	m_filenameLabel->setText( fm.elidedText( file, Qt::ElideLeft, m_filenameLabel->width() ) );
			//		i->m_filename + "\nPatch: TODO" );

	m_patchDialogButton->setEnabled( !i->m_filename.isEmpty() );

	updatePatchName();

	update();
}




void sf2InstrumentView::updatePatchName()
{
	sf2Instrument * i = castModel<sf2Instrument>();
	QFontMetrics fm( font() );
	QString patch = i->getCurrentPatchName();
	m_patchLabel->setText( fm.elidedText( patch, Qt::ElideLeft, m_patchLabel->width() ) );


	update();
}




void sf2InstrumentView::invalidateFile()
{
	m_patchDialogButton->setEnabled( false );
}




void sf2InstrumentView::showFileDialog()
{
	sf2Instrument * k = castModel<sf2Instrument>();

	FileDialog ofd( NULL, tr( "Open SoundFont file" ) );
	ofd.setFileMode( FileDialog::ExistingFiles );

	QStringList types;
	types << tr( "SoundFont Files (*.sf2 *.sf3)" );
	ofd.setNameFilters( types );

	if( k->m_filename != "" )
	{
		QString f = SampleBuffer::tryToMakeAbsolute( k->m_filename );
		ofd.setDirectory( QFileInfo( f ).absolutePath() );
		ofd.selectFile( QFileInfo( f ).fileName() );
	}
	else
	{
		ofd.setDirectory( ConfigManager::inst()->sf2Dir() );
	}

	m_fileDialogButton->setEnabled( false );

	if( ofd.exec() == QDialog::Accepted && !ofd.selectedFiles().isEmpty() )
	{
		QString f = ofd.selectedFiles()[0];
		if( f != "" )
		{
			k->openFile( f );
			Engine::getSong()->setModified();
		}
	}

	m_fileDialogButton->setEnabled( true );
}




void sf2InstrumentView::showPatchDialog()
{
	sf2Instrument * k = castModel<sf2Instrument>();

	patchesDialog pd( this );

	pd.setup( k->m_synth, 1, k->instrumentTrack()->name(), &k->m_bankNum, &k->m_patchNum, m_patchLabel );

	pd.exec();
}



extern "C"
{

// necessary for getting instance out of shared lib
PLUGIN_EXPORT Plugin * lmms_plugin_main( Model *m, void * )
{
	return new sf2Instrument( static_cast<InstrumentTrack *>( m ) );
<<<<<<< HEAD
}


=======
>>>>>>> eebdc0f4
}


}<|MERGE_RESOLUTION|>--- conflicted
+++ resolved
@@ -1186,12 +1186,6 @@
 PLUGIN_EXPORT Plugin * lmms_plugin_main( Model *m, void * )
 {
 	return new sf2Instrument( static_cast<InstrumentTrack *>( m ) );
-<<<<<<< HEAD
-}
-
-
-=======
->>>>>>> eebdc0f4
 }
 
 
