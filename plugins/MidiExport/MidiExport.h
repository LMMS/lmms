/*
 * MidiExport.h - support for Exporting MIDI-files
 *
 * Copyright (c) 2015 Mohamed Abdel Maksoud <mohamed at amaksoud.com>
 * Copyright (c) 2017 Hyunjin Song <tteu.ingog/at/gmail.com>
 *
 * This file is part of LMMS - https://lmms.io
 *
 * This program is free software; you can redistribute it and/or
 * modify it under the terms of the GNU General Public
 * License as published by the Free Software Foundation; either
 * version 2 of the License, or (at your option) any later version.
 *
 * This program is distributed in the hope that it will be useful,
 * but WITHOUT ANY WARRANTY; without even the implied warranty of
 * MERCHANTABILITY or FITNESS FOR A PARTICULAR PURPOSE.  See the GNU
 * General Public License for more details.
 *
 * You should have received a copy of the GNU General Public
 * License along with this program (see COPYING); if not, write to the
 * Free Software Foundation, Inc., 51 Franklin Street, Fifth Floor,
 * Boston, MA 02110-1301 USA.
 *
 */

#ifndef _MIDI_EXPORT_H
#define _MIDI_EXPORT_H

#include <QString>

#include "ExportFilter.h"
#include "MidiFile.hpp"

<<<<<<< HEAD
namespace lmms
{
=======
class QDomNode;
>>>>>>> 33b44ec9


const int BUFFER_SIZE = 50*1024;
typedef MidiFile::MIDITrack<BUFFER_SIZE> MTrack;

struct MidiNote
{
	int time;
	uint8_t pitch;
	int duration;
	uint8_t volume;

	inline bool operator<(const MidiNote &b) const
	{
		return this->time < b.time;
	}
} ;

typedef std::vector<MidiNote> MidiNoteVector;
typedef std::vector<MidiNote>::iterator MidiNoteIterator;



class MidiExport: public ExportFilter
{
// 	Q_OBJECT
public:
	MidiExport();
	~MidiExport();

	virtual gui::PluginView* instantiateView(QWidget *)
	{
		return nullptr;
	}

	virtual bool tryExport(const TrackContainer::TrackList &tracks,
				const TrackContainer::TrackList &patternTracks,
				int tempo, int masterPitch, const QString &filename);
	
private:
	void writeMidiClip(MidiNoteVector &midiClip, const QDomNode& n,
				int base_pitch, double base_volume, int base_time);
	void writeMidiClipToTrack(MTrack &mtrack, MidiNoteVector &nv);
	void writePatternClip(MidiNoteVector &src, MidiNoteVector &dst,
				int len, int base, int start, int end);
	void processPatternNotes(MidiNoteVector &nv, int cutPos);

	void error();


} ;


} // namespace lmms

#endif<|MERGE_RESOLUTION|>--- conflicted
+++ resolved
@@ -31,12 +31,10 @@
 #include "ExportFilter.h"
 #include "MidiFile.hpp"
 
-<<<<<<< HEAD
+class QDomNode;
+
 namespace lmms
 {
-=======
-class QDomNode;
->>>>>>> 33b44ec9
 
 
 const int BUFFER_SIZE = 50*1024;
