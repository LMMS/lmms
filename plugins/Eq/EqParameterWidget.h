/*
 * eqparameterwidget.cpp - defination of EqParameterWidget class.
 *
 * Copyright (c) 2014 David French <dave/dot/french3/at/googlemail/dot/com>
* Copyright (c) 2015 Steffen Baranowsky <BaraMGB/at/freenet/dot/de>
 *
 * This file is part of LMMS - https://lmms.io
 *
 * This program is free software; you can redistribute it and/or
 * modify it under the terms of the GNU General Public
 * License as published by the Free Software Foundation; either
 * version 2 of the License, or (at your option) any later version.
 *
 * This program is distributed in the hope that it will be useful,
 * but WITHOUT ANY WARRANTY; without even the implied warranty of
 * MERCHANTABILITY or FITNESS FOR A PARTICULAR PURPOSE.  See the GNU
 * General Public License for more details.
 *
 * You should have received a copy of the GNU General Public
 * License along with this program (see COPYING); if not, write to the
 * Free Software Foundation, Inc., 51 Franklin Street, Fifth Floor,
 * Boston, MA 02110-1301 USA.
 *
 */


#ifndef EQPARAMETERWIDGET_H
#define EQPARAMETERWIDGET_H

#include <QWidget>


<<<<<<< HEAD
namespace lmms
{

=======
class BoolModel;
>>>>>>> 33b44ec9
class EqControls;
class EqCurve;
class EqHandle;
class FloatModel;


namespace gui
{

class EqBand
{
public :
	EqBand();
	FloatModel *gain;
	FloatModel *res;
	FloatModel *freq;
	BoolModel *active;
	BoolModel *hp12;
	BoolModel *hp24;
	BoolModel *hp48;
	BoolModel *lp12;
	BoolModel *lp24;
	BoolModel *lp48;
	QColor color;
	int x;
	int y;
	QString name;
	float *peakL;
	float *peakR;
};




class EqParameterWidget : public QWidget
{
	Q_OBJECT
public:
	explicit EqParameterWidget( QWidget *parent = 0, EqControls * controls = 0 );
	~EqParameterWidget();
	QList<EqHandle*> *m_handleList;

	const int bandCount()
	{
		return 8;
	}

	EqBand* getBandModels( int i );
	void changeHandle( int i );

private:
	float m_pixelsPerUnitWidth;
	float m_pixelsPerUnitHeight;
	float m_pixelsPerOctave;
	float m_scale;
	int m_displayWidth, m_displayHeigth;
	EqControls *m_controls;
	EqBand *m_bands;
	EqHandle *m_handle;
	EqCurve *m_eqcurve;


private slots:
	void updateModels();
	void updateHandle();
};


} // namespace gui

} // namespace lmms

#endif // EQPARAMETERWIDGET_H<|MERGE_RESOLUTION|>--- conflicted
+++ resolved
@@ -30,21 +30,19 @@
 #include <QWidget>
 
 
-<<<<<<< HEAD
 namespace lmms
 {
 
-=======
 class BoolModel;
->>>>>>> 33b44ec9
 class EqControls;
-class EqCurve;
-class EqHandle;
 class FloatModel;
 
 
 namespace gui
 {
+
+class EqCurve;
+class EqHandle;
 
 class EqBand
 {
