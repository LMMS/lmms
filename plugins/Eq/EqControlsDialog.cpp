--- conflicted
+++ resolved
@@ -24,16 +24,18 @@
 
 
 #include "EqControlsDialog.h"
-#include "EqControls.h"
-#include "embed.h"
-#include "Fader.h"
-#include "EqFader.h"
-#include "Engine.h"
-#include "AutomatableButton.h"
-#include "LedCheckbox.h"
+
 #include <QGraphicsView>
 #include <QLayout>
 #include <QWidget>
+
+#include "AutomatableButton.h"
+#include "embed.h"
+#include "Engine.h"
+#include "EqControls.h"
+#include "EqFader.h"
+#include "Fader.h"
+#include "LedCheckbox.h"
 
 
 EqControlsDialog::EqControlsDialog( EqControls *controls ) :
@@ -66,7 +68,6 @@
 	setBand( 6, &controls->m_highShelfActiveModel, &controls->m_highShelfFreqModel, &controls->m_highShelfResModel, &controls->m_highShelfGainModel, QColor(255 ,255, 255), tr( "High Shelf" ), &controls->m_highShelfPeakL, &controls->m_highShelfPeakR,0,0,0,0,0,0 );
 	setBand( 7, &controls->m_lpActiveModel, &controls->m_lpFreqModel, &controls->m_lpResModel, 0, QColor(255 ,255, 255), tr( "LP" ) ,0,0,0,0,0, &controls->m_lp12Model, &controls->m_lp24Model, &controls->m_lp48Model);
 
-<<<<<<< HEAD
 	QPixmap * faderBg = new QPixmap( PLUGIN_NAME::getIconPixmap( "faderback" ) );
 	QPixmap * faderLeds = new QPixmap( PLUGIN_NAME::getIconPixmap( "faderleds" ) );
 	QPixmap * faderKnob = new QPixmap( PLUGIN_NAME::getIconPixmap( "faderknob" ) );
@@ -80,17 +81,6 @@
 	GainFaderOut->move( 453, 295);
 	GainFaderOut->setDisplayConversion( false );
 	GainFaderOut->setHintText( tr( "Gain" ), "dBv" );
-=======
-	EqFader *inGainFader = new EqFader( &controls->m_inGainModel, tr( "In Gain" ), this, &controls->m_inPeakL, &controls->m_inPeakR );
-	mainLayout->addWidget( inGainFader, 0, 0 );
-	inGainFader->setDisplayConversion( false );
-	inGainFader->setHintText( tr( "Gain" ), "dBFS");
-
-	EqFader *outGainFader = new EqFader( &controls->m_outGainModel, tr( "Out Gain" ), this, &controls->m_outPeakL, &controls->m_outPeakR );
-	mainLayout->addWidget( outGainFader, 0, 9 );
-	outGainFader->setDisplayConversion( false );
-	outGainFader->setHintText( tr( "Gain" ), "dBFS" );
->>>>>>> 27a2748b
 
 	// Gain Fader for each Filter exepts the pass filter
 	int distance = 126;
@@ -133,6 +123,7 @@
 		activeButton->setInactiveGraphic( PLUGIN_NAME::getIconPixmap( iconInactiveFileName.toLatin1() ) );
 		activeButton->move( distance - 2, 276 );
 		activeButton->setModel( m_parameterWidget->getBandModels( i )->active );
+
 		// Connects the knobs, Faders and buttons with the curve graphic
 		QObject::connect( m_parameterWidget->getBandModels( i )->freq , SIGNAL( dataChanged() ), m_parameterWidget, SLOT ( updateHandle() ) );
 		if ( m_parameterWidget->getBandModels( i )->gain ) QObject::connect( m_parameterWidget->getBandModels( i )->gain, SIGNAL( dataChanged() ), m_parameterWidget, SLOT ( updateHandle() ));
