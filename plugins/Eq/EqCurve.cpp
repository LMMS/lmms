/*
 * EqCurve.cpp - declaration of EqCurve and EqHandle classes.
 *
 * Copyright (c) 2015 Steffen Baranowsky <BaraMGB/at/freenet/dot/de>
 *
 * This file is part of LMMS - http://lmms.io
 *
 * This program is free software; you can redistribute it and/or
 * modify it under the terms of the GNU General Public
 * License as published by the Free Software Foundation; either
 * version 2 of the License, or (at your option) any later version.
 *
 * This program is distributed in the hope that it will be useful,
 * but WITHOUT ANY WARRANTY; without even the implied warranty of
 * MERCHANTABILITY or FITNESS FOR A PARTICULAR PURPOSE.  See the GNU
 * General Public License for more details.
 *
 * You should have received a copy of the GNU General Public
 * License along with this program (see COPYING); if not, write to the
 * Free Software Foundation, Inc., 51 Franklin Street, Fifth Floor,
 * Boston, MA 02110-1301 USA.
 *
 */
#include "EqCurve.h"

#include "Effect.h"
#include "embed.h"
#include "lmms_math.h"

EqHandle::EqHandle( int num, int x, int y )	:
	m_numb( num ),
	m_width( x ),
	m_heigth( y ),
	m_mousePressed( false ),
	m_active( false ),
	m_handleMoved( false )
{
	setFlag( ItemIsMovable );
	setFlag( ItemSendsGeometryChanges );
	setAcceptHoverEvents( true );
	float totalHeight = 36;
	m_pixelsPerUnitHeight = ( m_heigth ) / ( totalHeight );
	setMouseHover( false );
	connect( this, SIGNAL( positionChanged() ), this, SLOT( handleMoved() ) );
}




QRectF EqHandle::boundingRect() const
{
	return QRectF( -11, -11, 23, 23 );
}




float EqHandle::freqToXPixel( float freq , int w )
{
	float min = log10f( 27 );
	float max = log10f( 20000 );
	float range = max - min;
	return ( log10f( freq ) - min ) / range * w;
}




float EqHandle::xPixelToFreq( float x , int w )
{
	float min = log10f( 27 );
	float max = log10f( 20000 );
	float range = max - min;
	return powf( 10 , x * ( range / w ) + min );
}




float EqHandle::gainToYPixel(float gain , int h, int pixelPerUnitHeight)
{
	return h * 0.5 - gain * pixelPerUnitHeight;
}




float EqHandle::yPixelToGain( float y , int h, int pixelPerUnitHeight )
{
	return ( ( h * 0.5 ) - y ) / pixelPerUnitHeight;
}




void EqHandle::handleMoved()
{
	m_handleMoved = true;
}




void EqHandle::paint( QPainter *painter, const QStyleOptionGraphicsItem *option, QWidget *widget )
{
	painter->setRenderHint( QPainter::Antialiasing, true );
	if ( m_mousePressed )
	{
		emit positionChanged();
	}

	QString fileName = "handle" + QString::number(m_numb+1);
	if ( !isActiveHandle() ) { fileName = fileName + "inactive"; }
	QPixmap circlePixmap = PLUGIN_NAME::getIconPixmap( fileName.toLatin1() );
<<<<<<< HEAD
	painter->drawPixmap( -12, -12, circlePixmap );
=======
	painter->drawPixmap( 0 - (circlePixmap.width() / 2) - 1 , 0 - ( circlePixmap.height() / 2), circlePixmap );

>>>>>>> 40f2ac70
	// on mouse hover draw an info box and change the pixmap of the handle
	if ( isMouseHover() )
	{
		// keeps the info box in view
		float rectX = -40;
		float rectY = -40;
		if ( EqHandle::y() < 40 )
		{
			rectY = rectY + 40 - EqHandle::y();
		}
		if ( EqHandle::x() < 40 )
		{
			rectX = rectX + 40 - EqHandle::x();
		}
		if ( EqHandle::x() > m_width - 40 )
		{
			rectX = rectX - ( 40 - ( m_width - EqHandle::x() ) );
		}
<<<<<<< HEAD

		painter->drawPixmap( -12, -12, PLUGIN_NAME::getIconPixmap( "handlehover" ) );
=======
		QPixmap hover = PLUGIN_NAME::getIconPixmap( "handlehover" );
		painter->drawPixmap( 0 - ( hover.width() / 2) - 1, 0 - ( hover.height() / 2 ), hover );
>>>>>>> 40f2ac70
		QRectF textRect = QRectF ( rectX, rectY, 80, 30 );
		QRectF textRect2 = QRectF ( rectX+1, rectY+1, 80, 30 );
		QString freq = QString::number( xPixelToFreq( EqHandle::x(), m_width ) );
		QString res;
		if ( getType() != para )
		{
			res = tr( "Reso: ") + QString::number( getResonance() );
		}
		else
		{
			res = tr( "BW: " ) +  QString::number( getResonance() );
		}

		painter->setPen( Qt::black );
		painter->drawRect( textRect );
		painter->fillRect( textRect, QBrush( QColor( 6, 106, 43, 242 ) ) );

		painter->setPen ( QColor( 0, 0, 0 ) );
		painter->drawText( textRect2, Qt::AlignCenter,
						   QString( tr( "Freq: " ) + freq + "\n" + res ) );
		painter->setPen( QColor( 255, 255, 255 ) );
		painter->drawText( textRect, Qt::AlignCenter,
						   QString( tr( "Freq: " ) + freq + "\n" + res ) );
	}
}




QPainterPath EqHandle::getCurvePath()
{
	QPainterPath path;
	float y = m_heigth * 0.5;
	for ( float x = 0 ; x < m_width; x++ )
	{
		if ( m_type == highpass ) y = getLowCutCurve( x );
		if ( m_type == lowshelf ) y = getLowShelfCurve( x );
		if ( m_type == para ) y = getPeakCurve( x );
		if ( m_type == highshelf ) y = getHighShelfCurve( x );
		if ( m_type == lowpass ) y = getHighCutCurve( x );
		if ( x == 0 ) path.moveTo( x, y ); // sets the begin of Path
		path.lineTo( x, y );
	}
	return path;
}




float EqHandle::getPeakCurve( float x )
{
	double freqZ = xPixelToFreq( EqHandle::x(), m_width );
	const int SR = Engine::mixer()->processingSampleRate();
	double w0 = 2 * LD_PI * freqZ / SR ;
	double c = cosf( w0 );
	double s = sinf( w0 );
	double Q = getResonance();
	double A =  pow( 10, yPixelToGain( EqHandle::y(), m_heigth, m_pixelsPerUnitHeight ) / 40 );
	double alpha = s * sinh( log( 2 ) / 2 * Q * w0 / sinf( w0 ) );
	double a0, a1, a2, b0, b1, b2; // coeffs to calculate

	//calc coefficents
	b0 =   1 + alpha * A;
	b1 =  -2 * c;
	b2 =   1 - alpha * A;
	a0 =   1 + alpha / A;
	a1 =  -2 * c;
	a2 =   1 - alpha / A;

	//normalise
	b0 /= a0;
	b1 /= a0;
	b2 /= a0;
	a1 /= a0;
	a2 /= a0;
	a0 = 1;

	double freq = xPixelToFreq( x, m_width );
	double gain = calculateGain( freq, a1, a2, b0, b1, b2 );
	float y = gainToYPixel( gain, m_heigth, m_pixelsPerUnitHeight );

	return y;
}




float EqHandle::getHighShelfCurve( float x )
{
	double freqZ = xPixelToFreq( EqHandle::x(), m_width );
	const int SR = Engine::mixer()->processingSampleRate();
	double w0 = 2 * LD_PI * freqZ / SR;
	double c = cosf( w0 );
	double s = sinf( w0 );
	double A =  pow( 10, yPixelToGain( EqHandle::y(), m_heigth, m_pixelsPerUnitHeight ) * 0.025 );
	double beta = sqrt( A ) / m_resonance;
	double a0, a1, a2, b0, b1, b2; // coeffs to calculate

	//calc coefficents
	b0 = A * ( ( A + 1 ) + ( A - 1 ) * c + beta * s);
	b1 = -2 * A * ( ( A - 1 ) + ( A + 1 ) * c );
	b2 = A * ( ( A + 1 ) + ( A - 1 ) * c - beta * s);
	a0 = ( A + 1 ) - ( A - 1 ) * c + beta * s;
	a1 = 2 * ( ( A - 1 ) - ( A + 1 ) * c );
	a2 = ( A + 1 ) - ( A - 1 ) * c - beta * s;
	//normalise
	b0 /= a0;
	b1 /= a0;
	b2 /= a0;
	a1 /= a0;
	a2 /= a0;
	a0 = 1;

	double freq = xPixelToFreq( x, m_width );
	double gain = calculateGain( freq, a1, a2, b0, b1, b2 );
	float y = gainToYPixel( gain, m_heigth, m_pixelsPerUnitHeight );

	return y;
}




float EqHandle::getLowShelfCurve( float x )
{
	double freqZ = xPixelToFreq( EqHandle::x(), m_width );
	const int SR = Engine::mixer()->processingSampleRate();
	double w0 = 2 * LD_PI * freqZ / SR ;
	double c = cosf( w0 );
	double s = sinf( w0 );
	double A =  pow( 10, yPixelToGain( EqHandle::y(), m_heigth, m_pixelsPerUnitHeight ) / 40 );
	double beta = sqrt( A ) / m_resonance;
	double a0, a1, a2, b0, b1, b2; // coeffs to calculate

	//calc coefficents
	b0 = A * ( ( A + 1 ) - ( A - 1 ) * c + beta * s );
	b1 = 2  * A * ( ( A - 1 ) - ( A + 1 ) * c ) ;
	b2 = A * ( ( A + 1 ) - ( A - 1 ) * c - beta * s);
	a0 = ( A + 1 ) + ( A - 1 ) * c + beta * s;
	a1 = -2 * ( ( A - 1 ) + ( A + 1 ) * c );
	a2 = ( A + 1 ) + ( A - 1) * c - beta * s;

	//normalise
	b0 /= a0;
	b1 /= a0;
	b2 /= a0;
	a1 /= a0;
	a2 /= a0;
	a0 = 1;

	double freq = xPixelToFreq( x, m_width );
	double gain = calculateGain( freq, a1, a2, b0, b1, b2 );
	float y = gainToYPixel( gain, m_heigth, m_pixelsPerUnitHeight );

	return y;
}




float EqHandle::getLowCutCurve( float x )
{
	double freqZ = xPixelToFreq( EqHandle::x(), m_width );
	const int SR = Engine::mixer()->processingSampleRate();
	double w0 = 2 * LD_PI * freqZ / SR ;
	double c = cosf( w0 );
	double s = sinf( w0 );
	double resonance = getResonance();
	double A = pow( 10, yPixelToGain( EqHandle::y(), m_heigth, m_pixelsPerUnitHeight ) / 20);
	double alpha = s / 2 * sqrt ( ( A +1/A ) * ( 1 / resonance -1 ) +2 );
	double a0, a1, a2, b0, b1, b2; // coeffs to calculate

	b0 = ( 1 + c ) * 0.5;
	b1 = ( -( 1 + c ) );
	b2 = ( 1 + c ) * 0.5;
	a0 = 1 + alpha;
	a1 = ( -2 * c );
	a2 = 1 - alpha;
	//normalise
	b0 /= a0;
	b1 /= a0;
	b2 /= a0;
	a1 /= a0;
	a2 /= a0;
	a0 = 1;

	double freq = xPixelToFreq( x, m_width );
	double gain = calculateGain( freq, a1, a2, b0, b1, b2 );
	if ( m_hp24 )
	{
		gain = gain * 2;
	}
	if ( m_hp48 )
	{
		gain = gain * 3;
	}
	float y = gainToYPixel( gain, m_heigth, m_pixelsPerUnitHeight );

	return y;
}




float EqHandle::getHighCutCurve( float x )
{
	double freqZ = xPixelToFreq( EqHandle::x(), m_width );
	const int SR = Engine::mixer()->processingSampleRate();
	double w0 = 2 * LD_PI * freqZ / SR ;
	double c = cosf( w0 );
	double s = sinf( w0 );
	double resonance = getResonance();
	double A = pow( 10, yPixelToGain( EqHandle::y(), m_heigth, m_pixelsPerUnitHeight ) / 20 );
	double alpha = s / 2 * sqrt ( ( A + 1 / A ) * ( 1 / resonance -1 ) +2 );
	double a0, a1, a2, b0, b1, b2; // coeffs to calculate

	b0 = ( 1 - c ) * 0.5;
	b1 = 1 - c;
	b2 = ( 1 - c ) * 0.5;
	a0 = 1 + alpha;
	a1 = -2 * c;
	a2 = 1 - alpha;
	//normalise
	b0 /= a0;
	b1 /= a0;
	b2 /= a0;
	a1 /= a0;
	a2 /= a0;
	a0 = 1;

	double freq = xPixelToFreq( x, m_width );
	double gain = calculateGain( freq, a1, a2, b0, b1, b2 );
	if ( m_lp24 )
	{
		gain = gain * 2;
	}
	if ( m_lp48 )
	{
		gain = gain * 3;
	}
	float y = gainToYPixel( gain, m_heigth, m_pixelsPerUnitHeight );

	return y;
}




float EqHandle::getResonance()
{
	return m_resonance;
}




int EqHandle::getNum()
{
	return m_numb;
}




void EqHandle::setType( int t )
{
	EqHandle::m_type = t;
}




void EqHandle::setResonance( float r )
{
	EqHandle::m_resonance = r;
}




bool EqHandle::isMouseHover()
{
	return m_mouseHover;
}




void EqHandle::setMouseHover( bool d )
{
	m_mouseHover = d;
}




int EqHandle::getType()
{
	return m_type;
}




bool EqHandle::isActiveHandle()
{
	return m_active;
}




void EqHandle::setHandleActive( bool a )
{
	EqHandle::m_active = a;
}




void EqHandle::setHandleMoved( bool a )
{
	m_handleMoved = a;
}




bool EqHandle::getHandleMoved()
{
	return m_handleMoved;
}




void EqHandle::sethp12()
{
	m_hp12 = true;
	m_hp24 = false;
	m_hp48 = false;
}




void EqHandle::sethp24()
{
	m_hp12 = false;
	m_hp24 = true;
	m_hp48 = false;
}




void EqHandle::sethp48()
{
	m_hp12 = false;
	m_hp24 = false;
	m_hp48 = true;
}




void EqHandle::setlp12()
{
	m_lp12 = true;
	m_lp24 = false;
	m_lp48 = false;
}




void EqHandle::setlp24()
{
	m_lp12 = false;
	m_lp24 = true;
	m_lp48 = false;
}




void EqHandle::setlp48()
{
	m_lp12 = false;
	m_lp24 = false;
	m_lp48 = true;
}




double EqHandle::calculateGain(const double freq, const double a1, const double a2, const double b0, const double b1, const double b2 )
{
	const int SR = Engine::mixer()->processingSampleRate();

	const double w = 2 * LD_PI * freq / SR ;
	const double PHI = pow( sin( w / 2 ), 2 ) * 4;

	double gain = 10 * log10( pow( b0 + b1 + b2 , 2 ) + ( b0 * b2 * PHI - ( b1 * ( b0 + b2 )
				+ 4 * b0 * b2 ) ) * PHI ) - 10 * log10( pow( 1 + a1 + a2, 2 )
				+ ( 1 * a2 * PHI - ( a1 * ( 1 + a2 ) + 4 * 1 * a2 ) ) * PHI );
	return gain;
}




void EqHandle::mousePressEvent( QGraphicsSceneMouseEvent *event )
{
	if( event->button() == Qt::LeftButton )
	{
		m_mousePressed = true;
		QGraphicsItem::mousePressEvent( event );
	}
}




void EqHandle::mouseReleaseEvent( QGraphicsSceneMouseEvent *event )
{
	if( event->button() == Qt::LeftButton )
	{
		m_mousePressed = false;
		QGraphicsItem::mouseReleaseEvent( event );
	}
}




void EqHandle::wheelEvent( QGraphicsSceneWheelEvent *wevent )
{
	float highestBandwich;
	if( m_type != para )
	{
		highestBandwich = 10;
	}
	else
	{
		highestBandwich = 4;
	}

	int numDegrees = wevent->delta() / 120;
	float numSteps = 0;
	if( wevent->modifiers() == Qt::ControlModifier )
	{
		numSteps = numDegrees * 0.01;
	}
	else
	{
		 numSteps = numDegrees * 0.15;
	}

	if( wevent->orientation() == Qt::Vertical )
	{
		m_resonance = m_resonance + ( numSteps );

		if( m_resonance < 0.1 )
		{
			m_resonance = 0.1;
		}

		if( m_resonance > highestBandwich )
		{
			m_resonance = highestBandwich;
		}
		emit positionChanged();
	}
	wevent->accept();
}




void EqHandle::hoverEnterEvent( QGraphicsSceneHoverEvent *hevent )
{
	setMouseHover( true );
}




void EqHandle::hoverLeaveEvent( QGraphicsSceneHoverEvent *hevent )
{
	setMouseHover( false );
}




QVariant EqHandle::itemChange( QGraphicsItem::GraphicsItemChange change, const QVariant &value )
{
	if( change == ItemPositionChange )
	{
		// pass filter don't move in y direction
		if ( m_type == highpass || m_type == lowpass )
		{
			float newX = value.toPointF().x();
			if( newX < 0 )
			{
				newX = 0;
			}
			if( newX > m_width )
			{
				newX = m_width;
			}
			return QPointF(newX, m_heigth/2);
		}
	}

	QPointF newPos = value.toPointF();
	QRectF rect = QRectF( 0, 0, m_width, m_heigth );
	if( !rect.contains( newPos ) )
	{
		// Keep the item inside the scene rect.
		newPos.setX( qMin( rect.right(), qMax( newPos.x(), rect.left() ) ) );
		newPos.setY( qMin( rect.bottom(), qMax( newPos.y(), rect.top() ) ) );
		return newPos;
	}
	return QGraphicsItem::itemChange( change, value );
}




// ----------------------------------------------------------------------
//
// Class EqCurve
//
// Every Handle calculates its own curve.
// But EqCurve generates an average curve.
//
// ----------------------------------------------------------------------

EqCurve::EqCurve( QList<EqHandle*> *handle, int x, int y ) :
	m_handle( handle ),
	m_width( x ),
	m_heigth( y ),
	m_alpha( 0 ),
	m_modelChanged( false )
{
}




QRectF EqCurve::boundingRect() const
{
	return QRect( 0, 0, m_width, m_heigth );
}




void EqCurve::paint( QPainter *painter, const QStyleOptionGraphicsItem *option, QWidget *widget )
{
	painter->setRenderHint( QPainter::Antialiasing, true );
	if( m_modelChanged )
	{
		setModelChanged( false );
		//counts the active bands
		int activeHandles=0;
		for ( int thatHandle = 0; thatHandle<m_handle->count(); thatHandle++ )
		{
			if ( m_handle->at(thatHandle)->isActiveHandle() == true )
			{
				activeHandles++;
			}
		}
		//Computes the main curve
		//if a band is active the curve will be computed by averaging the curves of each band
		QMap<float,float> mainCurve;
		for ( int thatHandle = 0; thatHandle<m_handle->count(); thatHandle++ )
		{
			if ( m_handle->at(thatHandle)->isActiveHandle() == true )
			{
				for ( int x = 0; x < m_width ; x=x+1 )
				{
					if ( m_handle->at( thatHandle )->getType() == highpass )
					{
						mainCurve[x]= ( mainCurve[x] + ( m_handle->at( thatHandle )->getLowCutCurve( x ) * ( activeHandles ) ) - ( ( activeHandles * ( m_heigth/2 ) ) - m_heigth ) );
					}
					if ( m_handle->at(thatHandle)->getType() == lowshelf )
					{
						mainCurve[x]= ( mainCurve[x] + ( m_handle->at( thatHandle )->getLowShelfCurve( x ) * ( activeHandles ) ) - ( ( activeHandles * ( m_heigth/2 ) ) - m_heigth ) );
					}
					if ( m_handle->at( thatHandle )->getType() == para )
					{
						mainCurve[x]= ( mainCurve[x] + ( m_handle->at( thatHandle )->getPeakCurve( x ) * ( activeHandles ) ) - ( ( activeHandles * ( m_heigth/2 ) ) - m_heigth ) );
					}
					if ( m_handle->at( thatHandle )->getType() == highshelf )
					{
						mainCurve[x]= ( mainCurve[x] + ( m_handle->at( thatHandle )->getHighShelfCurve( x ) * ( activeHandles ) ) - ( ( activeHandles * ( m_heigth/2 ) ) - m_heigth ) );
					}
					if ( m_handle->at(thatHandle)->getType() == lowpass )
					{
						mainCurve[x]= ( mainCurve[x] + ( m_handle->at( thatHandle )->getHighCutCurve( x ) * ( activeHandles ) ) - ( ( activeHandles * ( m_heigth/2 ) ) - m_heigth ) );
					}
				}
			}
		}
		//compute a QPainterPath
		m_curve = QPainterPath();
		for ( int x = 0; x < m_width ; x++ )
		{
			mainCurve[x] = ( ( mainCurve[x] / activeHandles ) ) - ( m_heigth/2 );
			if ( x==0 )
			{
				m_curve.moveTo( x, mainCurve[x] );
			}
			m_curve.lineTo( x, mainCurve[x] );
		}
		//we cache the curve painting in a pixmap for saving cpu
		QPixmap cacheMap( boundingRect().size().toSize() );
		cacheMap.fill( QColor( 0, 0, 0, 0 ) );
		QPainter cachePainter( &cacheMap );
		cachePainter.setRenderHint( QPainter::Antialiasing, true );
		QPen pen;
		pen.setWidth( 2 );
		pen.setColor( Qt::white );
		cachePainter.setPen( pen );
		cachePainter.drawPath( m_curve );
		cachePainter.end();

		m_curvePixmapCache.fill( QColor( 0, 0, 0, 0 ) );
		m_curvePixmapCache.swap( cacheMap );
	}
	//we paint our cached curve pixmap
	painter->drawPixmap( 0, 0, m_width, m_heigth, m_curvePixmapCache );
	// if mouse hover a handle, m_alpha counts up slow for blend in the filled EQ curve
	// todo: a smarter way of this "if-monster"
	QColor curveColor;
	if( m_handle->at( 0 )->isMouseHover()
		 || m_handle->at( 1 )->isMouseHover()
		 || m_handle->at( 2 )->isMouseHover()
		 || m_handle->at( 3 )->isMouseHover()
		 || m_handle->at( 4 )->isMouseHover()
		 || m_handle->at( 5 )->isMouseHover()
		 || m_handle->at( 6 )->isMouseHover()
		 || m_handle->at( 7 )->isMouseHover()
		 )
	{
		if ( m_alpha < 40 )
		{
			m_alpha = m_alpha + 10;
		}
	}
	else
	{
		if ( m_alpha > 0 )
		{
			m_alpha = m_alpha - 10;
		}
	}
	//draw on mouse hover the curve of hovered filter in different colors
	for ( int i = 0; i < m_handle->count(); i++ )
	{
		if ( m_handle->at(i)->isMouseHover() )
		{
			curveColor = QColor( qRgba( 6, 106, 43, 242 ));
			QPen pen ( curveColor);
			pen.setWidth( 2 );
			painter->setPen( pen );
			painter->drawPath( m_handle->at( i )->getCurvePath() );
		}
	}
	//draw on mouse hover the EQ curve filled. with m_alpha it blends in and out smooth
	QPainterPath cPath;
	cPath.addPath( m_curve );
	cPath.lineTo( cPath.currentPosition().x(), m_heigth );
	cPath.lineTo( cPath.elementAt( 0 ).x  , m_heigth );
	painter->fillPath( cPath, QBrush ( QColor( 255,255,255, m_alpha ) ) );
}




void EqCurve::setModelChanged( bool mc )
{
	m_modelChanged = mc;
}<|MERGE_RESOLUTION|>--- conflicted
+++ resolved
@@ -109,15 +109,12 @@
 		emit positionChanged();
 	}
 
+	// graphics for the handles
 	QString fileName = "handle" + QString::number(m_numb+1);
 	if ( !isActiveHandle() ) { fileName = fileName + "inactive"; }
 	QPixmap circlePixmap = PLUGIN_NAME::getIconPixmap( fileName.toLatin1() );
-<<<<<<< HEAD
-	painter->drawPixmap( -12, -12, circlePixmap );
-=======
 	painter->drawPixmap( 0 - (circlePixmap.width() / 2) - 1 , 0 - ( circlePixmap.height() / 2), circlePixmap );
 
->>>>>>> 40f2ac70
 	// on mouse hover draw an info box and change the pixmap of the handle
 	if ( isMouseHover() )
 	{
@@ -136,13 +133,8 @@
 		{
 			rectX = rectX - ( 40 - ( m_width - EqHandle::x() ) );
 		}
-<<<<<<< HEAD
-
-		painter->drawPixmap( -12, -12, PLUGIN_NAME::getIconPixmap( "handlehover" ) );
-=======
 		QPixmap hover = PLUGIN_NAME::getIconPixmap( "handlehover" );
 		painter->drawPixmap( 0 - ( hover.width() / 2) - 1, 0 - ( hover.height() / 2 ), hover );
->>>>>>> 40f2ac70
 		QRectF textRect = QRectF ( rectX, rectY, 80, 30 );
 		QRectF textRect2 = QRectF ( rectX+1, rectY+1, 80, 30 );
 		QString freq = QString::number( xPixelToFreq( EqHandle::x(), m_width ) );
