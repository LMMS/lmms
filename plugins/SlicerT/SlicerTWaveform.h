/*
 * SlicerTWaveform.h - declaration of class SlicerTWaveform
 *
 * Copyright (c) 2023 Daniel Kauss Serna <daniel.kauss.serna@gmail.com>
 *
 * This file is part of LMMS - https://lmms.io
 *
 * This program is free software; you can redistribute it and/or
 * modify it under the terms of the GNU General Public
 * License as published by the Free Software Foundation; either
 * version 2 of the License, or (at your option) any later version.
 *
 * This program is distributed in the hope that it will be useful,
 * but WITHOUT ANY WARRANTY; without even the implied warranty of
 * MERCHANTABILITY or FITNESS FOR A PARTICULAR PURPOSE.  See the GNU
 * General Public License for more details.
 *
 * You should have received a copy of the GNU General Public
 * License along with this program (see COPYING); if not, write to the
 * Free Software Foundation, Inc., 51 Franklin Street, Fifth Floor,
 * Boston, MA 02110-1301 USA.
 *
 */

#ifndef LMMS_GUI_SLICERT_WAVEFORM_H
#define LMMS_GUI_SLICERT_WAVEFORM_H

#include <QApplication>
#include <QElapsedTimer>
#include <QFontMetrics>
#include <QInputDialog>
#include <QMouseEvent>
#include <QPainter>

<<<<<<< HEAD
#include "Instrument.h"
#include "SampleBuffer.h"
#include "SampleThumbnail.h"

=======
>>>>>>> 4803bbb7
namespace lmms {

class SlicerT;

namespace gui {

class SlicerTWaveform : public QWidget
{
	Q_OBJECT

public slots:
	void updateUI();
	void isPlaying(float current, float start, float end);

public:
	SlicerTWaveform(int totalWidth, int totalHeight, SlicerT* instrument, QWidget* parent);

	// predefined sizes
	static constexpr int s_seekerHorMargin = 5;
	static constexpr int s_seekerVerMargin = 6;
	static constexpr int s_middleMargin = 6;
	static constexpr int s_arrowHeight = 5;

	// interaction behavior values
	static constexpr float s_distanceForClick = 0.02f;
	static constexpr float s_minSeekerDistance = 0.13f;
	static constexpr float s_zoomSensitivity = 0.5f;
	static constexpr int s_minMilisPassed = 10;

	enum class UIObjects
	{
		Nothing,
		SeekerStart,
		SeekerEnd,
		SeekerMiddle,
		SlicePoint,
	};

protected:
	void mousePressEvent(QMouseEvent* me) override;
	void mouseReleaseEvent(QMouseEvent* me) override;
	void mouseMoveEvent(QMouseEvent* me) override;
	void mouseDoubleClickEvent(QMouseEvent* me) override;
	void wheelEvent(QWheelEvent* we) override;

	void paintEvent(QPaintEvent* pe) override;
	void resizeEvent(QResizeEvent* event) override;

private:
	int m_width;
	int m_height;

	int m_seekerHeight; // used to calcualte all vertical sizes
	int m_seekerWidth;
	int m_editorHeight;
	int m_editorWidth;

	UIObjects m_closestObject;
	int m_closestSlice = -1;

	float m_seekerStart = 0;
	float m_seekerEnd = 1;
	float m_seekerMiddle = 0.5f;

	float m_noteCurrent;
	float m_noteStart;
	float m_noteEnd;

	float m_zoomLevel = 1.0f;

	QPixmap m_sliceArrow;
	QPixmap m_seeker;
	QPixmap m_seekerWaveform;
	QPixmap m_editorWaveform;
	QPixmap m_sliceEditor;
	QPixmap m_emptySampleIcon;
	
	SampleThumbnail m_sampleThumbnail;

	SlicerT* m_slicerTParent;

	QElapsedTimer m_updateTimer;
	void drawSeekerWaveform();
	void drawSeeker();
	void drawEditorWaveform();
	void drawEditor();

	void updateClosest(QMouseEvent* me);
	void updateCursor();
};
} // namespace gui
} // namespace lmms
#endif // LMMS_GUI_SLICERT_WAVEFORM_H<|MERGE_RESOLUTION|>--- conflicted
+++ resolved
@@ -32,13 +32,8 @@
 #include <QMouseEvent>
 #include <QPainter>
 
-<<<<<<< HEAD
-#include "Instrument.h"
-#include "SampleBuffer.h"
 #include "SampleThumbnail.h"
 
-=======
->>>>>>> 4803bbb7
 namespace lmms {
 
 class SlicerT;
