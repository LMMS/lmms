--- conflicted
+++ resolved
@@ -20,16 +20,13 @@
 	# Required for not crashing loading files with libgig
 	add_compile_options("-fexceptions")
 
-<<<<<<< HEAD
 	# disable deprecated check for mingw-x-libgig
 	if(LMMS_BUILD_WIN32 AND NOT MSVC)
 		add_compile_options("-Wno-deprecated")
 	endif()
 
-=======
 	link_directories(${GIG_LIBRARY_DIRS})
 	link_libraries(${GIG_LIBRARIES})
->>>>>>> b5de1d50
 	build_plugin(gigplayer
 		GigPlayer.cpp GigPlayer.h PatchesDialog.cpp PatchesDialog.h PatchesDialog.ui
 		MOCFILES GigPlayer.h PatchesDialog.h
