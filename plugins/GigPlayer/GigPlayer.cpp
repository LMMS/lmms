--- conflicted
+++ resolved
@@ -435,10 +435,6 @@
 			convertBuf.resize(std::max(neededCapacity, convertBuf.capacity()));
 
 			// Load this note's data
-<<<<<<< HEAD
-=======
-			SampleFrame sampleData[samples];
->>>>>>> 9c0fc8fc
 			loadSample(sample, sampleData, samples);
 
 			// Apply ADSR using a copy so if we don't use these samples when
@@ -459,26 +455,9 @@
 #endif
 
 			// Output the data resampling if needed
-<<<<<<< HEAD
 			// Only output if resampling is successful (note that "used" is output)
 			if (resample && sample.convertSampleRate(sampleData, convertBuf, samples, frames, freq_factor, used))
-=======
-			if( resample == true )
-			{
-				SampleFrame convertBuf[frames];
-
-				// Only output if resampling is successful (note that "used" is output)
-				if (sample.convertSampleRate(*sampleData, *convertBuf, samples, frames, freq_factor, used))
-				{
-					for( f_cnt_t i = 0; i < frames; ++i )
-					{
-						_working_buffer[i][0] += convertBuf[i][0];
-						_working_buffer[i][1] += convertBuf[i][1];
-					}
-				}
-			}
-			else
->>>>>>> 9c0fc8fc
+
 			{
 				updateWorkingBufferByData(convertBuf);
 			}
@@ -504,11 +483,7 @@
 
 
 
-<<<<<<< HEAD
-void GigInstrument::loadSample(GigSample& sample, std::vector<sampleFrame>& sampleData, gig::file_offset_t samples)
-=======
-void GigInstrument::loadSample( GigSample& sample, SampleFrame* sampleData, f_cnt_t samples )
->>>>>>> 9c0fc8fc
+void GigInstrument::loadSample(GigSample& sample, std::vector<SampleFrame>& sampleData, gig::file_offset_t samples)
 {
 	// This must remain thread_local or will cause collisions/bad data with play buffers
 	thread_local static std::vector<int8_t> buffer(32768);
@@ -1176,11 +1151,7 @@
 
 
 
-<<<<<<< HEAD
-bool GigSample::convertSampleRate(std::vector<sampleFrame>& oldBuf, std::vector<sampleFrame>& newBuf,
-=======
-bool GigSample::convertSampleRate( SampleFrame & oldBuf, SampleFrame & newBuf,
->>>>>>> 9c0fc8fc
+bool GigSample::convertSampleRate(std::vector<SampleFrame>& oldBuf, std::vector<SampleFrame>& newBuf,
 		f_cnt_t oldSize, f_cnt_t newSize, float freq_factor, f_cnt_t& used )
 {
 	if( srcState == nullptr )
