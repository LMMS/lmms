--- conflicted
+++ resolved
@@ -24,44 +24,10 @@
         - os: osx
           osx_image: xcode9.4
 before_install:
-<<<<<<< HEAD
     # appdmg doesn't work with old Node.js
     - if [ "$TRAVIS_OS_NAME" = osx ]; then nvm install 10; fi
 install: ${TRAVIS_BUILD_DIR}/.travis/install.sh
 script: ${TRAVIS_BUILD_DIR}/.travis/script.sh
 after_script: ${TRAVIS_BUILD_DIR}/.travis/after_script.sh
 before_deploy:
-    - if [ "$TARGET_OS" != debian-sid ]; then make package; fi
-deploy:
-    provider: releases
-    api_key:
-        secure: d4a+x4Gugpss7JK2DcHjyBZDmEFFh4iVfKDfITSD50T6Mc6At4LMgojvEu+6qT6IyOY2vm3UVT6fhyeuWDTRDwW9tfFlaHVA0h8aTRD+eAXOA7pQ8rEMwQO3+WCKuKTfEqUkpL4wxhww8dpkv54tqeIs0S4TBqz9tk8UhzU7XbE=
-    file_glob: true
-    file:
-        - lmms-${TRAVIS_TAG:1}-$TARGET_OS.exe
-        - /var/cache/pbuilder/result/lmms_*.tar.xz
-    skip_cleanup: true
-    on:
-        tags: true
-        all_branches: true
-        condition: '"$TARGET_DEPLOY" = True'
-    repo: LMMS/lmms
-=======
-   - . ${TRAVIS_BUILD_DIR}/.travis/${TRAVIS_OS_NAME}.${TARGET_OS}.before_install.sh
-install:
-    - . ${TRAVIS_BUILD_DIR}/.travis/${TRAVIS_OS_NAME}.${TARGET_OS}.install.sh
-before_script:
-    - export CMAKE_FLAGS="-DWANT_QT5=$QT5 -DUSE_WERROR=ON -DCMAKE_BUILD_TYPE=RelWithDebInfo -DBUNDLE_QT_TRANSLATIONS=ON"
-    - if [ -z "$TRAVIS_TAG" ]; then export CMAKE_FLAGS="$CMAKE_FLAGS -DUSE_CCACHE=ON"; fi
-script:
-    - . ${TRAVIS_BUILD_DIR}/.travis/${TRAVIS_OS_NAME}.${TARGET_OS}.script.sh
-after_script:
-    - ccache -s
-notifications:
-    webhooks:
-       urls:
-           - https://webhooks.gitter.im/e/1ac7fc698195981a9227
-       on_success: change  # options: [always|never|change] default: always
-       on_failure: always  # options: [always|never|change] default: always
-       on_start: never     # options: [always|never|change] default: always 
->>>>>>> 9402d524
+    - if [ "$TARGET_OS" != debian-sid ]; then make package; fi