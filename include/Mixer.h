--- conflicted
+++ resolved
@@ -75,14 +75,11 @@
 
 		bool requiresProcessing() const override { return true; }
 		void unmuteForSolo();
-<<<<<<< HEAD
 		void unmuteSenderForSolo();
 		void unmuteReceiverForSolo();
-=======
 
 		auto color() const -> const std::optional<QColor>& { return m_color; }
 		void setColor(const std::optional<QColor>& color) { m_color = color; }
->>>>>>> 066f6b5e
 
 		std::atomic_size_t m_dependenciesMet;
 		void incrementDeps();
