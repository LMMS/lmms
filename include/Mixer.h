/*
 * Mixer.h - audio-device-independent mixer for LMMS
 *
 * Copyright (c) 2004-2014 Tobias Doerffel <tobydox/at/users.sourceforge.net>
 *
 * This file is part of LMMS - https://lmms.io
 *
 * This program is free software; you can redistribute it and/or
 * modify it under the terms of the GNU General Public
 * License as published by the Free Software Foundation; either
 * version 2 of the License, or (at your option) any later version.
 *
 * This program is distributed in the hope that it will be useful,
 * but WITHOUT ANY WARRANTY; without even the implied warranty of
 * MERCHANTABILITY or FITNESS FOR A PARTICULAR PURPOSE.  See the GNU
 * General Public License for more details.
 *
 * You should have received a copy of the GNU General Public
 * License along with this program (see COPYING); if not, write to the
 * Free Software Foundation, Inc., 51 Franklin Street, Fifth Floor,
 * Boston, MA 02110-1301 USA.
 *
 */

#ifndef MIXER_H
#define MIXER_H

#include <QtCore/QMutex>
#include <QtCore/QThread>
#include <QtCore/QVector>
#include <QtCore/QWaitCondition>
#include <samplerate.h>


#include "lmms_basics.h"
#include "LocklessList.h"
#include "Note.h"
#include "FifoBuffer.h"
#include "MixerProfiler.h"


class AudioDevice;
class MidiClient;
class AudioPort;


const fpp_t MINIMUM_BUFFER_SIZE = 32;
const fpp_t DEFAULT_BUFFER_SIZE = 256;

const int BYTES_PER_SAMPLE = sizeof( sample_t );
const int BYTES_PER_INT_SAMPLE = sizeof( int_sample_t );
const int BYTES_PER_FRAME = sizeof( sampleFrame );
const int BYTES_PER_SURROUND_FRAME = sizeof( surroundSampleFrame );

const float OUTPUT_SAMPLE_MULTIPLIER = 32767.0f;


const float BaseFreq = 440.0f;
const Keys BaseKey = Key_A;
const Octaves BaseOctave = DefaultOctave;


#include "PlayHandle.h"


class MixerWorkerThread;


class LMMS_EXPORT Mixer : public QObject
{
	Q_OBJECT
public:
	struct qualitySettings
	{
		enum Mode
		{
			Mode_Draft,
			Mode_HighQuality,
			Mode_FinalMix
		} ;

		enum Interpolation
		{
			Interpolation_Linear,
			Interpolation_SincFastest,
			Interpolation_SincMedium,
			Interpolation_SincBest
		} ;

		enum Oversampling
		{
			Oversampling_None,
			Oversampling_2x,
			Oversampling_4x,
			Oversampling_8x
		} ;

		Interpolation interpolation;
		Oversampling oversampling;

		qualitySettings(Mode m)
		{
			switch (m)
			{
				case Mode_Draft:
					interpolation = Interpolation_Linear;
					oversampling = Oversampling_None;
					break;
				case Mode_HighQuality:
					interpolation =
						Interpolation_SincFastest;
					oversampling = Oversampling_2x;
					break;
				case Mode_FinalMix:
					interpolation = Interpolation_SincBest;
					oversampling = Oversampling_8x;
					break;
			}
		}

		qualitySettings(Interpolation i, Oversampling o) :
			interpolation(i),
			oversampling(o)
		{
		}

		int sampleRateMultiplier() const
		{
			switch( oversampling )
			{
				case Oversampling_None: return 1;
				case Oversampling_2x: return 2;
				case Oversampling_4x: return 4;
				case Oversampling_8x: return 8;
			}
			return 1;
		}

		int libsrcInterpolation() const
		{
			switch( interpolation )
			{
				case Interpolation_Linear:
					return SRC_ZERO_ORDER_HOLD;
				case Interpolation_SincFastest:
					return SRC_SINC_FASTEST;
				case Interpolation_SincMedium:
					return SRC_SINC_MEDIUM_QUALITY;
				case Interpolation_SincBest:
					return SRC_SINC_BEST_QUALITY;
			}
			return SRC_LINEAR;
		}
	} ;

	void initDevices();
	void clear();
	void clearNewPlayHandles();


	// audio-device-stuff

	// Returns the current audio device's name. This is not necessarily
	// the user's preferred audio device, in case you were thinking that.
	inline const QString & audioDevName() const
	{
		return m_audioDevName;
	}
	inline bool audioDevStartFailed() const
	{
		return m_audioDevStartFailed;
	}

	//! Set new audio device. Old device will be deleted,
	//! unless it's stored using storeAudioDevice
	void setAudioDevice( AudioDevice * _dev,
				const struct qualitySettings & _qs,
				bool _needs_fifo,
				bool startNow );
	void storeAudioDevice();
	void restoreAudioDevice();
	inline AudioDevice * audioDev()
	{
		return m_audioDev;
	}


	// audio-port-stuff
	inline void addAudioPort(AudioPort * port)
	{
		requestChangeInModel();
		m_audioPorts.push_back(port);
		doneChangeInModel();
	}

	void removeAudioPort(AudioPort * port);


	// MIDI-client-stuff
	inline const QString & midiClientName() const
	{
		return m_midiClientName;
	}

	inline MidiClient * midiClient()
	{
		return m_midiClient;
	}


	// play-handle stuff
	bool addPlayHandle( PlayHandle* handle );

	void removePlayHandle( PlayHandle* handle );

	inline PlayHandleList& playHandles()
	{
		return m_playHandles;
	}

	void removePlayHandlesOfTypes(Track * track, const quint8 types);


	// methods providing information for other classes
	inline fpp_t framesPerPeriod() const
	{
		return m_framesPerPeriod;
	}


	MixerProfiler& profiler()
	{
		return m_profiler;
	}

	int cpuLoad() const
	{
		return m_profiler.cpuLoad();
	}

	const qualitySettings & currentQualitySettings() const
	{
		return m_qualitySettings;
	}


	sample_rate_t baseSampleRate() const;
	sample_rate_t outputSampleRate() const;
	sample_rate_t inputSampleRate() const;
	sample_rate_t processingSampleRate() const;


	inline float masterGain() const
	{
		return m_masterGain;
	}

	inline void setMasterGain(const float mo)
	{
		m_masterGain = mo;
	}


	static inline sample_t clip(const sample_t s)
	{
		if (s > 1.0f)
		{
			return 1.0f;
		}
		else if (s < -1.0f)
		{
			return -1.0f;
		}
		return s;
	}


	struct StereoSample
	{
		StereoSample(sample_t _left, sample_t _right) : left(_left), right(_right) {}
		sample_t left;
		sample_t right;
	};
	StereoSample getPeakValues(sampleFrame * ab, const f_cnt_t _frames) const;


	bool criticalXRuns() const;

	inline bool hasFifoWriter() const
	{
		return m_fifoWriter != NULL;
	}

	void pushInputFrames( sampleFrame * _ab, const f_cnt_t _frames );

	inline const sampleFrame * inputBuffer()
	{
		return m_inputBuffer[ m_inputBufferRead ];
	}

	inline f_cnt_t inputBufferFrames() const
	{
		return m_inputBufferFrames[ m_inputBufferRead ];
	}

	inline const surroundSampleFrame * nextBuffer()
	{
		return hasFifoWriter() ? m_fifo->read() : renderNextBuffer();
	}

	void changeQuality(const struct qualitySettings & qs);

	inline bool isMetronomeActive() const { return m_metronomeActive; }
	inline void setMetronomeActive(bool value = true) { m_metronomeActive = value; }

	//! Block until a change in model can be done (i.e. wait for audio thread)
	void requestChangeInModel();
	void doneChangeInModel();

	static bool isAudioDevNameValid(QString name);
	static bool isMidiDevNameValid(QString name);


signals:
	void qualitySettingsChanged();
	void sampleRateChanged();
	void nextAudioBuffer( const surroundSampleFrame * buffer );


private:
	typedef FifoBuffer<surroundSampleFrame *> Fifo;

	class fifoWriter : public QThread
	{
	public:
		fifoWriter( Mixer * mixer, Fifo * fifo );

		void finish();


	private:
		Mixer * m_mixer;
		Fifo * m_fifo;
		volatile bool m_writing;

		void run() override;

		void write( surroundSampleFrame * buffer );

	} ;


	Mixer( bool renderOnly );
	virtual ~Mixer();

	void startProcessing(bool needsFifo = true);
	void stopProcessing();


	AudioDevice * tryAudioDevices();
	MidiClient * tryMidiClients();


	const surroundSampleFrame * renderNextBuffer();

	void swapBuffers();

	void handleMetronome();

	void clearInternal();

	//! Called by the audio thread to give control to other threads,
	//! such that they can do changes in the model (like e.g. removing effects)
	void runChangesInModel();

	bool m_renderOnly;

	QVector<AudioPort *> m_audioPorts;

	fpp_t m_framesPerPeriod;

	sampleFrame * m_inputBuffer[2];
	f_cnt_t m_inputBufferFrames[2];
	f_cnt_t m_inputBufferSize[2];
	int m_inputBufferRead;
	int m_inputBufferWrite;

	surroundSampleFrame * m_outputBufferRead;
	surroundSampleFrame * m_outputBufferWrite;

	// worker thread
	QVector<MixerWorkerThread *> m_workers;
	int m_numWorkers;

	// playhandle
	PlayHandleList m_playHandles;
	// place where new playhandles are added temporarily
	LocklessList<PlayHandle *> m_newPlayHandles;
	ConstPlayHandleList m_playHandlesToRemove;


	struct qualitySettings m_qualitySettings;
	float m_masterGain;

	bool m_isProcessing;

	// audio device
	void doSetAudioDevice( AudioDevice *_dev );
	AudioDevice * m_audioDev;
	AudioDevice * m_oldAudioDev;
	QString m_audioDevName;
	bool m_audioDevStartFailed;

	// Metronome
	bool m_metronomeActive;
	struct {
		tick_t ticks; // tick counter, holds the precise information where in the track we currently are
		tick_t highTickDivider; // identifies when a next high frequency tick sound should be played
		tick_t lowTickDivider; // identifies when a next low frequency tick sound should be played
	} m_prevMetronomeStates;


	// MIDI device
	MidiClient * m_midiClient;
	QString m_midiClientName;

<<<<<<< HEAD
	// FIFO
	fifo * m_fifo;
=======
	// FIFO stuff
	Fifo * m_fifo;
>>>>>>> ace502f1
	fifoWriter * m_fifoWriter;

	MixerProfiler m_profiler;

	bool m_clearSignal;

	bool m_changesSignal;
	unsigned int m_changes;
	QMutex m_changesMutex;
	QMutex m_doChangesMutex;
	QMutex m_waitChangesMutex;
	QWaitCondition m_changesMixerCondition;
	QWaitCondition m_changesRequestCondition;

	bool m_waitingForWrite;

	friend class LmmsCore;
	friend class MixerWorkerThread;
	friend class ProjectRenderer;

} ;


#endif<|MERGE_RESOLUTION|>--- conflicted
+++ resolved
@@ -424,13 +424,8 @@
 	MidiClient * m_midiClient;
 	QString m_midiClientName;
 
-<<<<<<< HEAD
 	// FIFO
-	fifo * m_fifo;
-=======
-	// FIFO stuff
 	Fifo * m_fifo;
->>>>>>> ace502f1
 	fifoWriter * m_fifoWriter;
 
 	MixerProfiler m_profiler;
