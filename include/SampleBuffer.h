--- conflicted
+++ resolved
@@ -112,12 +112,7 @@
 	// base64-data out of string
 	SampleBuffer( const QString & _audio_file, bool _is_base64_data = false );
 	SampleBuffer( const sampleFrame * _data, const f_cnt_t _frames );
-<<<<<<< HEAD
-	SampleBuffer( const f_cnt_t _frames );
-	SampleBuffer(SampleBuffer::DataVector &&movedData);
-=======
 	explicit SampleBuffer( const f_cnt_t _frames );
->>>>>>> d2e068ca
 
 	virtual ~SampleBuffer();
 
@@ -217,7 +212,7 @@
 
 	inline const sampleFrame * data() const
 	{
-		return m_data.data ();
+		return m_data;
 	}
 
 	QString openAudioFile() const;
@@ -314,6 +309,7 @@
 	DataVector m_origData;
 	DataVector m_data;
 	QReadWriteLock m_varLock;
+	f_cnt_t m_frames;
 	f_cnt_t m_startFrame;
 	f_cnt_t m_endFrame;
 	f_cnt_t m_loopStartFrame;
