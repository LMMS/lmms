/*
 * SampleBuffer.h - container-class SampleBuffer
 *
 * Copyright (c) 2005-2014 Tobias Doerffel <tobydox/at/users.sourceforge.net>
 *
 * This file is part of LMMS - https://lmms.io
 *
 * This program is free software; you can redistribute it and/or
 * modify it under the terms of the GNU General Public
 * License as published by the Free Software Foundation; either
 * version 2 of the License, or (at your option) any later version.
 *
 * This program is distributed in the hope that it will be useful,
 * but WITHOUT ANY WARRANTY; without even the implied warranty of
 * MERCHANTABILITY or FITNESS FOR A PARTICULAR PURPOSE.  See the GNU
 * General Public License for more details.
 *
 * You should have received a copy of the GNU General Public
 * License along with this program (see COPYING); if not, write to the
 * Free Software Foundation, Inc., 51 Franklin Street, Fifth Floor,
 * Boston, MA 02110-1301 USA.
 *
 */


#ifndef SAMPLE_BUFFER_H
#define SAMPLE_BUFFER_H

#include <QtCore/QReadWriteLock>
#include <QtCore/QObject>

#include <samplerate.h>

#include <vector>

#include "export.h"
#include "interpolation.h"
#include "lmms_basics.h"
#include "lmms_math.h"
#include "shared_object.h"
#include "MemoryManager.h"


class QPainter;
class QRect;

// values for buffer margins, used for various libsamplerate interpolation modes
// the array positions correspond to the converter_type parameter values in libsamplerate
// if there appears problems with playback on some interpolation mode, then the value for that mode
// may need to be higher - conversely, to optimize, some may work with lower values
const f_cnt_t MARGIN[] = { 64, 64, 64, 4, 4 };

class EXPORT SampleBuffer : public QObject, public sharedObject
{
	Q_OBJECT
	MM_OPERATORS
public:
	typedef std::vector<sampleFrame, MmAllocator<sampleFrame>> DataVector;

	enum LoopMode {
		LoopOff = 0,
		LoopOn,
		LoopPingPong
	};
	class EXPORT handleState
	{
		MM_OPERATORS
	public:
		handleState( bool _varying_pitch = false, int interpolation_mode = SRC_LINEAR );
		virtual ~handleState();

		const f_cnt_t frameIndex() const
		{
			return m_frameIndex;
		}

		void setFrameIndex( f_cnt_t _index )
		{
			m_frameIndex = _index;
		}

		bool isBackwards() const
		{
			return m_isBackwards;
		}

		void setBackwards( bool _backwards )
		{
			m_isBackwards = _backwards;
		}
		
		int interpolationMode() const
		{
			return m_interpolationMode;
		}


	private:
		f_cnt_t m_frameIndex;
		const bool m_varyingPitch;
		bool m_isBackwards;
		SRC_STATE * m_resamplingData;
		int m_interpolationMode;

		friend class SampleBuffer;

	} ;


	SampleBuffer();
	// constructor which either loads sample _audio_file or decodes
	// base64-data out of string
	SampleBuffer( const QString & _audio_file, bool _is_base64_data = false );
	SampleBuffer( const sampleFrame * _data, const f_cnt_t _frames );
<<<<<<< HEAD
	SampleBuffer( const f_cnt_t _frames );
	SampleBuffer(SampleBuffer::DataVector &&movedData);
=======
	explicit SampleBuffer( const f_cnt_t _frames );
>>>>>>> d2e068ca

	virtual ~SampleBuffer();

	bool play( sampleFrame * _ab, handleState * _state,
				const fpp_t _frames,
				const float _freq,
				const LoopMode _loopmode = LoopOff );

	void visualize( QPainter & _p, const QRect & _dr, const QRect & _clip, f_cnt_t _from_frame = 0, f_cnt_t _to_frame = 0 );
	inline void visualize( QPainter & _p, const QRect & _dr, f_cnt_t _from_frame = 0, f_cnt_t _to_frame = 0 )
	{
		visualize( _p, _dr, _dr, _from_frame, _to_frame );
	}

	inline const QString & audioFile() const
	{
		return m_audioFile;
	}

	inline f_cnt_t startFrame() const
	{
		return m_startFrame;
	}

	inline f_cnt_t endFrame() const
	{
		return m_endFrame;
	}

	inline f_cnt_t loopStartFrame() const
	{
		return m_loopStartFrame;
	}

	inline f_cnt_t loopEndFrame() const
	{
		return m_loopEndFrame;
	}

	void setLoopStartFrame( f_cnt_t _start )
	{
		m_loopStartFrame = _start;
	}

	void setLoopEndFrame( f_cnt_t _end )
	{
		m_loopEndFrame = _end;
	}

	void setAllPointFrames( f_cnt_t _start, f_cnt_t _end, f_cnt_t _loopstart, f_cnt_t _loopend )
	{
		m_startFrame = _start;
		m_endFrame = _end;
		m_loopStartFrame = _loopstart;
		m_loopEndFrame = _loopend;
	}

	inline f_cnt_t frames() const
	{
		return m_data.size ();
	}

	inline float amplification() const
	{
		return m_amplification;
	}

	inline bool reversed() const
	{
		return m_reversed;
	}

	inline float frequency() const
	{
		return m_frequency;
	}

	sample_rate_t sampleRate() const
	{
		return m_sampleRate;
	}

	int sampleLength() const
	{
		return double( m_endFrame - m_startFrame ) / m_sampleRate * 1000;
	}

	inline void setFrequency( float _freq )
	{
		m_frequency = _freq;
	}

	inline void setSampleRate( sample_rate_t _rate )
	{
		m_sampleRate = _rate;
	}

	inline const sampleFrame * data() const
	{
		return m_data.data ();
	}

	QString openAudioFile() const;
	QString openAndSetAudioFile();
	QString openAndSetWaveformFile();

	QString & toBase64( QString & _dst ) const;


	// protect calls from the GUI to this function with dataReadLock() and
	// dataUnlock()
	SampleBuffer * resample( const sample_rate_t _src_sr,
						const sample_rate_t _dst_sr );

	void normalizeSampleRate( const sample_rate_t _src_sr,
						bool _keep_settings = false );

	// protect calls from the GUI to this function with dataReadLock() and
	// dataUnlock(), out of loops for efficiency
	inline sample_t userWaveSample( const float _sample ) const
	{
		f_cnt_t dataFrames = frames ();
		const sampleFrame * data = this->data();
		const float frame = _sample * dataFrames;
		f_cnt_t f1 = static_cast<f_cnt_t>( frame ) % dataFrames;
		if( f1 < 0 )
		{
			f1 += dataFrames;
		}
		return linearInterpolate( data[f1][0], data[ (f1 + 1) % dataFrames ][0], fraction( frame ) );
	}

	bool tryDataReadLock ()
	{
		return m_varLock.tryLockForRead ();
	}


	void dataReadLock()
	{
		m_varLock.lockForRead();
	}

	void dataUnlock()
	{
		m_varLock.unlock();
	}

	static QString tryToMakeRelative( const QString & _file );
	static QString tryToMakeAbsolute(const QString & file);

	/**
	 * @brief Add data to the buffer,
	 * @param begin	Begining of an InputIterator.
	 * @param end	End of an InputIterator.
	 *
	 * @warning That locks m_varLock for write.
	 */
	void addData(const DataVector::iterator begin, const DataVector::iterator end);
	
public slots:
	void setAudioFile( const QString & _audio_file );
	void loadFromBase64( const QString & _data );
	void setStartFrame( const f_cnt_t _s );
	void setEndFrame( const f_cnt_t _e );
	void setAmplification( float _a );
	void setReversed( bool _on );
	void sampleRateChanged();

private:
	void update( bool _keep_settings = false );

	void convertIntToFloat ( int_sample_t * & _ibuf, f_cnt_t _frames, int _channels);
	void directFloatWrite ( sample_t * & _fbuf, f_cnt_t _frames, int _channels);

	f_cnt_t decodeSampleSF( const char * _f, sample_t * & _buf,
						ch_cnt_t & _channels,
						sample_rate_t & _sample_rate );
#ifdef LMMS_HAVE_OGGVORBIS
	f_cnt_t decodeSampleOGGVorbis( const char * _f, int_sample_t * & _buf,
						ch_cnt_t & _channels,
						sample_rate_t & _sample_rate );
#endif
	f_cnt_t decodeSampleDS( const char * _f, int_sample_t * & _buf,
						ch_cnt_t & _channels,
						sample_rate_t & _sample_rate );

	inline sampleFrame * data()
	{
		return m_data.data ();
	}

	QString m_audioFile;
	DataVector m_origData;
	DataVector m_data;
	QReadWriteLock m_varLock;
	f_cnt_t m_startFrame;
	f_cnt_t m_endFrame;
	f_cnt_t m_loopStartFrame;
	f_cnt_t m_loopEndFrame;
	float m_amplification;
	bool m_reversed;
	float m_frequency;
	sample_rate_t m_sampleRate;

	const
	sampleFrame * getSampleFragment( f_cnt_t _index, f_cnt_t _frames,
						LoopMode _loopmode,
						sampleFrame * * _tmp,
						bool * _backwards, f_cnt_t _loopstart, f_cnt_t _loopend,
						f_cnt_t _end ) const;
	f_cnt_t getLoopedIndex( f_cnt_t _index, f_cnt_t _startf, f_cnt_t _endf  ) const;
	f_cnt_t getPingPongIndex( f_cnt_t _index, f_cnt_t _startf, f_cnt_t _endf  ) const;


signals:
	void sampleUpdated();

} ;


#endif<|MERGE_RESOLUTION|>--- conflicted
+++ resolved
@@ -112,12 +112,8 @@
 	// base64-data out of string
 	SampleBuffer( const QString & _audio_file, bool _is_base64_data = false );
 	SampleBuffer( const sampleFrame * _data, const f_cnt_t _frames );
-<<<<<<< HEAD
-	SampleBuffer( const f_cnt_t _frames );
+	explicit SampleBuffer( const f_cnt_t _frames );
 	SampleBuffer(SampleBuffer::DataVector &&movedData);
-=======
-	explicit SampleBuffer( const f_cnt_t _frames );
->>>>>>> d2e068ca
 
 	virtual ~SampleBuffer();
 
