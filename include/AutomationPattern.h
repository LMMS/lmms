--- conflicted
+++ resolved
@@ -84,17 +84,12 @@
 
 	void removeValue( const MidiTime & time );
 
-<<<<<<< HEAD
 	void recordValue(MidiTime time, float value);
 
-	MidiTime setDragValue( const MidiTime & _time, const float _value,
-						   const bool _quant_pos = true );
-=======
 	MidiTime setDragValue( const MidiTime & time,
 				const float value,
 				const bool quantPos = true,
 				const bool controlKey = false );
->>>>>>> 31ade1ad
 
 	void applyDragValue();
 
