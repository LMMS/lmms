--- conflicted
+++ resolved
@@ -71,11 +71,7 @@
 	auto operator=(const Sample&) -> Sample&;
 	auto operator=(Sample&&) -> Sample&;
 
-<<<<<<< HEAD
-	auto play(sampleFrame* dst, PlaybackState* state, size_t numFrames, double frequency = DefaultBaseFreq,
-=======
-	auto play(SampleFrame* dst, PlaybackState* state, size_t numFrames, float desiredFrequency = DefaultBaseFreq,
->>>>>>> 449e6690
+	auto play(SampleFrame* dst, PlaybackState* state, size_t numFrames, double frequency = DefaultBaseFreq,
 		Loop loopMode = Loop::Off) const -> bool;
 
 	auto sampleDuration() const -> std::chrono::milliseconds;
@@ -105,14 +101,7 @@
 	void setReversed(bool reversed) { m_reversed.store(reversed, std::memory_order_relaxed); }
 
 private:
-<<<<<<< HEAD
 	static auto render(void* callbackData, float** data) -> long;
-=======
-	void playRaw(SampleFrame* dst, size_t numFrames, const PlaybackState* state, Loop loopMode) const;
-	void advance(PlaybackState* state, size_t advanceAmount, Loop loopMode) const;
-
-private:
->>>>>>> 449e6690
 	std::shared_ptr<const SampleBuffer> m_buffer = SampleBuffer::emptyBuffer();
 	std::atomic<int> m_startFrame = 0;
 	std::atomic<int> m_endFrame = 0;
