--- conflicted
+++ resolved
@@ -196,9 +196,6 @@
 	BoolModel m_arpEnabledModel;
 	ComboBoxModel m_arpModel;
 	FloatModel m_arpRangeModel;
-<<<<<<< HEAD
-	FloatModel m_arpRepeatsModel;
-=======
 	FloatModel m_arpSkipModel;
 	FloatModel m_arpMissModel;
 	FloatModel m_arpRepeatsModel;
@@ -206,7 +203,6 @@
 	FloatModel m_arpCycleModel;
 	FloatModel m_arpFloorModel;
 	FloatModel m_arpCeilModel;
->>>>>>> 9b0e3dbb
 	TempoSyncKnobModel m_arpTimeModel;
 	FloatModel m_arpGateModel;
 	ComboBoxModel m_arpDirectionModel;
