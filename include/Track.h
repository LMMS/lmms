--- conflicted
+++ resolved
@@ -52,423 +52,7 @@
 char const *const FILENAME_FILTER = "[\\0000-\x1f\"*/:<>?\\\\|\x7f]";
 
 
-<<<<<<< HEAD
-class LMMS_EXPORT TrackContentObject : public Model, public JournallingObject
-{
-	Q_OBJECT
-	MM_OPERATORS
-	mapPropertyFromModel(bool,isMuted,setMuted,m_mutedModel);
-	mapPropertyFromModel(bool,isSolo,setSolo,m_soloModel);
-public:
-	TrackContentObject( Track * track );
-	virtual ~TrackContentObject();
-
-	inline Track * getTrack() const
-	{
-		return m_track;
-	}
-
-	inline const QString & name() const
-	{
-		return m_name;
-	}
-
-	inline void setName( const QString & name )
-	{
-		m_name = name;
-		emit dataChanged();
-	}
-
-	QString displayName() const override
-	{
-		return name();
-	}
-
-
-	inline const MidiTime & startPosition() const
-	{
-		return m_startPosition;
-	}
-
-	inline MidiTime endPosition() const
-	{
-		const int sp = m_startPosition;
-		return sp + m_length;
-	}
-
-	inline const MidiTime & length() const
-	{
-		return m_length;
-	}
-
-	inline void setAutoResize( const bool r )
-	{
-		m_autoResize = r;
-	}
-
-	inline const bool getAutoResize() const
-	{
-		return m_autoResize;
-	}
-
-	virtual void movePosition( const MidiTime & pos );
-	virtual void changeLength( const MidiTime & length );
-
-	virtual TrackContentObjectView * createView( TrackView * tv ) = 0;
-
-	inline void selectViewOnCreate( bool select )
-	{
-		m_selectViewOnCreate = select;
-	}
-
-	inline bool getSelectViewOnCreate()
-	{
-		return m_selectViewOnCreate;
-	}
-
-	/// Returns true if and only if a->startPosition() < b->startPosition()
-	static bool comparePosition(const TrackContentObject* a, const TrackContentObject* b);
-
-	MidiTime startTimeOffset() const;
-	void setStartTimeOffset( const MidiTime &startTimeOffset );
-
-public slots:
-	void copy();
-	void paste();
-	void toggleMute();
-
-
-signals:
-	void lengthChanged();
-	void positionChanged();
-	void destroyedTCO();
-
-
-private:
-	enum Actions
-	{
-		NoAction,
-		Move,
-		Resize
-	} ;
-
-	Track * m_track;
-	QString m_name;
-
-	MidiTime m_startPosition;
-	MidiTime m_length;
-	MidiTime m_startTimeOffset;
-
-	BoolModel m_mutedModel;
-	BoolModel m_soloModel;
-	bool m_autoResize;
-
-	bool m_selectViewOnCreate;
-
-	friend class TrackContentObjectView;
-
-} ;
-
-
-
-class TrackContentObjectView : public selectableObject, public ModelView
-{
-	Q_OBJECT
-
-// theming qproperties
-	Q_PROPERTY( QColor mutedColor READ mutedColor WRITE setMutedColor )
-	Q_PROPERTY( QColor mutedBackgroundColor READ mutedBackgroundColor WRITE setMutedBackgroundColor )
-	Q_PROPERTY( QColor selectedColor READ selectedColor WRITE setSelectedColor )
-	Q_PROPERTY( QColor textColor READ textColor WRITE setTextColor )
-	Q_PROPERTY( QColor textBackgroundColor READ textBackgroundColor WRITE setTextBackgroundColor )
-	Q_PROPERTY( QColor textShadowColor READ textShadowColor WRITE setTextShadowColor )
-	Q_PROPERTY( QColor BBPatternBackground READ BBPatternBackground WRITE setBBPatternBackground )
-	Q_PROPERTY( bool gradient READ gradient WRITE setGradient )
-	// We have to use a QSize here because using QPoint isn't supported.
-	// width -> x, height -> y
-	Q_PROPERTY( QSize mouseHotspotHand WRITE setMouseHotspotHand )
-	Q_PROPERTY( QSize mouseHotspotKnife WRITE setMouseHotspotKnife )
-
-public:
-	TrackContentObjectView( TrackContentObject * tco, TrackView * tv );
-	virtual ~TrackContentObjectView();
-
-	bool fixedTCOs();
-
-	inline TrackContentObject * getTrackContentObject()
-	{
-		return m_tco;
-	}
-
-	inline TrackView * getTrackView()
-	{
-		return m_trackView;
-	}
-
-	// qproperty access func
-	QColor mutedColor() const;
-	QColor mutedBackgroundColor() const;
-	QColor selectedColor() const;
-	QColor textColor() const;
-	QColor textBackgroundColor() const;
-	QColor textShadowColor() const;
-	QColor BBPatternBackground() const;
-	bool gradient() const;
-	void setMutedColor( const QColor & c );
-	void setMutedBackgroundColor( const QColor & c );
-	void setSelectedColor( const QColor & c );
-	void setTextColor( const QColor & c );
-	void setTextBackgroundColor( const QColor & c );
-	void setTextShadowColor( const QColor & c );
-	void setBBPatternBackground( const QColor & c );
-	void setGradient( const bool & b );
-	void setMouseHotspotHand(const QSize & s);
-	void setMouseHotspotKnife(const QSize & s);
-
-	// access needsUpdate member variable
-	bool needsUpdate();
-	void setNeedsUpdate( bool b );
-
-public slots:
-	virtual bool close();
-	void cut();
-	void remove();
-	void update() override;
-
-protected:
-	virtual void constructContextMenu( QMenu * )
-	{
-	}
-
-	void contextMenuEvent( QContextMenuEvent * cme ) override;
-	void dragEnterEvent( QDragEnterEvent * dee ) override;
-	void dropEvent( QDropEvent * de ) override;
-	void leaveEvent( QEvent * e ) override;
-	void mousePressEvent( QMouseEvent * me ) override;
-	void mouseMoveEvent( QMouseEvent * me ) override;
-	void mouseReleaseEvent( QMouseEvent * me ) override;
-	void resizeEvent( QResizeEvent * re ) override
-	{
-		m_needsUpdate = true;
-		selectableObject::resizeEvent( re );
-	}
-
-	float pixelsPerBar();
-
-
-	DataFile createTCODataFiles(const QVector<TrackContentObjectView *> & tcos) const;
-
-	virtual void paintTextLabel(QString const & text, QPainter & painter);
-
-
-protected slots:
-	void updateLength();
-	void updatePosition();
-
-
-private:
-	enum Actions
-	{
-		NoAction,
-		Move,
-		MoveSelection,
-		Resize,
-		ResizeLeft,
-		Split,
-		CopySelection,
-		ToggleSelected
-	} ;
-
-	static TextFloat * s_textFloat;
-
-	TrackContentObject * m_tco;
-	TrackView * m_trackView;
-	Actions m_action;
-	QPoint m_initialMousePos;
-	QPoint m_initialMouseGlobalPos;
-	MidiTime m_initialTCOPos;
-	MidiTime m_initialTCOEnd;
-	QVector<MidiTime> m_initialOffsets;
-
-	TextFloat * m_hint;
-
-// qproperty fields
-	QColor m_mutedColor;
-	QColor m_mutedBackgroundColor;
-	QColor m_selectedColor;
-	QColor m_textColor;
-	QColor m_textBackgroundColor;
-	QColor m_textShadowColor;
-	QColor m_BBPatternBackground;
-	bool m_gradient;
-	QSize m_mouseHotspotHand; // QSize must be used because QPoint
-	QSize m_mouseHotspotKnife; // isn't supported by property system
-	QCursor m_cursorHand;
-	QCursor m_cursorKnife;
-	bool m_cursorSetYet;
-
-	bool m_needsUpdate;
-	inline void setInitialPos( QPoint pos )
-	{
-		m_initialMousePos = pos;
-		m_initialMouseGlobalPos = mapToGlobal( pos );
-		m_initialTCOPos = m_tco->startPosition();
-		m_initialTCOEnd = m_initialTCOPos + m_tco->length();
-	}
-	void setInitialOffsets();
-
-	bool mouseMovedDistance( QMouseEvent * me, int distance );
-	bool unquantizedModHeld( QMouseEvent * me );
-	MidiTime draggedTCOPos( QMouseEvent * me );
-	int knifeMarkerPos( QMouseEvent * me );
-	MidiTime quantizeMarkerPos( MidiTime, bool shiftMode );
-} ;
-
-
-
-
-
-class TrackContentWidget : public QWidget, public JournallingObject
-{
-	Q_OBJECT
-
-	// qproperties for track background gradients
-	Q_PROPERTY( QBrush darkerColor READ darkerColor WRITE setDarkerColor )
-	Q_PROPERTY( QBrush lighterColor READ lighterColor WRITE setLighterColor )
-	Q_PROPERTY( QBrush gridColor READ gridColor WRITE setGridColor )
-	Q_PROPERTY( QBrush embossColor READ embossColor WRITE setEmbossColor )
-
-public:
-	TrackContentWidget( TrackView * parent );
-	virtual ~TrackContentWidget();
-
-	/*! \brief Updates the background tile pixmap. */
-	void updateBackground();
-
-	void addTCOView( TrackContentObjectView * tcov );
-	void removeTCOView( TrackContentObjectView * tcov );
-	void removeTCOView( int tcoNum )
-	{
-		if( tcoNum >= 0 && tcoNum < m_tcoViews.size() )
-		{
-			removeTCOView( m_tcoViews[tcoNum] );
-		}
-	}
-
-	bool canPasteSelection( MidiTime tcoPos, const QDropEvent *de );
-	bool pasteSelection( MidiTime tcoPos, QDropEvent * de );
-
-	MidiTime endPosition( const MidiTime & posStart );
-
-	// qproperty access methods
-
-	QBrush darkerColor() const;
-	QBrush lighterColor() const;
-	QBrush gridColor() const;
-	QBrush embossColor() const;
-
-	void setDarkerColor( const QBrush & c );
-	void setLighterColor( const QBrush & c );
-	void setGridColor( const QBrush & c );
-	void setEmbossColor( const QBrush & c);
-
-public slots:
-	void update();
-	void changePosition( const MidiTime & newPos = MidiTime( -1 ) );
-
-protected:
-	void dragEnterEvent( QDragEnterEvent * dee ) override;
-	void dropEvent( QDropEvent * de ) override;
-	void mousePressEvent( QMouseEvent * me ) override;
-	void paintEvent( QPaintEvent * pe ) override;
-	void resizeEvent( QResizeEvent * re ) override;
-
-	QString nodeName() const override
-	{
-		return "trackcontentwidget";
-	}
-
-	void saveSettings( QDomDocument& doc, QDomElement& element ) override
-	{
-		Q_UNUSED(doc)
-		Q_UNUSED(element)
-	}
-
-	void loadSettings( const QDomElement& element ) override
-	{
-		Q_UNUSED(element)
-	}
-
-
-private:
-	Track * getTrack();
-	MidiTime getPosition( int mouseX );
-
-	TrackView * m_trackView;
-
-	typedef QVector<TrackContentObjectView *> tcoViewVector;
-	tcoViewVector m_tcoViews;
-
-	QPixmap m_background;
-
-	// qproperty fields
-	QBrush m_darkerColor;
-	QBrush m_lighterColor;
-	QBrush m_gridColor;
-	QBrush m_embossColor;
-} ;
-
-
-
-
-
-class TrackOperationsWidget : public QWidget
-{
-	Q_OBJECT
-public:
-	TrackOperationsWidget( TrackView * parent );
-	~TrackOperationsWidget();
-
-
-protected:
-	void mousePressEvent( QMouseEvent * me ) override;
-	void paintEvent( QPaintEvent * pe ) override;
-
-
-private slots:
-	void cloneTrack();
-	void removeTrack();
-	void updateMenu();
-	void toggleRecording(bool on);
-	void recordingOn();
-	void recordingOff();
-	void clearTrack();
-
-private:
-	static QPixmap * s_grip;
-
-	TrackView * m_trackView;
-
-	QPushButton * m_trackOps;
-	PixmapButton * m_muteBtn;
-	PixmapButton * m_soloBtn;
-
-
-	friend class TrackView;
-
-signals:
-	void trackRemovalScheduled( TrackView * t );
-
-} ;
-
-
-
-
-
-// base-class for all tracks
-=======
 //! Base-class for all tracks
->>>>>>> aa02a215
 class LMMS_EXPORT Track : public Model, public JournallingObject
 {
 	Q_OBJECT
@@ -593,7 +177,7 @@
 	{
 		return m_processingLock.tryLock();
 	}
-	
+
 	QColor color()
 	{
 		return m_color;
@@ -602,7 +186,7 @@
 	{
 		return m_hasColor;
 	}
-	
+
 	BoolModel* getMutedModel();
 
 public slots:
@@ -634,7 +218,7 @@
 	tcoVector m_trackContentObjects;
 
 	QMutex m_processingLock;
-	
+
 	QColor m_color;
 	bool m_hasColor;
 
