/*
 * Track.h - declaration of Track class
 *
 * Copyright (c) 2004-2014 Tobias Doerffel <tobydox/at/users.sourceforge.net>
 *
 * This file is part of LMMS - https://lmms.io
 *
 * This program is free software; you can redistribute it and/or
 * modify it under the terms of the GNU General Public
 * License as published by the Free Software Foundation; either
 * version 2 of the License, or (at your option) any later version.
 *
 * This program is distributed in the hope that it will be useful,
 * but WITHOUT ANY WARRANTY; without even the implied warranty of
 * MERCHANTABILITY or FITNESS FOR A PARTICULAR PURPOSE.  See the GNU
 * General Public License for more details.
 *
 * You should have received a copy of the GNU General Public
 * License along with this program (see COPYING); if not, write to the
 * Free Software Foundation, Inc., 51 Franklin Street, Fifth Floor,
 * Boston, MA 02110-1301 USA.
 *
 */

#ifndef TRACK_H
#define TRACK_H


#include <QtCore/QVector>
#include <QColor>

#include "AutomatableModel.h"
#include "JournallingObject.h"
#include "lmms_basics.h"


class TimePos;
class TrackContainer;
class TrackContainerView;
class TrackContentObject;
class TrackView;


/*! The minimum track height in pixels
 *
 * Tracks can be resized by shift-dragging anywhere inside the track
 * display.  This sets the minimum size in pixels for a track.
 */
const int MINIMAL_TRACK_HEIGHT = 32;
const int DEFAULT_TRACK_HEIGHT = 32;

char const *const FILENAME_FILTER = "[\\0000-\x1f\"*/:<>?\\\\|\x7f]";


<<<<<<< HEAD



class TrackOperationsWidget : public QWidget
{
	Q_OBJECT
public:
	TrackOperationsWidget( TrackView * parent );
	~TrackOperationsWidget();


protected:
	virtual void mousePressEvent( QMouseEvent * me );
	virtual void paintEvent( QPaintEvent * pe );
	bool confirmRemoval();

private slots:
	void cloneTrack();
	void removeTrack();
	void updateMenu();
	void toggleRecording(bool on);
	void recordingOn();
	void recordingOff();
	void clearTrack();

private:
	static QPixmap * s_grip;

	TrackView * m_trackView;

	QPushButton * m_trackOps;
	PixmapButton * m_muteBtn;
	PixmapButton * m_soloBtn;


	friend class TrackView;

signals:
	void trackRemovalScheduled( TrackView * t );

} ;





// base-class for all tracks
=======
//! Base-class for all tracks
>>>>>>> 3eabaabe
class LMMS_EXPORT Track : public Model, public JournallingObject
{
	Q_OBJECT
	MM_OPERATORS
	mapPropertyFromModel(bool,isMuted,setMuted,m_mutedModel);
	mapPropertyFromModel(bool,isSolo,setSolo,m_soloModel);
public:
	typedef QVector<TrackContentObject *> tcoVector;

	enum TrackTypes
	{
		InstrumentTrack,
		BBTrack,
		SampleTrack,
		EventTrack,
		VideoTrack,
		AutomationTrack,
		HiddenAutomationTrack,
		NumTrackTypes
	} ;

	Track( TrackTypes type, TrackContainer * tc );
	virtual ~Track();

	static Track * create( TrackTypes tt, TrackContainer * tc );
	static Track * create( const QDomElement & element,
							TrackContainer * tc );
	Track * clone();


	// pure virtual functions
	TrackTypes type() const
	{
		return m_type;
	}

	virtual bool play( const TimePos & start, const fpp_t frames,
						const f_cnt_t frameBase, int tcoNum = -1 ) = 0;


	virtual TrackView * createView( TrackContainerView * view ) = 0;
	virtual TrackContentObject * createTCO( const TimePos & pos ) = 0;

	virtual void saveTrackSpecificSettings( QDomDocument & doc,
						QDomElement & parent ) = 0;
	virtual void loadTrackSpecificSettings( const QDomElement & element ) = 0;


	void saveSettings( QDomDocument & doc, QDomElement & element ) override;
	void loadSettings( const QDomElement & element ) override;

	void setSimpleSerializing()
	{
		m_simpleSerializingMode = true;
	}

	// -- for usage by TrackContentObject only ---------------
	TrackContentObject * addTCO( TrackContentObject * tco );
	void removeTCO( TrackContentObject * tco );
	// -------------------------------------------------------
	void deleteTCOs();

	int numOfTCOs();
	TrackContentObject * getTCO( int tcoNum );
	int getTCONum(const TrackContentObject* tco );

	const tcoVector & getTCOs() const
	{
		return m_trackContentObjects;
	}
	void getTCOsInRange( tcoVector & tcoV, const TimePos & start,
							const TimePos & end );
	void swapPositionOfTCOs( int tcoNum1, int tcoNum2 );

	void createTCOsForBB( int bb );


	void insertBar( const TimePos & pos );
	void removeBar( const TimePos & pos );

	bar_t length() const;


	inline TrackContainer* trackContainer() const
	{
		return m_trackContainer;
	}

	// name-stuff
	virtual const QString & name() const
	{
		return m_name;
	}

	QString displayName() const override
	{
		return name();
	}

	using Model::dataChanged;

	inline int getHeight()
	{
		return m_height >= MINIMAL_TRACK_HEIGHT
			? m_height
			: DEFAULT_TRACK_HEIGHT;
	}
	inline void setHeight( int height )
	{
		m_height = height;
	}

	void lock()
	{
		m_processingLock.lock();
	}
	void unlock()
	{
		m_processingLock.unlock();
	}
	bool tryLock()
	{
		return m_processingLock.tryLock();
	}
	
	QColor color()
	{
		return m_color;
	}
	bool useColor()
	{
		return m_hasColor;
	}
	
	BoolModel* getMutedModel();

public slots:
	virtual void setName( const QString & newName )
	{
		m_name = newName;
		emit nameChanged();
	}

	void toggleSolo();

	void trackColorChanged( QColor & c );
	void trackColorReset();

private:
	TrackContainer* m_trackContainer;
	TrackTypes m_type;
	QString m_name;
	int m_height;

protected:
	BoolModel m_mutedModel;
private:
	BoolModel m_soloModel;
	bool m_mutedBeforeSolo;

	bool m_simpleSerializingMode;

	tcoVector m_trackContentObjects;

	QMutex m_processingLock;
	
	QColor m_color;
	bool m_hasColor;

	friend class TrackView;


signals:
	void destroyedTrack();
	void nameChanged();
	void trackContentObjectAdded( TrackContentObject * );

} ;



#endif<|MERGE_RESOLUTION|>--- conflicted
+++ resolved
@@ -52,57 +52,7 @@
 char const *const FILENAME_FILTER = "[\\0000-\x1f\"*/:<>?\\\\|\x7f]";
 
 
-<<<<<<< HEAD
-
-
-
-class TrackOperationsWidget : public QWidget
-{
-	Q_OBJECT
-public:
-	TrackOperationsWidget( TrackView * parent );
-	~TrackOperationsWidget();
-
-
-protected:
-	virtual void mousePressEvent( QMouseEvent * me );
-	virtual void paintEvent( QPaintEvent * pe );
-	bool confirmRemoval();
-
-private slots:
-	void cloneTrack();
-	void removeTrack();
-	void updateMenu();
-	void toggleRecording(bool on);
-	void recordingOn();
-	void recordingOff();
-	void clearTrack();
-
-private:
-	static QPixmap * s_grip;
-
-	TrackView * m_trackView;
-
-	QPushButton * m_trackOps;
-	PixmapButton * m_muteBtn;
-	PixmapButton * m_soloBtn;
-
-
-	friend class TrackView;
-
-signals:
-	void trackRemovalScheduled( TrackView * t );
-
-} ;
-
-
-
-
-
-// base-class for all tracks
-=======
 //! Base-class for all tracks
->>>>>>> 3eabaabe
 class LMMS_EXPORT Track : public Model, public JournallingObject
 {
 	Q_OBJECT
