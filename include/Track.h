/*
 * Track.h - declaration of Track class
 *
 * Copyright (c) 2004-2014 Tobias Doerffel <tobydox/at/users.sourceforge.net>
 *
 * This file is part of LMMS - https://lmms.io
 *
 * This program is free software; you can redistribute it and/or
 * modify it under the terms of the GNU General Public
 * License as published by the Free Software Foundation; either
 * version 2 of the License, or (at your option) any later version.
 *
 * This program is distributed in the hope that it will be useful,
 * but WITHOUT ANY WARRANTY; without even the implied warranty of
 * MERCHANTABILITY or FITNESS FOR A PARTICULAR PURPOSE.  See the GNU
 * General Public License for more details.
 *
 * You should have received a copy of the GNU General Public
 * License along with this program (see COPYING); if not, write to the
 * Free Software Foundation, Inc., 51 Franklin Street, Fifth Floor,
 * Boston, MA 02110-1301 USA.
 *
 */

#ifndef LMMS_TRACK_H
#define LMMS_TRACK_H

#include <vector>

#include <QColor>

#include "AutomatableModel.h"
#include "JournallingObject.h"
#include "lmms_basics.h"
#include <optional>


namespace lmms
{

class TimePos;
class TrackContainer;
class Clip;


namespace gui
{

class TrackView;
class TrackContainerView;

}


/*! The minimum track height in pixels
 *
 * Tracks can be resized by shift-dragging anywhere inside the track
 * display.  This sets the minimum size in pixels for a track.
 */
const int MINIMAL_TRACK_HEIGHT = 32;
const int DEFAULT_TRACK_HEIGHT = 32;

char const *const FILENAME_FILTER = "[\\0000-\x1f\"*/:<>?\\\\|\x7f]";


//! Base-class for all tracks
class LMMS_EXPORT Track : public Model, public JournallingObject
{
	Q_OBJECT
	mapPropertyFromModel(bool,isMuted,setMuted,m_mutedModel);
	mapPropertyFromModel(bool,isSolo,setSolo,m_soloModel);
public:
	using clipVector = std::vector<Clip*>;

	enum class Type
	{
		Instrument,
		Pattern,
		Sample,
		Event,
		Video,
		Automation,
		HiddenAutomation,
		Count
	} ;

	Track( Type type, TrackContainer * tc );
	~Track() override;

	static Track * create( Type tt, TrackContainer * tc );
	static Track * create( const QDomElement & element,
							TrackContainer * tc );
	Track * clone();


	// pure virtual functions
	Type type() const
	{
		return m_type;
	}

	virtual bool play( const TimePos & start, const fpp_t frames,
						const f_cnt_t frameBase, int clipNum = -1 ) = 0;



	virtual gui::TrackView * createView( gui::TrackContainerView * view ) = 0;
	virtual Clip * createClip( const TimePos & pos ) = 0;

	virtual void saveTrackSpecificSettings( QDomDocument & doc,
						QDomElement & parent ) = 0;
	virtual void loadTrackSpecificSettings( const QDomElement & element ) = 0;


	void saveSettings( QDomDocument & doc, QDomElement & element ) override;
	void loadSettings( const QDomElement & element ) override;

	void setSimpleSerializing()
	{
		m_simpleSerializingMode = true;
	}

	// -- for usage by Clip only ---------------
	Clip * addClip( Clip * clip );
	void removeClip( Clip * clip );
	// -------------------------------------------------------
	void deleteClips();

	int numOfClips();
	Clip * getClip( int clipNum );
	int getClipNum(const Clip* clip );

	const clipVector & getClips() const
	{
		return m_clips;
	}
	void getClipsInRange( clipVector & clipV, const TimePos & start,
							const TimePos & end );
	void swapPositionOfClips( int clipNum1, int clipNum2 );

	void createClipsForPattern(int pattern);


	void insertBar( const TimePos & pos );
	void removeBar( const TimePos & pos );

	void updateLength();
	inline bar_t length()
	{
		return m_length;
	}

	inline TrackContainer* trackContainer() const
	{
		return m_trackContainer;
	}

	// name-stuff
	virtual const QString & name() const
	{
		return m_name;
	}

	QString displayName() const override
	{
		return name();
	}

	using Model::dataChanged;

	inline int getHeight()
	{
		return m_height >= MINIMAL_TRACK_HEIGHT
			? m_height
			: DEFAULT_TRACK_HEIGHT;
	}
	inline void setHeight( int height )
	{
		m_height = height;
	}

	void lock()
	{
		m_processingLock.lock();
	}
	void unlock()
	{
		m_processingLock.unlock();
	}
	bool tryLock()
	{
		return m_processingLock.tryLock();
	}

	auto color() const -> const std::optional<QColor>& { return m_color; }
	void setColor(const std::optional<QColor>& color);

	bool isMutedBeforeSolo() const
	{
		return m_mutedBeforeSolo;
	}
	
	BoolModel* getMutedModel();

public slots:
	virtual void setName(const QString& newName);

	void setMutedBeforeSolo(const bool muted)
	{
		m_mutedBeforeSolo = muted;
	}

	void toggleSolo();

private:
	TrackContainer* m_trackContainer;
	Type m_type;
	QString m_name;
	int m_height;

protected:
	BoolModel m_mutedModel;

private:
	BoolModel m_soloModel;
	bool m_mutedBeforeSolo;

	bool m_simpleSerializingMode;

	clipVector m_clips;

	QMutex m_processingLock;
	
<<<<<<< HEAD
	QColor m_color;
	bool m_hasColor;
	
	bar_t m_length;
=======
	std::optional<QColor> m_color;
>>>>>>> bfeb781d

	friend class gui::TrackView;


signals:
	void destroyedTrack();
	void nameChanged();
	void clipAdded( lmms::Clip * );
	void colorChanged();
} ;


} // namespace lmms

#endif // LMMS_TRACK_H<|MERGE_RESOLUTION|>--- conflicted
+++ resolved
@@ -231,14 +231,9 @@
 
 	QMutex m_processingLock;
 	
-<<<<<<< HEAD
-	QColor m_color;
-	bool m_hasColor;
+	std::optional<QColor> m_color;
 	
 	bar_t m_length;
-=======
-	std::optional<QColor> m_color;
->>>>>>> bfeb781d
 
 	friend class gui::TrackView;
 
