--- conflicted
+++ resolved
@@ -435,15 +435,9 @@
 
 
 protected:
-<<<<<<< HEAD
 	virtual void mousePressEvent( QMouseEvent * me );
 	virtual void paintEvent( QPaintEvent * pe );
 	bool confirmRemoval();
-=======
-	void mousePressEvent( QMouseEvent * me ) override;
-	void paintEvent( QPaintEvent * pe ) override;
-
->>>>>>> 8a52ddb6
 
 private slots:
 	void cloneTrack();
