/*
 * Track.h - declaration of Track class
 *
 * Copyright (c) 2004-2014 Tobias Doerffel <tobydox/at/users.sourceforge.net>
 *
 * This file is part of LMMS - https://lmms.io
 *
 * This program is free software; you can redistribute it and/or
 * modify it under the terms of the GNU General Public
 * License as published by the Free Software Foundation; either
 * version 2 of the License, or (at your option) any later version.
 *
 * This program is distributed in the hope that it will be useful,
 * but WITHOUT ANY WARRANTY; without even the implied warranty of
 * MERCHANTABILITY or FITNESS FOR A PARTICULAR PURPOSE.  See the GNU
 * General Public License for more details.
 *
 * You should have received a copy of the GNU General Public
 * License along with this program (see COPYING); if not, write to the
 * Free Software Foundation, Inc., 51 Franklin Street, Fifth Floor,
 * Boston, MA 02110-1301 USA.
 *
 */

#ifndef TRACK_H
#define TRACK_H


#include <QVector>
#include <QColor>

#include "AutomatableModel.h"
#include "JournallingObject.h"
#include "lmms_basics.h"


namespace lmms
{

class TimePos;
class TrackContainer;
<<<<<<< HEAD
class TrackContentObject;


namespace gui
{

=======
class TrackContainerView;
class Clip;
>>>>>>> 33b44ec9
class TrackView;
class TrackContainerView;

}


/*! The minimum track height in pixels
 *
 * Tracks can be resized by shift-dragging anywhere inside the track
 * display.  This sets the minimum size in pixels for a track.
 */
const int MINIMAL_TRACK_HEIGHT = 32;
const int DEFAULT_TRACK_HEIGHT = 32;

char const *const FILENAME_FILTER = "[\\0000-\x1f\"*/:<>?\\\\|\x7f]";


//! Base-class for all tracks
class LMMS_EXPORT Track : public Model, public JournallingObject
{
	Q_OBJECT
	MM_OPERATORS
	mapPropertyFromModel(bool,isMuted,setMuted,m_mutedModel);
	mapPropertyFromModel(bool,isSolo,setSolo,m_soloModel);
public:
	typedef QVector<Clip *> clipVector;

	enum TrackTypes
	{
		InstrumentTrack,
		PatternTrack,
		SampleTrack,
		EventTrack,
		VideoTrack,
		AutomationTrack,
		HiddenAutomationTrack,
		NumTrackTypes
	} ;

	Track( TrackTypes type, TrackContainer * tc );
	virtual ~Track();

	static Track * create( TrackTypes tt, TrackContainer * tc );
	static Track * create( const QDomElement & element,
							TrackContainer * tc );
	Track * clone();


	// pure virtual functions
	TrackTypes type() const
	{
		return m_type;
	}

	virtual bool play( const TimePos & start, const fpp_t frames,
						const f_cnt_t frameBase, int clipNum = -1 ) = 0;


<<<<<<< HEAD
	virtual gui::TrackView* createView( gui::TrackContainerView* view ) = 0;
	virtual TrackContentObject * createTCO( const TimePos & pos ) = 0;
=======
	virtual TrackView * createView( TrackContainerView * view ) = 0;
	virtual Clip * createClip( const TimePos & pos ) = 0;
>>>>>>> 33b44ec9

	virtual void saveTrackSpecificSettings( QDomDocument & doc,
						QDomElement & parent ) = 0;
	virtual void loadTrackSpecificSettings( const QDomElement & element ) = 0;


	void saveSettings( QDomDocument & doc, QDomElement & element ) override;
	void loadSettings( const QDomElement & element ) override;

	void setSimpleSerializing()
	{
		m_simpleSerializingMode = true;
	}

	// -- for usage by Clip only ---------------
	Clip * addClip( Clip * clip );
	void removeClip( Clip * clip );
	// -------------------------------------------------------
	void deleteClips();

	int numOfClips();
	Clip * getClip( int clipNum );
	int getClipNum(const Clip* clip );

	const clipVector & getClips() const
	{
		return m_clips;
	}
	void getClipsInRange( clipVector & clipV, const TimePos & start,
							const TimePos & end );
	void swapPositionOfClips( int clipNum1, int clipNum2 );

	void createClipsForPattern(int pattern);


	void insertBar( const TimePos & pos );
	void removeBar( const TimePos & pos );

	bar_t length() const;


	inline TrackContainer* trackContainer() const
	{
		return m_trackContainer;
	}

	// name-stuff
	virtual const QString & name() const
	{
		return m_name;
	}

	QString displayName() const override
	{
		return name();
	}

	using Model::dataChanged;

	inline int getHeight()
	{
		return m_height >= MINIMAL_TRACK_HEIGHT
			? m_height
			: DEFAULT_TRACK_HEIGHT;
	}
	inline void setHeight( int height )
	{
		m_height = height;
	}

	void lock()
	{
		m_processingLock.lock();
	}
	void unlock()
	{
		m_processingLock.unlock();
	}
	bool tryLock()
	{
		return m_processingLock.tryLock();
	}
	
	QColor color()
	{
		return m_color;
	}
	bool useColor()
	{
		return m_hasColor;
	}

	bool isMutedBeforeSolo() const
	{
		return m_mutedBeforeSolo;
	}
	
	BoolModel* getMutedModel();

public slots:
	virtual void setName( const QString & newName )
	{
		m_name = newName;
		emit nameChanged();
	}

	void setMutedBeforeSolo(const bool muted)
	{
		m_mutedBeforeSolo = muted;
	}

	void toggleSolo();

	void setColor(const QColor& c);
	void resetColor();

private:
	TrackContainer* m_trackContainer;
	TrackTypes m_type;
	QString m_name;
	int m_height;

protected:
	BoolModel m_mutedModel;

private:
	BoolModel m_soloModel;
	bool m_mutedBeforeSolo;

	bool m_simpleSerializingMode;

	clipVector m_clips;

	QMutex m_processingLock;
	
	QColor m_color;
	bool m_hasColor;

	friend class gui::TrackView;


signals:
	void destroyedTrack();
	void nameChanged();
	void clipAdded( Clip * );
	void colorChanged();
} ;


} // namespace lmms

#endif<|MERGE_RESOLUTION|>--- conflicted
+++ resolved
@@ -39,17 +39,12 @@
 
 class TimePos;
 class TrackContainer;
-<<<<<<< HEAD
-class TrackContentObject;
+class Clip;
 
 
 namespace gui
 {
 
-=======
-class TrackContainerView;
-class Clip;
->>>>>>> 33b44ec9
 class TrackView;
 class TrackContainerView;
 
@@ -108,13 +103,9 @@
 						const f_cnt_t frameBase, int clipNum = -1 ) = 0;
 
 
-<<<<<<< HEAD
-	virtual gui::TrackView* createView( gui::TrackContainerView* view ) = 0;
-	virtual TrackContentObject * createTCO( const TimePos & pos ) = 0;
-=======
-	virtual TrackView * createView( TrackContainerView * view ) = 0;
+
+	virtual gui::TrackView * createView( gui::TrackContainerView * view ) = 0;
 	virtual Clip * createClip( const TimePos & pos ) = 0;
->>>>>>> 33b44ec9
 
 	virtual void saveTrackSpecificSettings( QDomDocument & doc,
 						QDomElement & parent ) = 0;
