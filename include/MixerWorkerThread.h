--- conflicted
+++ resolved
@@ -47,7 +47,7 @@
 			Dynamic	// jobs can be added while processing queue
 		} ;
 
-#define JOB_QUEUE_SIZE 1024
+#define JOB_QUEUE_SIZE 8192
 		JobQueue() :
 			m_items(),
 			m_writeIndex( 0 ),
@@ -65,16 +65,9 @@
 		void wait();
 
 	private:
-<<<<<<< HEAD
 		std::atomic<ThreadableJob*> m_items[JOB_QUEUE_SIZE];
-		std::atomic_int m_queueSize;
+		std::atomic_int m_writeIndex;
 		std::atomic_int m_itemsDone;
-=======
-#define JOB_QUEUE_SIZE 8192
-		QAtomicPointer<ThreadableJob> m_items[JOB_QUEUE_SIZE];
-		AtomicInt m_writeIndex;
-		AtomicInt m_itemsDone;
->>>>>>> fccb66ee
 		OperationMode m_opMode;
 
 	} ;
