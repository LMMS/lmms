--- conflicted
+++ resolved
@@ -58,17 +58,14 @@
 	DropToolBar * addDropToolBar(Qt::ToolBarArea whereToAdd, QString const & windowTitle);
 	DropToolBar * addDropToolBar(QWidget * parent, Qt::ToolBarArea whereToAdd, QString const & windowTitle);
 
-<<<<<<< HEAD
-=======
-	void closeEvent(QCloseEvent * event) override;
-	void keyPressEvent(QKeyEvent *ke) override;
+	void keyPressEvent(QKeyEvent* ke) override;
+
 public slots:
 	//! Called by pressing the space key. Plays or stops.
 	void togglePlayStop();
 	//! Called by pressing shift+space. Toggles pause state.
 	void togglePause();
 
->>>>>>> a809c03f
 protected slots:
 	virtual void play() {}
 	virtual void record() {}
