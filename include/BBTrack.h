/*
 * BBTrack.h - class BBTrack, a wrapper for using bbEditor
 *              (which is a singleton-class) as track
 *
 * Copyright (c) 2004-2014 Tobias Doerffel <tobydox/at/users.sourceforge.net>
 *
 * This file is part of LMMS - https://lmms.io
 *
 * This program is free software; you can redistribute it and/or
 * modify it under the terms of the GNU General Public
 * License as published by the Free Software Foundation; either
 * version 2 of the License, or (at your option) any later version.
 *
 * This program is distributed in the hope that it will be useful,
 * but WITHOUT ANY WARRANTY; without even the implied warranty of
 * MERCHANTABILITY or FITNESS FOR A PARTICULAR PURPOSE.  See the GNU
 * General Public License for more details.
 *
 * You should have received a copy of the GNU General Public
 * License along with this program (see COPYING); if not, write to the
 * Free Software Foundation, Inc., 51 Franklin Street, Fifth Floor,
 * Boston, MA 02110-1301 USA.
 *
 */


#ifndef BB_TRACK_H
#define BB_TRACK_H


#include <QtCore/QMap>

#include "BBTCOView.h"
#include "Track.h"

class TrackLabelButton;
class TrackContainer;


class LMMS_EXPORT BBTrack : public Track
{
	Q_OBJECT
public:
	BBTrack( TrackContainer* tc );
	virtual ~BBTrack();

	virtual bool play( const TimePos & _start, const fpp_t _frames,
						const f_cnt_t _frame_base, int _tco_num = -1 ) override;
	TrackView * createView( TrackContainerView* tcv ) override;
	TrackContentObject* createTCO(const TimePos & pos) override;

	virtual void saveTrackSpecificSettings( QDomDocument & _doc,
							QDomElement & _parent ) override;
	void loadTrackSpecificSettings( const QDomElement & _this ) override;

	static BBTrack * findBBTrack( int _bb_num );
	static void swapBBTracks( Track * _track1, Track * _track2 );

	int index()
	{
		return s_infoMap[this];
	}

	bool automationDisabled( Track * _track )
	{
		return( m_disabledTracks.contains( _track ) );
	}
	void disableAutomation( Track * _track )
	{
		m_disabledTracks.append( _track );
	}
	void enableAutomation( Track * _track )
	{
		m_disabledTracks.removeAll( _track );
	}

protected:
	inline QString nodeName() const override
	{
		return( "bbtrack" );
	}


private:
	QList<Track *> m_disabledTracks;

	typedef QMap<BBTrack *, int> infoMap;
	static infoMap s_infoMap;

	friend class BBTrackView;
<<<<<<< HEAD

} ;



class BBTrackView : public TrackView
{
	Q_OBJECT
public:
	BBTrackView( BBTrack* bbt, TrackContainerView* tcv );
	virtual ~BBTrackView();

	bool close() override;

	const BBTrack* getBBTrack() const
	{
		return m_bbTrack;
	}
	BBTrack* getBBTrack()
	{
		return m_bbTrack;
	}

	// Create menu to assign all tracks from the BBTrack to a FX channel
	QMenu* createFxMenu(QString title, QString newFxLabel) override;

public slots:
	void clickedTrackLabel();


private slots:
	void createFxLine();
	void assignFxLine(int channelIndex);

private:
	BBTrack * m_bbTrack;
	TrackLabelButton * m_trackLabel;

=======
>>>>>>> 45d73921
} ;



#endif<|MERGE_RESOLUTION|>--- conflicted
+++ resolved
@@ -88,48 +88,11 @@
 	static infoMap s_infoMap;
 
 	friend class BBTrackView;
-<<<<<<< HEAD
-
 } ;
 
 
 
-class BBTrackView : public TrackView
-{
-	Q_OBJECT
-public:
-	BBTrackView( BBTrack* bbt, TrackContainerView* tcv );
-	virtual ~BBTrackView();
 
-	bool close() override;
-
-	const BBTrack* getBBTrack() const
-	{
-		return m_bbTrack;
-	}
-	BBTrack* getBBTrack()
-	{
-		return m_bbTrack;
-	}
-
-	// Create menu to assign all tracks from the BBTrack to a FX channel
-	QMenu* createFxMenu(QString title, QString newFxLabel) override;
-
-public slots:
-	void clickedTrackLabel();
-
-
-private slots:
-	void createFxLine();
-	void assignFxLine(int channelIndex);
-
-private:
-	BBTrack * m_bbTrack;
-	TrackLabelButton * m_trackLabel;
-
-=======
->>>>>>> 45d73921
-} ;
 
 
 
