/*
 * SampleTrack.h - class SampleTrack, a track which provides arrangement of samples
 *
 * Copyright (c) 2005-2014 Tobias Doerffel <tobydox/at/users.sourceforge.net>
 *
 * This file is part of LMMS - https://lmms.io
 *
 * This program is free software; you can redistribute it and/or
 * modify it under the terms of the GNU General Public
 * License as published by the Free Software Foundation; either
 * version 2 of the License, or (at your option) any later version.
 *
 * This program is distributed in the hope that it will be useful,
 * but WITHOUT ANY WARRANTY; without even the implied warranty of
 * MERCHANTABILITY or FITNESS FOR A PARTICULAR PURPOSE.  See the GNU
 * General Public License for more details.
 *
 * You should have received a copy of the GNU General Public
 * License along with this program (see COPYING); if not, write to the
 * Free Software Foundation, Inc., 51 Franklin Street, Fifth Floor,
 * Boston, MA 02110-1301 USA.
 *
 */

#ifndef SAMPLE_TRACK_H
#define SAMPLE_TRACK_H


#include "AudioPort.h"
#include "Track.h"


namespace lmms
{

namespace gui
{

class SampleTrackView;
class SampleTrackWindow;

} // namespace gui


class SampleTrack : public Track
{
	Q_OBJECT
public:
	SampleTrack( TrackContainer* tc );
	virtual ~SampleTrack();

	virtual bool play( const TimePos & _start, const fpp_t _frames,
<<<<<<< HEAD
						const f_cnt_t _frame_base, int _tco_num = -1 ) override;
	gui::TrackView * createView( gui::TrackContainerView* tcv ) override;
	TrackContentObject* createTCO(const TimePos & pos) override;
=======
						const f_cnt_t _frame_base, int _clip_num = -1 ) override;
	TrackView * createView( TrackContainerView* tcv ) override;
	Clip* createClip(const TimePos & pos) override;
>>>>>>> 33b44ec9


	virtual void saveTrackSpecificSettings( QDomDocument & _doc,
							QDomElement & _parent ) override;
	void loadTrackSpecificSettings( const QDomElement & _this ) override;

	inline IntModel * mixerChannelModel()
	{
		return &m_mixerChannelModel;
	}

	inline AudioPort * audioPort()
	{
		return &m_audioPort;
	}

	QString nodeName() const override
	{
		return "sampletrack";
	}

	bool isPlaying()
	{
		return m_isPlaying;
	}

	void setPlaying(bool playing)
	{
		if (m_isPlaying != playing) { emit playingChanged(); }
		m_isPlaying = playing;
	}

signals:
	void playingChanged();

public slots:
	void updateClips();
	void setPlayingClips( bool isPlaying );
	void updateMixerChannel();

private:
	FloatModel m_volumeModel;
	FloatModel m_panningModel;
	IntModel m_mixerChannelModel;
	AudioPort m_audioPort;
	bool m_isPlaying;



	friend class gui::SampleTrackView;
	friend class gui::SampleTrackWindow;

} ;


} // namespace lmms

#endif<|MERGE_RESOLUTION|>--- conflicted
+++ resolved
@@ -50,15 +50,9 @@
 	virtual ~SampleTrack();
 
 	virtual bool play( const TimePos & _start, const fpp_t _frames,
-<<<<<<< HEAD
-						const f_cnt_t _frame_base, int _tco_num = -1 ) override;
+						const f_cnt_t _frame_base, int _clip_num = -1 ) override;
 	gui::TrackView * createView( gui::TrackContainerView* tcv ) override;
-	TrackContentObject* createTCO(const TimePos & pos) override;
-=======
-						const f_cnt_t _frame_base, int _clip_num = -1 ) override;
-	TrackView * createView( TrackContainerView* tcv ) override;
 	Clip* createClip(const TimePos & pos) override;
->>>>>>> 33b44ec9
 
 
 	virtual void saveTrackSpecificSettings( QDomDocument & _doc,
