/*
 * SampleTrack.h - class SampleTrack, a track which provides arrangement of samples
 *
 * Copyright (c) 2005-2014 Tobias Doerffel <tobydox/at/users.sourceforge.net>
 *
 * This file is part of LMMS - https://lmms.io
 *
 * This program is free software; you can redistribute it and/or
 * modify it under the terms of the GNU General Public
 * License as published by the Free Software Foundation; either
 * version 2 of the License, or (at your option) any later version.
 *
 * This program is distributed in the hope that it will be useful,
 * but WITHOUT ANY WARRANTY; without even the implied warranty of
 * MERCHANTABILITY or FITNESS FOR A PARTICULAR PURPOSE.  See the GNU
 * General Public License for more details.
 *
 * You should have received a copy of the GNU General Public
 * License along with this program (see COPYING); if not, write to the
 * Free Software Foundation, Inc., 51 Franklin Street, Fifth Floor,
 * Boston, MA 02110-1301 USA.
 *
 */

#ifndef SAMPLE_TRACK_H
#define SAMPLE_TRACK_H

#include <QDialog>
#include <QLayout>

#include "AudioPort.h"
#include "FxMixer.h"
#include "FxLineLcdSpinBox.h"
#include "Track.h"

class EffectRackView;
class Knob;
class SampleBuffer;
class SampleTrackWindow;
class TrackLabelButton;
class QLineEdit;


class SampleTCO : public TrackContentObject
{
	Q_OBJECT
	mapPropertyFromModel(bool,isRecord,setRecord,m_recordModel);
public:
	SampleTCO( Track * _track );
	virtual ~SampleTCO();

	void changeLength( const MidiTime & _length ) override;
	const QString & sampleFile() const;

	void saveSettings( QDomDocument & _doc, QDomElement & _parent ) override;
	void loadSettings( const QDomElement & _this ) override;
	inline QString nodeName() const override
	{
		return "sampletco";
	}

	SampleBuffer* sampleBuffer()
	{
		return m_sampleBuffer;
	}

	MidiTime sampleLength() const;
	void setSampleStartFrame( f_cnt_t startFrame );
	void setSamplePlayLength( f_cnt_t length );
	TrackContentObjectView * createView( TrackView * _tv ) override;


	bool isPlaying() const;
	void setIsPlaying(bool isPlaying);

public slots:
	void setSampleBuffer( SampleBuffer* sb );
	void setSampleFile( const QString & _sf );
	void updateLength();
	void toggleRecord();
	void playbackPositionChanged();
	void updateTrackTcos();


private:
	SampleBuffer* m_sampleBuffer;
	BoolModel m_recordModel;
	bool m_isPlaying;


	friend class SampleTCOView;


signals:
	void sampleChanged();

} ;



class SampleTCOView : public TrackContentObjectView
{
	Q_OBJECT

public:
	SampleTCOView( SampleTCO * _tco, TrackView * _tv );
	virtual ~SampleTCOView() = default;

public slots:
	void updateSample();



protected:
	void contextMenuEvent( QContextMenuEvent * _cme ) override;
	void mousePressEvent( QMouseEvent * _me ) override;
	void mouseReleaseEvent( QMouseEvent * _me ) override;
	void dragEnterEvent( QDragEnterEvent * _dee ) override;
	void dropEvent( QDropEvent * _de ) override;
	void mouseDoubleClickEvent( QMouseEvent * ) override;
	void paintEvent( QPaintEvent * ) override;


private:
	SampleTCO * m_tco;
	QPixmap m_paintPixmap;
} ;




class SampleTrack : public Track
{
	Q_OBJECT
public:
	SampleTrack( TrackContainer* tc );
	virtual ~SampleTrack();

	virtual bool play( const MidiTime & _start, const fpp_t _frames,
						const f_cnt_t _frame_base, int _tco_num = -1 ) override;
	TrackView * createView( TrackContainerView* tcv ) override;
	TrackContentObject * createTCO( const MidiTime & _pos ) override;


	virtual void saveTrackSpecificSettings( QDomDocument & _doc,
							QDomElement & _parent ) override;
	void loadTrackSpecificSettings( const QDomElement & _this ) override;

	inline IntModel * effectChannelModel()
	{
		return &m_effectChannelModel;
	}

	inline IntModel * effectChannelModel()
	{
		return &m_effectChannelModel;
	}

	inline AudioPort * audioPort()
	{
		return &m_audioPort;
	}

	QString nodeName() const override
	{
		return "sampletrack";
	}

public slots:
	void updateTcos();
	void setPlayingTcos( bool isPlaying );
	void updateEffectChannel();

private:
	FloatModel m_volumeModel;
	FloatModel m_panningModel;
	IntModel m_effectChannelModel;
	AudioPort m_audioPort;



	friend class SampleTrackView;
	friend class SampleTrackWindow;

} ;



class SampleTrackView : public TrackView
{
	Q_OBJECT
public:
	SampleTrackView( SampleTrack* Track, TrackContainerView* tcv );
	virtual ~SampleTrackView();

	SampleTrackWindow * getSampleTrackWindow()
	{
		return m_window;
	}

	SampleTrack * model()
	{
		return castModel<SampleTrack>();
	}

	const SampleTrack * model() const
	{
		return castModel<SampleTrack>();
	}


<<<<<<< HEAD
	virtual QMenu * createFxMenu( QString title, QString newFxLabel );
=======
	QMenu * createFxMenu( QString title, QString newFxLabel ) override;
>>>>>>> eebdc0f4


public slots:
	void showEffects();


protected:
	void modelChanged() override;
	QString nodeName() const override
	{
		return "SampleTrackView";
	}

	void dragEnterEvent(QDragEnterEvent *dee) override;
	void dropEvent(QDropEvent *de) override;

private slots:
	void assignFxLine( int channelIndex );
	void createFxLine();


private slots:
	void assignFxLine( int channelIndex );
	void createFxLine();


private:
	SampleTrackWindow * m_window;
	Knob * m_volumeKnob;
	Knob * m_panningKnob;

	TrackLabelButton * m_tlb;


	friend class SampleTrackWindow;

} ;



class SampleTrackWindow : public QWidget, public ModelView, public SerializingObjectHook
{
	Q_OBJECT
public:
	SampleTrackWindow(SampleTrackView * tv);
	virtual ~SampleTrackWindow();

	SampleTrack * model()
	{
		return castModel<SampleTrack>();
	}

	const SampleTrack * model() const
	{
		return castModel<SampleTrack>();
	}

	void setSampleTrackView(SampleTrackView * tv);

	SampleTrackView *sampleTrackView()
	{
		return m_stv;
	}


public slots:
	void textChanged(const QString & new_name);
	void toggleVisibility(bool on);
	void updateName();


protected:
	// capture close-events for toggling sample-track-button
<<<<<<< HEAD
	virtual void closeEvent(QCloseEvent * ce);

	virtual void saveSettings(QDomDocument & doc, QDomElement & element);
	virtual void loadSettings(const QDomElement & element);

private:
	virtual void modelChanged();
=======
	void closeEvent(QCloseEvent * ce) override;

	void saveSettings(QDomDocument & doc, QDomElement & element) override;
	void loadSettings(const QDomElement & element) override;

private:
	void modelChanged() override;
>>>>>>> eebdc0f4

	SampleTrack * m_track;
	SampleTrackView * m_stv;

	// widgets on the top of an sample-track-window
	QLineEdit * m_nameLineEdit;
	Knob * m_volumeKnob;
	Knob * m_panningKnob;
	FxLineLcdSpinBox * m_effectChannelNumber;

	EffectRackView * m_effectRack;

} ;


#endif<|MERGE_RESOLUTION|>--- conflicted
+++ resolved
@@ -151,11 +151,6 @@
 		return &m_effectChannelModel;
 	}
 
-	inline IntModel * effectChannelModel()
-	{
-		return &m_effectChannelModel;
-	}
-
 	inline AudioPort * audioPort()
 	{
 		return &m_audioPort;
@@ -209,11 +204,7 @@
 	}
 
 
-<<<<<<< HEAD
-	virtual QMenu * createFxMenu( QString title, QString newFxLabel );
-=======
 	QMenu * createFxMenu( QString title, QString newFxLabel ) override;
->>>>>>> eebdc0f4
 
 
 public slots:
@@ -235,11 +226,6 @@
 	void createFxLine();
 
 
-private slots:
-	void assignFxLine( int channelIndex );
-	void createFxLine();
-
-
 private:
 	SampleTrackWindow * m_window;
 	Knob * m_volumeKnob;
@@ -287,15 +273,6 @@
 
 protected:
 	// capture close-events for toggling sample-track-button
-<<<<<<< HEAD
-	virtual void closeEvent(QCloseEvent * ce);
-
-	virtual void saveSettings(QDomDocument & doc, QDomElement & element);
-	virtual void loadSettings(const QDomElement & element);
-
-private:
-	virtual void modelChanged();
-=======
 	void closeEvent(QCloseEvent * ce) override;
 
 	void saveSettings(QDomDocument & doc, QDomElement & element) override;
@@ -303,7 +280,6 @@
 
 private:
 	void modelChanged() override;
->>>>>>> eebdc0f4
 
 	SampleTrack * m_track;
 	SampleTrackView * m_stv;
