/*
 * TimeLineWidget.h - class timeLine, representing a time-line with position marker
 *
 * Copyright (c) 2004-2008 Tobias Doerffel <tobydox/at/users.sourceforge.net>
 *
 * This file is part of LMMS - https://lmms.io
 *
 * This program is free software; you can redistribute it and/or
 * modify it under the terms of the GNU General Public
 * License as published by the Free Software Foundation; either
 * version 2 of the License, or (at your option) any later version.
 *
 * This program is distributed in the hope that it will be useful,
 * but WITHOUT ANY WARRANTY; without even the implied warranty of
 * MERCHANTABILITY or FITNESS FOR A PARTICULAR PURPOSE.  See the GNU
 * General Public License for more details.
 *
 * You should have received a copy of the GNU General Public
 * License along with this program (see COPYING); if not, write to the
 * Free Software Foundation, Inc., 51 Franklin Street, Fifth Floor,
 * Boston, MA 02110-1301 USA.
 *
 */


#ifndef TIMELINE_H
#define TIMELINE_H

#include <QWidget>

#include "Song.h"


class QPixmap;
class QToolBar;

namespace lmms::gui
{

class NStateButton;
class TextFloat;
class SongEditor;


class TimeLineWidget : public QWidget, public JournallingObject
{
	Q_OBJECT
public:
	Q_PROPERTY( QColor barLineColor READ getBarLineColor WRITE setBarLineColor )
	Q_PROPERTY( QColor barNumberColor READ getBarNumberColor WRITE setBarNumberColor )
	Q_PROPERTY( QColor inactiveLoopColor READ getInactiveLoopColor WRITE setInactiveLoopColor )
	Q_PROPERTY( QBrush inactiveLoopBrush READ getInactiveLoopBrush WRITE setInactiveLoopBrush )
	Q_PROPERTY( QColor inactiveLoopInnerColor READ getInactiveLoopInnerColor WRITE setInactiveLoopInnerColor )
	Q_PROPERTY( QColor activeLoopColor READ getActiveLoopColor WRITE setActiveLoopColor )
	Q_PROPERTY( QBrush activeLoopBrush READ getActiveLoopBrush WRITE setActiveLoopBrush )
	Q_PROPERTY( QColor activeLoopInnerColor READ getActiveLoopInnerColor WRITE setActiveLoopInnerColor )
	Q_PROPERTY( int loopRectangleVerticalPadding READ getLoopRectangleVerticalPadding WRITE setLoopRectangleVerticalPadding )

	enum AutoScrollStates
	{
		AutoScrollEnabled,
		AutoScrollDisabled
	} ;

	enum LoopPointStates
	{
		LoopPointsDisabled,
		LoopPointsEnabled
	} ;

	enum BehaviourAtStopStates
	{
		BackToZero,
		BackToStart,
		KeepStopPosition
	} ;


	TimeLineWidget(int xoff, int yoff, float ppb, Song::PlayPos & pos,
				const TimePos & begin, Song::PlayModes mode, QWidget * parent);
	~TimeLineWidget() override;

	inline QColor const & getBarLineColor() const { return m_barLineColor; }
	inline void setBarLineColor(QColor const & barLineColor) { m_barLineColor = barLineColor; }

	inline QColor const & getBarNumberColor() const { return m_barNumberColor; }
	inline void setBarNumberColor(QColor const & barNumberColor) { m_barNumberColor = barNumberColor; }

	inline QColor const & getInactiveLoopColor() const { return m_inactiveLoopColor; }
	inline void setInactiveLoopColor(QColor const & inactiveLoopColor) { m_inactiveLoopColor = inactiveLoopColor; }

	inline QBrush const & getInactiveLoopBrush() const { return m_inactiveLoopBrush; }
	inline void setInactiveLoopBrush(QBrush const & inactiveLoopBrush) { m_inactiveLoopBrush = inactiveLoopBrush; }

	inline QColor const & getInactiveLoopInnerColor() const { return m_inactiveLoopInnerColor; }
	inline void setInactiveLoopInnerColor(QColor const & inactiveLoopInnerColor) { m_inactiveLoopInnerColor = inactiveLoopInnerColor; }

	inline QColor const & getActiveLoopColor() const { return m_activeLoopColor; }
	inline void setActiveLoopColor(QColor const & activeLoopColor) { m_activeLoopColor = activeLoopColor; }

	inline QBrush const & getActiveLoopBrush() const { return m_activeLoopBrush; }
	inline void setActiveLoopBrush(QBrush const & activeLoopBrush) { m_activeLoopBrush = activeLoopBrush; }

	inline QColor const & getActiveLoopInnerColor() const { return m_activeLoopInnerColor; }
	inline void setActiveLoopInnerColor(QColor const & activeLoopInnerColor) { m_activeLoopInnerColor = activeLoopInnerColor; }

	inline int const & getLoopRectangleVerticalPadding() const { return m_loopRectangleVerticalPadding; }
	inline void setLoopRectangleVerticalPadding(int const & loopRectangleVerticalPadding) { m_loopRectangleVerticalPadding = loopRectangleVerticalPadding; }

	inline Song::PlayPos & pos()
	{
		return( m_pos );
	}

	AutoScrollStates autoScroll() const
	{
		return m_autoScroll;
	}

	BehaviourAtStopStates behaviourAtStop() const
	{
		return m_behaviourAtStop;
	}

	bool loopPointsEnabled() const
	{
		return m_loopPoints == LoopPointsEnabled;
	}

	inline const TimePos & loopBegin() const
	{
		return ( m_loopPos[0] < m_loopPos[1] ) ?
						m_loopPos[0] : m_loopPos[1];
	}

	inline const TimePos & loopEnd() const
	{
		return ( m_loopPos[0] > m_loopPos[1] ) ?
						m_loopPos[0] : m_loopPos[1];
	}

<<<<<<< HEAD
	inline void setLoop( const MidiTime & _from, const MidiTime & _to ) {
		m_loopPos[0] = _from;
		m_loopPos[1] = _to;
		toggleLoopPoints( LoopPointsEnabled );
		loopPointStateLoaded( LoopPointsEnabled );
	}

	inline void savePos( const MidiTime & _pos )
=======
	inline void savePos( const TimePos & pos )
>>>>>>> edb379ea
	{
		m_savedPos = pos;
	}
	inline const TimePos & savedPos() const
	{
		return m_savedPos;
	}

	inline void setPixelsPerBar( float ppb )
	{
		m_ppb = ppb;
		update();
	}

	void setXOffset(const int x);

	void addToolButtons(QToolBar* _tool_bar );


	void saveSettings( QDomDocument & _doc, QDomElement & _parent ) override;
	void loadSettings( const QDomElement & _this ) override;
	inline QString nodeName() const override
	{
		return "timeline";
	}

	inline int markerX( const TimePos & _t ) const
	{
		return m_xOffset + static_cast<int>( ( _t - m_begin ) *
					m_ppb / TimePos::ticksPerBar() );
	}

signals:

	void regionSelectedFromPixels( int, int );
	void selectionFinished();


public slots:
	void updatePosition( const lmms::TimePos & );
	void updatePosition()
	{
		updatePosition( TimePos() );
	}
	void setSnapSize( const float snapSize )
	{
		m_snapSize = snapSize;
	}
	void toggleAutoScroll( int _n );
	void toggleLoopPoints( int _n );
	void toggleBehaviourAtStop( int _n );


protected:
	void paintEvent( QPaintEvent * _pe ) override;
	void mousePressEvent( QMouseEvent * _me ) override;
	void mouseMoveEvent( QMouseEvent * _me ) override;
	void mouseReleaseEvent( QMouseEvent * _me ) override;


private:
	static QPixmap * s_posMarkerPixmap;

	QColor m_inactiveLoopColor;
	QBrush m_inactiveLoopBrush;
	QColor m_inactiveLoopInnerColor;

	QColor m_activeLoopColor;
	QBrush m_activeLoopBrush;
	QColor m_activeLoopInnerColor;

	int m_loopRectangleVerticalPadding;

	QColor m_barLineColor;
	QColor m_barNumberColor;

	AutoScrollStates m_autoScroll;
	LoopPointStates m_loopPoints;
	BehaviourAtStopStates m_behaviourAtStop;

	bool m_changedPosition;

	int m_xOffset;
	int m_posMarkerX;
	float m_ppb;
	float m_snapSize;
	Song::PlayPos & m_pos;
	const TimePos & m_begin;
	const Song::PlayModes m_mode;
	TimePos m_loopPos[2];

	TimePos m_savedPos;


	TextFloat * m_hint;
	int m_initalXSelect;


	enum actions
	{
		NoAction,
		MovePositionMarker,
		MoveLoopBegin,
		MoveLoopEnd,
		SelectSongClip,
	} m_action;

	int m_moveXOff;


signals:
	void positionChanged( const lmms::TimePos & _t );
	void loopPointStateLoaded( int _n );
	void positionMarkerMoved();
	void loadBehaviourAtStop( int _n );

} ;



} // namespace lmms::gui

#endif<|MERGE_RESOLUTION|>--- conflicted
+++ resolved
@@ -139,18 +139,14 @@
 						m_loopPos[0] : m_loopPos[1];
 	}
 
-<<<<<<< HEAD
-	inline void setLoop( const MidiTime & _from, const MidiTime & _to ) {
-		m_loopPos[0] = _from;
-		m_loopPos[1] = _to;
+	inline void setLoop( const TimePos & from, const TimePos & to ) {
+		m_loopPos[0] = from;
+		m_loopPos[1] = to;
 		toggleLoopPoints( LoopPointsEnabled );
 		loopPointStateLoaded( LoopPointsEnabled );
 	}
 
-	inline void savePos( const MidiTime & _pos )
-=======
 	inline void savePos( const TimePos & pos )
->>>>>>> edb379ea
 	{
 		m_savedPos = pos;
 	}
