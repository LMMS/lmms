/*
 * TimeLineWidget.h - class timeLine, representing a time-line with position marker
 *
 * Copyright (c) 2004-2008 Tobias Doerffel <tobydox/at/users.sourceforge.net>
 *
 * This file is part of LMMS - https://lmms.io
 *
 * This program is free software; you can redistribute it and/or
 * modify it under the terms of the GNU General Public
 * License as published by the Free Software Foundation; either
 * version 2 of the License, or (at your option) any later version.
 *
 * This program is distributed in the hope that it will be useful,
 * but WITHOUT ANY WARRANTY; without even the implied warranty of
 * MERCHANTABILITY or FITNESS FOR A PARTICULAR PURPOSE.  See the GNU
 * General Public License for more details.
 *
 * You should have received a copy of the GNU General Public
 * License along with this program (see COPYING); if not, write to the
 * Free Software Foundation, Inc., 51 Franklin Street, Fifth Floor,
 * Boston, MA 02110-1301 USA.
 *
 */


#ifndef TIMELINE_H
#define TIMELINE_H

#include <QWidget>
#include <QToolButton>

#include "Song.h"

class QPixmap;
class QToolBar;
class QToolButton;
class MidiTime;
class NStateButton;
class SongEditor;
class TextFloat;

class TimeLineWidget : public QWidget, public JournallingObject
{
	Q_OBJECT
public:
	Q_PROPERTY( QColor barLineColor READ getBarLineColor WRITE setBarLineColor )
	Q_PROPERTY( QColor barNumberColor READ getBarNumberColor WRITE setBarNumberColor )
<<<<<<< HEAD
=======
	Q_PROPERTY( int loopRectangleVerticalPadding READ getLoopRectangleVerticalPadding WRITE setLoopRectangleVerticalPadding )
>>>>>>> 1115baec

	Q_PROPERTY( QColor inactiveLoopColor READ getInactiveLoopColor WRITE setInactiveLoopColor )
	Q_PROPERTY( QBrush inactiveLoopBrush READ getInactiveLoopBrush WRITE setInactiveLoopBrush )
	Q_PROPERTY( QColor inactiveLoopInnerColor READ getInactiveLoopInnerColor WRITE setInactiveLoopInnerColor )
	Q_PROPERTY( QColor inactiveLoopTextColor READ getInactiveLoopTextColor WRITE setInactiveLoopTextColor )

	Q_PROPERTY( QColor activeLoopColor READ getActiveLoopColor WRITE setActiveLoopColor )
	Q_PROPERTY( QBrush activeLoopBrush READ getActiveLoopBrush WRITE setActiveLoopBrush )
	Q_PROPERTY( QColor activeLoopInnerColor READ getActiveLoopInnerColor WRITE setActiveLoopInnerColor )
	Q_PROPERTY( QColor activeLoopTextColor READ getActiveLoopTextColor WRITE setActiveLoopTextColor )

	Q_PROPERTY( QColor selectedLoopColor READ getSelectedLoopColor WRITE setSelectedLoopColor )
	Q_PROPERTY( QBrush selectedLoopBrush READ getSelectedLoopBrush WRITE setSelectedLoopBrush )
	Q_PROPERTY( QColor selectedLoopInnerColor READ getSelectedLoopInnerColor WRITE setSelectedLoopInnerColor )
	Q_PROPERTY( QColor selectedLoopTextColor READ getSelectedLoopTextColor WRITE setSelectedLoopTextColor )
<<<<<<< HEAD

	Q_PROPERTY( int loopRectangleVerticalPadding READ getLoopRectangleVerticalPadding WRITE setLoopRectangleVerticalPadding )
=======
>>>>>>> 1115baec

	enum AutoScrollStates
	{
		AutoScrollEnabled,
		AutoScrollDisabled
	} ;

	enum LoopPointStates
	{
		LoopPointsDisabled,
		LoopPointsEnabled
	} ;

	enum BehaviourAtStopStates
	{
		BackToZero,
		BackToStart,
		KeepStopPosition
	} ;

	static const int NB_LOOPS=8;

	TimeLineWidget( int xoff, int yoff, float ppt, Song::PlayPos & pos,
				const MidiTime & begin, QWidget * parent );
	virtual ~TimeLineWidget();

	inline QColor const & getBarLineColor() const { return m_barLineColor; }
	inline void setBarLineColor(QColor const & tactLineColor) { m_barLineColor = tactLineColor; }

	inline QColor const & getBarNumberColor() const { return m_barNumberColor; }
	inline void setBarNumberColor(QColor const & tactNumberColor) { m_barNumberColor = tactNumberColor; }

	inline int const & getLoopRectangleVerticalPadding() const { return m_loopRectangleVerticalPadding; }
	inline void setLoopRectangleVerticalPadding(int const & loopRectangleVerticalPadding) { m_loopRectangleVerticalPadding = loopRectangleVerticalPadding; }


	inline QColor const & getInactiveLoopColor() const { return m_inactiveLoopColor; }
	inline void setInactiveLoopColor(QColor const & inactiveLoopColor) { m_inactiveLoopColor = inactiveLoopColor; }

	inline QBrush const & getInactiveLoopBrush() const { return m_inactiveLoopBrush; }
	inline void setInactiveLoopBrush(QBrush const & inactiveLoopBrush) { m_inactiveLoopBrush = inactiveLoopBrush; }

	inline QColor const & getInactiveLoopInnerColor() const { return m_inactiveLoopInnerColor; }
	inline void setInactiveLoopInnerColor(QColor const & inactiveLoopInnerColor) { m_inactiveLoopInnerColor = inactiveLoopInnerColor; }

	inline QColor const & getInactiveLoopTextColor() const { return m_inactiveLoopTextColor; }
	inline void setInactiveLoopTextColor(QColor const & inactiveLoopTextColor) { m_inactiveLoopTextColor = inactiveLoopTextColor; }

	inline QColor const & getActiveLoopColor() const { return m_activeLoopColor; }
	inline void setActiveLoopColor(QColor const & activeLoopColor) { m_activeLoopColor = activeLoopColor; }

	inline QBrush const & getActiveLoopBrush() const { return m_activeLoopBrush; }
	inline void setActiveLoopBrush(QBrush const & activeLoopBrush) { m_activeLoopBrush = activeLoopBrush; }

	inline QColor const & getActiveLoopInnerColor() const { return m_activeLoopInnerColor; }
	inline void setActiveLoopInnerColor(QColor const & activeLoopInnerColor) { m_activeLoopInnerColor = activeLoopInnerColor; }

	inline QColor const & getActiveLoopTextColor() const { return m_activeLoopTextColor; }
	inline void setActiveLoopTextColor(QColor const & activeLoopTextColor) { m_activeLoopTextColor = activeLoopTextColor; }

	inline QColor const & getSelectedLoopColor() const { return m_selectedLoopColor; }
	inline void setSelectedLoopColor(QColor const & selectedLoopColor) { m_selectedLoopColor = selectedLoopColor; }

	inline QBrush const & getSelectedLoopBrush() const { return m_selectedLoopBrush; }
	inline void setSelectedLoopBrush(QBrush const & selectedLoopBrush) { m_selectedLoopBrush = selectedLoopBrush; }

	inline QColor const & getSelectedLoopInnerColor() const { return m_selectedLoopInnerColor; }
	inline void setSelectedLoopInnerColor(QColor const & selectedLoopInnerColor) { m_selectedLoopInnerColor = selectedLoopInnerColor; }

	inline QColor const & getSelectedLoopTextColor() const { return m_selectedLoopTextColor; }
	inline void setSelectedLoopTextColor(QColor const & selectedLoopTextColor) { m_selectedLoopTextColor = selectedLoopTextColor; }
<<<<<<< HEAD

	inline int const & getLoopRectangleVerticalPadding() const { return m_loopRectangleVerticalPadding; }
	inline void setLoopRectangleVerticalPadding(int const & loopRectangleVerticalPadding) { m_loopRectangleVerticalPadding = loopRectangleVerticalPadding; }
=======
>>>>>>> 1115baec

	inline Song::PlayPos & pos()
	{
		return( m_pos );
	}

	AutoScrollStates autoScroll() const
	{
		return m_autoScroll;
	}

	BehaviourAtStopStates behaviourAtStop() const
	{
		return m_behaviourAtStop;
	}

	inline int currentLoop()
<<<<<<< HEAD
	{
		return m_currentLoop;
	}

	void setCurrentLoop(int n);
	int  findLoop(const MidiTime & t);

	bool loopPointsEnabled(int n=-1) const
=======
	{
		return m_currentLoop;
	}

	void setCurrentLoop(int n);
	int  findLoop(const MidiTime & t);

	bool loopPointsEnabled(int n=-1) const
	{
		if(n==-1) n=m_currentLoop;
		Q_ASSERT ((n>=0)&&(n<NB_LOOPS));

		return (n == m_currentLoop) &&
			(m_loopPoints == LoopPointsEnabled);
	}

	inline const MidiTime & loopBegin(int n=-1) const
>>>>>>> 1115baec
	{
		if(n==-1) n=m_currentLoop;
		Q_ASSERT ((n>=0)&&(n<NB_LOOPS));

<<<<<<< HEAD
		return (n == m_currentLoop) &&
			(m_loopPoints == LoopPointsEnabled);
	}

	inline const MidiTime & loopBegin(int n=-1) const
=======
		return ( m_loopPos[2*n+0] < m_loopPos[2*n+1] )
			? m_loopPos[2*n+0]
			: m_loopPos[2*n+1];
	}

	inline const MidiTime & loopEnd(int n=-1) const
>>>>>>> 1115baec
	{
		if(n==-1) n=m_currentLoop;
		Q_ASSERT ((n>=0)&&(n<NB_LOOPS));

<<<<<<< HEAD
		return ( m_loopPos[2*n+0] < m_loopPos[2*n+1] )
			? m_loopPos[2*n+0]
			: m_loopPos[2*n+1];
	}

	inline const MidiTime & loopEnd(int n=-1) const
	{
		if(n==-1) n=m_currentLoop;
		Q_ASSERT ((n>=0)&&(n<NB_LOOPS));

=======
>>>>>>> 1115baec
		return ( m_loopPos[2*n+0] > m_loopPos[2*n+1] )
			? m_loopPos[2*n+0]
			: m_loopPos[2*n+1];
	}

	inline void savePos( const MidiTime & _pos )
	{
		m_savedPos = _pos;
	}
	inline const MidiTime & savedPos() const
	{
		return m_savedPos;
	}

	inline void setPixelsPerTact( float _ppt )
	{
		m_ppt = _ppt;
		update();
	}

	void addToolButtons(QToolBar* _tool_bar );


	virtual void saveSettings( QDomDocument & _doc, QDomElement & _parent );
	virtual void loadSettings( const QDomElement & _this );
	inline virtual QString nodeName() const
	{
		return "timeline";
	}

	inline int markerX( const MidiTime & _t ) const
	{
		return m_xOffset + static_cast<int>( ( _t - m_begin ) *
					m_ppt / MidiTime::ticksPerTact() );
	}

signals:

	void regionSelectedFromPixels( int, int );
	void selectionFinished();


public slots:
	void updatePosition( const MidiTime & );
	void updatePosition()
	{
		updatePosition( MidiTime() );
	}
	void toggleAutoScroll( int _n );
	void toggleLoopPoints( int _n );
	void toggleBehaviourAtStop( int _n );

	void selectLoop(QAction * _a);
	void selectLoop(const MidiTime & t);


protected:
	virtual void paintEvent( QPaintEvent * _pe );
	virtual void paintLoop(const int num, QPainter& p, const int cy);
	virtual void mousePressEvent( QMouseEvent * _me );
	virtual void mouseMoveEvent( QMouseEvent * _me );
	virtual void mouseReleaseEvent( QMouseEvent * _me );


private:
	static QPixmap * s_posMarkerPixmap;

	QColor m_inactiveLoopColor;
	QBrush m_inactiveLoopBrush;
	QColor m_inactiveLoopInnerColor;
	QColor m_inactiveLoopTextColor;

	QColor m_activeLoopColor;
	QBrush m_activeLoopBrush;
	QColor m_activeLoopInnerColor;
	QColor m_activeLoopTextColor;

	QColor m_selectedLoopColor;
	QBrush m_selectedLoopBrush;
	QColor m_selectedLoopInnerColor;
	QColor m_selectedLoopTextColor;

	int m_loopRectangleVerticalPadding;

	QColor m_barLineColor;
	QColor m_barNumberColor;

	AutoScrollStates m_autoScroll;
	LoopPointStates m_loopPoints;
	BehaviourAtStopStates m_behaviourAtStop;

	bool m_changedPosition;

	int m_xOffset;
	int m_posMarkerX;
	float m_ppt;
	Song::PlayPos & m_pos;
	const MidiTime & m_begin;
	MidiTime m_loopPos[2*NB_LOOPS];

	MidiTime m_savedPos;

	int m_currentLoop;
	QToolButton * m_loopButton;

	TextFloat * m_hint;
	int m_initalXSelect;


	enum actions
	{
		NoAction,
		MovePositionMarker,
		MoveLoopBegin,
		MoveLoopEnd,
		SelectSongTCO,
	} m_action;

	int m_moveXOff;


signals:
	void positionChanged( const MidiTime & _t );
	void loopPointStateLoaded( int _n );
	void positionMarkerMoved();

} ;


#endif<|MERGE_RESOLUTION|>--- conflicted
+++ resolved
@@ -45,10 +45,6 @@
 public:
 	Q_PROPERTY( QColor barLineColor READ getBarLineColor WRITE setBarLineColor )
 	Q_PROPERTY( QColor barNumberColor READ getBarNumberColor WRITE setBarNumberColor )
-<<<<<<< HEAD
-=======
-	Q_PROPERTY( int loopRectangleVerticalPadding READ getLoopRectangleVerticalPadding WRITE setLoopRectangleVerticalPadding )
->>>>>>> 1115baec
 
 	Q_PROPERTY( QColor inactiveLoopColor READ getInactiveLoopColor WRITE setInactiveLoopColor )
 	Q_PROPERTY( QBrush inactiveLoopBrush READ getInactiveLoopBrush WRITE setInactiveLoopBrush )
@@ -64,11 +60,8 @@
 	Q_PROPERTY( QBrush selectedLoopBrush READ getSelectedLoopBrush WRITE setSelectedLoopBrush )
 	Q_PROPERTY( QColor selectedLoopInnerColor READ getSelectedLoopInnerColor WRITE setSelectedLoopInnerColor )
 	Q_PROPERTY( QColor selectedLoopTextColor READ getSelectedLoopTextColor WRITE setSelectedLoopTextColor )
-<<<<<<< HEAD
 
 	Q_PROPERTY( int loopRectangleVerticalPadding READ getLoopRectangleVerticalPadding WRITE setLoopRectangleVerticalPadding )
-=======
->>>>>>> 1115baec
 
 	enum AutoScrollStates
 	{
@@ -101,52 +94,45 @@
 	inline QColor const & getBarNumberColor() const { return m_barNumberColor; }
 	inline void setBarNumberColor(QColor const & tactNumberColor) { m_barNumberColor = tactNumberColor; }
 
+	inline QColor const & getInactiveLoopColor() const { return m_inactiveLoopColor; }
+	inline void setInactiveLoopColor(QColor const & inactiveLoopColor) { m_inactiveLoopColor = inactiveLoopColor; }
+
+	inline QBrush const & getInactiveLoopBrush() const { return m_inactiveLoopBrush; }
+	inline void setInactiveLoopBrush(QBrush const & inactiveLoopBrush) { m_inactiveLoopBrush = inactiveLoopBrush; }
+
+	inline QColor const & getInactiveLoopInnerColor() const { return m_inactiveLoopInnerColor; }
+	inline void setInactiveLoopInnerColor(QColor const & inactiveLoopInnerColor) { m_inactiveLoopInnerColor = inactiveLoopInnerColor; }
+
+	inline QColor const & getInactiveLoopTextColor() const { return m_inactiveLoopTextColor; }
+	inline void setInactiveLoopTextColor(QColor const & inactiveLoopTextColor) { m_inactiveLoopTextColor = inactiveLoopTextColor; }
+
+	inline QColor const & getActiveLoopColor() const { return m_activeLoopColor; }
+	inline void setActiveLoopColor(QColor const & activeLoopColor) { m_activeLoopColor = activeLoopColor; }
+
+	inline QBrush const & getActiveLoopBrush() const { return m_activeLoopBrush; }
+	inline void setActiveLoopBrush(QBrush const & activeLoopBrush) { m_activeLoopBrush = activeLoopBrush; }
+
+	inline QColor const & getActiveLoopInnerColor() const { return m_activeLoopInnerColor; }
+	inline void setActiveLoopInnerColor(QColor const & activeLoopInnerColor) { m_activeLoopInnerColor = activeLoopInnerColor; }
+
+	inline QColor const & getActiveLoopTextColor() const { return m_activeLoopTextColor; }
+	inline void setActiveLoopTextColor(QColor const & activeLoopTextColor) { m_activeLoopTextColor = activeLoopTextColor; }
+
+	inline QColor const & getSelectedLoopColor() const { return m_selectedLoopColor; }
+	inline void setSelectedLoopColor(QColor const & selectedLoopColor) { m_selectedLoopColor = selectedLoopColor; }
+
+	inline QBrush const & getSelectedLoopBrush() const { return m_selectedLoopBrush; }
+	inline void setSelectedLoopBrush(QBrush const & selectedLoopBrush) { m_selectedLoopBrush = selectedLoopBrush; }
+
+	inline QColor const & getSelectedLoopInnerColor() const { return m_selectedLoopInnerColor; }
+	inline void setSelectedLoopInnerColor(QColor const & selectedLoopInnerColor) { m_selectedLoopInnerColor = selectedLoopInnerColor; }
+
+	inline QColor const & getSelectedLoopTextColor() const { return m_selectedLoopTextColor; }
+	inline void setSelectedLoopTextColor(QColor const & selectedLoopTextColor) { m_selectedLoopTextColor = selectedLoopTextColor; }
+
 	inline int const & getLoopRectangleVerticalPadding() const { return m_loopRectangleVerticalPadding; }
 	inline void setLoopRectangleVerticalPadding(int const & loopRectangleVerticalPadding) { m_loopRectangleVerticalPadding = loopRectangleVerticalPadding; }
 
-
-	inline QColor const & getInactiveLoopColor() const { return m_inactiveLoopColor; }
-	inline void setInactiveLoopColor(QColor const & inactiveLoopColor) { m_inactiveLoopColor = inactiveLoopColor; }
-
-	inline QBrush const & getInactiveLoopBrush() const { return m_inactiveLoopBrush; }
-	inline void setInactiveLoopBrush(QBrush const & inactiveLoopBrush) { m_inactiveLoopBrush = inactiveLoopBrush; }
-
-	inline QColor const & getInactiveLoopInnerColor() const { return m_inactiveLoopInnerColor; }
-	inline void setInactiveLoopInnerColor(QColor const & inactiveLoopInnerColor) { m_inactiveLoopInnerColor = inactiveLoopInnerColor; }
-
-	inline QColor const & getInactiveLoopTextColor() const { return m_inactiveLoopTextColor; }
-	inline void setInactiveLoopTextColor(QColor const & inactiveLoopTextColor) { m_inactiveLoopTextColor = inactiveLoopTextColor; }
-
-	inline QColor const & getActiveLoopColor() const { return m_activeLoopColor; }
-	inline void setActiveLoopColor(QColor const & activeLoopColor) { m_activeLoopColor = activeLoopColor; }
-
-	inline QBrush const & getActiveLoopBrush() const { return m_activeLoopBrush; }
-	inline void setActiveLoopBrush(QBrush const & activeLoopBrush) { m_activeLoopBrush = activeLoopBrush; }
-
-	inline QColor const & getActiveLoopInnerColor() const { return m_activeLoopInnerColor; }
-	inline void setActiveLoopInnerColor(QColor const & activeLoopInnerColor) { m_activeLoopInnerColor = activeLoopInnerColor; }
-
-	inline QColor const & getActiveLoopTextColor() const { return m_activeLoopTextColor; }
-	inline void setActiveLoopTextColor(QColor const & activeLoopTextColor) { m_activeLoopTextColor = activeLoopTextColor; }
-
-	inline QColor const & getSelectedLoopColor() const { return m_selectedLoopColor; }
-	inline void setSelectedLoopColor(QColor const & selectedLoopColor) { m_selectedLoopColor = selectedLoopColor; }
-
-	inline QBrush const & getSelectedLoopBrush() const { return m_selectedLoopBrush; }
-	inline void setSelectedLoopBrush(QBrush const & selectedLoopBrush) { m_selectedLoopBrush = selectedLoopBrush; }
-
-	inline QColor const & getSelectedLoopInnerColor() const { return m_selectedLoopInnerColor; }
-	inline void setSelectedLoopInnerColor(QColor const & selectedLoopInnerColor) { m_selectedLoopInnerColor = selectedLoopInnerColor; }
-
-	inline QColor const & getSelectedLoopTextColor() const { return m_selectedLoopTextColor; }
-	inline void setSelectedLoopTextColor(QColor const & selectedLoopTextColor) { m_selectedLoopTextColor = selectedLoopTextColor; }
-<<<<<<< HEAD
-
-	inline int const & getLoopRectangleVerticalPadding() const { return m_loopRectangleVerticalPadding; }
-	inline void setLoopRectangleVerticalPadding(int const & loopRectangleVerticalPadding) { m_loopRectangleVerticalPadding = loopRectangleVerticalPadding; }
-=======
->>>>>>> 1115baec
-
 	inline Song::PlayPos & pos()
 	{
 		return( m_pos );
@@ -163,7 +149,6 @@
 	}
 
 	inline int currentLoop()
-<<<<<<< HEAD
 	{
 		return m_currentLoop;
 	}
@@ -172,15 +157,6 @@
 	int  findLoop(const MidiTime & t);
 
 	bool loopPointsEnabled(int n=-1) const
-=======
-	{
-		return m_currentLoop;
-	}
-
-	void setCurrentLoop(int n);
-	int  findLoop(const MidiTime & t);
-
-	bool loopPointsEnabled(int n=-1) const
 	{
 		if(n==-1) n=m_currentLoop;
 		Q_ASSERT ((n>=0)&&(n<NB_LOOPS));
@@ -190,42 +166,20 @@
 	}
 
 	inline const MidiTime & loopBegin(int n=-1) const
->>>>>>> 1115baec
 	{
 		if(n==-1) n=m_currentLoop;
 		Q_ASSERT ((n>=0)&&(n<NB_LOOPS));
 
-<<<<<<< HEAD
-		return (n == m_currentLoop) &&
-			(m_loopPoints == LoopPointsEnabled);
-	}
-
-	inline const MidiTime & loopBegin(int n=-1) const
-=======
 		return ( m_loopPos[2*n+0] < m_loopPos[2*n+1] )
 			? m_loopPos[2*n+0]
 			: m_loopPos[2*n+1];
 	}
 
 	inline const MidiTime & loopEnd(int n=-1) const
->>>>>>> 1115baec
 	{
 		if(n==-1) n=m_currentLoop;
 		Q_ASSERT ((n>=0)&&(n<NB_LOOPS));
 
-<<<<<<< HEAD
-		return ( m_loopPos[2*n+0] < m_loopPos[2*n+1] )
-			? m_loopPos[2*n+0]
-			: m_loopPos[2*n+1];
-	}
-
-	inline const MidiTime & loopEnd(int n=-1) const
-	{
-		if(n==-1) n=m_currentLoop;
-		Q_ASSERT ((n>=0)&&(n<NB_LOOPS));
-
-=======
->>>>>>> 1115baec
 		return ( m_loopPos[2*n+0] > m_loopPos[2*n+1] )
 			? m_loopPos[2*n+0]
 			: m_loopPos[2*n+1];
