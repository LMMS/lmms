--- conflicted
+++ resolved
@@ -196,13 +196,8 @@
 
 
 		private:
-<<<<<<< HEAD
-			// You can add stuff values mapped by "Key" below
-			// The defaults are sane, i.e. redirect to sub plugins
-=======
 			// You can add values mapped by "Key" below
 			// The defaults are sane, i.e. redirect to sub plugin's
->>>>>>> f3bb002b
 			// supererior descriptor
 
 			virtual QString additionalFileExtensions(const Key&) const
