--- conflicted
+++ resolved
@@ -196,13 +196,8 @@
 
 
 		private:
-<<<<<<< HEAD
-			// You can add stuff values mapped by "Key" below
-			// The defaults are sane, i.e. redirect to sub plugins
-=======
 			// You can add values mapped by "Key" below
 			// The defaults are sane, i.e. redirect to sub plugin's
->>>>>>> eebdc0f4
 			// supererior descriptor
 
 			virtual QString additionalFileExtensions(const Key&) const
@@ -244,19 +239,11 @@
 	virtual ~Plugin();
 
 	//! Return display-name out of sub plugin or descriptor
-<<<<<<< HEAD
-	virtual QString displayName() const;
+	QString displayName() const override;
 
 	//! Return logo out of sub plugin or descriptor
 	const PixmapLoader *logo() const;
 
-=======
-	QString displayName() const override;
-
-	//! Return logo out of sub plugin or descriptor
-	const PixmapLoader *logo() const;
-
->>>>>>> eebdc0f4
 	//! Return plugin type
 	inline PluginTypes type( void ) const
 	{
@@ -298,7 +285,6 @@
 	//! @param data Anything the plugin expects. If this is a pointer to a sub plugin key,
 	//!   use instantiateWithKey instead
 	static Plugin * instantiate(const QString& pluginName, Model * parent, void *data);
-<<<<<<< HEAD
 
 	//! Create a view for the model
 	PluginView * createView( QWidget * parent );
@@ -318,11 +304,6 @@
 		(void)channel;
 		return 0;
 	}
-=======
-
-	//! Create a view for the model
-	PluginView * createView( QWidget * parent );
->>>>>>> eebdc0f4
 
 protected:
 	//! Create a view for the model
