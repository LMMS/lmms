--- conflicted
+++ resolved
@@ -37,17 +37,12 @@
 {
 
 class Track;
-<<<<<<< HEAD
-=======
-class ClipView;
-class TrackView;
->>>>>>> 33b44ec9
 
 namespace gui
 {
 
 class TrackView;
-class TrackContentObjectView;
+class ClipView;
 
 class TrackContentWidget : public QWidget, public JournallingObject
 {
@@ -66,15 +61,9 @@
 	/*! \brief Updates the background tile pixmap. */
 	void updateBackground();
 
-<<<<<<< HEAD
-	void addTCOView( TrackContentObjectView* tcov );
-	void removeTCOView( TrackContentObjectView* tcov );
-	void removeTCOView( int tcoNum )
-=======
 	void addClipView( ClipView * clipv );
 	void removeClipView( ClipView * clipv );
 	void removeClipView( int clipNum )
->>>>>>> 33b44ec9
 	{
 		if( clipNum >= 0 && clipNum < m_clipViews.size() )
 		{
