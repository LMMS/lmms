--- conflicted
+++ resolved
@@ -41,12 +41,7 @@
 {
 
 class Track;
-<<<<<<< HEAD
-class TrackContentObject;
-=======
-class TrackContainerView;
 class Clip;
->>>>>>> 33b44ec9
 
 
 namespace gui
