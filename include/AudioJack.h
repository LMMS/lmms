--- conflicted
+++ resolved
@@ -103,17 +103,12 @@
 	bool initJackClient();
 	void resizeInputBuffer(jack_nframes_t nframes);
 
-<<<<<<< HEAD
 	void startProcessingImpl() override;
 	void stopProcessingImpl() override;
-=======
+
 	void attemptToConnect(size_t index, const char *lmms_port_type, const char *source_port, const char *destination_port);
 	void attemptToReconnectOutput(size_t outputIndex, const QString& targetPort);
 	void attemptToReconnectInput(size_t inputIndex, const QString& sourcePort);
-
-	void startProcessing() override;
-	void stopProcessing() override;
->>>>>>> c86fe784
 
 	void registerPort(AudioBusHandle* port) override;
 	void unregisterPort(AudioBusHandle* port) override;
