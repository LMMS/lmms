/*
 * StringPairDrag.h - class StringPairDrag which provides general support
 *                      for drag'n'drop of string-pairs
 *
 * Copyright (c) 2005-2007 Tobias Doerffel <tobydox/at/users.sourceforge.net>
 *
 * This file is part of LMMS - https://lmms.io
 *
 * This program is free software; you can redistribute it and/or
 * modify it under the terms of the GNU General Public
 * License as published by the Free Software Foundation; either
 * version 2 of the License, or (at your option) any later version.
 *
 * This program is distributed in the hope that it will be useful,
 * but WITHOUT ANY WARRANTY; without even the implied warranty of
 * MERCHANTABILITY or FITNESS FOR A PARTICULAR PURPOSE.  See the GNU
 * General Public License for more details.
 *
 * You should have received a copy of the GNU General Public
 * License along with this program (see COPYING); if not, write to the
 * Free Software Foundation, Inc., 51 Franklin Street, Fifth Floor,
 * Boston, MA 02110-1301 USA.
 *
 */

#ifndef STRING_PAIR_DRAG_H
#define STRING_PAIR_DRAG_H

#include <QDrag>
#include <QDragEnterEvent>
#include <QDropEvent>
#include <QMimeData>

#include "lmms_export.h"

class QPixmap;


class LMMS_EXPORT StringPairDrag : public QDrag
{
public:
	StringPairDrag( const QString & _key, const QString & _value,
					const QPixmap & _icon, QWidget * _w );
	~StringPairDrag();

	static bool processDragEnterEvent( QDragEnterEvent * _dee,
						const QString & _allowed_keys );
	static QString decodeKey( QDropEvent * _de );
	static QString decodeValue( QDropEvent * _de );
<<<<<<< HEAD

	static const char * mimeType()
	{
		return "application/x-lmms-stringpair";
	}

	static const char * mimeTypeOsc()
	{
		return "application/x-osc-stringpair";
	}

=======
>>>>>>> f7128700
} ;


#endif<|MERGE_RESOLUTION|>--- conflicted
+++ resolved
@@ -47,20 +47,6 @@
 						const QString & _allowed_keys );
 	static QString decodeKey( QDropEvent * _de );
 	static QString decodeValue( QDropEvent * _de );
-<<<<<<< HEAD
-
-	static const char * mimeType()
-	{
-		return "application/x-lmms-stringpair";
-	}
-
-	static const char * mimeTypeOsc()
-	{
-		return "application/x-osc-stringpair";
-	}
-
-=======
->>>>>>> f7128700
 } ;
 
 
