--- conflicted
+++ resolved
@@ -59,11 +59,8 @@
 	TrackView * m_trackView;
 	QString m_iconName;
 	QLineEdit * m_renameLineEdit;
-<<<<<<< HEAD
-	QString elideName( const QString & name );
-=======
 	QRect m_buttonRect;
->>>>>>> 9e85d7c6
+	QString elideName( const QString &name );
 
 } ;
 
