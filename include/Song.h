/*
 * Song.h - class song - the root of the model-tree
 *
 * Copyright (c) 2004-2014 Tobias Doerffel <tobydox/at/users.sourceforge.net>
 *
 * This file is part of LMMS - https://lmms.io
 *
 * This program is free software; you can redistribute it and/or
 * modify it under the terms of the GNU General Public
 * License as published by the Free Software Foundation; either
 * version 2 of the License, or (at your option) any later version.
 *
 * This program is distributed in the hope that it will be useful,
 * but WITHOUT ANY WARRANTY; without even the implied warranty of
 * MERCHANTABILITY or FITNESS FOR A PARTICULAR PURPOSE.  See the GNU
 * General Public License for more details.
 *
 * You should have received a copy of the GNU General Public
 * License along with this program (see COPYING); if not, write to the
 * Free Software Foundation, Inc., 51 Franklin Street, Fifth Floor,
 * Boston, MA 02110-1301 USA.
 *
 */

#ifndef SONG_H
#define SONG_H

#include <memory>

#include <QHash>
#include <QString>

#include "TrackContainer.h"
#include "AudioEngine.h"
#include "Controller.h"
#include "lmms_constants.h"
#include "MeterModel.h"
#include "VstSyncController.h"
#include "Groove.h"

namespace lmms
{

class AutomationTrack;
class Keymap;
class MidiClip;
class Scale;

namespace gui
{

class TimeLineWidget;
<<<<<<< HEAD
class Groove;
=======
class SongEditor;
class ControllerRackView;

}
>>>>>>> 679d6322


const bpm_t MinTempo = 10;
const bpm_t DefaultTempo = 140;
const bpm_t MaxTempo = 999;
const tick_t MaxSongLength = 9999 * DefaultTicksPerBar;


class LMMS_EXPORT Song : public TrackContainer
{
	Q_OBJECT
	mapPropertyFromModel( int,getTempo,setTempo,m_tempoModel );
	mapPropertyFromModel( int,masterPitch,setMasterPitch,m_masterPitchModel );
	mapPropertyFromModel( int,masterVolume,setMasterVolume, m_masterVolumeModel );
public:
	enum PlayModes
	{
		Mode_None,
		Mode_PlaySong,
		Mode_PlayPattern,
		Mode_PlayMidiClip,
		Mode_PlayAutomationClip,
		Mode_Count
	} ;

	struct SaveOptions {
		/**
		 * Should we discard MIDI ControllerConnections from project files?
		 */
		BoolModel discardMIDIConnections{false};
		/**
		 * Should we save the project as a project bundle? (with resources)
		 */
		BoolModel saveAsProjectBundle{false};

		void setDefaultOptions() {
			discardMIDIConnections.setValue(false);
			saveAsProjectBundle.setValue(false);
		}
	};

	void clearErrors();
	void collectError( const QString error );
	bool hasErrors();
	QString errorSummary();

	class PlayPos : public TimePos
	{
	public:
		PlayPos( const int abs = 0 ) :
			TimePos( abs ),
			m_timeLine( nullptr ),
			m_currentFrame( 0.0f )
		{
		}
		inline void setCurrentFrame( const float f )
		{
			m_currentFrame = f;
		}
		inline float currentFrame() const
		{
			return m_currentFrame;
		}
		inline void setJumped( const bool jumped )
		{
			m_jumped = jumped;
		}
		inline bool jumped() const
		{
			return m_jumped;
		}
		gui::TimeLineWidget * m_timeLine;

	private:
		float m_currentFrame;
		bool m_jumped;

	} ;

	void processNextBuffer();

	inline int getLoadingTrackCount() const
	{
		return m_nLoadingTrack;
	}

	inline int getMilliseconds() const
	{
		return m_elapsedMilliSeconds[m_playMode];
	}

	inline int getMilliseconds(PlayModes playMode) const
	{
		return m_elapsedMilliSeconds[playMode];
	}

	inline void setToTime(TimePos const & pos)
	{
		m_elapsedMilliSeconds[m_playMode] = pos.getTimeInMilliseconds(getTempo());
		m_playPos[m_playMode].setTicks(pos.getTicks());
	}

	inline void setToTime(TimePos const & pos, PlayModes playMode)
	{
		m_elapsedMilliSeconds[playMode] = pos.getTimeInMilliseconds(getTempo());
		m_playPos[playMode].setTicks(pos.getTicks());
	}

	inline void setToTimeByTicks(tick_t ticks)
	{
		m_elapsedMilliSeconds[m_playMode] = TimePos::ticksToMilliseconds(ticks, getTempo());
		m_playPos[m_playMode].setTicks(ticks);
	}

	inline void setToTimeByTicks(tick_t ticks, PlayModes playMode)
	{
		m_elapsedMilliSeconds[playMode] = TimePos::ticksToMilliseconds(ticks, getTempo());
		m_playPos[playMode].setTicks(ticks);
	}

	inline int getBars() const
	{
		return currentBar();
	}

	inline int ticksPerBar() const
	{
		return TimePos::ticksPerBar(m_timeSigModel);
	}

	// Returns the beat position inside the bar, 0-based
	inline int getBeat() const
	{
		return getPlayPos().getBeatWithinBar(m_timeSigModel);
	}
	// the remainder after bar and beat are removed
	inline int getBeatTicks() const
	{
		return getPlayPos().getTickWithinBeat(m_timeSigModel);
	}
	inline int getTicks() const
	{
		return currentTick();
	}
	inline f_cnt_t getFrames() const
	{
		return currentFrame();
	}
	inline bool isPaused() const
	{
		return m_paused;
	}

	inline bool isPlaying() const
	{
		return m_playing == true && m_exporting == false;
	}

	inline bool isStopped() const
	{
		return m_playing == false && m_paused == false;
	}

	inline bool isExporting() const
	{
		return m_exporting;
	}

	inline void setExportLoop( bool exportLoop )
	{
		m_exportLoop = exportLoop;
	}

	inline bool isRecording() const
	{
		return m_recording;
	}
	
	inline void setLoopRenderCount(int count)
	{
		if (count < 1)
			m_loopRenderCount = 1;
		else
			m_loopRenderCount = count;
		m_loopRenderRemaining = m_loopRenderCount;
	}
    
	inline int getLoopRenderCount() const
	{
		return m_loopRenderCount;
	}

	bool isExportDone() const;
	int getExportProgress() const;

	inline void setRenderBetweenMarkers( bool renderBetweenMarkers )
	{
		m_renderBetweenMarkers = renderBetweenMarkers;
	}

	inline PlayModes playMode() const
	{
		return m_playMode;
	}

	inline PlayPos & getPlayPos( PlayModes pm )
	{
		return m_playPos[pm];
	}
	inline const PlayPos & getPlayPos( PlayModes pm ) const
	{
		return m_playPos[pm];
	}
	inline PlayPos & getPlayPos()
	{
		return getPlayPos(m_playMode);
	}
	inline const PlayPos & getPlayPos() const
	{
		return getPlayPos(m_playMode);
	}

	void updateLength();
	bar_t length() const
	{
		return m_length;
	}


	bpm_t getTempo();
	AutomationClip * tempoAutomationClip() override;

	AutomationTrack * globalAutomationTrack()
	{
		return m_globalAutomationTrack;
	}

	Groove * globalGroove()
	{
		return m_globalGroove;
	}

	//TODO: Add Q_DECL_OVERRIDE when Qt4 is dropped
	AutomatedValueMap automatedValuesAt(TimePos time, int clipNum = -1) const override;

	// file management
	void createNewProject();
	void createNewProjectFromTemplate( const QString & templ );
	void loadProject( const QString & filename );
	bool guiSaveProject();
	bool guiSaveProjectAs(const QString & filename);
	bool saveProjectFile(const QString & filename, bool withResources = false);
	void setGlobalGroove(Groove * groove);

	const QString & projectFileName() const
	{
		return m_fileName;
	}

	bool isLoadingProject() const
	{
		return m_loadingProject;
	}

	void loadingCancelled()
	{
		m_isCancelled = true;
		Engine::audioEngine()->clearNewPlayHandles();
	}

	bool isCancelled()
	{
		return m_isCancelled;
	}

	bool isModified() const
	{
		return m_modified;
	}

	QString nodeName() const override
	{
		return "song";
	}

	virtual bool fixedClips() const
	{
		return false;
	}

	void addController( Controller * c );
	void removeController( Controller * c );


	const ControllerVector & controllers() const
	{
		return m_controllers;
	}


	MeterModel & getTimeSigModel()
	{
		return m_timeSigModel;
	}

	void exportProjectMidi(QString const & exportFileName) const;

	inline void setLoadOnLaunch(bool value) { m_loadOnLaunch = value; }
	SaveOptions &getSaveOptions() {
		return m_saveOptions;
	}

	bool isSavingProject() const;

	std::shared_ptr<const Scale> getScale(unsigned int index) const;
	std::shared_ptr<const Keymap> getKeymap(unsigned int index) const;
	void setScale(unsigned int index, std::shared_ptr<Scale> newScale);
	void setKeymap(unsigned int index, std::shared_ptr<Keymap> newMap);

	const std::string& syncKey() const noexcept { return m_vstSyncController.sharedMemoryKey(); }

public slots:
	void playSong();
	void record();
	void playAndRecord();
	void playPattern();
	void playMidiClip( const lmms::MidiClip * midiClipToPlay, bool loop = true );
	void togglePause();
	void stop();
	void setPlayPos( tick_t ticks, PlayModes playMode );

	void startExport();
	void stopExport();


	void setModified();

	void clearProject();

	void addPatternTrack();


private slots:
	void insertBar();
	void removeBar();
	void addSampleTrack();
	void addAutomationTrack();

	void setTempo();
	void setTimeSignature();

	void masterVolumeChanged();

	void savePos();

	void updateFramesPerTick();



private:
	Song();
	Song( const Song & );
	~Song() override;


	inline bar_t currentBar() const
	{
		return m_playPos[m_playMode].getBar();
	}

	inline tick_t currentTick() const
	{
		return m_playPos[m_playMode].getTicks();
	}

	inline f_cnt_t currentFrame() const
	{
		return m_playPos[m_playMode].getTicks() * Engine::framesPerTick() +
			m_playPos[m_playMode].currentFrame();
	}

	void saveControllerStates( QDomDocument & doc, QDomElement & element );
	void restoreControllerStates( const QDomElement & element );

	void removeAllControllers();

	void saveScaleStates(QDomDocument &doc, QDomElement &element);
	void restoreScaleStates(const QDomElement &element);

	void saveKeymapStates(QDomDocument &doc, QDomElement &element);
	void restoreKeymapStates(const QDomElement &element);

	void processAutomations(const TrackList& tracks, TimePos timeStart, fpp_t frames);

	void setModified(bool value);

	void setProjectFileName(QString const & projectFileName);

	AutomationTrack * m_globalAutomationTrack;
	Groove * m_globalGroove;

	IntModel m_tempoModel;
	MeterModel m_timeSigModel;
	int m_oldTicksPerBar;
	IntModel m_masterVolumeModel;
	IntModel m_masterPitchModel;

	ControllerVector m_controllers;

	int m_nLoadingTrack;

	QString m_fileName;
	QString m_oldFileName;
	bool m_modified;
	bool m_loadOnLaunch;

	volatile bool m_recording;
	volatile bool m_exporting;
	volatile bool m_exportLoop;
	volatile bool m_renderBetweenMarkers;
	volatile bool m_playing;
	volatile bool m_paused;

	bool m_savingProject;
	bool m_loadingProject;
	bool m_isCancelled;

	SaveOptions m_saveOptions;

	QHash<QString, int> m_errors;

	PlayModes m_playMode;
	PlayPos m_playPos[Mode_Count];
	bar_t m_length;

	const MidiClip* m_midiClipToPlay;
	bool m_loopMidiClip;

	double m_elapsedMilliSeconds[Mode_Count];
	tick_t m_elapsedTicks;
	bar_t m_elapsedBars;

	VstSyncController m_vstSyncController;
    
	int m_loopRenderCount;
	int m_loopRenderRemaining;
	TimePos m_exportSongBegin;
	TimePos m_exportLoopBegin;
	TimePos m_exportLoopEnd;
	TimePos m_exportSongEnd;
	TimePos m_exportEffectiveLength;

	std::shared_ptr<Scale> m_scales[MaxScaleCount];
	std::shared_ptr<Keymap> m_keymaps[MaxKeymapCount];

	AutomatedValueMap m_oldAutomatedValues;

	friend class Engine;
	friend class gui::SongEditor;
	friend class gui::ControllerRackView;

signals:
	void projectLoaded();
	void playbackStateChanged();
	void playbackPositionChanged();
	void lengthChanged( int bars );
	void tempoChanged( lmms::bpm_t newBPM );
	void timeSignatureChanged( int oldTicksPerBar, int ticksPerBar );
	void controllerAdded( lmms::Controller * );
	void controllerRemoved( lmms::Controller * );
	void updateSampleTracks();
	void stopped();
	void modified();
	void projectFileNameChanged();
	void scaleListChanged(int index);
	void keymapListChanged(int index);
} ;


} // namespace lmms

#endif<|MERGE_RESOLUTION|>--- conflicted
+++ resolved
@@ -42,6 +42,7 @@
 {
 
 class AutomationTrack;
+class Groove;
 class Keymap;
 class MidiClip;
 class Scale;
@@ -50,14 +51,10 @@
 {
 
 class TimeLineWidget;
-<<<<<<< HEAD
-class Groove;
-=======
 class SongEditor;
 class ControllerRackView;
 
 }
->>>>>>> 679d6322
 
 
 const bpm_t MinTempo = 10;
