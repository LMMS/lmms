/*
 * Song.h - class song - the root of the model-tree
 *
 * Copyright (c) 2004-2014 Tobias Doerffel <tobydox/at/users.sourceforge.net>
 *
 * This file is part of LMMS - https://lmms.io
 *
 * This program is free software; you can redistribute it and/or
 * modify it under the terms of the GNU General Public
 * License as published by the Free Software Foundation; either
 * version 2 of the License, or (at your option) any later version.
 *
 * This program is distributed in the hope that it will be useful,
 * but WITHOUT ANY WARRANTY; without even the implied warranty of
 * MERCHANTABILITY or FITNESS FOR A PARTICULAR PURPOSE.  See the GNU
 * General Public License for more details.
 *
 * You should have received a copy of the GNU General Public
 * License along with this program (see COPYING); if not, write to the
 * Free Software Foundation, Inc., 51 Franklin Street, Fifth Floor,
 * Boston, MA 02110-1301 USA.
 *
 */

#ifndef LMMS_SONG_H
#define LMMS_SONG_H

#include <array>
#include <memory>

#include <QHash>
#include <QString>

#include "AudioEngine.h"
#include "Controller.h"
#include "Metronome.h"
#include "lmms_constants.h"
#include "MeterModel.h"
#include "Timeline.h"
#include "TrackContainer.h"
#include "VstSyncController.h"

namespace lmms
{

class AutomationTrack;
class Keymap;
class MidiClip;
class Scale;

namespace gui
{

class TimeLineWidget;
class SongEditor;
class ControllerRackView;

}


const bpm_t MinTempo = 10;
const bpm_t DefaultTempo = 140;
const bpm_t MaxTempo = 999;
const tick_t MaxSongLength = 9999 * DefaultTicksPerBar;


class LMMS_EXPORT Song : public TrackContainer
{
	Q_OBJECT
	mapPropertyFromModel( int,getTempo,setTempo,m_tempoModel );
	mapPropertyFromModel( int,masterPitch,setMasterPitch,m_masterPitchModel );
	mapPropertyFromModel( int,masterVolume,setMasterVolume, m_masterVolumeModel );
public:
	enum class PlayMode
	{
		None,
		Song,
		Pattern,
		MidiClip,
		AutomationClip,
		Count
	} ;
	constexpr static auto PlayModeCount = static_cast<std::size_t>(PlayMode::Count);

	struct SaveOptions {
		/**
		 * Should we discard MIDI ControllerConnections from project files?
		 */
		BoolModel discardMIDIConnections{false};
		/**
		 * Should we save the project as a project bundle? (with resources)
		 */
		BoolModel saveAsProjectBundle{false};

		void setDefaultOptions() {
			discardMIDIConnections.setValue(false);
			saveAsProjectBundle.setValue(false);
		}
	};

	void clearErrors();
	void collectError( const QString error );
	bool hasErrors();
	QString errorSummary();

	void processNextBuffer();

	inline int getLoadingTrackCount() const
	{
		return m_nLoadingTrack;
	}

	inline int getMilliseconds() const
	{
		return getMilliseconds(m_playMode);
	}

	inline int getMilliseconds(PlayMode playMode) const
	{
		return 1000 * getFrames() / Engine::audioEngine()->outputSampleRate();
	}

	inline void setToTime(TimePos const & pos)
	{
		setToTime(pos, m_playMode);
	}

	inline void setToTime(TimePos const & pos, PlayMode playMode)
	{
		getTimeline(playMode).setTicks(pos.getTicks());
	}

	inline void setToTimeByTicks(tick_t ticks)
	{
		setToTimeByTicks(ticks, m_playMode);
	}

	inline void setToTimeByTicks(tick_t ticks, PlayMode playMode)
	{
		getTimeline(playMode).setTicks(ticks);
	}

	inline int getBars() const
	{
		return currentBar();
	}

	inline int ticksPerBar() const
	{
		return TimePos::ticksPerBar(m_timeSigModel);
	}

	// Returns the beat position inside the bar, 0-based
	inline int getBeat() const
	{
		return getPlayPos().getBeatWithinBar(m_timeSigModel);
	}
	// the remainder after bar and beat are removed
	inline int getBeatTicks() const
	{
		return getPlayPos().getTickWithinBeat(m_timeSigModel);
	}
	inline int getTicks() const
	{
		return currentTick();
	}
	inline f_cnt_t getFrames() const
	{
		return currentFrame();
	}
	inline bool isPaused() const
	{
		return m_paused;
	}

	inline bool isPlaying() const
	{
		return m_playing == true && m_exporting == false;
	}

	inline bool isStopped() const
	{
		return m_playing == false && m_paused == false;
	}

	inline bool isExporting() const
	{
		return m_exporting;
	}

	inline void setExportLoop( bool exportLoop )
	{
		m_exportLoop = exportLoop;
	}

	inline bool isRecording() const
	{
		return m_recording;
	}
	
	inline void setLoopRenderCount(int count)
	{
		if (count < 1)
			m_loopRenderCount = 1;
		else
			m_loopRenderCount = count;
		m_loopRenderRemaining = m_loopRenderCount;
	}
    
	inline int getLoopRenderCount() const
	{
		return m_loopRenderCount;
	}

	bool isExportDone() const;
	int getExportProgress() const;

	inline void setRenderBetweenMarkers( bool renderBetweenMarkers )
	{
		m_renderBetweenMarkers = renderBetweenMarkers;
	}

	inline PlayMode playMode() const
	{
		return m_playMode;
	}

<<<<<<< HEAD
	inline const TimePos & getPlayPos( PlayMode pm ) const
=======
	PlayMode lastPlayMode() const { return m_lastPlayMode; }
	inline PlayPos & getPlayPos( PlayMode pm )
	{
		return m_playPos[static_cast<std::size_t>(pm)];
	}
	inline const PlayPos & getPlayPos( PlayMode pm ) const
>>>>>>> 61736a97
	{
		return getTimeline(pm).getPlayPos();
	}
	inline const TimePos & getPlayPos() const
	{
		return getPlayPos(m_playMode);
	}

	auto getTimeline(PlayMode mode) -> Timeline& { return m_timelines[static_cast<std::size_t>(mode)]; }
	auto getTimeline(PlayMode mode) const -> const Timeline& { return m_timelines[static_cast<std::size_t>(mode)]; }
	auto getTimeline() -> Timeline& { return getTimeline(m_playMode); }
	auto getTimeline() const -> const Timeline& { return getTimeline(m_playMode); }

	void updateLength();
	bar_t length() const
	{
		return m_length;
	}


	bpm_t getTempo();

	AutomationTrack * globalAutomationTrack()
	{
		return m_globalAutomationTrack;
	}

	//TODO: Add Q_DECL_OVERRIDE when Qt4 is dropped
	AutomatedValueMap automatedValuesAt(TimePos time, int clipNum = -1) const override;

	// file management
	void createNewProject();
	void createNewProjectFromTemplate( const QString & templ );
	void loadProject( const QString & filename );
	bool guiSaveProject();
	bool guiSaveProjectAs(const QString & filename);
	bool saveProjectFile(const QString & filename, bool withResources = false);

	const QString & projectFileName() const
	{
		return m_fileName;
	}

	bool isLoadingProject() const
	{
		return m_loadingProject;
	}

	void loadingCancelled()
	{
		m_isCancelled = true;
		Engine::audioEngine()->clearNewPlayHandles();
	}

	bool isCancelled()
	{
		return m_isCancelled;
	}

	bool isModified() const
	{
		return m_modified;
	}

	QString nodeName() const override
	{
		return "song";
	}

	virtual bool fixedClips() const
	{
		return false;
	}

	void addController( Controller * c );
	void removeController( Controller * c );


	const ControllerVector & controllers() const
	{
		return m_controllers;
	}


	MeterModel & getTimeSigModel()
	{
		return m_timeSigModel;
	}

	IntModel& tempoModel()
	{
		return m_tempoModel;
	}

	void exportProjectMidi(QString const & exportFileName) const;

	inline void setLoadOnLaunch(bool value) { m_loadOnLaunch = value; }
	SaveOptions &getSaveOptions() {
		return m_saveOptions;
	}

	bool isSavingProject() const;

	std::shared_ptr<const Scale> getScale(unsigned int index) const;
	std::shared_ptr<const Keymap> getKeymap(unsigned int index) const;
	void setScale(unsigned int index, std::shared_ptr<Scale> newScale);
	void setKeymap(unsigned int index, std::shared_ptr<Keymap> newMap);

	const std::string& syncKey() const noexcept { return m_vstSyncController.sharedMemoryKey(); }

	Metronome& metronome() { return m_metronome; }

public slots:
	void playSong();
	void record();
	void playAndRecord();
	void playPattern();
	void playMidiClip( const lmms::MidiClip * midiClipToPlay, bool loop = true );
	void togglePause();
	void stop();

	void startExport();
	void stopExport();


	void setModified();

	void clearProject();

	void addPatternTrack();


private slots:
	void insertBar();
	void removeBar();
	void addSampleTrack();
	void addAutomationTrack();

	void setTempo();
	void setTimeSignature();

	void masterVolumeChanged();

	void savePlayStartPosition();

	void updateFramesPerTick();



private:
	Song();
	Song( const Song & );
	~Song() override;


	inline bar_t currentBar() const
	{
		return getPlayPos(m_playMode).getBar();
	}

	inline tick_t currentTick() const
	{
		return getPlayPos(m_playMode).getTicks();
	}

	inline f_cnt_t currentFrame() const
	{
		return getTimeline(m_playMode).getTicks() * Engine::framesPerTick() + getTimeline(m_playMode).getFrameOffset();
	}

	void setPlayPos( tick_t ticks, PlayMode playMode );

	void saveControllerStates( QDomDocument & doc, QDomElement & element );
	void restoreControllerStates( const QDomElement & element );

	void removeAllControllers();

	void saveScaleStates(QDomDocument &doc, QDomElement &element);
	void restoreScaleStates(const QDomElement &element);

	void saveKeymapStates(QDomDocument &doc, QDomElement &element);
	void restoreKeymapStates(const QDomElement &element);

	void processAutomations(const TrackList& tracks, TimePos timeStart, fpp_t frames);
	void processMetronome(size_t bufferOffset);

	void setModified(bool value);

	void setProjectFileName(QString const & projectFileName);

	AutomationTrack * m_globalAutomationTrack;

	IntModel m_tempoModel;
	MeterModel m_timeSigModel;
	int m_oldTicksPerBar;
	IntModel m_masterVolumeModel;
	IntModel m_masterPitchModel;

	ControllerVector m_controllers;

	int m_nLoadingTrack;

	QString m_fileName;
	QString m_oldFileName;
	bool m_modified;
	bool m_loadOnLaunch;

	volatile bool m_recording;
	volatile bool m_exporting;
	volatile bool m_exportLoop;
	volatile bool m_renderBetweenMarkers;
	volatile bool m_playing;
	volatile bool m_paused;

	bool m_savingProject;
	bool m_loadingProject;
	bool m_isCancelled;

	SaveOptions m_saveOptions;

	QHash<QString, int> m_errors;

	std::array<Timeline, PlayModeCount> m_timelines;

	PlayMode m_playMode;
<<<<<<< HEAD
=======
	PlayMode m_lastPlayMode;
	PlayPos m_playPos[PlayModeCount];
>>>>>>> 61736a97
	bar_t m_length;

	const MidiClip* m_midiClipToPlay;
	bool m_loopMidiClip;

	VstSyncController m_vstSyncController;
    
	int m_loopRenderCount;
	int m_loopRenderRemaining;
	TimePos m_exportSongBegin;
	TimePos m_exportLoopBegin;
	TimePos m_exportLoopEnd;
	TimePos m_exportSongEnd;
	TimePos m_exportEffectiveLength;

	std::shared_ptr<Scale> m_scales[MaxScaleCount];
	std::shared_ptr<Keymap> m_keymaps[MaxKeymapCount];

	AutomatedValueMap m_oldAutomatedValues;

	Metronome m_metronome;

	friend class Engine;
	friend class gui::SongEditor;
	friend class gui::ControllerRackView;

signals:
	void projectLoaded();
	void playbackStateChanged();
	void playbackPositionChanged();
	void lengthChanged( int bars );
	void tempoChanged( lmms::bpm_t newBPM );
	void timeSignatureChanged( int oldTicksPerBar, int ticksPerBar );
	void controllerAdded( lmms::Controller * );
	void controllerRemoved( lmms::Controller * );
	void updateSampleTracks();
	void stopped();
	void modified();
	void projectFileNameChanged();
	void scaleListChanged(int index);
	void keymapListChanged(int index);
} ;


} // namespace lmms

#endif // LMMS_SONG_H<|MERGE_RESOLUTION|>--- conflicted
+++ resolved
@@ -225,16 +225,9 @@
 		return m_playMode;
 	}
 
-<<<<<<< HEAD
+	PlayMode lastPlayMode() const { return m_lastPlayMode; }
+
 	inline const TimePos & getPlayPos( PlayMode pm ) const
-=======
-	PlayMode lastPlayMode() const { return m_lastPlayMode; }
-	inline PlayPos & getPlayPos( PlayMode pm )
-	{
-		return m_playPos[static_cast<std::size_t>(pm)];
-	}
-	inline const PlayPos & getPlayPos( PlayMode pm ) const
->>>>>>> 61736a97
 	{
 		return getTimeline(pm).getPlayPos();
 	}
@@ -460,11 +453,8 @@
 	std::array<Timeline, PlayModeCount> m_timelines;
 
 	PlayMode m_playMode;
-<<<<<<< HEAD
-=======
 	PlayMode m_lastPlayMode;
-	PlayPos m_playPos[PlayModeCount];
->>>>>>> 61736a97
+
 	bar_t m_length;
 
 	const MidiClip* m_midiClipToPlay;
