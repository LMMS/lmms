--- conflicted
+++ resolved
@@ -490,12 +490,10 @@
 	TimePos m_exportSongEnd;
 	TimePos m_exportEffectiveLength;
 
-<<<<<<< HEAD
 	std::shared_ptr<Scale> m_scales[MaxScaleCount];
 	std::shared_ptr<Keymap> m_keymaps[MaxKeymapCount];
-=======
+
 	AutomatedValueMap m_oldAutomatedValues;
->>>>>>> ca059446
 
 	friend class LmmsCore;
 	friend class SongEditor;
