--- conflicted
+++ resolved
@@ -389,13 +389,9 @@
 
 	void clearProject();
 
-<<<<<<< HEAD
-	void addBBTrack();
-	// Convert all BB tracks or a single one to the Song Editor
-	void convertBBtoSE(bool singleBB = false, int bb = 0);
-=======
 	void addPatternTrack();
->>>>>>> 5ccc8d95
+	// Convert all Pattern tracks or a single one to the Song Editor
+	void convertPatterntoSE(bool singlePattern = false, int pattern = 0);
 
 
 private slots:
