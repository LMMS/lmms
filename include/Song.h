/*
 * Song.h - class song - the root of the model-tree
 *
 * Copyright (c) 2004-2014 Tobias Doerffel <tobydox/at/users.sourceforge.net>
 *
 * This file is part of LMMS - https://lmms.io
 *
 * This program is free software; you can redistribute it and/or
 * modify it under the terms of the GNU General Public
 * License as published by the Free Software Foundation; either
 * version 2 of the License, or (at your option) any later version.
 *
 * This program is distributed in the hope that it will be useful,
 * but WITHOUT ANY WARRANTY; without even the implied warranty of
 * MERCHANTABILITY or FITNESS FOR A PARTICULAR PURPOSE.  See the GNU
 * General Public License for more details.
 *
 * You should have received a copy of the GNU General Public
 * License along with this program (see COPYING); if not, write to the
 * Free Software Foundation, Inc., 51 Franklin Street, Fifth Floor,
 * Boston, MA 02110-1301 USA.
 *
 */

#ifndef SONG_H
#define SONG_H

#include <utility>

#include <QtCore/QSharedMemory>
#include <QtCore/QVector>

#include "MetaData.h"
#include "TrackContainer.h"
#include "Controller.h"
#include "MeterModel.h"
#include "VstSyncController.h"


class AutomationTrack;
class Pattern;
class TimeLineWidget;


const bpm_t MinTempo = 10;
const bpm_t DefaultTempo = 140;
const bpm_t MaxTempo = 999;
const tick_t MaxSongLength = 9999 * DefaultTicksPerTact;


class EXPORT Song : public TrackContainer
{
	Q_OBJECT
	mapPropertyFromModel( int,getTempo,setTempo,m_tempoModel );
	mapPropertyFromModel( int,masterPitch,setMasterPitch,m_masterPitchModel );
	mapPropertyFromModel( int,masterVolume,setMasterVolume, m_masterVolumeModel );

public:
	enum PlayModes
	{
		Mode_None,
		Mode_PlaySong,
		Mode_PlayBB,
		Mode_PlayPattern,
		Mode_PlayAutomationPattern,
		Mode_Count
	} ;

	void clearErrors();
	void collectError( const QString error );
	bool hasErrors();
	QString errorSummary();

	class PlayPos : public MidiTime
	{
	public:
		PlayPos( const int abs = 0 ) :
			MidiTime( abs ),
			m_timeLine( NULL ),
			m_currentFrame( 0.0f )
		{
		}
		inline void setCurrentFrame( const float f )
		{
			m_currentFrame = f;
		}
		inline float currentFrame() const
		{
			return m_currentFrame;
		}
		TimeLineWidget * m_timeLine;

	private:
		float m_currentFrame;

	} ;



	void processNextBuffer();

	inline int getLoadingTrackCount() const
	{
		return m_nLoadingTrack;
	}

	inline int getMilliseconds() const
	{
		return m_elapsedMilliSeconds;
	}

	inline void setToTime( MidiTime const & midiTime )
	{
		m_elapsedMilliSeconds = midiTime.getTimeInMilliseconds(getTempo());
	}

	inline void setToTimeByTicks(tick_t ticks)
	{
		m_elapsedMilliSeconds = MidiTime::ticksToMilliseconds(ticks, getTempo());
	}

	inline int getTacts() const
	{
		return currentTact();
	}

	inline int ticksPerTact() const
	{
		return MidiTime::ticksPerTact(m_timeSigModel);
	}

	// Returns the beat position inside the bar, 0-based
	inline int getBeat() const
	{
		return getPlayPos().getBeatWithinBar(m_timeSigModel);
	}
	// the remainder after bar and beat are removed
	inline int getBeatTicks() const
	{
		return getPlayPos().getTickWithinBeat(m_timeSigModel);
	}
	inline int getTicks() const
	{
		return currentTick();
	}
	inline f_cnt_t getFrames() const
	{
		return currentFrame();
	}
	inline bool isPaused() const
	{
		return m_paused;
	}

	inline bool isPlaying() const
	{
		return m_playing == true && m_exporting == false;
	}

	inline bool isStopped() const
	{
		return m_playing == false && m_paused == false;
	}

	inline bool isExporting() const
	{
		return m_exporting;
	}

	inline void setExportLoop( bool exportLoop )
	{
		m_exportLoop = exportLoop;
	}

	inline bool isRecording() const
	{
		return m_recording;
	}

	bool isExportDone() const;
	std::pair<MidiTime, MidiTime> getExportEndpoints() const;

	inline void setRenderBetweenMarkers( bool renderBetweenMarkers )
	{
		m_renderBetweenMarkers = renderBetweenMarkers;
	}

	inline PlayModes playMode() const
	{
		return m_playMode;
	}

	inline PlayPos & getPlayPos( PlayModes pm )
	{
		return m_playPos[pm];
	}
	inline const PlayPos & getPlayPos( PlayModes pm ) const
	{
		return m_playPos[pm];
	}
	inline const PlayPos & getPlayPos() const
	{
		return getPlayPos(m_playMode);
	}

	void updateLength();
	tact_t length() const
	{
		return m_length;
	}


	bpm_t getTempo();
	virtual AutomationPattern * tempoAutomationPattern();

	AutomationTrack * globalAutomationTrack()
	{
		return m_globalAutomationTrack;
	}

	//TODO: Add Q_DECL_OVERRIDE when Qt4 is dropped
	AutomatedValueMap automatedValuesAt(MidiTime time, int tcoNum = -1) const;

	// file management
	void createNewProject();
	void createNewProjectFromTemplate( const QString & templ );
	void loadProject( const QString & filename );
	bool guiSaveProject();
	bool guiSaveProjectAs( const QString & filename );
	bool saveProjectFile( const QString & filename );

	const QString & projectFileName() const
	{
		return m_fileName;
	}

	bool isLoadingProject() const
	{
		return m_loadingProject;
	}

	bool isModified() const
	{
		return m_modified;
	}

	virtual QString nodeName() const
	{
		return "song";
	}

	virtual bool fixedTCOs() const
	{
		return false;
	}

	void addController( Controller * c );
	void removeController( Controller * c );
<<<<<<< HEAD

=======
>>>>>>> 08ebe79d

	const ControllerVector & controllers() const
	{
		return m_controllers;
	}


	MeterModel & getTimeSigModel()
	{
		return m_timeSigModel;
	}

	QString songMetaData(const QString& k);
	void setSongMetaData(const QString& k,const QString& v);

	inline QString songStructure() { return songMetaData("Structure"); }
	inline void setSongStructure(const QString& s) { setSongMetaData("Structure",s); }

public slots:
	void playSong();
	void record();
	void playAndRecord();
	void playBB();
	void playPattern( const Pattern * patternToPlay, bool loop = true );
	void togglePause();
	void stop();

	void importProject();
	void exportProject( bool multiExport = false );
	void exportProjectTracks();
	void exportProjectMidi();

	void startExport();
	void stopExport();


	void setModified();

	void clearProject();

	void addBBTrack();

 protected:
	void clearSongMetaData();

private slots:
	void insertBar();
	void removeBar();
	void addSampleTrack();
	void addAutomationTrack();

	void setTempo();
	void setTimeSignature();

	void masterVolumeChanged();

	void savePos();

	void updateFramesPerTick();



private:
	Song();
	Song( const Song & );
	virtual ~Song();


	inline tact_t currentTact() const
	{
		return m_playPos[m_playMode].getTact();
	}

	inline tick_t currentTick() const
	{
		return m_playPos[m_playMode].getTicks();
	}

	inline f_cnt_t currentFrame() const
	{
		return m_playPos[m_playMode].getTicks() * Engine::framesPerTick() +
			m_playPos[m_playMode].currentFrame();
	}

	void setPlayPos( tick_t ticks, PlayModes playMode );

	void saveControllerStates( QDomDocument & doc, QDomElement & element );
	void restoreControllerStates( const QDomElement & element );

	void removeAllControllers();

	void processAutomations(const TrackList& tracks, MidiTime timeStart, fpp_t frames);

	AutomationTrack * m_globalAutomationTrack;

	IntModel m_tempoModel;
	MeterModel m_timeSigModel;
	int m_oldTicksPerTact;
	IntModel m_masterVolumeModel;
	IntModel m_masterPitchModel;

	MetaData m_metaData;

	ControllerVector m_controllers;

	int m_nLoadingTrack;

	QString m_fileName;
	QString m_oldFileName;
	bool m_modified;
	bool m_loadOnLaunch;

	volatile bool m_recording;
	volatile bool m_exporting;
	volatile bool m_exportLoop;
	volatile bool m_renderBetweenMarkers;
	volatile bool m_playing;
	volatile bool m_paused;

	bool m_loadingProject;

	QStringList m_errors;

	PlayModes m_playMode;
	PlayPos m_playPos[Mode_Count];
	tact_t m_length;

	const Pattern* m_patternToPlay;
	bool m_loopPattern;

	double m_elapsedMilliSeconds;
	tick_t m_elapsedTicks;
	tact_t m_elapsedTacts;

	VstSyncController m_vstSyncController;


	friend class LmmsCore;
	friend class SongEditor;
	friend class mainWindow;
	friend class ControllerRackView;

signals:
	void projectLoaded();
	void playbackStateChanged();
	void playbackPositionChanged();
	void lengthChanged( int tacts );
	void tempoChanged( bpm_t newBPM );
	void timeSignatureChanged( int oldTicksPerTact, int ticksPerTact );
	void metaDataChanged( const QString k="*", const QString& v="*" );
	void controllerAdded( Controller * );
	void controllerRemoved( Controller * );
	void updateSampleTracks();

} ;


#endif<|MERGE_RESOLUTION|>--- conflicted
+++ resolved
@@ -256,10 +256,6 @@
 
 	void addController( Controller * c );
 	void removeController( Controller * c );
-<<<<<<< HEAD
-
-=======
->>>>>>> 08ebe79d
 
 	const ControllerVector & controllers() const
 	{
