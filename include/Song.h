/*
 * Song.h - class song - the root of the model-tree
 *
 * Copyright (c) 2004-2014 Tobias Doerffel <tobydox/at/users.sourceforge.net>
 *
 * This file is part of LMMS - https://lmms.io
 *
 * This program is free software; you can redistribute it and/or
 * modify it under the terms of the GNU General Public
 * License as published by the Free Software Foundation; either
 * version 2 of the License, or (at your option) any later version.
 *
 * This program is distributed in the hope that it will be useful,
 * but WITHOUT ANY WARRANTY; without even the implied warranty of
 * MERCHANTABILITY or FITNESS FOR A PARTICULAR PURPOSE.  See the GNU
 * General Public License for more details.
 *
 * You should have received a copy of the GNU General Public
 * License along with this program (see COPYING); if not, write to the
 * Free Software Foundation, Inc., 51 Franklin Street, Fifth Floor,
 * Boston, MA 02110-1301 USA.
 *
 */

#ifndef LMMS_SONG_H
#define LMMS_SONG_H

#include <array>
#include <memory>

#include <QHash>
#include <QString>

#include "AudioEngine.h"
#include "Controller.h"
#include "lmms_constants.h"
#include "MeterModel.h"
#include "Timeline.h"
#include "TrackContainer.h"
#include "VstSyncController.h"

namespace lmms
{

class AutomationTrack;
class Keymap;
class MidiClip;
class Scale;

namespace gui
{

class TimeLineWidget;
class SongEditor;
class ControllerRackView;

}


const bpm_t MinTempo = 10;
const bpm_t DefaultTempo = 140;
const bpm_t MaxTempo = 999;
const tick_t MaxSongLength = 9999 * DefaultTicksPerBar;


class LMMS_EXPORT Song : public TrackContainer
{
	Q_OBJECT
	mapPropertyFromModel( int,getTempo,setTempo,m_tempoModel );
	mapPropertyFromModel( int,masterPitch,setMasterPitch,m_masterPitchModel );
	mapPropertyFromModel( int,masterVolume,setMasterVolume, m_masterVolumeModel );
public:
	enum class PlayMode
	{
		None,
		Song,
		Pattern,
		MidiClip,
		AutomationClip,
		Count
	} ;
	constexpr static auto PlayModeCount = static_cast<std::size_t>(PlayMode::Count);

	struct SaveOptions {
		/**
		 * Should we discard MIDI ControllerConnections from project files?
		 */
		BoolModel discardMIDIConnections{false};
		/**
		 * Should we save the project as a project bundle? (with resources)
		 */
		BoolModel saveAsProjectBundle{false};

		void setDefaultOptions() {
			discardMIDIConnections.setValue(false);
			saveAsProjectBundle.setValue(false);
		}
	};

	void clearErrors();
	void collectError( const QString error );
	bool hasErrors();
	QString errorSummary();

	class PlayPos : public TimePos
	{
	public:
		PlayPos( const int abs = 0 ) :
			TimePos( abs ),
			m_currentFrame( 0.0f )
		{
		}
		inline void setCurrentFrame( const float f )
		{
			m_currentFrame = f;
		}
		inline float currentFrame() const
		{
			return m_currentFrame;
		}
		inline void setJumped( const bool jumped )
		{
			m_jumped = jumped;
		}
		inline bool jumped() const
		{
			return m_jumped;
		}

	private:
		float m_currentFrame;
		bool m_jumped;
	};

	void processNextBuffer();

	inline int getLoadingTrackCount() const
	{
		return m_nLoadingTrack;
	}

	inline int getMilliseconds() const
	{
		return getMilliseconds(m_playMode);
	}

	inline int getMilliseconds(PlayMode playMode) const
	{
		return m_elapsedMilliSeconds[static_cast<std::size_t>(playMode)];
	}

	inline void setToTime(TimePos const & pos)
	{
		setToTime(pos, m_playMode);
	}

	inline void setToTime(TimePos const & pos, PlayMode playMode)
	{
		m_elapsedMilliSeconds[static_cast<std::size_t>(playMode)] = pos.getTimeInMilliseconds(getTempo());
		getPlayPos(playMode).setTicks(pos.getTicks());
	}

	inline void setToTimeByTicks(tick_t ticks)
	{
		setToTimeByTicks(ticks, m_playMode);
	}

	inline void setToTimeByTicks(tick_t ticks, PlayMode playMode)
	{
		m_elapsedMilliSeconds[static_cast<std::size_t>(playMode)] = TimePos::ticksToMilliseconds(ticks, getTempo());
		getPlayPos(playMode).setTicks(ticks);
	}

	inline int getBars() const
	{
		return currentBar();
	}

	inline int ticksPerBar() const
	{
		return TimePos::ticksPerBar(m_timeSigModel);
	}

	// Returns the beat position inside the bar, 0-based
	inline int getBeat() const
	{
		return getPlayPos().getBeatWithinBar(m_timeSigModel);
	}
	// the remainder after bar and beat are removed
	inline int getBeatTicks() const
	{
		return getPlayPos().getTickWithinBeat(m_timeSigModel);
	}
	inline int getTicks() const
	{
		return currentTick();
	}
	inline f_cnt_t getFrames() const
	{
		return currentFrame();
	}
	inline bool isPaused() const
	{
		return m_paused;
	}

	inline bool isPlaying() const
	{
		return m_playing == true && m_exporting == false;
	}

	inline bool isStopped() const
	{
		return m_playing == false && m_paused == false;
	}

	inline bool isExporting() const
	{
		return m_exporting;
	}

	inline void setExportLoop( bool exportLoop )
	{
		m_exportLoop = exportLoop;
	}

	inline bool isRecording() const
	{
		return m_recording;
	}
	
	inline void setLoopRenderCount(int count)
	{
		if (count < 1)
			m_loopRenderCount = 1;
		else
			m_loopRenderCount = count;
		m_loopRenderRemaining = m_loopRenderCount;
	}
    
	inline int getLoopRenderCount() const
	{
		return m_loopRenderCount;
	}

	bool isExportDone() const;
	int getExportProgress() const;

	inline void setRenderBetweenMarkers( bool renderBetweenMarkers )
	{
		m_renderBetweenMarkers = renderBetweenMarkers;
	}

	inline PlayMode playMode() const
	{
		return m_playMode;
	}

	inline PlayPos & getPlayPos( PlayMode pm )
	{
		return m_playPos[static_cast<std::size_t>(pm)];
	}
	inline const PlayPos & getPlayPos( PlayMode pm ) const
	{
		return m_playPos[static_cast<std::size_t>(pm)];
	}
	inline PlayPos & getPlayPos()
	{
		return getPlayPos(m_playMode);
	}
	inline const PlayPos & getPlayPos() const
	{
		return getPlayPos(m_playMode);
	}

	auto getTimeline(PlayMode mode) -> Timeline& { return m_timelines[static_cast<std::size_t>(mode)]; }
	auto getTimeline(PlayMode mode) const -> const Timeline& { return m_timelines[static_cast<std::size_t>(mode)]; }
	auto getTimeline() -> Timeline& { return getTimeline(m_playMode); }
	auto getTimeline() const -> const Timeline& { return getTimeline(m_playMode); }

	void updateLength();
	bar_t length() const
	{
		return m_length;
	}


	bpm_t getTempo();

	AutomationTrack * globalAutomationTrack()
	{
		return m_globalAutomationTrack;
	}

	//TODO: Add Q_DECL_OVERRIDE when Qt4 is dropped
	AutomatedValueMap automatedValuesAt(TimePos time, int clipNum = -1) const override;

	// file management
	void createNewProject();
	void createNewProjectFromTemplate( const QString & templ );
	void loadProject( const QString & filename );
	bool guiSaveProject();
	bool guiSaveProjectAs(const QString & filename);
	bool saveProjectFile(const QString & filename, bool withResources = false);

	const QString & projectFileName() const
	{
		return m_fileName;
	}

	bool isLoadingProject() const
	{
		return m_loadingProject;
	}

	void loadingCancelled()
	{
		m_isCancelled = true;
		Engine::audioEngine()->clearNewPlayHandles();
	}

	bool isCancelled()
	{
		return m_isCancelled;
	}

	bool isModified() const
	{
		return m_modified;
	}

	QString nodeName() const override
	{
		return "song";
	}

	virtual bool fixedClips() const
	{
		return false;
	}

	void addController( Controller * c );
	void removeController( Controller * c );


	const ControllerVector & controllers() const
	{
		return m_controllers;
	}


	MeterModel & getTimeSigModel()
	{
		return m_timeSigModel;
	}

	IntModel& tempoModel()
	{
		return m_tempoModel;
	}

	void exportProjectMidi(QString const & exportFileName) const;

	inline void setLoadOnLaunch(bool value) { m_loadOnLaunch = value; }
	SaveOptions &getSaveOptions() {
		return m_saveOptions;
	}

	bool isSavingProject() const;

<<<<<<< HEAD
#ifdef LMMS_HAVE_JACK
	// ExSync context : after ExSync.h ifdef MUST be removed
	void exSyncSendPosition();
	const char * exSyncToggleMode();
	const char * exSyncGetModeString();
	bool exSyncToggle();
	inline bool exSyncReact() { return m_exSyncOn; }
	bool exSyncAvailable();
#endif
	
=======
	std::shared_ptr<const Scale> getScale(unsigned int index) const;
	std::shared_ptr<const Keymap> getKeymap(unsigned int index) const;
	void setScale(unsigned int index, std::shared_ptr<Scale> newScale);
	void setKeymap(unsigned int index, std::shared_ptr<Keymap> newMap);

	const std::string& syncKey() const noexcept { return m_vstSyncController.sharedMemoryKey(); }

>>>>>>> 851c884f
public slots:
	void playSong();
	void record();
	void playAndRecord();
	void playPattern();
	void playMidiClip( const lmms::MidiClip * midiClipToPlay, bool loop = true );
	void togglePause();
	void stop();

	void startExport();
	void stopExport();


	void setModified();

	void clearProject();

	void addPatternTrack();


private slots:
	void insertBar();
	void removeBar();
	void addSampleTrack();
	void addAutomationTrack();

	void setTempo();
	void setTimeSignature();

	void masterVolumeChanged();

	void savePlayStartPosition();

	void updateFramesPerTick();

#ifdef LMMS_HAVE_JACK
	// ExSync context : after ExSync.h ifdef MUST be removed
	void onPlaybackStateChanged();
	
#endif

private:
	Song();
	Song( const Song & );
	~Song() override;


	inline bar_t currentBar() const
	{
		return getPlayPos(m_playMode).getBar();
	}

	inline tick_t currentTick() const
	{
		return getPlayPos(m_playMode).getTicks();
	}

	inline f_cnt_t currentFrame() const
	{
		return getPlayPos(m_playMode).getTicks() * Engine::framesPerTick() +
			getPlayPos(m_playMode).currentFrame();
	}

	void setPlayPos( tick_t ticks, PlayMode playMode );

	void saveControllerStates( QDomDocument & doc, QDomElement & element );
	void restoreControllerStates( const QDomElement & element );

	void removeAllControllers();

	void saveScaleStates(QDomDocument &doc, QDomElement &element);
	void restoreScaleStates(const QDomElement &element);

	void saveKeymapStates(QDomDocument &doc, QDomElement &element);
	void restoreKeymapStates(const QDomElement &element);

	void processAutomations(const TrackList& tracks, TimePos timeStart, fpp_t frames);

	void setModified(bool value);

	void setProjectFileName(QString const & projectFileName);

	AutomationTrack * m_globalAutomationTrack;

	IntModel m_tempoModel;
	MeterModel m_timeSigModel;
	int m_oldTicksPerBar;
	IntModel m_masterVolumeModel;
	IntModel m_masterPitchModel;

	ControllerVector m_controllers;

	int m_nLoadingTrack;

	QString m_fileName;
	QString m_oldFileName;
	bool m_modified;
	bool m_loadOnLaunch;

	volatile bool m_recording;
	volatile bool m_exporting;
	volatile bool m_exportLoop;
	volatile bool m_renderBetweenMarkers;
	volatile bool m_playing;
	volatile bool m_paused;

	bool m_savingProject;
	bool m_loadingProject;
	bool m_isCancelled;

	SaveOptions m_saveOptions;

	QHash<QString, int> m_errors;

	std::array<Timeline, PlayModeCount> m_timelines;

	PlayMode m_playMode;
	PlayPos m_playPos[PlayModeCount];
	bar_t m_length;

	const MidiClip* m_midiClipToPlay;
	bool m_loopMidiClip;

	double m_elapsedMilliSeconds[PlayModeCount];
	tick_t m_elapsedTicks;
	bar_t m_elapsedBars;

	VstSyncController m_vstSyncController;
    
	int m_loopRenderCount;
	int m_loopRenderRemaining;
	TimePos m_exportSongBegin;
	TimePos m_exportLoopBegin;
	TimePos m_exportLoopEnd;
	TimePos m_exportSongEnd;
	TimePos m_exportEffectiveLength;
#ifdef LMMS_HAVE_JACK
	
	// ExSync context : after ExSync.h ifdef MUST be removed
	bool m_exSyncSlaveOn; //(Receave)
	bool m_exSyncMasterOn; //(Send)
	bool m_exSyncOn; //(React and Send)
	unsigned m_exSyncMode; //(for ModeButton state)
#endif

	std::shared_ptr<Scale> m_scales[MaxScaleCount];
	std::shared_ptr<Keymap> m_keymaps[MaxKeymapCount];

	AutomatedValueMap m_oldAutomatedValues;

	friend class Engine;
	friend class gui::SongEditor;
	friend class gui::ControllerRackView;

signals:
	void projectLoaded();
	void playbackStateChanged();
	void playbackPositionChanged();
	void lengthChanged( int bars );
	void tempoChanged( lmms::bpm_t newBPM );
	void timeSignatureChanged( int oldTicksPerBar, int ticksPerBar );
	void controllerAdded( lmms::Controller * );
	void controllerRemoved( lmms::Controller * );
	void updateSampleTracks();
	void stopped();
	void modified();
	void projectFileNameChanged();
	void scaleListChanged(int index);
	void keymapListChanged(int index);
} ;


} // namespace lmms

#endif // LMMS_SONG_H<|MERGE_RESOLUTION|>--- conflicted
+++ resolved
@@ -368,7 +368,6 @@
 
 	bool isSavingProject() const;
 
-<<<<<<< HEAD
 #ifdef LMMS_HAVE_JACK
 	// ExSync context : after ExSync.h ifdef MUST be removed
 	void exSyncSendPosition();
@@ -378,8 +377,7 @@
 	inline bool exSyncReact() { return m_exSyncOn; }
 	bool exSyncAvailable();
 #endif
-	
-=======
+
 	std::shared_ptr<const Scale> getScale(unsigned int index) const;
 	std::shared_ptr<const Keymap> getKeymap(unsigned int index) const;
 	void setScale(unsigned int index, std::shared_ptr<Scale> newScale);
@@ -387,7 +385,6 @@
 
 	const std::string& syncKey() const noexcept { return m_vstSyncController.sharedMemoryKey(); }
 
->>>>>>> 851c884f
 public slots:
 	void playSong();
 	void record();
