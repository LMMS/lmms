/*
 * Song.h - class song - the root of the model-tree
 *
 * Copyright (c) 2004-2014 Tobias Doerffel <tobydox/at/users.sourceforge.net>
 *
 * This file is part of LMMS - https://lmms.io
 *
 * This program is free software; you can redistribute it and/or
 * modify it under the terms of the GNU General Public
 * License as published by the Free Software Foundation; either
 * version 2 of the License, or (at your option) any later version.
 *
 * This program is distributed in the hope that it will be useful,
 * but WITHOUT ANY WARRANTY; without even the implied warranty of
 * MERCHANTABILITY or FITNESS FOR A PARTICULAR PURPOSE.  See the GNU
 * General Public License for more details.
 *
 * You should have received a copy of the GNU General Public
 * License along with this program (see COPYING); if not, write to the
 * Free Software Foundation, Inc., 51 Franklin Street, Fifth Floor,
 * Boston, MA 02110-1301 USA.
 *
 */

#ifndef LMMS_SONG_H
#define LMMS_SONG_H

#include <array>
#include <memory>

#include <QString>
#include <QHash>  // IWYU pragma: keep

#include "AudioEngine.h"
#include "Controller.h"
#include "Metronome.h"
#include "lmms_constants.h"
#include "MeterModel.h"
#include "Timeline.h"
#include "TrackContainer.h"
#include "VstSyncController.h"

namespace lmms
{

class AutomationTrack;
class Keymap;
class MidiClip;
class Scale;

namespace gui
{
class SongEditor;
class ControllerRackView;
}


const bpm_t MinTempo = 10;
const bpm_t DefaultTempo = 140;
const bpm_t MaxTempo = 999;
const tick_t MaxSongLength = 9999 * DefaultTicksPerBar;


class LMMS_EXPORT Song : public TrackContainer
{
	Q_OBJECT
	mapPropertyFromModel( int,getTempo,setTempo,m_tempoModel );
	mapPropertyFromModel( int,masterPitch,setMasterPitch,m_masterPitchModel );
	mapPropertyFromModel( int,masterVolume,setMasterVolume, m_masterVolumeModel );
public:
	enum class PlayMode
	{
		None,
		Song,
		Pattern,
		MidiClip,
		AutomationClip,
		Count
	} ;
	constexpr static auto PlayModeCount = static_cast<std::size_t>(PlayMode::Count);

	struct SaveOptions {
		/**
		 * Should we discard MIDI ControllerConnections from project files?
		 */
		BoolModel discardMIDIConnections{false};
		/**
		 * Should we save the project as a project bundle? (with resources)
		 */
		BoolModel saveAsProjectBundle{false};

		void setDefaultOptions() {
			discardMIDIConnections.setValue(false);
			saveAsProjectBundle.setValue(false);
		}
	};

	void clearErrors();
	void collectError( const QString error );
	bool hasErrors();
	QString errorSummary();

	void processNextBuffer();

	inline int getLoadingTrackCount() const
	{
		return m_nLoadingTrack;
	}

	inline int getMilliseconds() const
	{
		return getMilliseconds(m_playMode);
	}

	inline int getMilliseconds(PlayMode playMode) const
	{
		return 1000 * getFrames() / Engine::audioEngine()->outputSampleRate();
	}

	inline int getBars() const
	{
		return currentBar();
	}

	inline int ticksPerBar() const
	{
		return TimePos::ticksPerBar(m_timeSigModel);
	}

	// Returns the beat position inside the bar, 0-based
	inline int getBeat() const
	{
		return getPlayPos().getBeatWithinBar(m_timeSigModel);
	}
	// the remainder after bar and beat are removed
	inline int getBeatTicks() const
	{
		return getPlayPos().getTickWithinBeat(m_timeSigModel);
	}
	inline int getTicks() const
	{
		return currentTick();
	}
	inline f_cnt_t getFrames() const
	{
		return currentFrame();
	}
	inline bool isPaused() const
	{
		return m_paused;
	}

	inline bool isPlaying() const
	{
		return m_playing == true && m_exporting == false;
	}

	inline bool isStopped() const
	{
		return m_playing == false && m_paused == false;
	}

	inline bool isExporting() const
	{
		return m_exporting;
	}

	inline void setExportLoop( bool exportLoop )
	{
		m_exportLoop = exportLoop;
	}

	inline bool isRecording() const
	{
		return m_recording;
	}
	
	inline void setLoopRenderCount(int count)
	{
		if (count < 1)
			m_loopRenderCount = 1;
		else
			m_loopRenderCount = count;
		m_loopRenderRemaining = m_loopRenderCount;
	}
    
	inline int getLoopRenderCount() const
	{
		return m_loopRenderCount;
	}

	bool isExportDone() const;
	int getExportProgress() const;

	inline void setRenderBetweenMarkers( bool renderBetweenMarkers )
	{
		m_renderBetweenMarkers = renderBetweenMarkers;
	}

	inline PlayMode playMode() const
	{
		return m_playMode;
	}

<<<<<<< HEAD
	PlayMode lastPlayMode() const { return m_lastPlayMode; }

	const TimePos& getPlayPos(PlayMode pm) const
=======
	inline PlayPos & getPlayPos( PlayMode pm )
	{
		return m_playPos[static_cast<std::size_t>(pm)];
	}
	inline const PlayPos & getPlayPos( PlayMode pm ) const
>>>>>>> bfa04c98
	{
		return getTimeline(pm).getPlayPos();
	}
	const TimePos& getPlayPos() const
	{
		return getPlayPos(m_playMode);
	}

	auto getTimeline(PlayMode mode) -> Timeline& { return m_timelines[static_cast<std::size_t>(mode)]; }
	auto getTimeline(PlayMode mode) const -> const Timeline& { return m_timelines[static_cast<std::size_t>(mode)]; }
	auto getTimeline() -> Timeline& { return getTimeline(m_playMode); }
	auto getTimeline() const -> const Timeline& { return getTimeline(m_playMode); }

	void updateLength();
	bar_t length() const
	{
		return m_length;
	}


	bpm_t getTempo();

	AutomationTrack * globalAutomationTrack()
	{
		return m_globalAutomationTrack;
	}

	//TODO: Add Q_DECL_OVERRIDE when Qt4 is dropped
	AutomatedValueMap automatedValuesAt(TimePos time, int clipNum = -1) const override;

	// file management
	void createNewProject();
	void createNewProjectFromTemplate( const QString & templ );
	void loadProject( const QString & filename );
	bool guiSaveProject();
	bool guiSaveProjectAs(const QString & filename);
	bool saveProjectFile(const QString & filename, bool withResources = false);

	const QString & projectFileName() const
	{
		return m_fileName;
	}

	bool isLoadingProject() const
	{
		return m_loadingProject;
	}

	void loadingCancelled()
	{
		m_isCancelled = true;
		Engine::audioEngine()->clearNewPlayHandles();
	}

	bool isCancelled()
	{
		return m_isCancelled;
	}

	bool isModified() const
	{
		return m_modified;
	}

	QString nodeName() const override
	{
		return "song";
	}

	virtual bool fixedClips() const
	{
		return false;
	}

	void addController( Controller * c );
	void removeController( Controller * c );


	const ControllerVector & controllers() const
	{
		return m_controllers;
	}


	MeterModel & getTimeSigModel()
	{
		return m_timeSigModel;
	}

	IntModel& tempoModel()
	{
		return m_tempoModel;
	}

	void exportProjectMidi(QString const & exportFileName) const;

	inline void setLoadOnLaunch(bool value) { m_loadOnLaunch = value; }
	SaveOptions &getSaveOptions() {
		return m_saveOptions;
	}

	bool isSavingProject() const;

	std::shared_ptr<const Scale> getScale(unsigned int index) const;
	std::shared_ptr<const Keymap> getKeymap(unsigned int index) const;
	void setScale(unsigned int index, std::shared_ptr<Scale> newScale);
	void setKeymap(unsigned int index, std::shared_ptr<Keymap> newMap);

	const std::string& syncKey() const noexcept { return m_vstSyncController.sharedMemoryKey(); }

	Metronome& metronome() { return m_metronome; }

public slots:
	void playSong();
	void record();
	void playAndRecord();
	void playPattern();
	void playMidiClip( const lmms::MidiClip * midiClipToPlay, bool loop = true );
	void togglePause();
	void stop();

	void startExport();
	void stopExport();


	void setModified();

	void clearProject();

	void addPatternTrack();


private slots:
	void insertBar();
	void removeBar();
	void addSampleTrack();
	void addAutomationTrack();

	void setTempo();
	void setTimeSignature();

	void masterVolumeChanged();

	void savePlayStartPosition();

	void updateFramesPerTick();



private:
	Song();
	Song( const Song & );
	~Song() override;


	inline bar_t currentBar() const
	{
		return getPlayPos(m_playMode).getBar();
	}

	inline tick_t currentTick() const
	{
		return getPlayPos(m_playMode).getTicks();
	}

	inline f_cnt_t currentFrame() const
	{
		return getTimeline(m_playMode).getTicks() * Engine::framesPerTick() + getTimeline(m_playMode).getFrameOffset();
	}

	void setPlayPos( tick_t ticks, PlayMode playMode );

	void saveControllerStates( QDomDocument & doc, QDomElement & element );
	void restoreControllerStates( const QDomElement & element );

	void removeAllControllers();

	void saveScaleStates(QDomDocument &doc, QDomElement &element);
	void restoreScaleStates(const QDomElement &element);

	void saveKeymapStates(QDomDocument &doc, QDomElement &element);
	void restoreKeymapStates(const QDomElement &element);

	void processAutomations(const TrackList& tracks, TimePos timeStart, fpp_t frames);
	void processMetronome(size_t bufferOffset);

	void setModified(bool value);

	void setProjectFileName(QString const & projectFileName);

	AutomationTrack * m_globalAutomationTrack;

	IntModel m_tempoModel;
	MeterModel m_timeSigModel;
	int m_oldTicksPerBar;
	IntModel m_masterVolumeModel;
	IntModel m_masterPitchModel;

	ControllerVector m_controllers;

	int m_nLoadingTrack;

	QString m_fileName;
	QString m_oldFileName;
	bool m_modified;
	bool m_loadOnLaunch;

	volatile bool m_recording;
	volatile bool m_exporting;
	volatile bool m_exportLoop;
	volatile bool m_renderBetweenMarkers;
	volatile bool m_playing;
	volatile bool m_paused;

	bool m_savingProject;
	bool m_loadingProject;
	bool m_isCancelled;

	SaveOptions m_saveOptions;

	QHash<QString, int> m_errors;

	std::array<Timeline, PlayModeCount> m_timelines;

	PlayMode m_playMode;
<<<<<<< HEAD
	PlayMode m_lastPlayMode;

=======
	PlayPos m_playPos[PlayModeCount];
>>>>>>> bfa04c98
	bar_t m_length;

	const MidiClip* m_midiClipToPlay;
	bool m_loopMidiClip;

	VstSyncController m_vstSyncController;
    
	int m_loopRenderCount;
	int m_loopRenderRemaining;
	TimePos m_exportSongBegin;
	TimePos m_exportLoopBegin;
	TimePos m_exportLoopEnd;
	TimePos m_exportSongEnd;
	TimePos m_exportEffectiveLength;

	std::shared_ptr<Scale> m_scales[MaxScaleCount];
	std::shared_ptr<Keymap> m_keymaps[MaxKeymapCount];

	AutomatedValueMap m_oldAutomatedValues;

	Metronome m_metronome;

	friend class Engine;
	friend class gui::SongEditor;
	friend class gui::ControllerRackView;

signals:
	void projectLoaded();
	void playbackStateChanged();
	void playbackPositionChanged();
	void lengthChanged( int bars );
	void tempoChanged( lmms::bpm_t newBPM );
	void timeSignatureChanged( int oldTicksPerBar, int ticksPerBar );
	void controllerAdded( lmms::Controller * );
	void controllerRemoved( lmms::Controller * );
	void updateSampleTracks();
	void stopped();
	void modified();
	void projectFileNameChanged();
	void scaleListChanged(int index);
	void keymapListChanged(int index);
} ;


} // namespace lmms

#endif // LMMS_SONG_H<|MERGE_RESOLUTION|>--- conflicted
+++ resolved
@@ -202,17 +202,7 @@
 		return m_playMode;
 	}
 
-<<<<<<< HEAD
-	PlayMode lastPlayMode() const { return m_lastPlayMode; }
-
 	const TimePos& getPlayPos(PlayMode pm) const
-=======
-	inline PlayPos & getPlayPos( PlayMode pm )
-	{
-		return m_playPos[static_cast<std::size_t>(pm)];
-	}
-	inline const PlayPos & getPlayPos( PlayMode pm ) const
->>>>>>> bfa04c98
 	{
 		return getTimeline(pm).getPlayPos();
 	}
@@ -438,12 +428,6 @@
 	std::array<Timeline, PlayModeCount> m_timelines;
 
 	PlayMode m_playMode;
-<<<<<<< HEAD
-	PlayMode m_lastPlayMode;
-
-=======
-	PlayPos m_playPos[PlayModeCount];
->>>>>>> bfa04c98
 	bar_t m_length;
 
 	const MidiClip* m_midiClipToPlay;
