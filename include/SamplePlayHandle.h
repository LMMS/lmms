
/*
 * SamplePlayHandle.h - play-handle for playing a sample
 *
 * Copyright (c) 2005-2014 Tobias Doerffel <tobydox/at/users.sourceforge.net>
 *
 * This file is part of LMMS - https://lmms.io
 *
 * This program is free software; you can redistribute it and/or
 * modify it under the terms of the GNU General Public
 * License as published by the Free Software Foundation; either
 * version 2 of the License, or (at your option) any later version.
 *
 * This program is distributed in the hope that it will be useful,
 * but WITHOUT ANY WARRANTY; without even the implied warranty of
 * MERCHANTABILITY or FITNESS FOR A PARTICULAR PURPOSE.  See the GNU
 * General Public License for more details.
 *
 * You should have received a copy of the GNU General Public
 * License along with this program (see COPYING); if not, write to the
 * Free Software Foundation, Inc., 51 Franklin Street, Fifth Floor,
 * Boston, MA 02110-1301 USA.
 *
 */

#ifndef SAMPLE_PLAY_HANDLE_H
#define SAMPLE_PLAY_HANDLE_H

#include "SampleBuffer.h"
#include "AutomatableModel.h"
#include "PlayHandle.h"

<<<<<<< HEAD
namespace lmms
{


class BBTrack;
class SampleTCO;
=======
class PatternTrack;
class SampleClip;
>>>>>>> 33b44ec9
class Track;
class AudioPort;


class SamplePlayHandle : public PlayHandle
{
public:
	SamplePlayHandle( SampleBuffer* sampleBuffer , bool ownAudioPort = true );
	SamplePlayHandle( const QString& sampleFile );
	SamplePlayHandle( SampleClip* clip );
	virtual ~SamplePlayHandle();

	inline bool affinityMatters() const override
	{
		return true;
	}


	void play( sampleFrame * buffer ) override;
	bool isFinished() const override;

	bool isFromTrack( const Track * _track ) const override;

	f_cnt_t totalFrames() const;
	inline f_cnt_t framesDone() const
	{
		return( m_frame );
	}
	void setDoneMayReturnTrue( bool _enable )
	{
		m_doneMayReturnTrue = _enable;
	}

	void setPatternTrack(PatternTrack* pt)
	{
		m_patternTrack = pt;
	}

	void setVolumeModel( FloatModel * _model )
	{
		m_volumeModel = _model;
	}


private:
	SampleBuffer * m_sampleBuffer;
	bool m_doneMayReturnTrue;

	f_cnt_t m_frame;
	SampleBuffer::handleState m_state;

	const bool m_ownAudioPort;

	FloatModel m_defaultVolumeModel;
	FloatModel * m_volumeModel;
	Track * m_track;

	PatternTrack* m_patternTrack;

} ;


} // namespace lmms

#endif<|MERGE_RESOLUTION|>--- conflicted
+++ resolved
@@ -30,17 +30,12 @@
 #include "AutomatableModel.h"
 #include "PlayHandle.h"
 
-<<<<<<< HEAD
 namespace lmms
 {
 
 
-class BBTrack;
-class SampleTCO;
-=======
 class PatternTrack;
 class SampleClip;
->>>>>>> 33b44ec9
 class Track;
 class AudioPort;
 
