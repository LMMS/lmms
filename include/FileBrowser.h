/*
 * FileBrowser.h - include file for FileBrowser
 *
 * Copyright (c) 2004-2014 Tobias Doerffel <tobydox/at/users.sourceforge.net>
 *
 * This file is part of LMMS - https://lmms.io
 *
 * This program is free software; you can redistribute it and/or
 * modify it under the terms of the GNU General Public
 * License as published by the Free Software Foundation; either
 * version 2 of the License, or (at your option) any later version.
 *
 * This program is distributed in the hope that it will be useful,
 * but WITHOUT ANY WARRANTY; without even the implied warranty of
 * MERCHANTABILITY or FITNESS FOR A PARTICULAR PURPOSE.  See the GNU
 * General Public License for more details.
 *
 * You should have received a copy of the GNU General Public
 * License along with this program (see COPYING); if not, write to the
 * Free Software Foundation, Inc., 51 Franklin Street, Fifth Floor,
 * Boston, MA 02110-1301 USA.
 *
 */

#ifndef LMMS_GUI_FILE_BROWSER_H
#define LMMS_GUI_FILE_BROWSER_H

#include <QCheckBox>
#include <QDir>
#include <QMutex>
<<<<<<< HEAD
#include "embed.h"
=======

#ifdef __MINGW32__
#include <mingw.condition_variable.h>
#include <mingw.mutex.h>
#include <mingw.thread.h>
#else
#include <condition_variable>
#include <mutex>
#include <thread>
#endif

>>>>>>> 5596abb6
#if (QT_VERSION >= QT_VERSION_CHECK(5,14,0))
	#include <QRecursiveMutex>
#endif
#include <QTreeWidget>


#include "SideBarWidget.h"


class QLineEdit;

namespace lmms
{

class InstrumentTrack;
class PlayHandle;
class TrackContainer;

namespace gui
{

class FileItem;
class FileBrowserTreeWidget;

class FileBrowser : public SideBarWidget
{
	Q_OBJECT
public:
	/**
		Create a file browser side bar widget
		@param directories '*'-separated list of directories to search for.
			If a directory of factory files should be in the list it
			must be the last one (for the factory files delimiter to work)
		@param filter Filter as used in QDir::match
		@param recurse *to be documented*
	*/
	FileBrowser( const QString & directories, const QString & filter,
			const QString & title, const QPixmap & pm,
			QWidget * parent, bool dirs_as_items = false, bool recurse = false,
			const QString& userDir = "",
			const QString& factoryDir = "");

	~FileBrowser() override = default;

	static QDir::Filters dirFilters();

private slots:
	void reloadTree();
	void expandItems( QTreeWidgetItem * item=nullptr, QList<QString> expandedDirs = QList<QString>() );
	bool filterAndExpandItems(const QString & filter, QTreeWidgetItem * item = nullptr);
	void giveFocusToFilter();

private:
	void keyPressEvent( QKeyEvent * ke ) override;

	void addItems( const QString & path );

	void saveDirectoriesStates();
	void restoreDirectoriesStates();

	void buildSearchTree(QStringList matches, QString id);
	void onSearch(const QString& filter);
	void toggleSearch(bool on);

	FileBrowserTreeWidget * m_fileBrowserTreeWidget;
	FileBrowserTreeWidget * m_searchTreeWidget;

	QLineEdit * m_filterEdit;

	QString m_directories; //!< Directories to search, split with '*'
	QString m_filter; //!< Filter as used in QDir::match()

	bool m_dirsAsItems;
	bool m_recurse;

	void addContentCheckBox();
	QCheckBox* m_showUserContent = nullptr;
	QCheckBox* m_showFactoryContent = nullptr;
	QString m_userDir;
	QString m_factoryDir;
	QList<QString> m_savedExpandedDirs;
	QString m_previousFilterValue;
} ;




class FileBrowserTreeWidget : public QTreeWidget
{
	Q_OBJECT
public:
	FileBrowserTreeWidget( QWidget * parent );
	~FileBrowserTreeWidget() override = default;

	//! This method returns a QList with paths (QString's) of all directories
	//! that are expanded in the tree.
	QList<QString> expandedDirs( QTreeWidgetItem * item = nullptr ) const;

protected:
	void contextMenuEvent( QContextMenuEvent * e ) override;
	void mousePressEvent( QMouseEvent * me ) override;
	void mouseMoveEvent( QMouseEvent * me ) override;
	void mouseReleaseEvent( QMouseEvent * me ) override;
	void keyPressEvent( QKeyEvent * ke ) override;
	void keyReleaseEvent( QKeyEvent * ke ) override;
	void hideEvent( QHideEvent * he ) override;
	void focusOutEvent( QFocusEvent * fe ) override;


private:
	//! Start a preview of a file item
	void previewFileItem(FileItem* file);
	//! If a preview is playing, stop it.
	void stopPreview();

	void handleFile( FileItem * fi, InstrumentTrack * it );
	void openInNewInstrumentTrack( TrackContainer* tc, FileItem* item );


	bool m_mousePressed;
	QPoint m_pressPos;

	//! This should only be accessed or modified when m_pphMutex is held
	PlayHandle* m_previewPlayHandle;
	
#if (QT_VERSION >= QT_VERSION_CHECK(5,14,0))
	QRecursiveMutex m_pphMutex;
#else
	QMutex m_pphMutex;
#endif

	QList<QAction*> getContextActions(FileItem* item, bool songEditor);


private slots:
	void activateListItem( QTreeWidgetItem * item, int column );
	void openInNewInstrumentTrack( lmms::gui::FileItem* item, bool songEditor );
	bool openInNewSampleTrack( lmms::gui::FileItem* item );
	void sendToActiveInstrumentTrack( lmms::gui::FileItem* item );
	void updateDirectory( QTreeWidgetItem * item );
	void openContainingFolder( lmms::gui::FileItem* item );

} ;

class FileBrowserSearcher : public QObject
{
	Q_OBJECT
public:
	struct SearchTask
	{
		QString directories;
		QString userFilter;
		QDir::Filters dirFilters;
		QStringList nameFilters;
		QString id;
	};

	FileBrowserSearcher();
	~FileBrowserSearcher() noexcept override;

	void search(SearchTask task);
	void cancel();

	bool inHiddenDirectory(const QString& path);

	static FileBrowserSearcher* instance();

signals:
	void searchComplete(QStringList matches, QString id);

private:
	void run();
	void filter();
	SearchTask m_currentTask;
	std::thread m_worker;
	std::mutex m_runMutex;
	std::mutex m_cancelMutex;
	std::condition_variable m_runCond;
	std::atomic<bool> m_cancel = false;
	bool m_stopped = false;
	bool m_run = false;
	inline static std::unique_ptr<FileBrowserSearcher> s_instance = nullptr;
};




class Directory : public QTreeWidgetItem
{
public:
	Directory( const QString & filename, const QString & path,
						const QString & filter );

	void update();

	inline QString fullName( QString path = QString() )
	{
		if( path.isEmpty() )
		{
			path = m_directories[0];
		}
		if( ! path.isEmpty() )
		{
			path += QDir::separator();
		}
		return( QDir::cleanPath( path + text( 0 ) ) +
							QDir::separator() );
	}

	inline void addDirectory( const QString & dir )
	{
		m_directories.push_back( dir );
	}


private:
	bool addItems( const QString & path );


	QPixmap m_folderPixmap = embed::getIconPixmap("folder");
	QPixmap m_folderOpenedPixmap = embed::getIconPixmap("folder_opened");
	QPixmap m_folderLockedPixmap = embed::getIconPixmap("folder_locked");

	//! Directories that lead here
	//! Initially, this is just set to the current path of a directory
	//! If, however, you have e.g. 'TripleOscillator/xyz' in two of the
	//! file browser's search directories 'a' and 'b', this will have two
	//! entries 'a/TripleOscillator' and 'b/TripleOscillator'
	//! and 'xyz' in the tree widget
	QStringList m_directories;
	//! Filter as used in QDir::match()
	QString m_filter;

	int m_dirCount;

} ;




class FileItem : public QTreeWidgetItem
{
public:
	enum class FileType
	{
		Project,
		Preset,
		Sample,
		SoundFont,
		Patch,
		Midi,
		VstPlugin,
		Unknown
	} ;

	enum class FileHandling
	{
		NotSupported,
		LoadAsProject,
		LoadAsPreset,
		LoadByPlugin,
		ImportAsProject
	} ;


	FileItem( QTreeWidget * parent, const QString & name,
							const QString & path );
	FileItem( const QString & name, const QString & path );

	QString fullName() const
	{
		return QFileInfo(m_path, text(0)).absoluteFilePath();
	}

	inline FileType type() const
	{
		return( m_type );
	}

	inline FileHandling handling() const
	{
		return( m_handling );
	}

	inline bool isTrack() const
	{
		return m_handling == FileHandling::LoadAsPreset || m_handling == FileHandling::LoadByPlugin;
	}

	QString extension();
	static QString extension( const QString & file );
	static QString defaultFilters();


private:
	void initPixmaps();
	void determineFileType();

	QString m_path;
	FileType m_type;
	FileHandling m_handling;

} ;


} // namespace gui

} // namespace lmms

#endif // LMMS_GUI_FILE_BROWSER_H<|MERGE_RESOLUTION|>--- conflicted
+++ resolved
@@ -28,9 +28,7 @@
 #include <QCheckBox>
 #include <QDir>
 #include <QMutex>
-<<<<<<< HEAD
 #include "embed.h"
-=======
 
 #ifdef __MINGW32__
 #include <mingw.condition_variable.h>
@@ -42,7 +40,6 @@
 #include <thread>
 #endif
 
->>>>>>> 5596abb6
 #if (QT_VERSION >= QT_VERSION_CHECK(5,14,0))
 	#include <QRecursiveMutex>
 #endif
