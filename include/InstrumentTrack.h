--- conflicted
+++ resolved
@@ -27,11 +27,8 @@
 #define INSTRUMENT_TRACK_H
 
 #include "AudioPort.h"
-<<<<<<< HEAD
 #include "Groove.h"
-=======
 #include "GroupBox.h"
->>>>>>> 231cc82d
 #include "InstrumentFunctions.h"
 #include "InstrumentSoundShaping.h"
 #include "MidiEventProcessor.h"
@@ -264,14 +261,11 @@
 	FloatModel m_panningModel;
 
 	AudioPort m_audioPort;
-<<<<<<< HEAD
 	
 	// Track specific groove or NULL
 	Groove * m_groove;
 	Groove * m_noGroove;
 	bool m_grooveOn; //if true temporarily return nooop Groove for the groove
-=======
->>>>>>> 231cc82d
 
 	FloatModel m_pitchModel;
 	IntModel m_pitchRangeModel;
