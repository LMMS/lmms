--- conflicted
+++ resolved
@@ -280,16 +280,12 @@
 
 	bool m_previewMode;
 
-<<<<<<< HEAD
 	IntModel m_baseNoteModel;	//! The "A4" or "440 Hz" key (default 69)
 	IntModel m_firstKeyModel;	//! First key the instrument reacts to
 	IntModel m_lastKeyModel;	//! Last key the instrument reacts to
-=======
+
 	bool m_hasAutoMidiDev;
 	static InstrumentTrack *s_autoAssignedTrack;
-
-	IntModel m_baseNoteModel;
->>>>>>> 86306042
 
 	NotePlayHandleList m_processHandles;
 
