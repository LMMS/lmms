--- conflicted
+++ resolved
@@ -61,12 +61,7 @@
 private:
 	QImage colorizeXpm( const char * const * xpm, const QBrush& fill ) const;
 	void hoverColors( bool sunken, bool hover, bool active, QColor& color, QColor& blend ) const;
-<<<<<<< HEAD
-	QColor m_colors[ LmmsStyle::NumColorRoles ];
-
 	QFileSystemWatcher m_styleReloader;
-=======
->>>>>>> d71116b8
 };
 
 
