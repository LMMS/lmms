/*
 * SampleFrame.h - Representation of a stereo sample
 *
 * Copyright (c) 2004-2009 Tobias Doerffel <tobydox/at/users.sourceforge.net>
 * Copyright (c) 2024- Michael Gregorius
 *
 * This file is part of LMMS - https://lmms.io
 *
 * This program is free software; you can redistribute it and/or
 * modify it under the terms of the GNU General Public
 * License as published by the Free Software Foundation; either
 * version 2 of the License, or (at your option) any later version.
 *
 * This program is distributed in the hope that it will be useful,
 * but WITHOUT ANY WARRANTY; without even the implied warranty of
 * MERCHANTABILITY or FITNESS FOR A PARTICULAR PURPOSE.  See the GNU
 * General Public License for more details.
 *
 * You should have received a copy of the GNU General Public
 * License along with this program (see COPYING); if not, write to the
 * Free Software Foundation, Inc., 51 Franklin Street, Fifth Floor,
 * Boston, MA 02110-1301 USA.
 *
 */

#ifndef LMMS_SAMPLEFRAME_H
#define LMMS_SAMPLEFRAME_H

#include "lmms_basics.h"

#include <algorithm>
#include <array>
<<<<<<< HEAD
#include <cmath>
=======
#include <cstddef>
>>>>>>> 538572a3


namespace lmms
{

class SampleFrame
{
public:
	SampleFrame() : SampleFrame(0., 0.)
	{
	}

	explicit SampleFrame(sample_t value) : SampleFrame(value, value)
	{
	}

	SampleFrame(sample_t left, sample_t right) :
		m_samples({ left, right })
	{
	}

	sample_t* data()
	{
		return m_samples.data();
	}

	const sample_t* data() const
	{
		return m_samples.data();
	}

	sample_t& left()
	{
		return m_samples[0];
	}

	const sample_t& left() const
	{
		return m_samples[0];
	}

	void setLeft(const sample_t& value)
	{
		m_samples[0] = value;
	}

	sample_t& right()
	{
		return m_samples[1];
	}

	const sample_t& right() const
	{
		return m_samples[1];
	}

	void setRight(const sample_t& value)
	{
		m_samples[1] = value;
	}

	sample_t& operator[](size_t index)
	{
		return m_samples[index];
	}

	const sample_t& operator[](size_t index) const
	{
		return m_samples[index];
	}

	SampleFrame operator+(const SampleFrame& other) const
	{
		return SampleFrame(left() + other.left(), right() + other.right());
	}

	SampleFrame& operator+=(const SampleFrame& other)
	{
		auto & l = left();
		auto & r = right();

		l += other.left();
		r += other.right();

		return *this;
	}

	SampleFrame operator*(float value) const
	{
		return SampleFrame(left() * value, right() * value);
	}

	SampleFrame& operator*=(float value)
	{
		setLeft(left() * value);
		setRight(right() * value);

		return *this;
	}

	SampleFrame operator*(const SampleFrame& other) const
	{
		return SampleFrame(left() * other.left(), right() * other.right());
	}

	void operator*=(const SampleFrame& other)
	{
		left() *= other.left();
		right() *= other.right();
	}

	sample_t sumOfSquaredAmplitudes() const
	{
		return left() * left() + right() * right();
	}

	SampleFrame abs() const
	{
		return SampleFrame{std::abs(this->left()), std::abs(this->right())};
	}

	SampleFrame absMax(const SampleFrame& other)
	{
		const auto a = abs();
		const auto b = other.abs();

		return SampleFrame(std::max(a.left(), b.left()), std::max(a.right(), b.right()));
	}

	sample_t average() const
	{
		return (left() + right()) / 2;
	}

	void clamp(sample_t low, sample_t high)
	{
		auto & l = left();
		l = std::clamp(l, low, high);

		auto & r = right();
		r = std::clamp(r, low, high);
	}

	bool containsInf() const
	{
		return std::isinf(left()) || std::isinf(right());
	}

	bool containsNaN() const
	{
		return std::isnan(left()) || std::isnan(right());
	}

private:
	std::array<sample_t, DEFAULT_CHANNELS> m_samples;
};

inline void zeroSampleFrames(SampleFrame* buffer, size_t frames)
{
	// The equivalent of the following operation which yields compiler warnings
	// memset(buffer, 0, sizeof(SampleFrame) * frames);

	std::fill(buffer, buffer + frames, SampleFrame());
}

inline SampleFrame getAbsPeakValues(SampleFrame* buffer, size_t frames)
{
	SampleFrame peaks;

	for (f_cnt_t i = 0; i < frames; ++i)
	{
		peaks = peaks.absMax(buffer[i]);
	}

	return peaks;
}

inline void copyToSampleFrames(SampleFrame* target, const float* source, size_t frames)
{
	for (size_t i = 0; i < frames; ++i)
	{
		target[i].setLeft(source[2*i]);
		target[i].setRight(source[2*i + 1]);
	}
}

inline void copyFromSampleFrames(float* target, const SampleFrame* source, size_t frames)
{
	for (size_t i = 0; i < frames; ++i)
	{
		target[2*i] = source[i].left();
		target[2*i + 1] = source[i].right();
	}
}

} // namespace lmms

#endif // LMMS_SAMPLEFRAME_H<|MERGE_RESOLUTION|>--- conflicted
+++ resolved
@@ -30,11 +30,7 @@
 
 #include <algorithm>
 #include <array>
-<<<<<<< HEAD
 #include <cmath>
-=======
-#include <cstddef>
->>>>>>> 538572a3
 
 
 namespace lmms
