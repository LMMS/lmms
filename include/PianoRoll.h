/*
 * PianoRoll.h - declaration of class PianoRoll which is a window where you
 *               can set and edit notes in an easy way
 *
 * Copyright (c) 2004-2014 Tobias Doerffel <tobydox/at/users.sourceforge.net>
 * Copyright (c) 2008 Andrew Kelley <superjoe30/at/gmail/dot/com>
 *
 * This file is part of LMMS - https://lmms.io
 *
 * This program is free software; you can redistribute it and/or
 * modify it under the terms of the GNU General Public
 * License as published by the Free Software Foundation; either
 * version 2 of the License, or (at your option) any later version.
 *
 * This program is distributed in the hope that it will be useful,
 * but WITHOUT ANY WARRANTY; without even the implied warranty of
 * MERCHANTABILITY or FITNESS FOR A PARTICULAR PURPOSE.  See the GNU
 * General Public License for more details.
 *
 * You should have received a copy of the GNU General Public
 * License along with this program (see COPYING); if not, write to the
 * Free Software Foundation, Inc., 51 Franklin Street, Fifth Floor,
 * Boston, MA 02110-1301 USA.
 *
 */

#ifndef LMMS_GUI_PIANO_ROLL_H
#define LMMS_GUI_PIANO_ROLL_H

#include <QWidget>

#include <vector>

#include "Editor.h"
#include "ComboBoxModel.h"
#include "SerializingObject.h"
#include "Note.h"
#include "LmmsTypes.h"
#include "Song.h"
#include "StepRecorder.h"
#include "StepRecorderWidget.h"

class QPainter;
class QPixmap;
class QPushButton;
class QScrollBar;
class QString;
class QMenu;
class QToolButton;

namespace lmms
{


class NotePlayHandle;
class MidiClip;


namespace gui
{

class ComboBox;
class PositionLine;
class SimpleTextFloat;
class TimeLineWidget;


class PianoRoll : public QWidget
{
	Q_OBJECT
	Q_PROPERTY(QColor barLineColor MEMBER m_barLineColor)
	Q_PROPERTY(QColor beatLineColor MEMBER m_beatLineColor)
	Q_PROPERTY(QColor lineColor MEMBER m_lineColor)
	Q_PROPERTY(QColor noteModeColor MEMBER m_noteModeColor)
	Q_PROPERTY(QColor noteColor MEMBER m_noteColor)
	Q_PROPERTY(QColor stepNoteColor MEMBER m_stepNoteColor)
	Q_PROPERTY(QColor currentStepNoteColor MEMBER m_currentStepNoteColor)
	Q_PROPERTY(QColor ghostNoteColor MEMBER m_ghostNoteColor)
	Q_PROPERTY(QColor noteTextColor MEMBER m_noteTextColor)
	Q_PROPERTY(QColor ghostNoteTextColor MEMBER m_ghostNoteTextColor)
	Q_PROPERTY(QColor barColor MEMBER m_barColor)
	Q_PROPERTY(QColor selectedNoteColor MEMBER m_selectedNoteColor)
	Q_PROPERTY(QColor textColor MEMBER m_textColor)
	Q_PROPERTY(QColor textColorLight MEMBER m_textColorLight)
	Q_PROPERTY(QColor textShadow MEMBER m_textShadow)
	Q_PROPERTY(QColor markedSemitoneColor MEMBER m_markedSemitoneColor)
	Q_PROPERTY(QColor knifeCutLine MEMBER m_knifeCutLineColor)
	Q_PROPERTY(int noteOpacity MEMBER m_noteOpacity)
	Q_PROPERTY(bool noteBorders MEMBER m_noteBorders)
	Q_PROPERTY(int ghostNoteOpacity MEMBER m_ghostNoteOpacity)
	Q_PROPERTY(bool ghostNoteBorders MEMBER m_ghostNoteBorders)
	Q_PROPERTY(QColor backgroundShade MEMBER m_backgroundShade)
	Q_PROPERTY(QColor outOfBoundsShade MEMBER m_outOfBoundsShade)

	/* white key properties */
	Q_PROPERTY(int whiteKeyWidth MEMBER m_whiteKeyWidth)
	Q_PROPERTY(QColor whiteKeyInactiveTextColor MEMBER m_whiteKeyInactiveTextColor)
	Q_PROPERTY(QColor whiteKeyInactiveTextShadow MEMBER m_whiteKeyInactiveTextShadow)
	Q_PROPERTY(QBrush whiteKeyInactiveBackground MEMBER m_whiteKeyInactiveBackground)
	Q_PROPERTY(QColor whiteKeyActiveTextColor MEMBER m_whiteKeyActiveTextColor)
	Q_PROPERTY(QColor whiteKeyActiveTextShadow MEMBER m_whiteKeyActiveTextShadow)
	Q_PROPERTY(QBrush whiteKeyActiveBackground MEMBER m_whiteKeyActiveBackground)
	Q_PROPERTY(QBrush whiteKeyDisabledBackground MEMBER m_whiteKeyDisabledBackground)
	/* black key properties */
	Q_PROPERTY(int blackKeyWidth MEMBER m_blackKeyWidth)
	Q_PROPERTY(QBrush blackKeyInactiveBackground MEMBER m_blackKeyInactiveBackground)
	Q_PROPERTY(QBrush blackKeyActiveBackground MEMBER m_blackKeyActiveBackground)
	Q_PROPERTY(QBrush blackKeyDisabledBackground MEMBER m_blackKeyDisabledBackground)
public:
	enum class EditMode
	{
		Draw,
		Erase,
		Select,
		Detuning,
		Knife,
		Strum
	};

	/*! \brief Resets settings to default when e.g. creating a new project */
	void reset();

	// functions to display the hover-text labeling a note's volume/panning
	void showTextFloat(const QString &text, const QPoint &pos, int timeout=-1);
	void showVolTextFloat(volume_t vol, const QPoint &pos, int timeout=-1);
	void showPanTextFloat(panning_t pan, const QPoint &pos, int timeout=-1);

	void setCurrentMidiClip( MidiClip* newMidiClip );
	void setGhostMidiClip( MidiClip* newMidiClip );
	void loadGhostNotes( const QDomElement & de );
	void loadMarkedSemiTones(const QDomElement & de);

	inline void stopRecording()
	{
		m_recording = false;
	}

	inline bool isRecording() const
	{
		return m_recording;
	}

	inline bool isStepRecording() const
	{
		return m_stepRecorder.isRecording();
	}

	const MidiClip* currentMidiClip() const
	{
		return m_midiClip;
	}

	bool hasValidMidiClip() const
	{
		return m_midiClip != nullptr;
	}
	
	int trackOctaveSize() const;

	Song::PlayMode desiredPlayModeForAccompany() const;

	int quantization() const;

protected:
	enum class QuantizeAction
	{
		Both,
		Pos,
		Length
	};

	enum class SemiToneMarkerAction
	{
		UnmarkAll,
		MarkCurrentSemiTone,
		MarkAllOctaveSemiTones,
		MarkCurrentScale,
		MarkCurrentChord,
		CopyAllNotesOnKey
	};

	void keyPressEvent( QKeyEvent * ke ) override;
	void keyReleaseEvent( QKeyEvent * ke ) override;
	void leaveEvent( QEvent * e ) override;
	void mousePressEvent( QMouseEvent * me ) override;
	void mouseDoubleClickEvent( QMouseEvent * me ) override;
	void mouseReleaseEvent( QMouseEvent * me ) override;
	void mouseMoveEvent( QMouseEvent * me ) override;
	void paintEvent( QPaintEvent * pe ) override;
	void resizeEvent( QResizeEvent * re ) override;
	void wheelEvent( QWheelEvent * we ) override;
	void focusOutEvent( QFocusEvent * ) override;
	void focusInEvent( QFocusEvent * ) override;

	int getKey( int y ) const;
	void drawNoteRect( QPainter & p, int x, int y,
					int  width, const Note * n, const QColor & noteCol, const QColor & noteTextColor,
					const QColor & selCol, const int noteOpc, const bool borderless, bool drawNoteName );
	void removeSelection();
	void selectAll();
	NoteVector getSelectedNotes() const;
	void selectNotesOnKey();

	// for entering values with dblclick in the vol/pan bars
	void enterValue( NoteVector* nv );

	void updateYScroll();

protected slots:
	void play();
	void record();
	void recordAccompany();
	bool toggleStepRecording();
	void stop();

	void startRecordNote( const lmms::Note & n );
	void finishRecordNote( const lmms::Note & n );

	void horScrolled( int new_pos );
	void verScrolled( int new_pos );

	void setEditMode(int mode);

	void copySelectedNotes();
	void cutSelectedNotes();
	void pasteNotes();
	bool deleteSelectedNotes();

	void updatePosition(const lmms::TimePos & t );
	void updatePositionAccompany(const lmms::TimePos & t );
	void updatePositionStepRecording(const lmms::TimePos & t );

	void zoomingChanged();
	void zoomingYChanged();
	void quantizeChanged();
	void noteLengthChanged();
	void keyChanged();
	void quantizeNotes(QuantizeAction mode = QuantizeAction::Both);

	void updateSemiToneMarkerMenu();

	void changeNoteEditMode( int i );
	void markSemiTone(SemiToneMarkerAction i, bool fromMenu = true);

	void hideMidiClip( lmms::MidiClip* clip );

	void selectRegionFromPixels( int xStart, int xEnd );

	void clearGhostClip();
	void glueNotes();
<<<<<<< HEAD
=======
	void fitNoteLengths(bool fill);
	void reverseNotes();
>>>>>>> e50f3128
	void constrainNoteLengths(bool constrainMax);
	void cutOverlappingNotes();
	void fillGapsBetweenNotes();

	void changeSnapMode();


signals:
	void currentMidiClipChanged();
	void ghostClipSet(bool);
	void semiToneMarkerMenuScaleSetEnabled(bool);
	void semiToneMarkerMenuChordSetEnabled(bool);


private:
	enum class Action
	{
		None,
		MoveNote,
		ResizeNote,
		SelectNotes,
		ChangeNoteProperty,
		ResizeNoteEditArea,
		Knife,
		Strum
	};

	enum class NoteEditMode
	{
		Volume,
		Panning,
		Count // make sure this one is always last
	};

	enum class KeyType
	{
		WhiteSmall,
		WhiteBig,
		Black
	};

	enum class GridMode
	{
		Nudge,
		Snap
	//	Free
	};

	PositionLine * m_positionLine;

	std::vector<QString> m_nemStr; // gui names of each edit mode
	QMenu * m_noteEditMenu; // when you right click below the key area

	QList<int> m_markedSemiTones;
	QMenu * m_semiToneMarkerMenu; // when you right click on the key area
	int m_pianoKeySelected;

	PianoRoll();
	PianoRoll( const PianoRoll & );
	~PianoRoll() override = default;

	void autoScroll(const TimePos & t );

	TimePos newNoteLen() const;

	void shiftPos(int amount);
	void shiftPos(const NoteVector& notes, int amount);
	void shiftSemiTone(int amount);
	void shiftSemiTone(const NoteVector& notes, int amount);
	bool isSelection() const;
	int selectionCount() const;
	void testPlayNote( Note * n );
	void testPlayKey( int _key, int _vol, int _pan );
	void pauseTestNotes(bool pause = true );
	void playChordNotes(int key, int velocity=-1);
	void pauseChordNotes(int key);

	void setKnifeAction();
	void cancelKnifeAction();

	void setStrumAction();
	void cancelStrumAction();

	void updateScrollbars();
	void updatePositionLineHeight();

	QList<int> getAllOctavesForKey( int keyToMirror ) const;

	int noteEditTop() const;
	int keyAreaBottom() const;
	int noteEditBottom() const;
	int keyAreaTop() const;
	int noteEditRight() const;
	int noteEditLeft() const;

	void dragNotes(int x, int y, bool alt, bool shift, bool ctrl);

	static const int cm_scrollAmtHoriz = 10;
	static const int cm_scrollAmtVert = 1;

	QPixmap m_toolDraw = embed::getIconPixmap("edit_draw");
	QPixmap m_toolErase = embed::getIconPixmap("edit_erase");
	QPixmap m_toolSelect = embed::getIconPixmap("edit_select");
	QPixmap m_toolMove = embed::getIconPixmap("edit_move");
	QPixmap m_toolOpen = embed::getIconPixmap("automation");
	QPixmap m_toolKnife = embed::getIconPixmap("edit_knife");
	QPixmap m_toolStrum = embed::getIconPixmap("arp_free");

	static std::array<KeyType, 12> prKeyOrder;

	static SimpleTextFloat * s_textFloat;

	ComboBoxModel m_zoomingModel;
	ComboBoxModel m_zoomingYModel;
	ComboBoxModel m_quantizeModel;
	ComboBoxModel m_noteLenModel;
	ComboBoxModel m_keyModel;
	ComboBoxModel m_scaleModel;
	ComboBoxModel m_chordModel;
	ComboBoxModel m_snapModel;

	static const std::vector<float> m_zoomLevels;
	static const std::vector<float> m_zoomYLevels;

	MidiClip* m_midiClip;
	NoteVector m_ghostNotes;

	inline const NoteVector & ghostNotes() const
	{
		return m_ghostNotes;
	}

	QScrollBar * m_leftRightScroll;
	QScrollBar * m_topBottomScroll;

	void adjustLeftRightScoll(int value);

	TimePos m_currentPosition;
	bool m_recording;
	bool m_doAutoQuantization{false};
	QList<Note> m_recordingNotes;

	Note * m_currentNote;
	Action m_action;
	NoteEditMode m_noteEditMode;
	GridMode m_gridMode;

	int m_selectStartTick;
	int m_selectedTick;
	int m_selectStartKey;
	int m_selectedKeys;

	// boundary box around all selected notes when dragging
	int m_moveBoundaryLeft;
	int m_moveBoundaryTop;
	int m_moveBoundaryRight;
	int m_moveBoundaryBottom;

	// remember where the scrolling started when dragging so that
	// we can handle dragging while scrolling with arrow keys
	int m_mouseDownKey;
	int m_mouseDownTick;

	// remember the last x and y of a mouse movement
	int m_lastMouseX;
	int m_lastMouseY;

	// x,y of when the user starts a drag
	int m_moveStartX;
	int m_moveStartY;

	int m_notesEditHeight;
	int m_userSetNotesEditHeight;
	int m_ppb;  // pixels per bar
	int m_totalKeysToScroll;
	int m_pianoKeysVisible;

	int m_keyLineHeight;
	int m_whiteKeySmallHeight;
	int m_whiteKeyBigHeight;
	int m_blackKeyHeight;

	// remember these values to use them
	// for the next note that is set
	TimePos m_lenOfNewNotes;
	volume_t m_lastNoteVolume;
	panning_t m_lastNotePanning;

	//When resizing several notes, we want to calculate a common minimum length
	TimePos m_minResizeLen;

	int m_startKey; // first key when drawing
	int m_lastKey;

	EditMode m_editMode;
	EditMode m_ctrlMode; // mode they were in before they hit ctrl
	EditMode m_knifeMode; // mode they where in before entering knife mode
	EditMode m_strumMode; //< mode they where in before entering strum mode

	bool m_mouseDownRight; //true if right click is being held down

	TimeLineWidget * m_timeLine;
	bool m_scrollBack;

	void copyToClipboard(const NoteVector & notes ) const;

	void drawDetuningInfo( QPainter & _p, const Note * _n, int _x, int _y ) const;
	bool mouseOverNote();
	Note * noteUnderMouse();

	// turn a selection rectangle into selected notes
	void computeSelectedNotes( bool shift );
	void clearSelectedNotes();

	// did we start a mouseclick with shift pressed
	bool m_startedWithShift;

	// Variables that hold the start and end position for the knife line
	TimePos m_knifeStartTickPos;
	int m_knifeStartKey;
	TimePos m_knifeEndTickPos;
	int m_knifeEndKey;
	bool m_knifeDown;

	void updateKnifePos(QMouseEvent* me, bool initial);

	//! Stores the chords for the strum tool
	std::vector<NoteVector> m_selectedChords;
	//! Computes which notes belong to which chords from the selection
	void setupSelectedChords();

	TimePos m_strumStartTime;
	TimePos m_strumCurrentTime;
	int m_strumStartVertical = 0;
	int m_strumCurrentVertical = 0;
	float m_strumHeightRatio = 0.0f;
	bool m_strumEnabled = false;
	//! Handles updating all of the note positions when performing a strum
	void updateStrumPos(QMouseEvent* me, bool initial, bool warp);


	friend class PianoRollWindow;

	StepRecorderWidget m_stepRecorderWidget;
	StepRecorder m_stepRecorder;

	// qproperty fields
	QColor m_barLineColor;
	QColor m_beatLineColor;
	QColor m_lineColor;
	QColor m_noteModeColor;
	QColor m_noteColor;
	QColor m_stepNoteColor;
	QColor m_currentStepNoteColor;
	QColor m_noteTextColor;
	QColor m_ghostNoteColor;
	QColor m_ghostNoteTextColor;
	QColor m_barColor;
	QColor m_selectedNoteColor;
	QColor m_textColor;
	QColor m_textColorLight;
	QColor m_textShadow;
	QColor m_markedSemitoneColor;
	QColor m_knifeCutLineColor;
	int m_noteOpacity;
	int m_ghostNoteOpacity;
	bool m_noteBorders;
	bool m_ghostNoteBorders;
	QColor m_backgroundShade;
	QColor m_outOfBoundsShade;
	/* white key properties */
	int m_whiteKeyWidth;
	QColor m_whiteKeyActiveTextColor;
	QColor m_whiteKeyActiveTextShadow;
	QBrush m_whiteKeyActiveBackground;
	QColor m_whiteKeyInactiveTextColor;
	QColor m_whiteKeyInactiveTextShadow;
	QBrush m_whiteKeyInactiveBackground;
	QBrush m_whiteKeyDisabledBackground;
	/* black key properties */
	int m_blackKeyWidth;
	QBrush m_blackKeyActiveBackground;
	QBrush m_blackKeyInactiveBackground;
	QBrush m_blackKeyDisabledBackground;

signals:
	void positionChanged( const lmms::TimePos & );
} ;




class PianoRollWindow : public Editor, SerializingObject
{
	Q_OBJECT
public:
	PianoRollWindow();

	const MidiClip* currentMidiClip() const;
	void setCurrentMidiClip( MidiClip* clip );
	void setGhostMidiClip( MidiClip* clip );

	int quantization() const;

	void play() override;
	void stop() override;
	void record() override;
	void recordAccompany() override;
	void toggleStepRecording() override;
	void stopRecording();

	bool isRecording() const;

	/*! \brief Resets settings to default when e.g. creating a new project */
	void reset();

	using SerializingObject::saveState;
	using SerializingObject::restoreState;
	void saveSettings(QDomDocument & doc, QDomElement & de ) override;
	void loadSettings( const QDomElement & de ) override;

	inline QString nodeName() const override
	{
		return "pianoroll";
	}

	QSize sizeHint() const override;
	bool hasFocus() const;

signals:
	void currentMidiClipChanged();


private slots:
	void updateAfterMidiClipChange();
	void ghostClipSet( bool state );
	void exportMidiClip();
	void importMidiClip();

private:
	void clipRenamed();
	void focusInEvent(QFocusEvent * event) override;
	void stopStepRecording();
	void updateStepRecordingIcon();

	PianoRoll* m_editor;

	QToolButton* m_fileToolsButton;
	ComboBox * m_zoomingComboBox;
	ComboBox * m_zoomingYComboBox;
	ComboBox * m_quantizeComboBox;
	ComboBox * m_noteLenComboBox;
	ComboBox * m_keyComboBox;
	ComboBox * m_scaleComboBox;
	ComboBox * m_chordComboBox;
	ComboBox* m_snapComboBox;
	QPushButton * m_clearGhostButton;

};


} // namespace gui

} // namespace lmms

#endif // LMMS_GUI_PIANO_ROLL_H<|MERGE_RESOLUTION|>--- conflicted
+++ resolved
@@ -248,11 +248,7 @@
 
 	void clearGhostClip();
 	void glueNotes();
-<<<<<<< HEAD
-=======
-	void fitNoteLengths(bool fill);
 	void reverseNotes();
->>>>>>> e50f3128
 	void constrainNoteLengths(bool constrainMax);
 	void cutOverlappingNotes();
 	void fillGapsBetweenNotes();
