/*
 * PianoRoll.h - declaration of class PianoRoll which is a window where you
 *               can set and edit notes in an easy way
 *
 * Copyright (c) 2004-2014 Tobias Doerffel <tobydox/at/users.sourceforge.net>
 * Copyright (c) 2008 Andrew Kelley <superjoe30/at/gmail/dot/com>
 *
 * This file is part of LMMS - https://lmms.io
 *
 * This program is free software; you can redistribute it and/or
 * modify it under the terms of the GNU General Public
 * License as published by the Free Software Foundation; either
 * version 2 of the License, or (at your option) any later version.
 *
 * This program is distributed in the hope that it will be useful,
 * but WITHOUT ANY WARRANTY; without even the implied warranty of
 * MERCHANTABILITY or FITNESS FOR A PARTICULAR PURPOSE.  See the GNU
 * General Public License for more details.
 *
 * You should have received a copy of the GNU General Public
 * License along with this program (see COPYING); if not, write to the
 * Free Software Foundation, Inc., 51 Franklin Street, Fifth Floor,
 * Boston, MA 02110-1301 USA.
 *
 */

#ifndef PIANO_ROLL_H
#define PIANO_ROLL_H

#include <QVector>
#include <QWidget>
#include <QInputDialog>

#include "Editor.h"
#include "ComboBoxModel.h"
#include "SerializingObject.h"
#include "Note.h"
#include "lmms_basics.h"
#include "Song.h"
#include "ToolTip.h"
#include "StepRecorder.h"
#include "StepRecorderWidget.h"
#include "PositionLine.h"

class QPainter;
class QPixmap;
class QScrollBar;
class QString;
class QMenu;

class ComboBox;
class NotePlayHandle;
class Pattern;
class TimeLineWidget;

class PianoRoll : public QWidget
{
	Q_OBJECT
	Q_PROPERTY(QColor barLineColor MEMBER m_barLineColor)
	Q_PROPERTY(QColor beatLineColor MEMBER m_beatLineColor)
	Q_PROPERTY(QColor lineColor MEMBER m_lineColor)
	Q_PROPERTY(QColor noteModeColor MEMBER m_noteModeColor)
	Q_PROPERTY(QColor noteColor MEMBER m_noteColor)
	Q_PROPERTY(QColor ghostNoteColor MEMBER m_ghostNoteColor)
	Q_PROPERTY(QColor noteTextColor MEMBER m_noteTextColor)
	Q_PROPERTY(QColor ghostNoteTextColor MEMBER m_ghostNoteTextColor)
	Q_PROPERTY(QColor barColor MEMBER m_barColor)
	Q_PROPERTY(QColor selectedNoteColor MEMBER m_selectedNoteColor)
	Q_PROPERTY(QColor textColor MEMBER m_textColor)
	Q_PROPERTY(QColor textColorLight MEMBER m_textColorLight)
	Q_PROPERTY(QColor textShadow MEMBER m_textShadow)
	Q_PROPERTY(QColor markedSemitoneColor MEMBER m_markedSemitoneColor)
	Q_PROPERTY(int noteOpacity MEMBER m_noteOpacity)
	Q_PROPERTY(bool noteBorders MEMBER m_noteBorders)
	Q_PROPERTY(int ghostNoteOpacity MEMBER m_ghostNoteOpacity)
	Q_PROPERTY(bool ghostNoteBorders MEMBER m_ghostNoteBorders)
	Q_PROPERTY(QColor backgroundShade MEMBER m_backgroundShade)

	/* white key properties */
	Q_PROPERTY(int whiteKeyWidth MEMBER m_whiteKeyWidth)
	Q_PROPERTY(QColor whiteKeyInactiveTextColor MEMBER m_whiteKeyInactiveTextColor)
	Q_PROPERTY(QColor whiteKeyInactiveTextShadow MEMBER m_whiteKeyInactiveTextShadow)
	Q_PROPERTY(QBrush whiteKeyInactiveBackground MEMBER m_whiteKeyInactiveBackground)
	Q_PROPERTY(QColor whiteKeyActiveTextColor MEMBER m_whiteKeyActiveTextColor)
	Q_PROPERTY(QColor whiteKeyActiveTextShadow MEMBER m_whiteKeyActiveTextShadow)
	Q_PROPERTY(QBrush whiteKeyActiveBackground MEMBER m_whiteKeyActiveBackground)
	/* black key properties */
	Q_PROPERTY(int blackKeyWidth MEMBER m_blackKeyWidth)
	Q_PROPERTY(QBrush blackKeyInactiveBackground MEMBER m_blackKeyInactiveBackground)
	Q_PROPERTY(QBrush blackKeyActiveBackground MEMBER m_blackKeyActiveBackground)
public:
	enum EditModes
	{
		ModeDraw,
		ModeErase,
		ModeSelect,
		ModeEditDetuning,
	};

	/*! \brief Resets settings to default when e.g. creating a new project */
	void reset();

	// functions to display the hover-text labeling a note's volume/panning
	void showTextFloat(const QString &text, const QPoint &pos, int timeout=-1);
	void showVolTextFloat(volume_t vol, const QPoint &pos, int timeout=-1);
	void showPanTextFloat(panning_t pan, const QPoint &pos, int timeout=-1);

	void setCurrentPattern( Pattern* newPattern );
	void setGhostPattern( Pattern* newPattern );
	void loadGhostNotes( const QDomElement & de );
	void loadMarkedSemiTones(const QDomElement & de);

	inline void stopRecording()
	{
		m_recording = false;
	}

	inline bool isRecording() const
	{
		return m_recording;
	}

	inline bool isStepRecording() const
	{
		return m_stepRecorder.isRecording();
	}

	const Pattern* currentPattern() const
	{
		return m_pattern;
	}

	bool hasValidPattern() const
	{
		return m_pattern != NULL;
	}

	Song::PlayModes desiredPlayModeForAccompany() const;

	int quantization() const;

protected:
	void keyPressEvent( QKeyEvent * ke ) override;
	void keyReleaseEvent( QKeyEvent * ke ) override;
	void leaveEvent( QEvent * e ) override;
	void mousePressEvent( QMouseEvent * me ) override;
	void mouseDoubleClickEvent( QMouseEvent * me ) override;
	void mouseReleaseEvent( QMouseEvent * me ) override;
	void mouseMoveEvent( QMouseEvent * me ) override;
	void paintEvent( QPaintEvent * pe ) override;
	void resizeEvent( QResizeEvent * re ) override;
	void wheelEvent( QWheelEvent * we ) override;
	void focusOutEvent( QFocusEvent * ) override;
	void focusInEvent( QFocusEvent * ) override;

	int getKey( int y ) const;
	void drawNoteRect( QPainter & p, int x, int y,
					int  width, const Note * n, const QColor & noteCol, const QColor & noteTextColor,
					const QColor & selCol, const int noteOpc, const bool borderless, bool drawNoteName );
	void removeSelection();
	void selectAll();
	NoteVector getSelectedNotes() const;
	void selectNotesOnKey();

	// for entering values with dblclick in the vol/pan bars
	void enterValue( NoteVector* nv );

	void updateYScroll();

protected slots:
	void play();
	void record();
	void recordAccompany();
	bool toggleStepRecording();
	void stop();

	void startRecordNote( const Note & n );
	void finishRecordNote( const Note & n );

	void horScrolled( int new_pos );
	void verScrolled( int new_pos );

	void setEditMode(int mode);

	void copySelectedNotes();
	void cutSelectedNotes();
	void pasteNotes();
	bool deleteSelectedNotes();

	void updatePosition(const MidiTime & t );
	void updatePositionAccompany(const MidiTime & t );
	void updatePositionStepRecording(const MidiTime & t );

	void zoomingChanged();
	void zoomingYChanged();
	void quantizeChanged();
	void noteLengthChanged();
	void keyChanged();
	void quantizeNotes();

	void updateSemiToneMarkerMenu();

	void changeNoteEditMode( int i );
	void markSemiTone(int i, bool fromMenu = true);

	void hidePattern( Pattern* pattern );

	void selectRegionFromPixels( int xStart, int xEnd );

	void clearGhostPattern();


signals:
	void currentPatternChanged();
	void ghostPatternSet(bool);
	void semiToneMarkerMenuScaleSetEnabled(bool);
	void semiToneMarkerMenuChordSetEnabled(bool);


private:
	enum Actions
	{
		ActionNone,
		ActionMoveNote,
		ActionResizeNote,
		ActionSelectNotes,
		ActionChangeNoteProperty,
		ActionResizeNoteEditArea
	};

	enum NoteEditMode
	{
		NoteEditVolume,
		NoteEditPanning,
		NoteEditCount // make sure this one is always last
	};

	enum SemiToneMarkerAction
	{
		stmaUnmarkAll,
		stmaMarkCurrentSemiTone,
		stmaMarkAllOctaveSemiTones,
		stmaMarkCurrentScale,
		stmaMarkCurrentChord,
		stmaCopyAllNotesOnKey
	};

	enum PianoRollKeyTypes
	{
		PR_WHITE_KEY_SMALL,
		PR_WHITE_KEY_BIG,
		PR_BLACK_KEY
	};

	PositionLine * m_positionLine;

	QVector<QString> m_nemStr; // gui names of each edit mode
	QMenu * m_noteEditMenu; // when you right click below the key area

	QList<int> m_markedSemiTones;
	QMenu * m_semiToneMarkerMenu; // when you right click on the key area
	int m_pianoKeySelected;

	PianoRoll();
	PianoRoll( const PianoRoll & );
	virtual ~PianoRoll();

	void autoScroll(const MidiTime & t );

	MidiTime newNoteLen() const;

	void shiftPos(int amount);
	void shiftPos(NoteVector notes, int amount);
	void shiftSemiTone(int amount);
	void shiftSemiTone(NoteVector notes, int amount);
	bool isSelection() const;
	int selectionCount() const;
	void testPlayNote( Note * n );
	void testPlayKey( int _key, int _vol, int _pan );
	void pauseTestNotes(bool pause = true );
	void playChordNotes(int key, int velocity=-1);
	void pauseChordNotes(int key);

	void updateScrollbars();
	void updatePositionLineHeight();

	QList<int> getAllOctavesForKey( int keyToMirror ) const;

	int noteEditTop() const;
	int keyAreaBottom() const;
	int noteEditBottom() const;
	int keyAreaTop() const;
	int noteEditRight() const;
	int noteEditLeft() const;

	void dragNotes( int x, int y, bool alt, bool shift, bool ctrl );

	static const int cm_scrollAmtHoriz = 10;
	static const int cm_scrollAmtVert = 1;

<<<<<<< HEAD
	static QPixmap * s_whiteKeyBigPm;
	static QPixmap * s_whiteKeyBigPressedPm;
	static QPixmap * s_whiteKeyBigDisabledPm;
	static QPixmap * s_whiteKeySmallPm;
	static QPixmap * s_whiteKeySmallPressedPm;
	static QPixmap * s_whiteKeySmallDisabledPm;
	static QPixmap * s_blackKeyPm;
	static QPixmap * s_blackKeyPressedPm;
	static QPixmap * s_blackKeyDisabledPm;
=======
>>>>>>> b64fe8e7
	static QPixmap * s_toolDraw;
	static QPixmap * s_toolErase;
	static QPixmap * s_toolSelect;
	static QPixmap * s_toolMove;
	static QPixmap * s_toolOpen;

	static PianoRollKeyTypes prKeyOrder[];

	static TextFloat * s_textFloat;

	ComboBoxModel m_zoomingModel;
	ComboBoxModel m_zoomingYModel;
	ComboBoxModel m_quantizeModel;
	ComboBoxModel m_noteLenModel;
	ComboBoxModel m_keyModel;
	ComboBoxModel m_scaleModel;
	ComboBoxModel m_chordModel;

	static const QVector<double> m_zoomLevels;
	static const QVector<double> m_zoomYLevels;

	Pattern* m_pattern;
	NoteVector m_ghostNotes;

	inline const NoteVector & ghostNotes() const
	{
		return m_ghostNotes;
	}

	QScrollBar * m_leftRightScroll;
	QScrollBar * m_topBottomScroll;

	MidiTime m_currentPosition;
	bool m_recording;
	QList<Note> m_recordingNotes;

	Note * m_currentNote;
	Actions m_action;
	NoteEditMode m_noteEditMode;

	int m_selectStartTick;
	int m_selectedTick;
	int m_selectStartKey;
	int m_selectedKeys;

	// boundary box around all selected notes when dragging
	int m_moveBoundaryLeft;
	int m_moveBoundaryTop;
	int m_moveBoundaryRight;
	int m_moveBoundaryBottom;

	// remember where the scrolling started when dragging so that
	// we can handle dragging while scrolling with arrow keys
	int m_mouseDownKey;
	int m_mouseDownTick;

	// remember the last x and y of a mouse movement
	int m_lastMouseX;
	int m_lastMouseY;

	// x,y of when the user starts a drag
	int m_moveStartX;
	int m_moveStartY;

	int m_notesEditHeight;
	int m_userSetNotesEditHeight;
	int m_ppb;  // pixels per bar
	int m_totalKeysToScroll;
	int m_pianoKeysVisible;

	int m_keyLineHeight;
	int m_octaveHeight;
	int m_whiteKeySmallHeight;
	int m_whiteKeyBigHeight;
	int m_blackKeyHeight;

	// remember these values to use them
	// for the next note that is set
	MidiTime m_lenOfNewNotes;
	volume_t m_lastNoteVolume;
	panning_t m_lastNotePanning;

	//When resizing several notes, we want to calculate a common minimum length
	MidiTime m_minResizeLen;

	int m_startKey; // first key when drawing
	int m_lastKey;

	EditModes m_editMode;
	EditModes m_ctrlMode; // mode they were in before they hit ctrl

	bool m_mouseDownRight; //true if right click is being held down

	TimeLineWidget * m_timeLine;
	bool m_scrollBack;

	void copyToClipboard(const NoteVector & notes ) const;

	void drawDetuningInfo( QPainter & _p, const Note * _n, int _x, int _y ) const;
	bool mouseOverNote();
	Note * noteUnderMouse();

	// turn a selection rectangle into selected notes
	void computeSelectedNotes( bool shift );
	void clearSelectedNotes();

	// did we start a mouseclick with shift pressed
	bool m_startedWithShift;

	friend class PianoRollWindow;

	StepRecorderWidget m_stepRecorderWidget;
	StepRecorder m_stepRecorder;

	// qproperty fields
	QColor m_barLineColor;
	QColor m_beatLineColor;
	QColor m_lineColor;
	QColor m_noteModeColor;
	QColor m_noteColor;
	QColor m_noteTextColor;
	QColor m_ghostNoteColor;
	QColor m_ghostNoteTextColor;
	QColor m_barColor;
	QColor m_selectedNoteColor;
	QColor m_textColor;
	QColor m_textColorLight;
	QColor m_textShadow;
	QColor m_markedSemitoneColor;
	int m_noteOpacity;
	int m_ghostNoteOpacity;
	bool m_noteBorders;
	bool m_ghostNoteBorders;
	QColor m_backgroundShade;
	/* white key properties */
	int m_whiteKeyWidth;
	QColor m_whiteKeyActiveTextColor;
	QColor m_whiteKeyActiveTextShadow;
	QBrush m_whiteKeyActiveBackground;
	QColor m_whiteKeyInactiveTextColor;
	QColor m_whiteKeyInactiveTextShadow;
	QBrush m_whiteKeyInactiveBackground;
	/* black key properties */
	int m_blackKeyWidth;
	QBrush m_blackKeyActiveBackground;
	QBrush m_blackKeyInactiveBackground;

signals:
	void positionChanged( const MidiTime & );
} ;




class PianoRollWindow : public Editor, SerializingObject
{
	Q_OBJECT
public:
	PianoRollWindow();

	const Pattern* currentPattern() const;
	void setCurrentPattern( Pattern* pattern );
	void setGhostPattern( Pattern* pattern );

	int quantization() const;

	void play() override;
	void stop() override;
	void record() override;
	void recordAccompany() override;
	void toggleStepRecording() override;
	void stopRecording();

	bool isRecording() const;

	/*! \brief Resets settings to default when e.g. creating a new project */
	void reset();

	using SerializingObject::saveState;
	using SerializingObject::restoreState;
	void saveSettings(QDomDocument & doc, QDomElement & de ) override;
	void loadSettings( const QDomElement & de ) override;

	inline QString nodeName() const override
	{
		return "pianoroll";
	}

	QSize sizeHint() const override;
	bool hasFocus() const;

signals:
	void currentPatternChanged();


private slots:
	void updateAfterPatternChange();
	void ghostPatternSet( bool state );

private:
	void patternRenamed();
	void focusInEvent(QFocusEvent * event) override;
	void stopStepRecording();
	void updateStepRecordingIcon();

	PianoRoll* m_editor;

	ComboBox * m_zoomingComboBox;
	ComboBox * m_zoomingYComboBox;
	ComboBox * m_quantizeComboBox;
	ComboBox * m_noteLenComboBox;
	ComboBox * m_keyComboBox;
	ComboBox * m_scaleComboBox;
	ComboBox * m_chordComboBox;
	QPushButton * m_clearGhostButton;

};


#endif<|MERGE_RESOLUTION|>--- conflicted
+++ resolved
@@ -298,18 +298,6 @@
 	static const int cm_scrollAmtHoriz = 10;
 	static const int cm_scrollAmtVert = 1;
 
-<<<<<<< HEAD
-	static QPixmap * s_whiteKeyBigPm;
-	static QPixmap * s_whiteKeyBigPressedPm;
-	static QPixmap * s_whiteKeyBigDisabledPm;
-	static QPixmap * s_whiteKeySmallPm;
-	static QPixmap * s_whiteKeySmallPressedPm;
-	static QPixmap * s_whiteKeySmallDisabledPm;
-	static QPixmap * s_blackKeyPm;
-	static QPixmap * s_blackKeyPressedPm;
-	static QPixmap * s_blackKeyDisabledPm;
-=======
->>>>>>> b64fe8e7
 	static QPixmap * s_toolDraw;
 	static QPixmap * s_toolErase;
 	static QPixmap * s_toolSelect;
