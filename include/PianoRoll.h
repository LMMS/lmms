/*
 * PianoRoll.h - declaration of class PianoRoll which is a window where you
 *               can set and edit notes in an easy way
 *
 * Copyright (c) 2004-2014 Tobias Doerffel <tobydox/at/users.sourceforge.net>
 * Copyright (c) 2008 Andrew Kelley <superjoe30/at/gmail/dot/com>
 *
 * This file is part of LMMS - https://lmms.io
 *
 * This program is free software; you can redistribute it and/or
 * modify it under the terms of the GNU General Public
 * License as published by the Free Software Foundation; either
 * version 2 of the License, or (at your option) any later version.
 *
 * This program is distributed in the hope that it will be useful,
 * but WITHOUT ANY WARRANTY; without even the implied warranty of
 * MERCHANTABILITY or FITNESS FOR A PARTICULAR PURPOSE.  See the GNU
 * General Public License for more details.
 *
 * You should have received a copy of the GNU General Public
 * License along with this program (see COPYING); if not, write to the
 * Free Software Foundation, Inc., 51 Franklin Street, Fifth Floor,
 * Boston, MA 02110-1301 USA.
 *
 */

#ifndef PIANO_ROLL_H
#define PIANO_ROLL_H

#include <QVector>
#include <QWidget>
#include <QInputDialog>

#include "Editor.h"
#include "ComboBoxModel.h"
#include "SerializingObject.h"
#include "Note.h"
#include "lmms_basics.h"
#include "Song.h"
#include "ToolTip.h"
#include "StepRecorder.h"
#include "StepRecorderWidget.h"

class QPainter;
class QPixmap;
class QScrollBar;
class QString;
class QMenu;

class ComboBox;
class NotePlayHandle;
class Pattern;
class TimeLineWidget;

class PianoRoll : public QWidget
{
	Q_OBJECT
	Q_PROPERTY( QColor barLineColor READ barLineColor WRITE setBarLineColor )
	Q_PROPERTY( QColor beatLineColor READ beatLineColor WRITE setBeatLineColor )
	Q_PROPERTY( QColor lineColor READ lineColor WRITE setLineColor )
	Q_PROPERTY( QColor noteModeColor READ noteModeColor WRITE setNoteModeColor )
	Q_PROPERTY( QColor noteColor READ noteColor WRITE setNoteColor )
	Q_PROPERTY( QColor ghostNoteColor READ ghostNoteColor WRITE setGhostNoteColor )
	Q_PROPERTY( QColor noteTextColor READ noteTextColor WRITE setNoteTextColor )
	Q_PROPERTY( QColor ghostNoteTextColor READ ghostNoteTextColor WRITE setGhostNoteTextColor )
	Q_PROPERTY( QColor barColor READ barColor WRITE setBarColor )
	Q_PROPERTY( QColor selectedNoteColor READ selectedNoteColor WRITE setSelectedNoteColor )
	Q_PROPERTY( QColor textColor READ textColor WRITE setTextColor )
	Q_PROPERTY( QColor textColorLight READ textColorLight WRITE setTextColorLight )
	Q_PROPERTY( QColor textShadow READ textShadow WRITE setTextShadow )
	Q_PROPERTY( QColor markedSemitoneColor READ markedSemitoneColor WRITE setMarkedSemitoneColor )
	Q_PROPERTY( int noteOpacity READ noteOpacity WRITE setNoteOpacity )
	Q_PROPERTY( bool noteBorders READ noteBorders WRITE setNoteBorders )
	Q_PROPERTY( int ghostNoteOpacity READ ghostNoteOpacity WRITE setGhostNoteOpacity )
	Q_PROPERTY( bool ghostNoteBorders READ ghostNoteBorders WRITE setGhostNoteBorders )
	Q_PROPERTY( QColor backgroundShade READ backgroundShade WRITE setBackgroundShade )
public:
	enum EditModes
	{
		ModeDraw,
		ModeErase,
		ModeSelect,
		ModeEditDetuning,
	};

	/*! \brief Resets settings to default when e.g. creating a new project */
	void reset();

	// functions to display the hover-text labeling a note's volume/panning
	void showTextFloat(const QString &text, const QPoint &pos, int timeout=-1);
	void showVolTextFloat(volume_t vol, const QPoint &pos, int timeout=-1);
	void showPanTextFloat(panning_t pan, const QPoint &pos, int timeout=-1);

	void setCurrentPattern( Pattern* newPattern );
	void setGhostPattern( Pattern* newPattern );
	void loadGhostNotes( const QDomElement & de );
<<<<<<< HEAD
=======
	void loadMarkedSemiTones(const QDomElement & de);
>>>>>>> eebdc0f4

	inline void stopRecording()
	{
		m_recording = false;
	}

	inline bool isRecording() const
	{
		return m_recording;
	}

	inline bool isStepRecording() const
	{
		return m_stepRecorder.isRecording();
	}

	const Pattern* currentPattern() const
	{
		return m_pattern;
	}

	bool hasValidPattern() const
	{
		return m_pattern != NULL;
	}

	Song::PlayModes desiredPlayModeForAccompany() const;

	int quantization() const;

	// qproperty access functions
	QColor barLineColor() const;
	void setBarLineColor( const QColor & c );
	QColor beatLineColor() const;
	void setBeatLineColor( const QColor & c );
	QColor lineColor() const;
	void setLineColor( const QColor & c );
	QColor noteModeColor() const;
	void setNoteModeColor( const QColor & c );
	QColor noteColor() const;
	void setNoteColor( const QColor & c );
	QColor noteTextColor() const;
	void setNoteTextColor( const QColor & c );
	QColor barColor() const;
	void setBarColor( const QColor & c );
	QColor selectedNoteColor() const;
	void setSelectedNoteColor( const QColor & c );
	QColor textColor() const;
	void setTextColor( const QColor & c );
	QColor textColorLight() const;
	void setTextColorLight( const QColor & c );
	QColor textShadow() const;
	void setTextShadow( const QColor & c );
	QColor markedSemitoneColor() const;
	void setMarkedSemitoneColor( const QColor & c );
	int noteOpacity() const;
	void setNoteOpacity( const int i );
	bool noteBorders() const;
	void setNoteBorders( const bool b );
	QColor ghostNoteColor() const;
	void setGhostNoteColor( const QColor & c );
	QColor ghostNoteTextColor() const;
	void setGhostNoteTextColor( const QColor & c );
	int ghostNoteOpacity() const;
	void setGhostNoteOpacity( const int i );
	bool ghostNoteBorders() const;
	void setGhostNoteBorders( const bool b );
	QColor backgroundShade() const;
	void setBackgroundShade( const QColor & c );


protected:
	void keyPressEvent( QKeyEvent * ke ) override;
	void keyReleaseEvent( QKeyEvent * ke ) override;
	void leaveEvent( QEvent * e ) override;
	void mousePressEvent( QMouseEvent * me ) override;
	void mouseDoubleClickEvent( QMouseEvent * me ) override;
	void mouseReleaseEvent( QMouseEvent * me ) override;
	void mouseMoveEvent( QMouseEvent * me ) override;
	void paintEvent( QPaintEvent * pe ) override;
	void resizeEvent( QResizeEvent * re ) override;
	void wheelEvent( QWheelEvent * we ) override;
	void focusOutEvent( QFocusEvent * ) override;

	int getKey( int y ) const;
	static void drawNoteRect( QPainter & p, int x, int y,
					int  width, const Note * n, const QColor & noteCol, const QColor & noteTextColor,
					const QColor & selCol, const int noteOpc, const bool borderless, bool drawNoteName );
	void removeSelection();
	void selectAll();
	NoteVector getSelectedNotes();
	void selectNotesOnKey();
	int xCoordOfTick( int tick );

	// for entering values with dblclick in the vol/pan bars
	void enterValue( NoteVector* nv );

protected slots:
	void play();
	void record();
	void recordAccompany();
	bool toggleStepRecording();
	void stop();

	void startRecordNote( const Note & n );
	void finishRecordNote( const Note & n );

	void horScrolled( int new_pos );
	void verScrolled( int new_pos );

	void setEditMode(int mode);

	void copySelectedNotes();
	void cutSelectedNotes();
	void pasteNotes();
	void deleteSelectedNotes();

	void updatePosition(const MidiTime & t );
	void updatePositionAccompany(const MidiTime & t );
	void updatePositionStepRecording(const MidiTime & t );

	void zoomingChanged();
	void quantizeChanged();
	void noteLengthChanged();
	void quantizeNotes();

	void updateSemiToneMarkerMenu();

	void changeNoteEditMode( int i );
	void markSemiTone( int i );

	void hidePattern( Pattern* pattern );

	void selectRegionFromPixels( int xStart, int xEnd );

	void clearGhostPattern();


signals:
	void currentPatternChanged();
	void ghostPatternSet(bool);
	void semiToneMarkerMenuScaleSetEnabled(bool);
	void semiToneMarkerMenuChordSetEnabled(bool);


private:
	enum Actions
	{
		ActionNone,
		ActionMoveNote,
		ActionResizeNote,
		ActionSelectNotes,
		ActionChangeNoteProperty,
		ActionResizeNoteEditArea
	};

	enum NoteEditMode
	{
		NoteEditVolume,
		NoteEditPanning,
		NoteEditCount // make sure this one is always last
	};

	enum SemiToneMarkerAction
	{
		stmaUnmarkAll,
		stmaMarkCurrentSemiTone,
		stmaMarkAllOctaveSemiTones,
		stmaMarkCurrentScale,
		stmaMarkCurrentChord,
		stmaCopyAllNotesOnKey
	};

	enum PianoRollKeyTypes
	{
		PR_WHITE_KEY_SMALL,
		PR_WHITE_KEY_BIG,
		PR_BLACK_KEY
	};

	QVector<QString> m_nemStr; // gui names of each edit mode
	QMenu * m_noteEditMenu; // when you right click below the key area

	QList<int> m_markedSemiTones;
	QMenu * m_semiToneMarkerMenu; // when you right click on the key area

	PianoRoll();
	PianoRoll( const PianoRoll & );
	virtual ~PianoRoll();

	void autoScroll(const MidiTime & t );

	MidiTime newNoteLen() const;

	void shiftPos(int amount);
	void shiftSemiTone(int amount);
	bool isSelection() const;
	int selectionCount() const;
	void testPlayNote( Note * n );
	void testPlayKey( int _key, int _vol, int _pan );
	void pauseTestNotes(bool pause = true );
	void playChordNotes(int key, int velocity=-1);
	void pauseChordNotes(int key);

	QList<int> getAllOctavesForKey( int keyToMirror ) const;

	int noteEditTop() const;
	int keyAreaBottom() const;
	int noteEditBottom() const;
	int keyAreaTop() const;
	int noteEditRight() const;
	int noteEditLeft() const;

	void dragNotes( int x, int y, bool alt, bool shift, bool ctrl );

	static const int cm_scrollAmtHoriz = 10;
	static const int cm_scrollAmtVert = 1;

	static QPixmap * s_whiteKeyBigPm;
	static QPixmap * s_whiteKeyBigPressedPm;
	static QPixmap * s_whiteKeySmallPm;
	static QPixmap * s_whiteKeySmallPressedPm;
	static QPixmap * s_blackKeyPm;
	static QPixmap * s_blackKeyPressedPm;
	static QPixmap * s_toolDraw;
	static QPixmap * s_toolErase;
	static QPixmap * s_toolSelect;
	static QPixmap * s_toolMove;
	static QPixmap * s_toolOpen;

	static PianoRollKeyTypes prKeyOrder[];

	static TextFloat * s_textFloat;

	ComboBoxModel m_zoomingModel;
	ComboBoxModel m_quantizeModel;
	ComboBoxModel m_noteLenModel;
	ComboBoxModel m_scaleModel;
	ComboBoxModel m_chordModel;

	static const QVector<double> m_zoomLevels;

	Pattern* m_pattern;
	NoteVector m_ghostNotes;

	inline const NoteVector & ghostNotes() const
	{
		return m_ghostNotes;
	}

	QScrollBar * m_leftRightScroll;
	QScrollBar * m_topBottomScroll;

	MidiTime m_currentPosition;
	bool m_recording;
	QList<Note> m_recordingNotes;

	Note * m_currentNote;
	Actions m_action;
	NoteEditMode m_noteEditMode;

	int m_selectStartTick;
	int m_selectedTick;
	int m_selectStartKey;
	int m_selectedKeys;

	// boundary box around all selected notes when dragging
	int m_moveBoundaryLeft;
	int m_moveBoundaryTop;
	int m_moveBoundaryRight;
	int m_moveBoundaryBottom;

	// remember where the scrolling started when dragging so that
	// we can handle dragging while scrolling with arrow keys
	int m_mouseDownKey;
	int m_mouseDownTick;

	// remember the last x and y of a mouse movement
	int m_lastMouseX;
	int m_lastMouseY;

	// x,y of when the user starts a drag
	int m_moveStartX;
	int m_moveStartY;

	int m_oldNotesEditHeight;
	int m_notesEditHeight;
	int m_ppb;  // pixels per bar
	int m_totalKeysToScroll;

	// remember these values to use them
	// for the next note that is set
	MidiTime m_lenOfNewNotes;
	volume_t m_lastNoteVolume;
	panning_t m_lastNotePanning;

	int m_startKey; // first key when drawing
	int m_lastKey;

	EditModes m_editMode;
	EditModes m_ctrlMode; // mode they were in before they hit ctrl

	bool m_mouseDownRight; //true if right click is being held down

	TimeLineWidget * m_timeLine;
	bool m_scrollBack;

	void copyToClipboard(const NoteVector & notes ) const;

	void drawDetuningInfo( QPainter & _p, const Note * _n, int _x, int _y ) const;
	bool mouseOverNote();
	Note * noteUnderMouse();

	// turn a selection rectangle into selected notes
	void computeSelectedNotes( bool shift );
	void clearSelectedNotes();

	// did we start a mouseclick with shift pressed
	bool m_startedWithShift;

	friend class PianoRollWindow;

	StepRecorderWidget m_stepRecorderWidget;
	StepRecorder m_stepRecorder;

	// qproperty fields
	QColor m_barLineColor;
	QColor m_beatLineColor;
	QColor m_lineColor;
	QColor m_noteModeColor;
	QColor m_noteColor;
	QColor m_noteTextColor;
	QColor m_ghostNoteColor;
	QColor m_ghostNoteTextColor;
	QColor m_barColor;
	QColor m_selectedNoteColor;
	QColor m_textColor;
	QColor m_textColorLight;
	QColor m_textShadow;
	QColor m_markedSemitoneColor;
	int m_noteOpacity;
	int m_ghostNoteOpacity;
	bool m_noteBorders;
	bool m_ghostNoteBorders;
	QColor m_backgroundShade;

signals:
	void positionChanged( const MidiTime & );
} ;




class PianoRollWindow : public Editor, SerializingObject
{
	Q_OBJECT
public:
	PianoRollWindow();

	const Pattern* currentPattern() const;
	void setCurrentPattern( Pattern* pattern );
	void setGhostPattern( Pattern* pattern );

	int quantization() const;

<<<<<<< HEAD
	void play();
	void stop();
	void record();
	void recordAccompany();
	void toggleStepRecording();
=======
	void play() override;
	void stop() override;
	void record() override;
	void recordAccompany() override;
	void toggleStepRecording() override;
>>>>>>> eebdc0f4
	void stopRecording();

	bool isRecording() const;

	/*! \brief Resets settings to default when e.g. creating a new project */
	void reset();

	using SerializingObject::saveState;
	using SerializingObject::restoreState;
	void saveSettings(QDomDocument & doc, QDomElement & de ) override;
	void loadSettings( const QDomElement & de ) override;

	inline QString nodeName() const override
	{
		return "pianoroll";
	}

	QSize sizeHint() const override;

signals:
	void currentPatternChanged();


private slots:
	void updateAfterPatternChange();
	void ghostPatternSet( bool state );

private:
	void patternRenamed();
<<<<<<< HEAD
	void focusInEvent(QFocusEvent * event);
=======
	void focusInEvent(QFocusEvent * event) override;
>>>>>>> eebdc0f4
	void stopStepRecording();
	void updateStepRecordingIcon();

	PianoRoll* m_editor;

	ComboBox * m_zoomingComboBox;
	ComboBox * m_quantizeComboBox;
	ComboBox * m_noteLenComboBox;
	ComboBox * m_scaleComboBox;
	ComboBox * m_chordComboBox;
	QPushButton * m_clearGhostButton;

};


#endif<|MERGE_RESOLUTION|>--- conflicted
+++ resolved
@@ -94,10 +94,7 @@
 	void setCurrentPattern( Pattern* newPattern );
 	void setGhostPattern( Pattern* newPattern );
 	void loadGhostNotes( const QDomElement & de );
-<<<<<<< HEAD
-=======
 	void loadMarkedSemiTones(const QDomElement & de);
->>>>>>> eebdc0f4
 
 	inline void stopRecording()
 	{
@@ -463,19 +460,11 @@
 
 	int quantization() const;
 
-<<<<<<< HEAD
-	void play();
-	void stop();
-	void record();
-	void recordAccompany();
-	void toggleStepRecording();
-=======
 	void play() override;
 	void stop() override;
 	void record() override;
 	void recordAccompany() override;
 	void toggleStepRecording() override;
->>>>>>> eebdc0f4
 	void stopRecording();
 
 	bool isRecording() const;
@@ -505,11 +494,7 @@
 
 private:
 	void patternRenamed();
-<<<<<<< HEAD
-	void focusInEvent(QFocusEvent * event);
-=======
 	void focusInEvent(QFocusEvent * event) override;
->>>>>>> eebdc0f4
 	void stopStepRecording();
 	void updateStepRecordingIcon();
 
