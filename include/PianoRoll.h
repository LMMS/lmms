/*
 * PianoRoll.h - declaration of class PianoRoll which is a window where you
 *               can set and edit notes in an easy way
 *
 * Copyright (c) 2004-2014 Tobias Doerffel <tobydox/at/users.sourceforge.net>
 * Copyright (c) 2008 Andrew Kelley <superjoe30/at/gmail/dot/com>
 *
 * This file is part of LMMS - https://lmms.io
 *
 * This program is free software; you can redistribute it and/or
 * modify it under the terms of the GNU General Public
 * License as published by the Free Software Foundation; either
 * version 2 of the License, or (at your option) any later version.
 *
 * This program is distributed in the hope that it will be useful,
 * but WITHOUT ANY WARRANTY; without even the implied warranty of
 * MERCHANTABILITY or FITNESS FOR A PARTICULAR PURPOSE.  See the GNU
 * General Public License for more details.
 *
 * You should have received a copy of the GNU General Public
 * License along with this program (see COPYING); if not, write to the
 * Free Software Foundation, Inc., 51 Franklin Street, Fifth Floor,
 * Boston, MA 02110-1301 USA.
 *
 */

#ifndef LMMS_GUI_PIANO_ROLL_H
#define LMMS_GUI_PIANO_ROLL_H

#include <QWidget>

#include <vector>

#include "Editor.h"
#include "ComboBoxModel.h"
#include "SerializingObject.h"
#include "Note.h"
#include "LmmsTypes.h"
#include "Song.h"
#include "StepRecorder.h"
#include "StepRecorderWidget.h"

class QPainter;
class QPixmap;
class QPushButton;
class QScrollBar;
class QString;
class QMenu;
class QToolButton;

namespace lmms
{


class NotePlayHandle;
class MidiClip;


namespace gui
{

class ComboBox;
class PositionLine;
class SimpleTextFloat;
class TimeLineWidget;


class PianoRoll : public QWidget
{
	Q_OBJECT
	Q_PROPERTY(QColor barLineColor MEMBER m_barLineColor)
	Q_PROPERTY(QColor beatLineColor MEMBER m_beatLineColor)
	Q_PROPERTY(QColor lineColor MEMBER m_lineColor)
	Q_PROPERTY(QColor noteModeColor MEMBER m_noteModeColor)
	Q_PROPERTY(QColor noteColor MEMBER m_noteColor)
	Q_PROPERTY(QColor stepNoteColor MEMBER m_stepNoteColor)
	Q_PROPERTY(QColor currentStepNoteColor MEMBER m_currentStepNoteColor)
	Q_PROPERTY(QColor ghostNoteColor MEMBER m_ghostNoteColor)
	Q_PROPERTY(QColor noteTextColor MEMBER m_noteTextColor)
	Q_PROPERTY(QColor ghostNoteTextColor MEMBER m_ghostNoteTextColor)
	Q_PROPERTY(QColor barColor MEMBER m_barColor)
	Q_PROPERTY(QColor selectedNoteColor MEMBER m_selectedNoteColor)
	Q_PROPERTY(QColor textColor MEMBER m_textColor)
	Q_PROPERTY(QColor textColorLight MEMBER m_textColorLight)
	Q_PROPERTY(QColor textShadow MEMBER m_textShadow)
	Q_PROPERTY(QColor markedSemitoneColor MEMBER m_markedSemitoneColor)
	Q_PROPERTY(QColor knifeCutLine MEMBER m_knifeCutLineColor)
	Q_PROPERTY(int noteOpacity MEMBER m_noteOpacity)
	Q_PROPERTY(bool noteBorders MEMBER m_noteBorders)
	Q_PROPERTY(int ghostNoteOpacity MEMBER m_ghostNoteOpacity)
	Q_PROPERTY(bool ghostNoteBorders MEMBER m_ghostNoteBorders)
	Q_PROPERTY(QColor backgroundShade MEMBER m_backgroundShade)

	/* white key properties */
	Q_PROPERTY(int whiteKeyWidth MEMBER m_whiteKeyWidth)
	Q_PROPERTY(QColor whiteKeyInactiveTextColor MEMBER m_whiteKeyInactiveTextColor)
	Q_PROPERTY(QColor whiteKeyInactiveTextShadow MEMBER m_whiteKeyInactiveTextShadow)
	Q_PROPERTY(QBrush whiteKeyInactiveBackground MEMBER m_whiteKeyInactiveBackground)
	Q_PROPERTY(QColor whiteKeyActiveTextColor MEMBER m_whiteKeyActiveTextColor)
	Q_PROPERTY(QColor whiteKeyActiveTextShadow MEMBER m_whiteKeyActiveTextShadow)
	Q_PROPERTY(QBrush whiteKeyActiveBackground MEMBER m_whiteKeyActiveBackground)
	Q_PROPERTY(QBrush whiteKeyDisabledBackground MEMBER m_whiteKeyDisabledBackground)
	/* black key properties */
	Q_PROPERTY(int blackKeyWidth MEMBER m_blackKeyWidth)
	Q_PROPERTY(QBrush blackKeyInactiveBackground MEMBER m_blackKeyInactiveBackground)
	Q_PROPERTY(QBrush blackKeyActiveBackground MEMBER m_blackKeyActiveBackground)
	Q_PROPERTY(QBrush blackKeyDisabledBackground MEMBER m_blackKeyDisabledBackground)
public:
	enum class EditMode
	{
		Draw,
		Erase,
		Select,
		Detuning,
		Knife,
		Strum
	};

	/*! \brief Resets settings to default when e.g. creating a new project */
	void reset();

	// functions to display the hover-text labeling a note's volume/panning
	void showTextFloat(const QString &text, const QPoint &pos, int timeout=-1);
	void showVolTextFloat(volume_t vol, const QPoint &pos, int timeout=-1);
	void showPanTextFloat(panning_t pan, const QPoint &pos, int timeout=-1);

	void setCurrentMidiClip( MidiClip* newMidiClip );
	void setGhostMidiClip( MidiClip* newMidiClip );
	void loadGhostNotes( const QDomElement & de );
	void loadMarkedSemiTones(const QDomElement & de);

	inline void stopRecording()
	{
		m_recording = false;
	}

	inline bool isRecording() const
	{
		return m_recording;
	}

	inline bool isStepRecording() const
	{
		return m_stepRecorder.isRecording();
	}

	const MidiClip* currentMidiClip() const
	{
		return m_midiClip;
	}

	bool hasValidMidiClip() const
	{
		return m_midiClip != nullptr;
	}
	
	int trackOctaveSize() const;

	Song::PlayMode desiredPlayModeForAccompany() const;

	int quantization() const;

protected:
	enum class QuantizeAction
	{
		Both,
		Pos,
		Length
	};

	enum class SemiToneMarkerAction
	{
		UnmarkAll,
		MarkCurrentSemiTone,
		MarkAllOctaveSemiTones,
		MarkCurrentScale,
		MarkCurrentChord,
		CopyAllNotesOnKey
	};

	void keyPressEvent( QKeyEvent * ke ) override;
	void keyReleaseEvent( QKeyEvent * ke ) override;
	void leaveEvent( QEvent * e ) override;
	void mousePressEvent( QMouseEvent * me ) override;
	void mouseDoubleClickEvent( QMouseEvent * me ) override;
	void mouseReleaseEvent( QMouseEvent * me ) override;
	void mouseMoveEvent( QMouseEvent * me ) override;
	void paintEvent( QPaintEvent * pe ) override;
	void resizeEvent( QResizeEvent * re ) override;
	void wheelEvent( QWheelEvent * we ) override;
	void focusOutEvent( QFocusEvent * ) override;
	void focusInEvent( QFocusEvent * ) override;

	int getKey( int y ) const;
	void drawNoteRect( QPainter & p, int x, int y,
					int  width, const Note * n, const QColor & noteCol, const QColor & noteTextColor,
					const QColor & selCol, const int noteOpc, const bool borderless, bool drawNoteName );
	void removeSelection();
	void selectAll();
	NoteVector getSelectedNotes() const;
	void selectNotesOnKey();

	// for entering values with dblclick in the vol/pan bars
	void enterValue( NoteVector* nv );

	void updateYScroll();

protected slots:
	void play();
	void record();
	void recordAccompany();
	bool toggleStepRecording();
	void stop();

	void startRecordNote( const lmms::Note & n );
	void finishRecordNote( const lmms::Note & n );

	void horScrolled( int new_pos );
	void verScrolled( int new_pos );

	void setEditMode(int mode);

	void copySelectedNotes();
	void cutSelectedNotes();
	void pasteNotes();
	bool deleteSelectedNotes();

	void updatePosition(const lmms::TimePos & t );
	void updatePositionAccompany(const lmms::TimePos & t );
	void updatePositionStepRecording(const lmms::TimePos & t );

	void zoomingChanged();
	void zoomingYChanged();
	void quantizeChanged();
	void noteLengthChanged();
	void keyChanged();
	void quantizeNotes(QuantizeAction mode = QuantizeAction::Both);

	void updateSemiToneMarkerMenu();

	void changeNoteEditMode( int i );
	void markSemiTone(SemiToneMarkerAction i, bool fromMenu = true);

	void hideMidiClip( lmms::MidiClip* clip );

	void selectRegionFromPixels( int xStart, int xEnd );

	void clearGhostClip();
	void glueNotes();
	void fitNoteLengths(bool fill);
<<<<<<< HEAD
	void invertSelection(bool up);
=======
	void reverseNotes();
>>>>>>> 32c427ea
	void constrainNoteLengths(bool constrainMax);

	void changeSnapMode();


signals:
	void currentMidiClipChanged();
	void ghostClipSet(bool);
	void semiToneMarkerMenuScaleSetEnabled(bool);
	void semiToneMarkerMenuChordSetEnabled(bool);


private:
	enum class Action
	{
		None,
		MoveNote,
		ResizeNote,
		SelectNotes,
		ChangeNoteProperty,
		ResizeNoteEditArea,
		Knife,
		Strum
	};

	enum class NoteEditMode
	{
		Volume,
		Panning,
		Count // make sure this one is always last
	};

	enum class KeyType
	{
		WhiteSmall,
		WhiteBig,
		Black
	};

	enum class GridMode
	{
		Nudge,
		Snap
	//	Free
	};

	PositionLine * m_positionLine;

	std::vector<QString> m_nemStr; // gui names of each edit mode
	QMenu * m_noteEditMenu; // when you right click below the key area

	QList<int> m_markedSemiTones;
	QMenu * m_semiToneMarkerMenu; // when you right click on the key area
	int m_pianoKeySelected;

	PianoRoll();
	PianoRoll( const PianoRoll & );
	~PianoRoll() override = default;

	void autoScroll(const TimePos & t );

	TimePos newNoteLen() const;

	void shiftPos(int amount);
	void shiftPos(const NoteVector& notes, int amount);
	void shiftSemiTone(int amount);
	void shiftSemiTone(const NoteVector& notes, int amount);
	bool isSelection() const;
	int selectionCount() const;
	void testPlayNote( Note * n );
	void testPlayKey( int _key, int _vol, int _pan );
	void pauseTestNotes(bool pause = true );
	void playChordNotes(int key, int velocity=-1);
	void pauseChordNotes(int key);

	void setKnifeAction();
	void cancelKnifeAction();

	void setStrumAction();
	void cancelStrumAction();

	void updateScrollbars();
	void updatePositionLineHeight();

	QList<int> getAllOctavesForKey( int keyToMirror ) const;

	int noteEditTop() const;
	int keyAreaBottom() const;
	int noteEditBottom() const;
	int keyAreaTop() const;
	int noteEditRight() const;
	int noteEditLeft() const;

	void dragNotes(int x, int y, bool alt, bool shift, bool ctrl);

	static const int cm_scrollAmtHoriz = 10;
	static const int cm_scrollAmtVert = 1;

	QPixmap m_toolDraw = embed::getIconPixmap("edit_draw");
	QPixmap m_toolErase = embed::getIconPixmap("edit_erase");
	QPixmap m_toolSelect = embed::getIconPixmap("edit_select");
	QPixmap m_toolMove = embed::getIconPixmap("edit_move");
	QPixmap m_toolOpen = embed::getIconPixmap("automation");
	QPixmap m_toolKnife = embed::getIconPixmap("edit_knife");
	QPixmap m_toolStrum = embed::getIconPixmap("arp_free");

	static std::array<KeyType, 12> prKeyOrder;

	static SimpleTextFloat * s_textFloat;

	ComboBoxModel m_zoomingModel;
	ComboBoxModel m_zoomingYModel;
	ComboBoxModel m_quantizeModel;
	ComboBoxModel m_noteLenModel;
	ComboBoxModel m_keyModel;
	ComboBoxModel m_scaleModel;
	ComboBoxModel m_chordModel;
	ComboBoxModel m_snapModel;

	static const std::vector<float> m_zoomLevels;
	static const std::vector<float> m_zoomYLevels;

	MidiClip* m_midiClip;
	NoteVector m_ghostNotes;

	inline const NoteVector & ghostNotes() const
	{
		return m_ghostNotes;
	}

	QScrollBar * m_leftRightScroll;
	QScrollBar * m_topBottomScroll;

	void adjustLeftRightScoll(int value);

	TimePos m_currentPosition;
	bool m_recording;
	bool m_doAutoQuantization{false};
	QList<Note> m_recordingNotes;

	Note * m_currentNote;
	Action m_action;
	NoteEditMode m_noteEditMode;
	GridMode m_gridMode;

	int m_selectStartTick;
	int m_selectedTick;
	int m_selectStartKey;
	int m_selectedKeys;

	// boundary box around all selected notes when dragging
	int m_moveBoundaryLeft;
	int m_moveBoundaryTop;
	int m_moveBoundaryRight;
	int m_moveBoundaryBottom;

	// remember where the scrolling started when dragging so that
	// we can handle dragging while scrolling with arrow keys
	int m_mouseDownKey;
	int m_mouseDownTick;

	// remember the last x and y of a mouse movement
	int m_lastMouseX;
	int m_lastMouseY;

	// x,y of when the user starts a drag
	int m_moveStartX;
	int m_moveStartY;

	int m_notesEditHeight;
	int m_userSetNotesEditHeight;
	int m_ppb;  // pixels per bar
	int m_totalKeysToScroll;
	int m_pianoKeysVisible;

	int m_keyLineHeight;
	int m_whiteKeySmallHeight;
	int m_whiteKeyBigHeight;
	int m_blackKeyHeight;

	// remember these values to use them
	// for the next note that is set
	TimePos m_lenOfNewNotes;
	volume_t m_lastNoteVolume;
	panning_t m_lastNotePanning;

	//When resizing several notes, we want to calculate a common minimum length
	TimePos m_minResizeLen;

	int m_startKey; // first key when drawing
	int m_lastKey;

	EditMode m_editMode;
	EditMode m_ctrlMode; // mode they were in before they hit ctrl
	EditMode m_knifeMode; // mode they where in before entering knife mode
	EditMode m_strumMode; //< mode they where in before entering strum mode

	bool m_mouseDownRight; //true if right click is being held down

	TimeLineWidget * m_timeLine;
	bool m_scrollBack;

	void copyToClipboard(const NoteVector & notes ) const;

	void drawDetuningInfo( QPainter & _p, const Note * _n, int _x, int _y ) const;
	bool mouseOverNote();
	Note * noteUnderMouse();

	// turn a selection rectangle into selected notes
	void computeSelectedNotes( bool shift );
	void clearSelectedNotes();

	// did we start a mouseclick with shift pressed
	bool m_startedWithShift;

	// Variables that hold the start and end position for the knife line
	TimePos m_knifeStartTickPos;
	int m_knifeStartKey;
	TimePos m_knifeEndTickPos;
	int m_knifeEndKey;
	bool m_knifeDown;

	void updateKnifePos(QMouseEvent* me, bool initial);

	//! Stores the chords for the strum tool
	std::vector<NoteVector> m_selectedChords;
	//! Computes which notes belong to which chords from the selection
	void setupSelectedChords();

	TimePos m_strumStartTime;
	TimePos m_strumCurrentTime;
	int m_strumStartVertical = 0;
	int m_strumCurrentVertical = 0;
	float m_strumHeightRatio = 0.0f;
	bool m_strumEnabled = false;
	//! Handles updating all of the note positions when performing a strum
	void updateStrumPos(QMouseEvent* me, bool initial, bool warp);


	friend class PianoRollWindow;

	StepRecorderWidget m_stepRecorderWidget;
	StepRecorder m_stepRecorder;

	// qproperty fields
	QColor m_barLineColor;
	QColor m_beatLineColor;
	QColor m_lineColor;
	QColor m_noteModeColor;
	QColor m_noteColor;
	QColor m_stepNoteColor;
	QColor m_currentStepNoteColor;
	QColor m_noteTextColor;
	QColor m_ghostNoteColor;
	QColor m_ghostNoteTextColor;
	QColor m_barColor;
	QColor m_selectedNoteColor;
	QColor m_textColor;
	QColor m_textColorLight;
	QColor m_textShadow;
	QColor m_markedSemitoneColor;
	QColor m_knifeCutLineColor;
	int m_noteOpacity;
	int m_ghostNoteOpacity;
	bool m_noteBorders;
	bool m_ghostNoteBorders;
	QColor m_backgroundShade;
	/* white key properties */
	int m_whiteKeyWidth;
	QColor m_whiteKeyActiveTextColor;
	QColor m_whiteKeyActiveTextShadow;
	QBrush m_whiteKeyActiveBackground;
	QColor m_whiteKeyInactiveTextColor;
	QColor m_whiteKeyInactiveTextShadow;
	QBrush m_whiteKeyInactiveBackground;
	QBrush m_whiteKeyDisabledBackground;
	/* black key properties */
	int m_blackKeyWidth;
	QBrush m_blackKeyActiveBackground;
	QBrush m_blackKeyInactiveBackground;
	QBrush m_blackKeyDisabledBackground;

signals:
	void positionChanged( const lmms::TimePos & );
} ;




class PianoRollWindow : public Editor, SerializingObject
{
	Q_OBJECT
public:
	PianoRollWindow();

	const MidiClip* currentMidiClip() const;
	void setCurrentMidiClip( MidiClip* clip );
	void setGhostMidiClip( MidiClip* clip );

	int quantization() const;

	void play() override;
	void stop() override;
	void record() override;
	void recordAccompany() override;
	void toggleStepRecording() override;
	void stopRecording();

	bool isRecording() const;

	/*! \brief Resets settings to default when e.g. creating a new project */
	void reset();

	using SerializingObject::saveState;
	using SerializingObject::restoreState;
	void saveSettings(QDomDocument & doc, QDomElement & de ) override;
	void loadSettings( const QDomElement & de ) override;

	inline QString nodeName() const override
	{
		return "pianoroll";
	}

	QSize sizeHint() const override;
	bool hasFocus() const;

signals:
	void currentMidiClipChanged();


private slots:
	void updateAfterMidiClipChange();
	void ghostClipSet( bool state );
	void exportMidiClip();
	void importMidiClip();

private:
	void clipRenamed();
	void focusInEvent(QFocusEvent * event) override;
	void stopStepRecording();
	void updateStepRecordingIcon();

	PianoRoll* m_editor;

	QToolButton* m_fileToolsButton;
	ComboBox * m_zoomingComboBox;
	ComboBox * m_zoomingYComboBox;
	ComboBox * m_quantizeComboBox;
	ComboBox * m_noteLenComboBox;
	ComboBox * m_keyComboBox;
	ComboBox * m_scaleComboBox;
	ComboBox * m_chordComboBox;
	ComboBox* m_snapComboBox;
	QPushButton * m_clearGhostButton;

};


} // namespace gui

} // namespace lmms

#endif // LMMS_GUI_PIANO_ROLL_H<|MERGE_RESOLUTION|>--- conflicted
+++ resolved
@@ -248,11 +248,8 @@
 	void clearGhostClip();
 	void glueNotes();
 	void fitNoteLengths(bool fill);
-<<<<<<< HEAD
 	void invertSelection(bool up);
-=======
 	void reverseNotes();
->>>>>>> 32c427ea
 	void constrainNoteLengths(bool constrainMax);
 
 	void changeSnapMode();
