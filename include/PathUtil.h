--- conflicted
+++ resolved
@@ -30,69 +30,53 @@
 #include <string>
 #include <string_view>
 
-#include "lmms_basics.h"
+#include "LmmsTypes.h"
 #include "lmms_export.h"
 
 namespace lmms::PathUtil
 {
-<<<<<<< HEAD
-	enum class Base { Absolute, ProjectDir, FactorySample, UserSample, UserVST, Preset,
-		UserLADSPA, DefaultLADSPA, UserSoundfont, DefaultSoundfont, UserGIG, DefaultGIG,
+	enum class Base { Absolute, ProjectDir, FactoryProjects, FactorySample, UserSample, UserVST, Preset,
+		FactoryPresets, UserLADSPA, DefaultLADSPA, UserSoundfont, DefaultSoundfont, UserGIG, DefaultGIG,
 		LocalDir, Internal };
 
 	//! Return the directory associated with a given base.
 	//! Will return std::nullopt if the prefix could not be resolved.
-	LMMS_EXPORT auto baseLocation(Base base) -> std::optional<u8string>;
+	LMMS_EXPORT auto baseLocation(Base base) -> std::optional<std::string>;
 
-=======
-	enum class Base { Absolute, ProjectDir, FactoryProjects, FactorySample, UserSample, UserVST, Preset,
-		FactoryPresets, UserLADSPA, DefaultLADSPA, UserSoundfont, DefaultSoundfont, UserGIG, DefaultGIG,
-		LocalDir };
-
-	//! Return the directory associated with a given base as a QString
-	//! Optionally, if a pointer to boolean is given the method will
-	//! use it to indicate whether the prefix could be resolved properly
-	//! or not.
-	QString LMMS_EXPORT baseLocation(const Base base, bool* error = nullptr);
-	//! Return the directory associated with a given base as a QDir.
-	//! Optional pointer to boolean to indicate if the prefix could
-	//! be resolved properly.
-	QDir LMMS_EXPORT baseQDir (const Base base, bool* error = nullptr);
->>>>>>> 05a52648
 	//! Return the prefix used to denote this base in path strings
-	LMMS_EXPORT auto basePrefix(Base base) -> u8string_view;
+	LMMS_EXPORT auto basePrefix(Base base) -> std::string_view;
 
 	//! Return whether `path` uses the `base` prefix
-	LMMS_EXPORT auto hasBase(u8string_view path, Base base) -> bool;
+	LMMS_EXPORT auto hasBase(std::string_view path, Base base) -> bool;
 
 	//! Check the prefix of a path and return the base it corresponds to.
 	//! Defaults to Base::Absolute
-	LMMS_EXPORT auto baseLookup(u8string_view path) -> Base;
+	LMMS_EXPORT auto baseLookup(std::string_view path) -> Base;
 
 	//! Remove the prefix from a path, iff there is one
-	LMMS_EXPORT auto stripPrefix(u8string_view path) -> u8string_view;
+	LMMS_EXPORT auto stripPrefix(std::string_view path) -> std::string_view;
 
 	//! Return the results of baseLookup() and stripPrefix()
-	LMMS_EXPORT auto parsePath(u8string_view path) -> std::pair<Base, u8string_view>;
+	LMMS_EXPORT auto parsePath(std::string_view path) -> std::pair<Base, std::string_view>;
 
 	//! Get the filename for a path, handling prefixed paths correctly
 	LMMS_EXPORT auto cleanName(const QString& path) -> QString;
 
 	//! Get the filename for a path, handling prefixed paths correctly
-	LMMS_EXPORT auto cleanName(u8string_view path) -> std::string;
+	LMMS_EXPORT auto cleanName(std::string_view path) -> std::string;
 
 	//! Make this path absolute. If a pointer to boolean is given
 	//! it will indicate whether the path was converted successfully
 	LMMS_EXPORT auto toAbsolute(const QString& input, bool* error = nullptr) -> QString;
 
 	//! Make this path absolute. Returns std::nullopt upon failure
-	LMMS_EXPORT auto toAbsolute(u8string_view input) -> std::optional<u8string>;
+	LMMS_EXPORT auto toAbsolute(std::string_view input) -> std::optional<std::string>;
 
 	//! Make this path relative to a given base, return an absolute path if that fails
 	LMMS_EXPORT auto relativeOrAbsolute(const QString& input, const Base base) -> QString;
 
 	//! Make this path relative to a given base, return an absolute path if that fails.
-	LMMS_EXPORT auto relativeOrAbsolute(u8string_view input, const Base base) -> u8string;
+	LMMS_EXPORT auto relativeOrAbsolute(std::string_view input, const Base base) -> std::string;
 
 	//! Make this path relative to any base, choosing the shortest if there are
 	//! multiple options. allowLocal defines whether local paths should be considered.
@@ -102,7 +86,7 @@
 	//! Make this path relative to any base, choosing the shortest if there are
 	//! multiple options. allowLocal defines whether local paths should be considered.
 	//! Defaults to an absolute path if all bases fail.
-	LMMS_EXPORT auto toShortestRelative(u8string_view input, bool allowLocal = false) -> u8string;
+	LMMS_EXPORT auto toShortestRelative(std::string_view input, bool allowLocal = false) -> std::string;
 } // namespace lmms::PathUtil
 
 #endif // LMMS_PATHUTIL_H