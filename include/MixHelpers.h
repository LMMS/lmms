/*
 * MixHelpers.h - helper functions for mixing buffers
 *
 * Copyright (c) 2014 Tobias Doerffel <tobydox/at/users.sourceforge.net>
 *
 * This file is part of LMMS - https://lmms.io
 *
 * This program is free software; you can redistribute it and/or
 * modify it under the terms of the GNU General Public
 * License as published by the Free Software Foundation; either
 * version 2 of the License, or (at your option) any later version.
 *
 * This program is distributed in the hope that it will be useful,
 * but WITHOUT ANY WARRANTY; without even the implied warranty of
 * MERCHANTABILITY or FITNESS FOR A PARTICULAR PURPOSE.  See the GNU
 * General Public License for more details.
 *
 * You should have received a copy of the GNU General Public
 * License along with this program (see COPYING); if not, write to the
 * Free Software Foundation, Inc., 51 Franklin Street, Fifth Floor,
 * Boston, MA 02110-1301 USA.
 *
 */

#ifndef LMMS_MIX_HELPERS_H
#define LMMS_MIX_HELPERS_H

#include "lmms_basics.h"


namespace lmms
{

<<<<<<< HEAD
=======
class ValueBuffer;
class SampleFrame;

>>>>>>> fb5268eb
namespace MixHelpers
{

bool isSilent( const SampleFrame* src, int frames );

bool useNaNHandler();

void setNaNHandler( bool use );

bool sanitize( SampleFrame* src, int frames );

/*! \brief Add samples from src to dst */
void add( SampleFrame* dst, const SampleFrame* src, int frames );

/*! \brief Multiply samples from `dst` by `coeff` */
void multiply(SampleFrame* dst, float coeff, int frames);

/*! \brief Add samples from src multiplied by coeffSrc to dst */
void addMultiplied( SampleFrame* dst, const SampleFrame* src, float coeffSrc, int frames );

/*! \brief Add samples from src multiplied by coeffSrc to dst, swap inputs */
void addSwappedMultiplied( SampleFrame* dst, const SampleFrame* src, float coeffSrc, int frames );

/*! \brief Add samples from src multiplied by coeffSrc and coeffSrcBuf to dst */
<<<<<<< HEAD
void addMultipliedByBuffer(sampleFrame* dst, const sampleFrame* src, float coeffSrc,
                            float* coeffSrcBuf, int frames);

/*! \brief Add samples from src multiplied by coeffSrc and coeffSrcBuf to dst */
void addMultipliedByBuffers(sampleFrame* dst, const sampleFrame* src, 
                            float* coeffSrcBuf1, float* coeffSrcBuf2, int frames);
=======
void addMultipliedByBuffer( SampleFrame* dst, const SampleFrame* src, float coeffSrc, ValueBuffer * coeffSrcBuf, int frames );

/*! \brief Add samples from src multiplied by coeffSrc and coeffSrcBuf to dst */
void addMultipliedByBuffers( SampleFrame* dst, const SampleFrame* src, ValueBuffer * coeffSrcBuf1, ValueBuffer * coeffSrcBuf2, int frames );
>>>>>>> fb5268eb

/*! \brief Same as addMultiplied, but sanitize output (strip out infs/nans) */
void addSanitizedMultiplied( SampleFrame* dst, const SampleFrame* src, float coeffSrc, int frames );

/*! \brief Add samples from src multiplied by coeffSrc and coeffSrcBuf to dst - sanitized version */
<<<<<<< HEAD
void addSanitizedMultipliedByBuffer(sampleFrame* dst, const sampleFrame* src, float coeffSrc,
                                    float* coeffSrcBuf, int frames);

/*! \brief Add samples from src multiplied by coeffSrc and coeffSrcBuf to dst - sanitized version */
void addSanitizedMultipliedByBuffers(sampleFrame* dst, const sampleFrame* src,
                                    float* coeffSrcBuf1, float* coeffSrcBuf2, int frames);
=======
void addSanitizedMultipliedByBuffer( SampleFrame* dst, const SampleFrame* src, float coeffSrc, ValueBuffer * coeffSrcBuf, int frames );

/*! \brief Add samples from src multiplied by coeffSrc and coeffSrcBuf to dst - sanitized version */
void addSanitizedMultipliedByBuffers( SampleFrame* dst, const SampleFrame* src, ValueBuffer * coeffSrcBuf1, ValueBuffer * coeffSrcBuf2, int frames );
>>>>>>> fb5268eb

/*! \brief Add samples from src multiplied by coeffSrcLeft/coeffSrcRight to dst */
void addMultipliedStereo( SampleFrame* dst, const SampleFrame* src, float coeffSrcLeft, float coeffSrcRight, int frames );

/*! \brief Multiply dst by coeffDst and add samples from src multiplied by coeffSrc */
void multiplyAndAddMultiplied( SampleFrame* dst, const SampleFrame* src, float coeffDst, float coeffSrc, int frames );

/*! \brief Multiply dst by coeffDst and add samples from srcLeft/srcRight multiplied by coeffSrc */
void multiplyAndAddMultipliedJoined( SampleFrame* dst, const sample_t* srcLeft, const sample_t* srcRight, float coeffDst, float coeffSrc, int frames );

} // namespace MixHelpers


} // namespace lmms

#endif // LMMS_MIX_HELPERS_H<|MERGE_RESOLUTION|>--- conflicted
+++ resolved
@@ -30,13 +30,7 @@
 
 namespace lmms
 {
-
-<<<<<<< HEAD
-=======
-class ValueBuffer;
 class SampleFrame;
-
->>>>>>> fb5268eb
 namespace MixHelpers
 {
 
@@ -61,37 +55,19 @@
 void addSwappedMultiplied( SampleFrame* dst, const SampleFrame* src, float coeffSrc, int frames );
 
 /*! \brief Add samples from src multiplied by coeffSrc and coeffSrcBuf to dst */
-<<<<<<< HEAD
-void addMultipliedByBuffer(sampleFrame* dst, const sampleFrame* src, float coeffSrc,
-                            float* coeffSrcBuf, int frames);
+void addMultipliedByBuffer(SampleFrame* dst, const SampleFrame* src, float coeffSrc, float* coeffSrcBuf, int frames);
 
 /*! \brief Add samples from src multiplied by coeffSrc and coeffSrcBuf to dst */
-void addMultipliedByBuffers(sampleFrame* dst, const sampleFrame* src, 
-                            float* coeffSrcBuf1, float* coeffSrcBuf2, int frames);
-=======
-void addMultipliedByBuffer( SampleFrame* dst, const SampleFrame* src, float coeffSrc, ValueBuffer * coeffSrcBuf, int frames );
-
-/*! \brief Add samples from src multiplied by coeffSrc and coeffSrcBuf to dst */
-void addMultipliedByBuffers( SampleFrame* dst, const SampleFrame* src, ValueBuffer * coeffSrcBuf1, ValueBuffer * coeffSrcBuf2, int frames );
->>>>>>> fb5268eb
+void addMultipliedByBuffers(SampleFrame* dst, const SampleFrame* src, float* coeffSrcBuf1, float* coeffSrcBuf2, int frames);
 
 /*! \brief Same as addMultiplied, but sanitize output (strip out infs/nans) */
-void addSanitizedMultiplied( SampleFrame* dst, const SampleFrame* src, float coeffSrc, int frames );
+void addSanitizedMultiplied(SampleFrame* dst, const SampleFrame* src, float coeffSrc, int frames);
 
 /*! \brief Add samples from src multiplied by coeffSrc and coeffSrcBuf to dst - sanitized version */
-<<<<<<< HEAD
-void addSanitizedMultipliedByBuffer(sampleFrame* dst, const sampleFrame* src, float coeffSrc,
-                                    float* coeffSrcBuf, int frames);
+void addSanitizedMultipliedByBuffer(SampleFrame* dst, const SampleFrame* src, float coeffSrc, float* coeffSrcBuf, int frames);
 
 /*! \brief Add samples from src multiplied by coeffSrc and coeffSrcBuf to dst - sanitized version */
-void addSanitizedMultipliedByBuffers(sampleFrame* dst, const sampleFrame* src,
-                                    float* coeffSrcBuf1, float* coeffSrcBuf2, int frames);
-=======
-void addSanitizedMultipliedByBuffer( SampleFrame* dst, const SampleFrame* src, float coeffSrc, ValueBuffer * coeffSrcBuf, int frames );
-
-/*! \brief Add samples from src multiplied by coeffSrc and coeffSrcBuf to dst - sanitized version */
-void addSanitizedMultipliedByBuffers( SampleFrame* dst, const SampleFrame* src, ValueBuffer * coeffSrcBuf1, ValueBuffer * coeffSrcBuf2, int frames );
->>>>>>> fb5268eb
+void addSanitizedMultipliedByBuffers(SampleFrame* dst, const SampleFrame* src, float* coeffSrcBuf1, float* coeffSrcBuf2, int frames);
 
 /*! \brief Add samples from src multiplied by coeffSrcLeft/coeffSrcRight to dst */
 void addMultipliedStereo( SampleFrame* dst, const SampleFrame* src, float coeffSrcLeft, float coeffSrcRight, int frames );
