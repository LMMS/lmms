/*
 * AutomationEditor.h - declaration of class AutomationEditor which is a window
 *					  where you can edit dynamic values in an easy way
 *
 * Copyright (c) 2006-2008 Javier Serrano Polo <jasp00/at/users.sourceforge.net>
 *
 * This file is part of LMMS - https://lmms.io
 *
 * This program is free software; you can redistribute it and/or
 * modify it under the terms of the GNU General Public
 * License as published by the Free Software Foundation; either
 * version 2 of the License, or (at your option) any later version.
 *
 * This program is distributed in the hope that it will be useful,
 * but WITHOUT ANY WARRANTY; without even the implied warranty of
 * MERCHANTABILITY or FITNESS FOR A PARTICULAR PURPOSE.  See the GNU
 * General Public License for more details.
 *
 * You should have received a copy of the GNU General Public
 * License along with this program (see COPYING); if not, write to the
 * Free Software Foundation, Inc., 51 Franklin Street, Fifth Floor,
 * Boston, MA 02110-1301 USA.
 *
 */

#ifndef AUTOMATION_EDITOR_H
#define AUTOMATION_EDITOR_H

#include <QtCore/QMutex>
#include <QVector>
#include <QWidget>

#include "Editor.h"

#include "lmms_basics.h"
#include "JournallingObject.h"
#include "TimePos.h"
#include "AutomationPattern.h"
#include "ComboBoxModel.h"
#include "Knob.h"

class QPainter;
class QPixmap;
class QScrollBar;

class ComboBox;
class NotePlayHandle;
class TimeLineWidget;



class AutomationEditor : public QWidget, public JournallingObject
{
	Q_OBJECT
	Q_PROPERTY(QColor barLineColor MEMBER m_barLineColor)
	Q_PROPERTY(QColor beatLineColor MEMBER m_beatLineColor)
	Q_PROPERTY(QColor lineColor MEMBER m_lineColor)
	Q_PROPERTY(QColor nodeInValueColor MEMBER m_nodeInValueColor)
	Q_PROPERTY(QColor nodeOutValueColor MEMBER m_nodeOutValueColor)
	Q_PROPERTY(QBrush scaleColor MEMBER m_scaleColor)
	Q_PROPERTY(QBrush graphColor MEMBER m_graphColor)
	Q_PROPERTY(QColor crossColor MEMBER m_crossColor)
	Q_PROPERTY(QColor backgroundShade MEMBER m_backgroundShade)
public:
	void setCurrentPattern(AutomationPattern * new_pattern);

	inline const AutomationPattern * currentPattern() const
	{
		return m_pattern;
	}

	inline bool validPattern() const
	{
		return m_pattern != nullptr && m_pattern->hasAutomation();
	}

	void saveSettings(QDomDocument & doc, QDomElement & parent) override;
	void loadSettings(const QDomElement & parent) override;
	QString nodeName() const override
	{
		return "automationeditor";
	}

	enum EditModes
	{
		DRAW,
		ERASE,
		DRAW_OUTVALUES
	};

public slots:
	void update();
	void updateAfterPatternChange();


protected:
	typedef AutomationPattern::timeMap timeMap;

	void keyPressEvent(QKeyEvent * ke) override;
	void leaveEvent(QEvent * e) override;
	void mousePressEvent(QMouseEvent * mouseEvent) override;
	void mouseReleaseEvent(QMouseEvent * mouseEvent) override;
	void mouseMoveEvent(QMouseEvent * mouseEvent) override;
	void paintEvent(QPaintEvent * pe) override;
	void resizeEvent(QResizeEvent * re) override;
	void wheelEvent(QWheelEvent * we) override;

	float getLevel( int y );
	int xCoordOfTick( int tick );
	float yCoordOfLevel( float level );
	inline void drawLevelTick( QPainter & p, int tick, float value);// bool is_selected ); //NEEDS Change in CSS

	timeMap::iterator getNodeAt(int x, int y, bool outValue = false, int r = 5);

	void drawLine( int x0, float y0, int x1, float y1 );
	// Remove nodes from tick0 to tick1
	void removeNodes(int tick0, int tick1);
	// Reset the outValue of nodes from tick0 to tick1
	void resetNodes(int tick0, int tick1);

protected slots:
	void play();
	void stop();

	void horScrolled( int new_pos );
	void verScrolled( int new_pos );

	void setEditMode(AutomationEditor::EditModes mode);
	void setEditMode(int mode);

	void setProgressionType(AutomationPattern::ProgressionTypes type);
	void setProgressionType(int type);
	void setTension();

<<<<<<< HEAD
	void updatePosition( const MidiTime & t );
=======
	void copySelectedValues();
	void cutSelectedValues();
	void pasteValues();
	void deleteSelectedValues();

	void updatePosition( const TimePos & t );
>>>>>>> b701e82e

	void zoomingXChanged();
	void zoomingYChanged();

	/// Updates the pattern's quantization using the current user selected value.
	void setQuantization();

private:

	enum Actions
	{
		NONE,
		MOVE_VALUE,
		ERASE_VALUES,
		MOVE_OUTVALUE,
		RESET_OUTVALUES,
		DRAW_LINE
	} ;

	// some constants...
	static const int SCROLLBAR_SIZE = 12;
	static const int TOP_MARGIN = 16;

	static const int DEFAULT_Y_DELTA = 6;
	static const int DEFAULT_STEPS_PER_BAR = 16;
	static const int DEFAULT_PPB = 12 * DEFAULT_STEPS_PER_BAR;

	static const int VALUES_WIDTH = 64;

	AutomationEditor();
	AutomationEditor( const AutomationEditor & );
	virtual ~AutomationEditor();

	static QPixmap * s_toolDraw;
	static QPixmap * s_toolErase;
	static QPixmap * s_toolDrawOut;
	static QPixmap * s_toolMove;
	static QPixmap * s_toolYFlip;
	static QPixmap * s_toolXFlip;

	ComboBoxModel m_zoomingXModel;
	ComboBoxModel m_zoomingYModel;
	ComboBoxModel m_quantizeModel;

	static const QVector<double> m_zoomXLevels;

	FloatModel * m_tensionModel;

	// Mutex for making automation editor methods thread safe
	// Mutable so we can lock it from const objects
	mutable QMutex m_patternEditorMutex;

	AutomationPattern * m_pattern;
	float m_minLevel;
	float m_maxLevel;
	float m_step;
	float m_scrollLevel;
	float m_bottomLevel;
	float m_topLevel;

	void centerTopBottomScroll();
	void updateTopBottomLevels();

	QScrollBar * m_leftRightScroll;
	QScrollBar * m_topBottomScroll;

	TimePos m_currentPosition;

	Actions m_action;

	int m_moveXOffset;

	float m_drawLastLevel;
	tick_t m_drawLastTick;

	int m_ppb;
	int m_y_delta;
	bool m_y_auto;

	// Time position (key) of automation node whose outValue is being dragged
	int m_draggedOutValueKey;

	EditModes m_editMode;

	bool m_mouseDownLeft;
	bool m_mouseDownRight; //true if right click is being held down

	TimeLineWidget * m_timeLine;
	bool m_scrollBack;

	void drawCross(QPainter & p );
	void drawAutomationPoint( QPainter & p, timeMap::iterator it );
	bool inBBEditor();

	QColor m_barLineColor;
	QColor m_beatLineColor;
	QColor m_lineColor;
	QBrush m_graphColor;
	QColor m_nodeInValueColor;
	QColor m_nodeOutValueColor;
	QBrush m_scaleColor;
	QColor m_crossColor;
	QColor m_backgroundShade;

	friend class AutomationEditorWindow;


signals:
	void currentPatternChanged();
	void positionChanged( const TimePos & );
} ;




class AutomationEditorWindow : public Editor
{
	Q_OBJECT

	static const int INITIAL_WIDTH = 860;
	static const int INITIAL_HEIGHT = 480;
public:
	AutomationEditorWindow();
	~AutomationEditorWindow();

	void setCurrentPattern(AutomationPattern* pattern);
	const AutomationPattern* currentPattern();

	void dropEvent( QDropEvent * _de ) override;
	void dragEnterEvent( QDragEnterEvent * _dee ) override;

	void open(AutomationPattern* pattern);

	AutomationEditor* m_editor;

	QSize sizeHint() const override;

public slots:
	void clearCurrentPattern();

signals:
	void currentPatternChanged();

protected:
	void focusInEvent(QFocusEvent * event) override;

protected slots:
	void play() override;
	void stop() override;

private slots:
	void updateWindowTitle();

private:
	QAction* m_discreteAction;
	QAction* m_linearAction;
	QAction* m_cubicHermiteAction;

	QAction* m_flipYAction;
	QAction* m_flipXAction;

	Knob * m_tensionKnob;

	ComboBox * m_zoomingXComboBox;
	ComboBox * m_zoomingYComboBox;
	ComboBox * m_quantizeComboBox;
};


#endif<|MERGE_RESOLUTION|>--- conflicted
+++ resolved
@@ -132,16 +132,7 @@
 	void setProgressionType(int type);
 	void setTension();
 
-<<<<<<< HEAD
-	void updatePosition( const MidiTime & t );
-=======
-	void copySelectedValues();
-	void cutSelectedValues();
-	void pasteValues();
-	void deleteSelectedValues();
-
 	void updatePosition( const TimePos & t );
->>>>>>> b701e82e
 
 	void zoomingXChanged();
 	void zoomingYChanged();
