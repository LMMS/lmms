/*
 * ProjectJournal.h - declaration of class ProjectJournal
 *
 * Copyright (c) 2006-2010 Tobias Doerffel <tobydox/at/users.sourceforge.net>
 *
 * This file is part of LMMS - https://lmms.io
 *
 * This program is free software; you can redistribute it and/or
 * modify it under the terms of the GNU General Public
 * License as published by the Free Software Foundation; either
 * version 2 of the License, or (at your option) any later version.
 *
 * This program is distributed in the hope that it will be useful,
 * but WITHOUT ANY WARRANTY; without even the implied warranty of
 * MERCHANTABILITY or FITNESS FOR A PARTICULAR PURPOSE.  See the GNU
 * General Public License for more details.
 *
 * You should have received a copy of the GNU General Public
 * License along with this program (see COPYING); if not, write to the
 * Free Software Foundation, Inc., 51 Franklin Street, Fifth Floor,
 * Boston, MA 02110-1301 USA.
 *
 */

#ifndef PROJECT_JOURNAL_H
#define PROJECT_JOURNAL_H

#include <QHash>
#include <QStack>

#include "lmms_basics.h"
#include "DataFile.h"


namespace lmms
{


class JournallingObject;


//! @warning many parts of this class may be rewritten soon
class ProjectJournal
{
public:
	static const int MAX_UNDO_STATES;

	ProjectJournal();
	virtual ~ProjectJournal() = default;

	void undo();
	void redo();

	bool canUndo() const;
	bool canRedo() const;

	void addJournalCheckPoint( JournallingObject *jo );

	//! Used similarly to std::lock_guard, see beginBatchAction()
	class BatchActionGuard
	{
	public:
		BatchActionGuard(ProjectJournal* j) : m_journal(j) {}
		~BatchActionGuard() { m_journal->batchGuardDestroyed(); }
	private:
		ProjectJournal* m_journal;
	};

	BatchActionGuard beginBatchAction(bool append = false);

	bool isJournalling() const
	{
		return m_journalling;
	}

	void setJournalling( const bool _on )
	{
		m_journalling = _on;
	}

	// alloc new ID and register object _obj to it
	jo_id_t allocID( JournallingObject * _obj );

	// if there's already something known about ID _id, but it is currently
	// unused (e.g. after jouralling object was deleted), register object
	// _obj to this id
	void reallocID( const jo_id_t _id, JournallingObject * _obj );

	// make ID _id unused, but keep all global journalling information
	// (order of journalling entries etc.) referring to _id - needed for
	// restoring a journalling object later
	void freeID( const jo_id_t _id )
	{
		reallocID( _id, nullptr );
	}

	//! hack, not used when saving a file
	static jo_id_t idToSave( jo_id_t id );
	//! hack, not used when loading a savefile
	static jo_id_t idFromSave( jo_id_t id );

	void clearJournal();
	void stopAllJournalling();
	JournallingObject * journallingObject( const jo_id_t _id )
	{
		if( m_joIDs.contains( _id ) )
		{
			return m_joIDs[_id];
		}
		return nullptr;
	}


private:
	using JoIdMap = QHash<jo_id_t, JournallingObject*>;

	struct CheckPoint
	{
		CheckPoint( jo_id_t initID = 0, const DataFile& initData = DataFile( DataFile::JournalData ) ) :
			joID( initID ),
			data( initData )
		{
		}
		jo_id_t joID;
		DataFile data;
	} ;
<<<<<<< HEAD
	typedef std::vector<CheckPoint> CheckPointBatch;
	typedef std::vector<CheckPointBatch> CheckPointStack;

	bool isBatching() { return m_batchGuardCount > 0; }
	void batchGuardDestroyed();
	void restoreCheckPoint(ProjectJournal::CheckPointStack& restore, ProjectJournal::CheckPointStack& backup);
=======
	using CheckPointStack = QStack<CheckPoint>;
>>>>>>> f39b3d50

	JoIdMap m_joIDs;

	CheckPointStack m_undoCheckPoints;
	CheckPointStack m_redoCheckPoints;

	int m_batchGuardCount = 0;
	bool m_journalling;

} ;


} // namespace lmms

#endif
<|MERGE_RESOLUTION|>--- conflicted
+++ resolved
@@ -124,16 +124,12 @@
 		jo_id_t joID;
 		DataFile data;
 	} ;
-<<<<<<< HEAD
-	typedef std::vector<CheckPoint> CheckPointBatch;
-	typedef std::vector<CheckPointBatch> CheckPointStack;
+	using CheckPointBatch = std::vector<CheckPoint>;
+	using CheckPointStack = std::vector<CheckPointBatch>;
 
 	bool isBatching() { return m_batchGuardCount > 0; }
 	void batchGuardDestroyed();
 	void restoreCheckPoint(ProjectJournal::CheckPointStack& restore, ProjectJournal::CheckPointStack& backup);
-=======
-	using CheckPointStack = QStack<CheckPoint>;
->>>>>>> f39b3d50
 
 	JoIdMap m_joIDs;
 
