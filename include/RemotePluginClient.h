--- conflicted
+++ resolved
@@ -27,11 +27,6 @@
 
 #include "RemotePluginBase.h"
 
-<<<<<<< HEAD
-namespace lmms
-{
-
-=======
 #ifndef LMMS_BUILD_WIN32
 #	include <condition_variable>
 #	include <mutex>
@@ -40,7 +35,9 @@
 #	include <signal.h>
 #	include <unistd.h>
 #endif
->>>>>>> 0dcf9091
+
+namespace lmms
+{
 
 class RemotePluginClient : public RemotePluginBase
 {
