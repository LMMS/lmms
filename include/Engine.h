--- conflicted
+++ resolved
@@ -91,13 +91,6 @@
 		return s_ladspaManager;
 	}
 
-<<<<<<< HEAD
-	static class QMap<int, class SpaPluginBase*>& getSpaPlugins()
-	{
-		return s_spaPlugins;
-	}
-
-=======
 	static class SpaManager * getSPAManager()
 	{
 		return s_spaManager;
@@ -105,7 +98,6 @@
 
 	static void addPluginByPort(unsigned port, class Plugin* plug);
 
->>>>>>> 1be5cb31
 	static DummyTrackContainer * dummyTrackContainer()
 	{
 		return s_dummyTC;
@@ -127,25 +119,17 @@
 	}
 
 	static class AutomatableModel*
-<<<<<<< HEAD
-	getAutomatableModel(const QString &val, bool hasOsc);
-=======
 	getAutomatableModel(const QString &val, bool hasPort);
 	static void setDndPluginKey(void* newKey);
 	static void* pickDndPluginKey();
 
->>>>>>> 1be5cb31
 signals:
 	void initProgress(const QString &msg);
 
 
 private:
 	static class AutomatableModel*
-<<<<<<< HEAD
-	getAutomatableOscModel(const QString& val, const QUrl& url);
-=======
 	getAutomatableModelAtPort(const QString& val, const QUrl& url);
->>>>>>> 1be5cb31
 
 	// small helper function which sets the pointer to NULL before actually deleting
 	// the object it refers to
@@ -168,13 +152,9 @@
 	static DummyTrackContainer * s_dummyTC;
 
 	static Ladspa2LMMS * s_ladspaManager;
-<<<<<<< HEAD
-	static QMap<int, class SpaPluginBase*> s_spaPlugins;
-=======
 	static class SpaManager* s_spaManager;
 	static QMap<unsigned, class Plugin*> s_pluginsByPort;
 	static void* s_dndPluginKey;
->>>>>>> 1be5cb31
 
 	// even though most methods are static, an instance is needed for Qt slots/signals
 	static LmmsCore * s_instanceOfMe;
