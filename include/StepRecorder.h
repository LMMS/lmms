--- conflicted
+++ resolved
@@ -28,20 +28,17 @@
 
 #include "Note.h"
 
-<<<<<<< HEAD
+class QKeyEvent;
+class QMouseEvent;
+
 namespace lmms
 {
 
-
+class MidiClip;
 
 namespace gui
 {
-=======
-class MidiClip;
->>>>>>> 33b44ec9
 class PianoRoll;
-class QKeyEvent;
-class QMouseEvent;
 class StepRecorderWidget;
 } // namespace gui
 
