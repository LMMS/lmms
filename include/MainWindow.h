--- conflicted
+++ resolved
@@ -209,11 +209,6 @@
 	bool guiSaveProject();
 	bool guiSaveProjectAs( const QString & filename );
 
-<<<<<<< HEAD
-	FileBrowser* m_starredItemBrowser;
-
-	QMdiArea * m_workspace;
-=======
 	class MovableQMdiArea : public QMdiArea
 	{
 	public:
@@ -230,10 +225,12 @@
 	};
 
 	MovableQMdiArea * m_workspace;
->>>>>>> c12fd571
+
+	QMdiArea * m_workspace;
 
 	QWidget * m_toolBar;
 	QGridLayout * m_toolBarLayout;
+	FileBrowser* m_starredItemBrowser;
 
 	struct keyModifiers
 	{
