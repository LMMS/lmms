/*
 * MainWindow.h - declaration of class MainWindow, the main window of LMMS
 *
 * Copyright (c) 2004-2014 Tobias Doerffel <tobydox/at/users.sourceforge.net>
 *
 * This file is part of LMMS - https://lmms.io
 *
 * This program is free software; you can redistribute it and/or
 * modify it under the terms of the GNU General Public
 * License as published by the Free Software Foundation; either
 * version 2 of the License, or (at your option) any later version.
 *
 * This program is distributed in the hope that it will be useful,
 * but WITHOUT ANY WARRANTY; without even the implied warranty of
 * MERCHANTABILITY or FITNESS FOR A PARTICULAR PURPOSE.  See the GNU
 * General Public License for more details.
 *
 * You should have received a copy of the GNU General Public
 * License along with this program (see COPYING); if not, write to the
 * Free Software Foundation, Inc., 51 Franklin Street, Fifth Floor,
 * Boston, MA 02110-1301 USA.
 *
 */

#ifndef MAIN_WINDOW_H
#define MAIN_WINDOW_H

#include <QtCore/QBasicTimer>
#include <QtCore/QTimer>
#include <QtCore/QList>
#include <QMainWindow>

#include "ConfigManager.h"
#include "SubWindow.h"

class QAction;
class QDomElement;
class QGridLayout;
class QMdiArea;

class ConfigManager;
class PluginView;
class ToolButton;


class MainWindow : public QMainWindow
{
	Q_OBJECT
public:
	QMdiArea* workspace()
	{
		return m_workspace;
	}

	QWidget* toolBar()
	{
		return m_toolBar;
	}

	int addWidgetToToolBar( QWidget * _w, int _row = -1, int _col = -1 );
	void addSpacingToToolBar( int _size );

	// wrap the widget with a window decoration and add it to the workspace
	LMMS_EXPORT SubWindow* addWindowedWidget(QWidget *w, Qt::WindowFlags windowFlags=0);


	///
	/// \brief	Asks whether changes made to the project are to be saved.
	///
	/// Opens a dialog giving the user the choice to (a) confirm his choice
	/// (such as opening a new file), (b) save the current project before
	/// proceeding or (c) cancel the process.
	///
	/// Every function that replaces the current file (e.g. creates new file,
	/// opens another file...) must call this before and may only proceed if
	/// this function returns true.
	///
	/// \param	stopPlayback whether playback should be stopped upon prompting.  If set to false, the caller should ensure that Engine::getSong()->stop() is called before unloading/loading a song.
	///
	/// \return	true if the user allows the software to proceed, false if they
	///         cancel the action.
	///
	bool mayChangeProject(bool stopPlayback);

	// Auto save timer intervals. The slider in SetupDialog.cpp wants
	// minutes and the rest milliseconds.
	static const int DEFAULT_SAVE_INTERVAL_MINUTES = 2;
	static const int DEFAULT_AUTO_SAVE_INTERVAL = DEFAULT_SAVE_INTERVAL_MINUTES * 60 * 1000;

	static const int m_autoSaveShortTime = 10 * 1000; // 10s short loop

	void autoSaveTimerReset( int msec = ConfigManager::inst()->
					value( "ui", "saveinterval" ).toInt()
						* 60 * 1000 )
	{
		if( msec < m_autoSaveShortTime ) // No 'saveinterval' in .lmmsrc.xml
		{
			msec = DEFAULT_AUTO_SAVE_INTERVAL;
		}
		m_autoSaveTimer.start( msec );
	}

	int getAutoSaveTimerInterval()
	{
		return m_autoSaveTimer.interval();
	}

	enum SessionState
	{
		Normal,
		Recover
	};

	void setSession( SessionState session )
	{
		m_session = session;
	}

	SessionState getSession()
	{
		return m_session;
	}

	void sessionCleanup();

	void clearKeyModifiers();

	// TODO Remove this function, since m_shift can get stuck down.
	// [[deprecated]]
	bool isShiftPressed()
	{
		return m_keyMods.m_shift;
	}

	static void saveWidgetState( QWidget * _w, QDomElement & _de );
	static void restoreWidgetState( QWidget * _w, const QDomElement & _de );

public slots:
	void resetWindowTitle();

	void emptySlot();
	void createNewProject();
	void openProject();
	bool saveProject();
	bool saveProjectAs();
	bool saveProjectAsNewVersion();
	void saveProjectAsDefaultTemplate();
	void showSettingsDialog();
	void aboutLMMS();
	void help();
	void toggleAutomationEditorWin();
	void toggleBBEditorWin( bool forceShow = false );
	void toggleSongEditorWin();
	void toggleProjectNotesWin();
	void toggleFxMixerWin();
	void togglePianoRollWin();
	void toggleControllerRack();
<<<<<<< HEAD
	void toggleMidiCCRack();
=======
	void toggleFullscreen();
>>>>>>> d0ef8754

	void updatePlayPauseIcons();

	void updateUndoRedoButtons();
	void undo();
	void redo();

	void autoSave();

private slots:
	void onExportProjectMidi();

protected:
	void closeEvent( QCloseEvent * _ce ) override;
	void focusOutEvent( QFocusEvent * _fe ) override;
	void keyPressEvent( QKeyEvent * _ke ) override;
	void keyReleaseEvent( QKeyEvent * _ke ) override;
	void timerEvent( QTimerEvent * _ev ) override;


private:
	MainWindow();
	MainWindow( const MainWindow & );
	virtual ~MainWindow();

	void finalize();

	void toggleWindow( QWidget *window, bool forceShow = false );
	void refocus();

	void exportProject(bool multiExport = false);
	void handleSaveResult(QString const & filename, bool songSavedSuccessfully);
	bool guiSaveProject();
	bool guiSaveProjectAs( const QString & filename );

	QMdiArea * m_workspace;

	QWidget * m_toolBar;
	QGridLayout * m_toolBarLayout;

	struct keyModifiers
	{
		keyModifiers() :
			m_ctrl( false ),
			m_shift( false ),
			m_alt( false )
		{
		}
		bool m_ctrl;
		bool m_shift;
		bool m_alt;
	} m_keyMods;

	QMenu * m_toolsMenu;
	QAction * m_undoAction;
	QAction * m_redoAction;
	QList<PluginView *> m_tools;

	QBasicTimer m_updateTimer;
	QTimer m_autoSaveTimer;
	int m_autoSaveInterval;

	friend class GuiApplication;

	QMenu * m_viewMenu;

	ToolButton * m_metronomeToggle;

	SessionState m_session;
	
	bool maximized;

private slots:
	void browseHelp();
	void showTool( QAction * _idx );
	void updateViewMenu( void );
	void updateConfig( QAction * _who );
	void onToggleMetronome();
	void onExportProject();
	void onExportProjectTracks();
	void onImportProject();
	void onSongStopped();
	void onSongModified();
	void onProjectFileNameChanged();

signals:
	void periodicUpdate();
	void initProgress(const QString &msg);

} ;

#endif<|MERGE_RESOLUTION|>--- conflicted
+++ resolved
@@ -155,11 +155,8 @@
 	void toggleFxMixerWin();
 	void togglePianoRollWin();
 	void toggleControllerRack();
-<<<<<<< HEAD
+	void toggleFullscreen();
 	void toggleMidiCCRack();
-=======
-	void toggleFullscreen();
->>>>>>> d0ef8754
 
 	void updatePlayPauseIcons();
 
