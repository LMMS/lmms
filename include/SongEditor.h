--- conflicted
+++ resolved
@@ -121,15 +121,11 @@
 	void keyPressEvent( QKeyEvent * ke ) override;
 	void wheelEvent( QWheelEvent * we ) override;
 
-<<<<<<< HEAD
-	virtual bool allowRubberband() const;
-	virtual bool knifeMode() const;
-=======
 	bool allowRubberband() const override;
+	bool knifeMode() const override;
 
 	int trackIndexFromSelectionPoint(int yPos);
 	int indexOfTrackView(const TrackView* tv);
->>>>>>> c18edd4c
 
 
 	Song * m_song;
