--- conflicted
+++ resolved
@@ -180,13 +180,8 @@
 	SongEditor* m_editor;
 
 protected:
-<<<<<<< HEAD
-	virtual void resizeEvent( QResizeEvent * event );
-	virtual void changeEvent( QEvent * );
-=======
 	void resizeEvent( QResizeEvent * event ) override;
 	void changeEvent( QEvent * ) override;
->>>>>>> eebdc0f4
 
 protected slots:
 	void play() override;
