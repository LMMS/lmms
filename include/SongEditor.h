/*
 * SongEditor.h - declaration of class SongEditor, a window where you can
 *                 setup your songs
 *
 * Copyright (c) 2004-2014 Tobias Doerffel <tobydox/at/users.sourceforge.net>
 *
 * This file is part of LMMS - https://lmms.io
 *
 * This program is free software; you can redistribute it and/or
 * modify it under the terms of the GNU General Public
 * License as published by the Free Software Foundation; either
 * version 2 of the License, or (at your option) any later version.
 *
 * This program is distributed in the hope that it will be useful,
 * but WITHOUT ANY WARRANTY; without even the implied warranty of
 * MERCHANTABILITY or FITNESS FOR A PARTICULAR PURPOSE.  See the GNU
 * General Public License for more details.
 *
 * You should have received a copy of the GNU General Public
 * License along with this program (see COPYING); if not, write to the
 * Free Software Foundation, Inc., 51 Franklin Street, Fifth Floor,
 * Boston, MA 02110-1301 USA.
 *
 */


#ifndef SONG_EDITOR_H
#define SONG_EDITOR_H


#include "Editor.h"
#include "TrackContainerView.h"

class QLabel;
class QScrollBar;

<<<<<<< HEAD
namespace lmms
{

class Song;
class ComboBoxModel;

namespace gui
{


=======
class ActionGroup;
>>>>>>> 33b44ec9
class AutomatableSlider;
class ComboBox;
class LcdSpinBox;
class MeterDialog;
<<<<<<< HEAD
=======
class PositionLine;
class Song;
>>>>>>> 33b44ec9
class TextFloat;
class TimeLineWidget;


class SongEditor : public TrackContainerView
{
	Q_OBJECT
public:
	enum EditMode
	{
		DrawMode,
		KnifeMode,
		SelectMode
	};

	SongEditor( Song * song );
	~SongEditor();

	void saveSettings( QDomDocument& doc, QDomElement& element ) override;
	void loadSettings( const QDomElement& element ) override;

	ComboBoxModel *zoomingModel() const;
	ComboBoxModel *snappingModel() const;
	float getSnapSize() const;
	QString getSnapSizeString() const;

public slots:
	void scrolled( int new_pos );
	void selectRegionFromPixels(int xStart, int xEnd);
	void stopSelectRegion();
	void updateRubberband();

	void setEditMode( EditMode mode );
	void setEditModeDraw();
	void setEditModeKnife();
	void setEditModeSelect();
	void toggleProportionalSnap();

	void updatePosition( const TimePos & t );
	void updatePositionLine();
	void selectAllClips( bool select );

protected:
	void closeEvent( QCloseEvent * ce ) override;
	void mousePressEvent(QMouseEvent * me) override;
	void mouseMoveEvent(QMouseEvent * me) override;
	void mouseReleaseEvent(QMouseEvent * me) override;

private slots:
	void setHighQuality( bool );

	void setMasterVolume( int new_val );
	void showMasterVolumeFloat();
	void updateMasterVolumeFloat( int new_val );
	void hideMasterVolumeFloat();

	void setMasterPitch( int new_val );
	void showMasterPitchFloat();
	void updateMasterPitchFloat( int new_val );
	void hideMasterPitchFloat();

	void updateScrollBar(int len);

	void zoomingChanged();

private:
	void keyPressEvent( QKeyEvent * ke ) override;
	void wheelEvent( QWheelEvent * we ) override;

	bool allowRubberband() const override;
	bool knifeMode() const override;

	int trackIndexFromSelectionPoint(int yPos);
	int indexOfTrackView(const TrackView* tv);


	Song * m_song;

	QScrollBar * m_leftRightScroll;

	LcdSpinBox * m_tempoSpinBox;

	TimeLineWidget * m_timeLine;

	MeterDialog * m_timeSigDisplay;
	AutomatableSlider * m_masterVolumeSlider;
	AutomatableSlider * m_masterPitchSlider;

	TextFloat * m_mvsStatus;
	TextFloat * m_mpsStatus;

	PositionLine * m_positionLine;

	ComboBoxModel* m_zoomingModel;
	ComboBoxModel* m_snappingModel;
	bool m_proportionalSnap;

	static const QVector<float> m_zoomLevels;

	bool m_scrollBack;
	bool m_smoothScroll;

	EditMode m_mode;
	EditMode m_ctrlMode; // mode they were in before they hit ctrl

	QPoint m_origin;
	QPoint m_scrollPos;
	QPoint m_mousePos;
	int m_rubberBandStartTrackview;
	TimePos m_rubberbandStartTimePos;
	int m_currentZoomingValue;
	int m_trackHeadWidth;
	bool m_selectRegion;

	friend class SongEditorWindow;

signals:
	void zoomingValueChanged( float );
} ;




class SongEditorWindow : public Editor
{
	Q_OBJECT
public:
	SongEditorWindow( Song* song );

	QSize sizeHint() const override;

	SongEditor* m_editor;
	void syncEditMode();

protected:
	void resizeEvent( QResizeEvent * event ) override;
	void changeEvent( QEvent * ) override;

protected slots:
	void play() override;
	void record() override;
	void recordAccompany() override;
	void stop() override;

	void lostFocus();
	void adjustUiAfterProjectLoad();

	void updateSnapLabel();

signals:
	void playTriggered();
	void resized();

private:
	QAction* m_addPatternTrackAction;
	QAction* m_addSampleTrackAction;
	QAction* m_addAutomationTrackAction;
	QAction* m_setProportionalSnapAction;

	ActionGroup * m_editModeGroup;
	QAction* m_drawModeAction;
	QAction* m_knifeModeAction;
	QAction* m_selectModeAction;
	QAction* m_crtlAction;

	ComboBox * m_zoomingComboBox;
	ComboBox * m_snappingComboBox;
	QLabel* m_snapSizeLabel;

	QAction* m_insertBarAction;
	QAction* m_removeBarAction;
};


} // namespace gui

} // namespace lmms

#endif<|MERGE_RESOLUTION|>--- conflicted
+++ resolved
@@ -34,7 +34,6 @@
 class QLabel;
 class QScrollBar;
 
-<<<<<<< HEAD
 namespace lmms
 {
 
@@ -45,18 +44,12 @@
 {
 
 
-=======
 class ActionGroup;
->>>>>>> 33b44ec9
 class AutomatableSlider;
 class ComboBox;
 class LcdSpinBox;
 class MeterDialog;
-<<<<<<< HEAD
-=======
 class PositionLine;
-class Song;
->>>>>>> 33b44ec9
 class TextFloat;
 class TimeLineWidget;
 
