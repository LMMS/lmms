--- conflicted
+++ resolved
@@ -156,14 +156,10 @@
 
 	SongEditor* m_editor;
 
-<<<<<<< HEAD
-public slots:
-=======
 protected:
 	virtual void resizeEvent( QResizeEvent * event );
 
-protected slots:
->>>>>>> 231cc82d
+public slots:
 	void play();
 	void record();
 	void stop();
