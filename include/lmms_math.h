/*
 * lmms_math.h - defines math functions
 *
 * Copyright (c) 2004-2008 Tobias Doerffel <tobydox/at/users.sourceforge.net>
 * 
 * This file is part of LMMS - https://lmms.io
 *
 * This program is free software; you can redistribute it and/or
 * modify it under the terms of the GNU General Public
 * License as published by the Free Software Foundation; either
 * version 2 of the License, or (at your option) any later version.
 *
 * This program is distributed in the hope that it will be useful,
 * but WITHOUT ANY WARRANTY; without even the implied warranty of
 * MERCHANTABILITY or FITNESS FOR A PARTICULAR PURPOSE.  See the GNU
 * General Public License for more details.
 *
 * You should have received a copy of the GNU General Public
 * License along with this program (see COPYING); if not, write to the
 * Free Software Foundation, Inc., 51 Franklin Street, Fifth Floor,
 * Boston, MA 02110-1301 USA.
 *
 */

#ifndef LMMS_MATH_H
#define LMMS_MATH_H

#include <QtGlobal>
#include <algorithm>
#include <cmath>
#include <cstdint>

#include "lmms_constants.h"
#include "lmmsconfig.h"
<<<<<<< HEAD
#include <QtGlobal>

#include <cassert>
#include <cmath>
=======
>>>>>>> ffcf8c26

namespace lmms
{

#ifdef __INTEL_COMPILER

static inline float absFraction( const float _x )
{
	return( _x - floorf( _x ) );
}

static inline float fraction( const float _x )
{
	return( _x - floorf( _x ) - ( _x >= 0.0f ? 0.0 : 1.0 ) );
}

#else

/*!
 * @brief Returns the wrapped fractional part of a float, a value between 0.0f and 1.0f.
 *
 * absFraction( 2.3) =>  0.3
 * absFraction(-2.3) =>  0.7
 *
 * Note that this not the same as the absolute value of the fraction (as the function name suggests).
 * If the result is interpreted as a phase of an oscillator, it makes that negative phases are
 * converted to positive phases.
 */
static inline float absFraction( const float _x )
{
	return( _x - ( _x >= 0.0f ? static_cast<int>( _x ) :
						static_cast<int>( _x ) - 1 ) );
}

/*!
 * @brief Returns the fractional part of a float, a value between -1.0f and 1.0f.
 *
 * fraction( 2.3) =>  0.3
 * fraction(-2.3) => -0.3
 *
 * Note that if the return value is used as a phase of an oscillator, that the oscillator must support
 * negative phases.
 */
static inline float fraction( const float _x )
{
	return( _x - static_cast<int>( _x ) );
}


#if 0
// SSE3-version
static inline float absFraction( float _x )
{
	unsigned int tmp;
	asm(
		"fld %%st\n\t"
		"fisttp %1\n\t"
		"fild %1\n\t"
		"ftst\n\t"
		"sahf\n\t"
		"jae 1f\n\t"
		"fld1\n\t"
		"fsubrp %%st, %%st(1)\n\t"
	"1:\n\t"
		"fsubrp %%st, %%st(1)"
		: "+t"( _x ), "=m"( tmp )
		:
		: "st(1)", "cc" );
	return( _x );
}

static inline float absFraction( float _x )
{
	unsigned int tmp;
	asm(
		"fld %%st\n\t"
		"fisttp %1\n\t"
		"fild %1\n\t"
		"fsubrp %%st, %%st(1)"
		: "+t"( _x ), "=m"( tmp )
		:
		: "st(1)" );
	return( _x );
}
#endif

#endif // __INTEL_COMPILER



constexpr int FAST_RAND_MAX = 32767;
static inline int fast_rand()
{
	static unsigned long next = 1;
	next = next * 1103515245 + 12345;
	return( (unsigned)( next / 65536 ) % 32768 );
}

static inline double fastRand( double range )
{
	static const double fast_rand_ratio = 1.0 / FAST_RAND_MAX;
	return fast_rand() * range * fast_rand_ratio;
}

static inline float fastRandf( float range )
{
	static const float fast_rand_ratio = 1.0f / FAST_RAND_MAX;
	return fast_rand() * range * fast_rand_ratio;
}

//! @brief Takes advantage of fmal() function if present in hardware
static inline long double fastFmal( long double a, long double b, long double c ) 
{
#ifdef FP_FAST_FMAL
	#ifdef __clang__
		return fma( a, b, c );
	#else
		return fmal( a, b, c );
	#endif
#else
	return a * b + c;
#endif // FP_FAST_FMAL
}

//! @brief Takes advantage of fmaf() function if present in hardware
static inline float fastFmaf( float a, float b, float c ) 
{
#ifdef FP_FAST_FMAF
	#ifdef __clang__
		return fma( a, b, c );
	#else
		return fmaf( a, b, c );
	#endif
#else
	return a * b + c;
#endif // FP_FAST_FMAF
}

//! @brief Takes advantage of fma() function if present in hardware
static inline double fastFma( double a, double b, double c ) 
{
#ifdef FP_FAST_FMA
	return fma( a, b, c );
#else
	return a * b + c;
#endif
}

// source: http://martin.ankerl.com/2007/10/04/optimized-pow-approximation-for-java-and-c-c/
static inline double fastPow( double a, double b )
{
	union
	{
		double d;
		int32_t x[2];
	} u = { a };
	u.x[1] = static_cast<int32_t>( b * ( u.x[1] - 1072632447 ) + 1072632447 );
	u.x[0] = 0;
	return u.d;
}

// sinc function
static inline double sinc( double _x )
{
	return _x == 0.0 ? 1.0 : sin( F_PI * _x ) / ( F_PI * _x );
}


//! @brief Exponential function that deals with negative bases
static inline float signedPowf( float v, float e )
{
	return v < 0 
		? powf( -v, e ) * -1.0f
		: powf( v, e );
}


//! @brief Scales @value from linear to logarithmic.
//! Value should be within [0,1]
static inline float logToLinearScale( float min, float max, float value )
{
	if( min < 0 )
	{
		const float mmax = std::max(std::abs(min), std::abs(max));
		const float val = value * ( max - min ) + min;
		float result = signedPowf( val / mmax, F_E ) * mmax;
		return std::isnan( result ) ? 0 : result;
	}
	float result = powf( value, F_E ) * ( max - min ) + min;
	return std::isnan( result ) ? 0 : result;
}


//! @brief Scales value from logarithmic to linear. Value should be in min-max range.
static inline float linearToLogScale( float min, float max, float value )
{
	static const float EXP = 1.0f / F_E;
	const float valueLimited = std::clamp(value, min, max);
	const float val = ( valueLimited - min ) / ( max - min );
	if( min < 0 )
	{
		const float mmax = std::max(std::abs(min), std::abs(max));
		float result = signedPowf( valueLimited / mmax, EXP ) * mmax;
		return std::isnan( result ) ? 0 : result;
	}
	float result = powf( val, EXP ) * ( max - min ) + min;
	return std::isnan( result ) ? 0 : result;
}




//! @brief Converts linear amplitude (0-1.0) to dBFS scale. Handles zeroes as -inf.
//! @param amp Linear amplitude, where 1.0 = 0dBFS. 
//! @return Amplitude in dBFS. -inf for 0 amplitude.
static inline float safeAmpToDbfs( float amp )
{
	return amp == 0.0f
		? -INFINITY
		: log10f( amp ) * 20.0f;
}


//! @brief Converts dBFS-scale to linear amplitude with 0dBFS = 1.0. Handles infinity as zero.
//! @param dbfs The dBFS value to convert: all infinites are treated as -inf and result in 0
//! @return Linear amplitude
static inline float safeDbfsToAmp( float dbfs )
{
	return std::isinf( dbfs )
		? 0.0f
		: std::pow(10.f, dbfs * 0.05f );
}


//! @brief Converts linear amplitude (>0-1.0) to dBFS scale. 
//! @param amp Linear amplitude, where 1.0 = 0dBFS. ** Must be larger than zero! **
//! @return Amplitude in dBFS. 
static inline float ampToDbfs( float amp )
{
	return log10f( amp ) * 20.0f;
}


//! @brief Converts dBFS-scale to linear amplitude with 0dBFS = 1.0
//! @param dbfs The dBFS value to convert. ** Must be a real number - not inf/nan! **
//! @return Linear amplitude
static inline float dbfsToAmp( float dbfs )
{
	return std::pow(10.f, dbfs * 0.05f );
}



//! returns 1.0f if val >= 0.0f, -1.0 else
static inline float sign( float val ) 
{ 
	return val >= 0.0f ? 1.0f : -1.0f; 
}


//! if val >= 0.0f, returns sqrtf(val), else: -sqrtf(-val)
static inline float sqrt_neg( float val ) 
{
	return sqrtf( fabs( val ) ) * sign( val );
}


// fast approximation of square root
static inline float fastSqrt( float n )
{
	union 
	{
		int32_t i;
		float f;
	} u;
	u.f = n;
	u.i = ( u.i + ( 127 << 23 ) ) >> 1;
	return u.f;
}

//! returns value furthest from zero
template<class T>
static inline T absMax( T a, T b )
{
	return std::abs(a) > std::abs(b) ? a : b;
}

//! returns value nearest to zero
template<class T>
static inline T absMin( T a, T b )
{
	return std::abs(a) < std::abs(b) ? a : b;
}

// @brief Calculate number of digits which LcdSpinBox would show for a given number
// @note Once we upgrade to C++20, we could probably use std::formatted_size
static inline int numDigitsAsInt(float f)
{
	// use rounding:
	// LcdSpinBox sometimes uses roundf(), sometimes cast rounding
	// we use rounding to be on the "safe side"
	const float rounded = roundf(f);
	int asInt = static_cast<int>(rounded);
	int digits = 1; // always at least 1
	if(asInt < 0)
	{
		++digits;
		asInt = -asInt;
	}
	// "asInt" is positive from now
	int32_t power = 1;
	for(int32_t i = 1; i<10; ++i)
	{
		power *= 10;
		if(static_cast<int32_t>(asInt) >= power) { ++digits; } // 2 digits for >=10, 3 for >=100
		else { break; }
	}
	return digits;
}

template <typename T>
class LinearMap
{
public:
	LinearMap(T x1, T y1, T x2, T y2)
	{
		T const dx = x2 - x1;
		assert (dx != T(0));

		m_a = (y2 - y1) / dx;
		m_b = y1 - m_a * x1;
	}

	T map(T x) const
	{
		return m_a * x + m_b;
	}

private:
	T m_a;
	T m_b;
};

} // namespace lmms

#endif // LMMS_MATH_H<|MERGE_RESOLUTION|>--- conflicted
+++ resolved
@@ -32,13 +32,7 @@
 
 #include "lmms_constants.h"
 #include "lmmsconfig.h"
-<<<<<<< HEAD
-#include <QtGlobal>
-
 #include <cassert>
-#include <cmath>
-=======
->>>>>>> ffcf8c26
 
 namespace lmms
 {
