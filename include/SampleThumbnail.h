--- conflicted
+++ resolved
@@ -106,8 +106,7 @@
 
 		Thumbnail zoomOut(float factor) const;
 
-		Peak* data() { return m_peaks.data(); }
-		Peak& operator[](size_t index) { return m_peaks[index]; }
+		const Peak* data() const { return m_peaks.data(); }
 		const Peak& operator[](size_t index) const { return m_peaks[index]; }
 
 		int width() const { return m_peaks.size(); }
@@ -134,15 +133,9 @@
 		std::size_t operator()(const SampleThumbnailEntry& entry) const noexcept { return qHash(entry.filePath); }
 	};
 
-<<<<<<< HEAD
 	std::vector<Thumbnail> m_thumbnails;
+	std::shared_ptr<const SampleBuffer> m_buffer = SampleBuffer::emptyBuffer();
 	inline static FileCache<SampleThumbnail> s_fileCache;
-=======
-	using ThumbnailCache = std::vector<Thumbnail>;
-	std::shared_ptr<ThumbnailCache> m_thumbnailCache = std::make_shared<ThumbnailCache>();
-	std::shared_ptr<const SampleBuffer> m_buffer = SampleBuffer::emptyBuffer();
-	inline static std::unordered_map<SampleThumbnailEntry, std::shared_ptr<ThumbnailCache>, Hash> s_sampleThumbnailCacheMap;
->>>>>>> 64053342
 };
 
 } // namespace lmms
