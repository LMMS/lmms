--- conflicted
+++ resolved
@@ -67,11 +67,7 @@
 	SampleClip * m_clip;
 	SampleThumbnail m_sampleThumbnail;
 	QPixmap m_paintPixmap;
-<<<<<<< HEAD
-=======
 	long m_paintPixmapXPosition;
-	bool splitClip( const TimePos pos ) override;
->>>>>>> 64053342
 } ;
 
 
