--- conflicted
+++ resolved
@@ -3,13 +3,8 @@
  *                      for drag'n'drop of string-pairs
  *
  * Copyright (c) 2005-2007 Tobias Doerffel <tobydox/at/users.sourceforge.net>
-<<<<<<< HEAD
  *
- * This file is part of Linux MultiMedia Studio - http://lmms.sourceforge.net
-=======
- * 
  * This file is part of LMMS - http://lmms.io
->>>>>>> 102db9cd
  *
  * This program is free software; you can redistribute it and/or
  * modify it under the terms of the GNU General Public
