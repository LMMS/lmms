/*
 * Fader.h - fader-widget used in Mixer - partly taken from Hydrogen
 *
 * Copyright (c) 2008-2012 Tobias Doerffel <tobydox/at/users.sourceforge.net>
 * 
 * This file is part of LMMS - https://lmms.io
 *
 * This program is free software; you can redistribute it and/or
 * modify it under the terms of the GNU General Public
 * License as published by the Free Software Foundation; either
 * version 2 of the License, or (at your option) any later version.
 *
 * This program is distributed in the hope that it will be useful,
 * but WITHOUT ANY WARRANTY; without even the implied warranty of
 * MERCHANTABILITY or FITNESS FOR A PARTICULAR PURPOSE.  See the GNU
 * General Public License for more details.
 *
 * You should have received a copy of the GNU General Public
 * License along with this program (see COPYING); if not, write to the
 * Free Software Foundation, Inc., 51 Franklin Street, Fifth Floor,
 * Boston, MA 02110-1301 USA.
 *
 */

/*
 * Hydrogen
 * Copyright(c) 2002-2008 by Alex >Comix< Cominu [comix@users.sourceforge.net]
 *
 * http://www.hydrogen-music.org
 *
 * This program is free software; you can redistribute it and/or modify
 * it under the terms of the GNU General Public License as published by
 * the Free Software Foundation; either version 2 of the License, or
 * (at your option) any later version.
 *
 * This program is distributed in the hope that it will be useful,
 * but WITHOUT ANY WARRANTY, without even the implied warranty of
 * MERCHANTABILITY or FITNESS FOR A PARTICULAR PURPOSE. See the
 * GNU General Public License for more details.
 *
 * You should have received a copy of the GNU General Public License
 * along with this program; if not, write to the Free Software
 * Foundation, Inc., 59 Temple Place, Suite 330, Boston, MA  02111-1307  USA
 *
 */

#ifndef LMMS_GUI_FADER_H
#define LMMS_GUI_FADER_H

#include <QElapsedTimer>
#include <QPixmap>
#include <QWidget>


#include "AutomatableModelView.h"
#include "embed.h"


namespace lmms::gui
{

class SimpleTextFloat;


class LMMS_EXPORT Fader : public QWidget, public FloatModelView
{
	Q_OBJECT
public:
	Q_PROPERTY(QColor peakOk READ peakOk WRITE setPeakOk)
	Q_PROPERTY(QColor peakClip READ peakClip WRITE setPeakClip)
	Q_PROPERTY(QColor peakWarn READ peakWarn WRITE setPeakWarn)
	Q_PROPERTY(bool levelsDisplayedInDBFS READ getLevelsDisplayedInDBFS WRITE setLevelsDisplayedInDBFS)
	Q_PROPERTY(bool renderUnityLine READ getRenderUnityLine WRITE setRenderUnityLine)

	Fader(FloatModel* model, const QString& name, QWidget* parent);
	Fader(FloatModel* model, const QString& name, QWidget* parent, const QPixmap& knob);
	~Fader() override = default;

	void setPeak_L( float fPeak );
	float getPeak_L() {	return m_fPeakValue_L;	}

	void setPeak_R( float fPeak );
	float getPeak_R() {	return m_fPeakValue_R;	}

	inline float getMinPeak() const { return m_fMinPeak; }
	inline void setMinPeak(float minPeak) { m_fMinPeak = minPeak; }

	inline float getMaxPeak() const { return m_fMaxPeak; }
	inline void setMaxPeak(float maxPeak) { m_fMaxPeak = maxPeak; }

	QColor const & peakOk() const;
	void setPeakOk(const QColor& c);

	QColor const & peakClip() const;
	void setPeakClip(const QColor& c);

	QColor const & peakWarn() const;
	void setPeakWarn(const QColor& c);

	inline bool getLevelsDisplayedInDBFS() const { return m_levelsDisplayedInDBFS; }
	inline void setLevelsDisplayedInDBFS(bool value = true) { m_levelsDisplayedInDBFS = value; }

	inline bool getRenderUnityLine() const { return m_renderUnityLine; }
	inline void setRenderUnityLine(bool value = true) { m_renderUnityLine = value; }

	void setDisplayConversion( bool b )
	{
		m_conversionFactor = b ? 100.0 : 1.0;
	}

	inline void setHintText( const QString & _txt_before,
						const QString & _txt_after )
	{
		setDescription( _txt_before );
		setUnit( _txt_after );
	}

private:
	void contextMenuEvent( QContextMenuEvent * _me ) override;
	void mousePressEvent( QMouseEvent *ev ) override;
	void mouseDoubleClickEvent( QMouseEvent* mouseEvent ) override;
	void mouseMoveEvent( QMouseEvent *ev ) override;
	void mouseReleaseEvent( QMouseEvent * _me ) override;
	void wheelEvent( QWheelEvent *ev ) override;
	void paintEvent( QPaintEvent *ev ) override;

	inline bool clips(float const & value) const { return value >= 1.0f; }

	void paintLevels(QPaintEvent *ev, QPainter & painter, bool linear = false);

	int knobPosY() const
	{
		float fRange = model()->maxValue() - model()->minValue();
		float realVal = model()->value() - model()->minValue();

		return height() - ((height() - m_knob.height()) * (realVal / fRange));
	}

	void setPeak( float fPeak, float &targetPeak, float &persistentPeak, QElapsedTimer &lastPeakTimer );

	void updateTextFloat();

	// Private members
private:
	float m_fPeakValue_L;
	float m_fPeakValue_R;
	float m_persistentPeak_L;
	float m_persistentPeak_R;
	float m_fMinPeak;
	float m_fMaxPeak;

	QElapsedTimer m_lastPeakTimer_L;
	QElapsedTimer m_lastPeakTimer_R;

<<<<<<< HEAD
	QPixmap m_knob = embed::getIconPixmap("fader_knob");
=======
	QPixmap m_back;
	QPixmap m_leds;
	QPixmap m_knob;
>>>>>>> 8eba258b

	bool m_levelsDisplayedInDBFS;

	int m_moveStartPoint;
	float m_startValue;

	static SimpleTextFloat * s_textFloat;

	QColor m_peakOk;
	QColor m_peakClip;
	QColor m_peakWarn;

	bool m_renderUnityLine;
} ;


} // namespace lmms::gui

#endif // LMMS_GUI_FADER_H<|MERGE_RESOLUTION|>--- conflicted
+++ resolved
@@ -152,13 +152,7 @@
 	QElapsedTimer m_lastPeakTimer_L;
 	QElapsedTimer m_lastPeakTimer_R;
 
-<<<<<<< HEAD
-	QPixmap m_knob = embed::getIconPixmap("fader_knob");
-=======
-	QPixmap m_back;
-	QPixmap m_leds;
 	QPixmap m_knob;
->>>>>>> 8eba258b
 
 	bool m_levelsDisplayedInDBFS;
 
