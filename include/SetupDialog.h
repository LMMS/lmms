--- conflicted
+++ resolved
@@ -150,6 +150,8 @@
 	LedCheckBox * m_runningAutoSave;
 	bool m_smoothScroll;
 	bool m_animateAFP;
+	QComboBox* m_vstEmbedComboBox;
+	QString m_vstEmbedMethod;
 	bool m_syncVSTPlugins;
 	bool m_disableAutoQuit;
 
@@ -172,7 +174,6 @@
 	MswMap m_midiIfaceSetupWidgets;
 	trMap m_midiIfaceNames;
 
-<<<<<<< HEAD
 	// Paths settings stuff.
 	QString m_workingDir;
 	QString m_vstDir;
@@ -198,11 +199,4 @@
 
 	QLabel * restartWarning;
 };
-=======
-	QComboBox* m_vstEmbedComboBox;
-	QString m_vstEmbedMethod;
-} ;
-
-
->>>>>>> e9b76a51
 #endif