--- conflicted
+++ resolved
@@ -267,12 +267,7 @@
           ccache --zero-stats
           cmake -S . \
                 -B build \
-<<<<<<< HEAD
-                -DCMAKE_TOOLCHAIN_FILE="./cmake/toolchains/MinGW-W64-${{ matrix.arch }}.cmake" \
-=======
-                -DCMAKE_INSTALL_PREFIX=./install \
                 -DCMAKE_TOOLCHAIN_FILE="./cmake/toolchains/MinGW-W64-64.cmake" \
->>>>>>> 501011e5
                 $CMAKE_OPTS
       - name: Build
         run: cmake --build build
