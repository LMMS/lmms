---
name: build
'on': [push, pull_request]
concurrency:
  group: ${{ github.workflow }}-${{ github.ref }}
  cancel-in-progress: true
jobs:
  linux:
    name: linux
    runs-on: ubuntu-latest
    container: ghcr.io/lmms/linux.gcc:20.04
    env:
      CMAKE_OPTS: >-
        -DUSE_WERROR=ON
        -DCMAKE_BUILD_TYPE=RelWithDebInfo
        -DUSE_COMPILE_CACHE=ON
      CCACHE_MAXSIZE: 0
      CCACHE_NOCOMPRESS: 1
      MAKEFLAGS: -j2
    steps:
      - name: Configure git
        run: git config --global --add safe.directory "$GITHUB_WORKSPACE"
      - name: Check out
        uses: actions/checkout@v3
        with:
          fetch-depth: 0
          submodules: recursive
      - name: Cache ccache data
        uses: actions/cache@v3
        with:
          key: ccache-${{ github.job }}-${{ github.ref }}-${{ github.run_id }}
          restore-keys: |
            ccache-${{ github.job }}-${{ github.ref }}-
            ccache-${{ github.job }}-
          path: ~/.ccache
      - name: Configure
        run: |
          ccache --zero-stats
          source /opt/qt5*/bin/qt5*-env.sh || true
<<<<<<< HEAD
          mkdir build && cd build
          cmake .. $CMAKE_OPTS
=======
          cmake -S . \
                -B build \
                -DCMAKE_INSTALL_PREFIX=./install \
                $CMAKE_OPTS
>>>>>>> 588aab33
      - name: Build
        run: cmake --build build
      - name: Run tests
        run: |
          cd build/tests
          ctest --output-on-failure -j2
      - name: Package
        run: |
          cmake --build build --target package
      - name: Upload artifacts
        uses: actions/upload-artifact@v4
        with:
          name: linux
          path: build/lmms-*.AppImage
      - name: Trim ccache and print statistics
        run: |
          ccache --cleanup
          echo "[ccache config]"
          ccache --show-config
          echo "[ccache stats]"
          ccache --show-stats
        env:
          CCACHE_MAXSIZE: 500M
  macos:
    strategy:
      fail-fast: false
      matrix:
        arch: [ x86_64, arm64 ]
        include:
          - arch: x86_64
            os: macos-12
            xcode: "13.1"
          - arch: arm64
            os: macos-14
            xcode: "14.3.1"
    name: macos-${{ matrix.arch }}
    runs-on: ${{ matrix.os }}
    env:
      CMAKE_OPTS: >-
        -Werror=dev
        -DUSE_WERROR=ON
        -DCMAKE_BUILD_TYPE=RelWithDebInfo
        -DUSE_COMPILE_CACHE=ON
      CCACHE_MAXSIZE: 0
      CCACHE_NOCOMPRESS: 1
      MAKEFLAGS: -j3
      DEVELOPER_DIR: /Applications/Xcode_${{ matrix.xcode }}.app/Contents/Developer
    steps:
      - name: Check out
        uses: actions/checkout@v3
        with:
          fetch-depth: 0
          submodules: recursive
      - name: Clean up Homebrew download cache
        run: rm -rf ~/Library/Caches/Homebrew/downloads
      - name: Restore Homebrew download cache
        id: cache-homebrew
        uses: actions/cache/restore@v3
        with:
          key: n/a - only restore from restore-keys
          restore-keys: |
            homebrew-${{ matrix.arch }}-
          path: ~/Library/Caches/Homebrew/downloads
      - name: Cache ccache data
        uses: actions/cache@v3
        with:
          key: "ccache-${{ github.job }}-${{ matrix.arch }}-${{ github.ref }}\
            -${{ github.run_id }}"
          restore-keys: |
            ccache-${{ github.job }}-${{ matrix.arch }}-${{ github.ref }}-
            ccache-${{ github.job }}-${{ matrix.arch }}-
          path: ~/Library/Caches/ccache
      - name: Install dependencies
        run: |
          brew bundle install --verbose
          npm update -g npm
          npm install --location=global appdmg
        env:
          HOMEBREW_NO_AUTO_UPDATE: 1
          HOMEBREW_NO_INSTALL_UPGRADE: 1
          HOMEBREW_NO_INSTALLED_DEPENDENTS_CHECK: 1
      - name: Configure
        run: |
          ccache --zero-stats
          mkdir build
          cmake -S . \
                -B build \
                -DCMAKE_PREFIX_PATH="$(brew --prefix qt@5)" \
                -DCMAKE_OSX_ARCHITECTURES=${{ matrix.arch }} \
                $CMAKE_OPTS \
                -DUSE_WERROR=OFF
      - name: Build
        run: cmake --build build
      - name: Run tests
        run: |
          cd build/tests
          ctest --output-on-failure -j3
      - name: Package
        run: |
          cmake --build build --target package
      - name: Upload artifacts
        uses: actions/upload-artifact@v4
        with:
          name: macos-${{ matrix.arch }}
          path: build/lmms-*.dmg
      - name: Trim ccache and print statistics
        run: |
          ccache --cleanup
          echo "[ccache config]"
          ccache --show-config
          echo "[ccache stats]"
          ccache --show-stats --verbose
        env:
          CCACHE_MAXSIZE: 500MB
      - name: Save Homebrew download cache
        if: ${{ steps.cache-homebrew.outputs.cache-matched-key != env.key }}
        uses: actions/cache/save@v3
        with:
          key: ${{ env.key }} 
          path: ~/Library/Caches/Homebrew/downloads
        env:
          key: "homebrew-${{ matrix.arch }}\
            -${{ hashFiles('Brewfile.lock.json') }}"
  mingw:
    strategy:
      fail-fast: false
      matrix:
        arch: ['32', '64']
    name: mingw${{ matrix.arch }}
    runs-on: ubuntu-latest
    container: ghcr.io/lmms/linux.mingw:20.04
    env:
      CMAKE_OPTS: >-
        -Werror=dev
        -DUSE_WERROR=ON
        -DCMAKE_BUILD_TYPE=RelWithDebInfo
        -DUSE_COMPILE_CACHE=ON
      CCACHE_MAXSIZE: 0
      CCACHE_NOCOMPRESS: 1
      MAKEFLAGS: -j2
    steps:
      - name: Enable POSIX MinGW
        run: |
          update-alternatives --set i686-w64-mingw32-gcc /usr/bin/i686-w64-mingw32-gcc-posix
          update-alternatives --set i686-w64-mingw32-g++ /usr/bin/i686-w64-mingw32-g++-posix
          update-alternatives --set x86_64-w64-mingw32-gcc /usr/bin/x86_64-w64-mingw32-gcc-posix
          update-alternatives --set x86_64-w64-mingw32-g++ /usr/bin/x86_64-w64-mingw32-g++-posix
      - name: Configure git
        run: git config --global --add safe.directory "$GITHUB_WORKSPACE"
      - name: Check out
        uses: actions/checkout@v3
        with:
          fetch-depth: 0
          submodules: recursive
      - name: Cache ccache data
        uses: actions/cache@v3
        with:
          key: "ccache-${{ github.job }}-${{ matrix.arch }}-${{ github.ref }}\
            -${{ github.run_id }}"
          restore-keys: |
            ccache-${{ github.job }}-${{ matrix.arch }}-${{ github.ref }}-
            ccache-${{ github.job }}-${{ matrix.arch }}-
          path: ~/.ccache
      - name: Configure
        run: |
          ccache --zero-stats
          cmake -S . \
                -B build \
                -DCMAKE_INSTALL_PREFIX=./install \
                -DCMAKE_TOOLCHAIN_FILE="./cmake/toolchains/MinGW-W64-${{ matrix.arch }}.cmake" \
                $CMAKE_OPTS
      - name: Build
        run: cmake --build build
      - name: Package
        run: cmake --build build --target package
      - name: Upload artifacts
        uses: actions/upload-artifact@v4
        with:
          name: mingw${{ matrix.arch }}
          path: build/lmms-*.exe
      - name: Trim ccache and print statistics
        run: |
          ccache --cleanup
          echo "[ccache config]"
          ccache --show-config
          echo "[ccache stats]"
          ccache --show-stats
        env:
          CCACHE_MAXSIZE: 500M
  msvc:
    strategy:
      fail-fast: false
      matrix:
        arch: ['x86', 'x64']
    name: msvc-${{ matrix.arch }}
    runs-on: windows-2019
    env:
      CCACHE_MAXSIZE: 0
      CCACHE_NOCOMPRESS: 1
    steps:
      - name: Check out
        uses: actions/checkout@v3
        with:
          fetch-depth: 0
          submodules: recursive
      - name: Cache vcpkg dependencies
        id: cache-deps
        uses: actions/cache@v3
        with:
          key: vcpkg-${{ matrix.arch }}-${{ hashFiles('vcpkg.json') }}
          restore-keys: |
            vcpkg-${{ matrix.arch }}-
          path: build\vcpkg_installed
      - name: Cache ccache data
        uses: actions/cache@v3
        with:
          # yamllint disable rule:line-length
          key: "ccache-${{ github.job }}-${{ matrix.arch }}-${{ github.ref }}\
            -${{ github.run_id }}"
          restore-keys: |
            ccache-${{ github.job }}-${{ matrix.arch }}-${{ github.ref }}-
            ccache-${{ github.job }}-${{ matrix.arch }}-
          path: ~\AppData\Local\ccache
          # yamllint enable rule:line-length
      - name: Install tools
        run: choco install ccache
      - name: Install Qt
        uses: jurplel/install-qt-action@b3ea5275e37b734d027040e2c7fe7a10ea2ef946
        with:
          version: '5.15.2'
          arch: |-
            ${{
              fromJSON('
                {
                  "x86": "win32_msvc2019",
                  "x64": "win64_msvc2019_64"
                }
              ')[matrix.arch]
            }}
          archives: qtbase qtsvg qttools
          cache: true
      - name: Set up build environment
        uses: ilammy/msvc-dev-cmd@cec98b9d092141f74527d0afa6feb2af698cfe89
        with:
          arch: ${{ matrix.arch }}
      - name: Configure
        run: |
          ccache --zero-stats
          mkdir build -Force
          cmake -S . `
            -B build `
            -G Ninja `
            --toolchain C:/vcpkg/scripts/buildsystems/vcpkg.cmake `
            -Werror=dev `
            -DCMAKE_BUILD_TYPE=RelWithDebInfo `
            -DUSE_COMPILE_CACHE=ON `
            -DUSE_WERROR=ON `
            -DVCPKG_TARGET_TRIPLET="${{ matrix.arch }}-windows" `
            -DVCPKG_HOST_TRIPLET="${{ matrix.arch }}-windows" `
            -DVCPKG_MANIFEST_INSTALL="${{ env.should_install_manifest }}"
        env:
          should_install_manifest:
            ${{ steps.cache-deps.outputs.cache-hit == 'true' && 'NO' || 'YES' }}
      - name: Build
        run: cmake --build build
      - name: Run tests
        run: |
          cd build/tests
          ctest --output-on-failure -j2
      - name: Package
        run: cmake --build build --target package
      - name: Upload artifacts
        uses: actions/upload-artifact@v4
        with:
          name: msvc-${{ matrix.arch }}
          path: build\lmms-*.exe
      - name: Trim ccache and print statistics
        run: |
          ccache --cleanup
          echo "[ccache config]"
          ccache --show-config
          echo "[ccache stats]"
          ccache --show-stats --verbose
        env:
          CCACHE_MAXSIZE: 500MB<|MERGE_RESOLUTION|>--- conflicted
+++ resolved
@@ -37,15 +37,10 @@
         run: |
           ccache --zero-stats
           source /opt/qt5*/bin/qt5*-env.sh || true
-<<<<<<< HEAD
-          mkdir build && cd build
-          cmake .. $CMAKE_OPTS
-=======
           cmake -S . \
                 -B build \
                 -DCMAKE_INSTALL_PREFIX=./install \
                 $CMAKE_OPTS
->>>>>>> 588aab33
       - name: Build
         run: cmake --build build
       - name: Run tests
