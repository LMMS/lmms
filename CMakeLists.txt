--- conflicted
+++ resolved
@@ -862,11 +862,8 @@
 "* Debug using ThreadSanitizer       : ${STATUS_DEBUG_TSAN}\n"
 "* Debug using MemorySanitizer       : ${STATUS_DEBUG_MSAN}\n"
 "* Debug using UBSanitizer           : ${STATUS_DEBUG_UBSAN}\n"
-<<<<<<< HEAD
 "* Debug packaging commands          : ${STATUS_DEBUG_CPACK}\n"
-=======
 "* Profile using GNU profiler        : ${STATUS_GPROF}\n"
->>>>>>> 501011e5
 )
 
 MESSAGE(
