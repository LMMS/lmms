CMAKE_MINIMUM_REQUIRED(VERSION 3.9)

PROJECT(lmms)

SET(CMAKE_MODULE_PATH "${CMAKE_SOURCE_DIR}/cmake/modules" ${CMAKE_MODULE_PATH})
SET(LMMS_BINARY_DIR ${CMAKE_BINARY_DIR})
SET(LMMS_SOURCE_DIR ${CMAKE_SOURCE_DIR})

# CMAKE_POLICY Section
IF(COMMAND CMAKE_POLICY)
	# TODO: Keep CMP0074 but remove this condition when cmake 3.12+ is guaranteed
	IF(${CMAKE_VERSION} VERSION_GREATER_EQUAL 3.12)
		# Needed for the SWH Ladspa plugins. See below.
		CMAKE_POLICY(SET CMP0074 NEW) # find_package() uses <PackageName>_ROOT variables
	ENDIF()
ENDIF(COMMAND CMAKE_POLICY)

# Import of windows.h breaks min()/max()
ADD_DEFINITIONS(-DNOMINMAX)

# CMAKE_CXX_IMPLICIT_INCLUDE_DIRECTORIES is not set correctly for MinGW until
# CMake 3.14.1, so avoid specifying system include directories on affected
# versions. Normal include directories are safe, since GCC ignores them if they
# are already in the built-in search path.
if(MINGW AND CMAKE_VERSION VERSION_LESS "3.14.1")
	set(CMAKE_NO_SYSTEM_FROM_IMPORTED TRUE)
endif()

INCLUDE(PluginList)
INCLUDE(CheckSubmodules)
INCLUDE(AddFileDependencies)
INCLUDE(CheckIncludeFiles)
INCLUDE(FindPkgConfig)
INCLUDE(GenerateExportHeader)

STRING(TOUPPER          "${CMAKE_PROJECT_NAME}" PROJECT_NAME_UCASE)

SET(PROJECT_YEAR 2020)

SET(PROJECT_AUTHOR      "LMMS Developers")
SET(PROJECT_URL         "https://lmms.io")
SET(PROJECT_EMAIL       "lmms-devel@lists.sourceforge.net")
SET(PROJECT_DESCRIPTION "${PROJECT_NAME_UCASE} - Free music production software")
SET(PROJECT_COPYRIGHT   "2008-${PROJECT_YEAR} ${PROJECT_AUTHOR}")
SET(VERSION_MAJOR       "1")
SET(VERSION_MINOR       "3")
SET(VERSION_RELEASE     "0")
SET(VERSION_STAGE       "alpha")
SET(VERSION_BUILD       "")
SET(VERSION             "${VERSION_MAJOR}.${VERSION_MINOR}.${VERSION_RELEASE}")
IF(VERSION_STAGE)
	SET(VERSION     "${VERSION}-${VERSION_STAGE}")
ENDIF()
IF(VERSION_BUILD)
	SET(VERSION     "${VERSION}-${VERSION_BUILD}")
ENDIF()

# Override version information for non-base builds
INCLUDE(VersionInfo)
INCLUDE(DetectMachine)

OPTION(WANT_ALSA	"Include ALSA (Advanced Linux Sound Architecture) support" ON)
OPTION(WANT_CALF	"Include CALF LADSPA plugins" ON)
OPTION(WANT_CAPS	"Include C* Audio Plugin Suite (LADSPA plugins)" ON)
OPTION(WANT_CARLA	"Include Carla plugin" ON)
OPTION(WANT_CMT		"Include Computer Music Toolkit LADSPA plugins" ON)
OPTION(WANT_JACK	"Include JACK (Jack Audio Connection Kit) support" ON)
OPTION(WANT_WEAKJACK	"Loosely link JACK libraries" ON)
OPTION(WANT_LV2		"Include Lv2 plugins" ON)
OPTION(WANT_SUIL	"Include SUIL for LV2 plugin UIs" ON)
OPTION(WANT_MP3LAME	"Include MP3/Lame support" ON)
OPTION(WANT_OGGVORBIS	"Include OGG/Vorbis support" ON)
OPTION(WANT_PULSEAUDIO	"Include PulseAudio support" ON)
OPTION(WANT_PORTAUDIO	"Include PortAudio support" ON)
OPTION(WANT_SNDIO	"Include sndio support" ON)
OPTION(WANT_SOUNDIO	"Include libsoundio support" ON)
OPTION(WANT_SDL		"Include SDL (Simple DirectMedia Layer) support" ON)
OPTION(WANT_SF2		"Include SoundFont2 player plugin" ON)
OPTION(WANT_GIG		"Include GIG player plugin" ON)
OPTION(WANT_STK		"Include Stk (Synthesis Toolkit) support" ON)
OPTION(WANT_SWH		"Include Steve Harris's LADSPA plugins" ON)
OPTION(WANT_TAP		"Include Tom's Audio Processing LADSPA plugins" ON)
OPTION(WANT_VST		"Include VST support" ON)
OPTION(WANT_VST_32	"Include 32-bit VST support" ON)
OPTION(WANT_VST_64	"Include 64-bit VST support" ON)
OPTION(WANT_WINMM	"Include WinMM MIDI support" OFF)
OPTION(WANT_DEBUG_FPE	"Debug floating point exceptions" OFF)
option(WANT_DEBUG_ASAN	"Enable AddressSanitizer" OFF)
option(WANT_DEBUG_TSAN	"Enable ThreadSanitizer" OFF)
option(WANT_DEBUG_MSAN	"Enable MemorySanitizer" OFF)
option(WANT_DEBUG_UBSAN	"Enable UndefinedBehaviorSanitizer" OFF)
OPTION(BUNDLE_QT_TRANSLATIONS	"Install Qt translation files for LMMS" OFF)


IF(LMMS_BUILD_APPLE)
	# Fix linking on 10.14+. See issue #4762 on github
	LINK_DIRECTORIES("${APPLE_PREFIX}/lib")
	SET(WANT_SOUNDIO OFF)
	SET(WANT_ALSA OFF)
	SET(WANT_PULSEAUDIO OFF)
	SET(WANT_VST OFF)
	SET(STATUS_ALSA "<not supported on this platform>")
	SET(STATUS_PULSEAUDIO "<not supported on this platform>")
	SET(STATUS_APPLEMIDI "OK")
ELSE(LMMS_BUILD_APPLE)
	SET(STATUS_APPLEMIDI "<not supported on this platform>")
ENDIF(LMMS_BUILD_APPLE)


IF(LMMS_BUILD_WIN32)
	SET(WANT_ALSA OFF)
	SET(WANT_PULSEAUDIO OFF)
	SET(WANT_SNDIO OFF)
	SET(WANT_SOUNDIO OFF)
	SET(WANT_WINMM ON)
	SET(BUNDLE_QT_TRANSLATIONS ON)
	SET(LMMS_HAVE_WINMM TRUE)
	SET(STATUS_ALSA "<not supported on this platform>")
	SET(STATUS_PULSEAUDIO "<not supported on this platform>")
	SET(STATUS_SOUNDIO "<disabled in this release>")
	SET(STATUS_SNDIO "<not supported on this platform>")
	SET(STATUS_WINMM "OK")
	SET(STATUS_APPLEMIDI "<not supported on this platform>")
ELSE(LMMS_BUILD_WIN32)
	SET(STATUS_WINMM "<not supported on this platform>")
ENDIF(LMMS_BUILD_WIN32)


# TODO: Fix linking issues with msys debug builds
IF(LMMS_BUILD_MSYS AND CMAKE_BUILD_TYPE STREQUAL "Debug")
	SET(WANT_GIG OFF)
	SET(WANT_STK OFF)
	SET(WANT_SWH OFF)
	SET(STATUS_GIG "not built as requested")
	SET(STATUS_STK "not built as requested")
ENDIF()

SET(CMAKE_CXX_STANDARD_REQUIRED ON)

CHECK_INCLUDE_FILES(pthread.h LMMS_HAVE_PTHREAD_H)
CHECK_INCLUDE_FILES(semaphore.h LMMS_HAVE_SEMAPHORE_H)
CHECK_INCLUDE_FILES(unistd.h LMMS_HAVE_UNISTD_H)
CHECK_INCLUDE_FILES(sys/types.h LMMS_HAVE_SYS_TYPES_H)
CHECK_INCLUDE_FILES(sys/ipc.h LMMS_HAVE_SYS_IPC_H)
CHECK_INCLUDE_FILES(sys/time.h LMMS_HAVE_SYS_TIME_H)
CHECK_INCLUDE_FILES(sys/times.h LMMS_HAVE_SYS_TIMES_H)
CHECK_INCLUDE_FILES(sched.h LMMS_HAVE_SCHED_H)
CHECK_INCLUDE_FILES(sys/soundcard.h LMMS_HAVE_SYS_SOUNDCARD_H)
CHECK_INCLUDE_FILES(soundcard.h LMMS_HAVE_SOUNDCARD_H)
CHECK_INCLUDE_FILES(fcntl.h LMMS_HAVE_FCNTL_H)
CHECK_INCLUDE_FILES(sys/ioctl.h LMMS_HAVE_SYS_IOCTL_H)
CHECK_INCLUDE_FILES(ctype.h LMMS_HAVE_CTYPE_H)
CHECK_INCLUDE_FILES(string.h LMMS_HAVE_STRING_H)
CHECK_INCLUDE_FILES(process.h LMMS_HAVE_PROCESS_H)
CHECK_INCLUDE_FILES(locale.h LMMS_HAVE_LOCALE_H)

include(CheckLibraryExists)
check_library_exists(rt shm_open "" LMMS_HAVE_LIBRT)

LIST(APPEND CMAKE_PREFIX_PATH "${CMAKE_INSTALL_PREFIX}")

FIND_PACKAGE(Qt5 5.6.0 COMPONENTS Core Gui Widgets Xml REQUIRED)
FIND_PACKAGE(Qt5 COMPONENTS LinguistTools QUIET)

INCLUDE_DIRECTORIES(
	${Qt5Core_INCLUDE_DIRS}
	${Qt5Gui_INCLUDE_DIRS}
	${Qt5Widgets_INCLUDE_DIRS}
	${Qt5Xml_INCLUDE_DIRS}
)

SET(QT_LIBRARIES
	Qt5::Core
	Qt5::Gui
	Qt5::Widgets
	Qt5::Xml
)

IF(LMMS_BUILD_LINUX AND WANT_VST)
    FIND_PACKAGE(Qt5 COMPONENTS X11Extras REQUIRED)
    LIST(APPEND QT_LIBRARIES Qt5::X11Extras)
ENDIF()

# Resolve Qt5::qmake to full path for use in packaging scripts
GET_TARGET_PROPERTY(QT_QMAKE_EXECUTABLE "${Qt5Core_QMAKE_EXECUTABLE}" IMPORTED_LOCATION)

# Find the location of Qt translation files
execute_process(COMMAND ${QT_QMAKE_EXECUTABLE} -query QT_INSTALL_TRANSLATIONS
	OUTPUT_VARIABLE QT_TRANSLATIONS_DIR
	OUTPUT_STRIP_TRAILING_WHITESPACE
	ERROR_QUIET
)
IF(EXISTS "${QT_TRANSLATIONS_DIR}")
	MESSAGE("-- Found Qt translations in ${QT_TRANSLATIONS_DIR}")
	ADD_DEFINITIONS("-DQT_TRANSLATIONS_DIR=\"${QT_TRANSLATIONS_DIR}\"")
ENDIF()

FIND_PACKAGE(Qt5Test)
SET(QT_QTTEST_LIBRARY Qt5::Test)

# check for libsndfile
FIND_PACKAGE(SndFile REQUIRED)
IF(NOT SNDFILE_FOUND)
	MESSAGE(FATAL_ERROR "LMMS requires libsndfile1 and libsndfile1-dev >= 1.0.18 - please install, remove CMakeCache.txt and try again!")
ENDIF()
# check if we can use SFC_SET_COMPRESSION_LEVEL
INCLUDE(CheckCXXSourceCompiles)
CHECK_CXX_SOURCE_COMPILES(
	"#include <sndfile.h>
		int main() {SFC_SET_COMPRESSION_LEVEL;}"
	LMMS_HAVE_SF_COMPLEVEL
)

IF(WANT_LV2)
	IF(PKG_CONFIG_FOUND)
		PKG_CHECK_MODULES(LV2 lv2)
		PKG_CHECK_MODULES(LILV lilv-0)
	ENDIF()
	IF(NOT LV2_FOUND AND NOT LILV_FOUND)
		UNSET(LV2_FOUND CACHE)
		UNSET(LILV_FOUND CACHE)
		FIND_PACKAGE(LV2 CONFIG)
		FIND_PACKAGE(LILV CONFIG)
		IF(LILV_FOUND)
			SET(LILV_LIBRARIES "lilv::lilv")
		ENDIF()
	ENDIF()
	IF(LV2_FOUND AND LILV_FOUND)
		SET(LMMS_HAVE_LV2 TRUE)
		SET(STATUS_LV2 "OK")
	ELSE()
		SET(STATUS_LV2 "not found, install it or set PKG_CONFIG_PATH appropriately")
	ENDIF()
ELSE(WANT_LV2)
	SET(STATUS_LV2 "not built as requested")
ENDIF(WANT_LV2)

IF(WANT_SUIL)
	IF(PKG_CONFIG_FOUND)
		PKG_CHECK_MODULES(SUIL suil-0)
		IF(SUIL_FOUND)
			SET(LMMS_HAVE_SUIL TRUE)
			SET(STATUS_SUIL "OK")
		ELSE()
			SET(STATUS_SUIL "not found, install it or set PKG_CONFIG_PATH appropriately")
		ENDIF()
	ELSE()
		SET(STATUS_SUIL "not found, requires pkg-config")
	ENDIF()
ELSE(WANT_SUIL)
	SET(STATUS_SUIL "not built as requested")
ENDIF(WANT_SUIL)

IF(WANT_CALF)
	SET(LMMS_HAVE_CALF TRUE)
	SET(STATUS_CALF "OK")
ELSE(WANT_CALF)
	SET(STATUS_CALF "not built as requested")
ENDIF(WANT_CALF)

IF(WANT_CAPS)
	SET(LMMS_HAVE_CAPS TRUE)
	SET(STATUS_CAPS "OK")
ELSE(WANT_CAPS)
	SET(STATUS_CAPS "not built as requested")
ENDIF(WANT_CAPS)

IF(WANT_CMT)
	SET(LMMS_HAVE_CMT TRUE)
	SET(STATUS_CMT "OK")
ELSE(WANT_CMT)
	SET(STATUS_CMT "not built as requested")
ENDIF(WANT_CMT)

IF(WANT_SWH)
	IF(LMMS_BUILD_APPLE)
		# Prefer system perl over Homebrew, MacPorts, etc
		SET(Perl_ROOT "/usr/bin")
	ENDIF()
	FIND_PACKAGE(Perl)
	IF(PERL_FOUND)
		SET(LMMS_HAVE_SWH TRUE)
		SET(STATUS_SWH "OK")
	ELSE()
<<<<<<< HEAD
		SET(WANT_SWH 0)
=======
		SET(LMMS_HAVE_SWH 0)
>>>>>>> afc9f29e
		SET(STATUS_SWH "Skipping, perl is missing")
	ENDIF()
ELSE(WANT_SWH)
	SET(STATUS_SWH "not built as requested")
ENDIF(WANT_SWH)

IF(WANT_TAP)
	SET(LMMS_HAVE_TAP TRUE)
	SET(STATUS_TAP "OK")
ELSE(WANT_TAP)
	SET(STATUS_TAP "not built as requested")
ENDIF(WANT_TAP)


# check for CARLA
IF(WANT_CARLA)
	PKG_CHECK_MODULES(CARLA carla-native-plugin)
	# look for carla under old name
	IF(NOT CARLA_FOUND)
		PKG_CHECK_MODULES(CARLA carla-standalone>=1.9.5)
	ENDIF()
	IF(CARLA_FOUND)
		SET(LMMS_HAVE_CARLA TRUE)
		SET(STATUS_CARLA "OK")
	ELSE(CARLA_FOUND)
		SET(LMMS_HAVE_WEAKCARLA TRUE)
		SET(STATUS_CARLA "OK (weak linking enabled)")
	ENDIF(CARLA_FOUND)
ENDIF(WANT_CARLA)


# check for SDL2
IF(WANT_SDL)
	FIND_PACKAGE(SDL2)
	IF(SDL2_FOUND)
		SET(LMMS_HAVE_SDL TRUE)
		SET(LMMS_HAVE_SDL2 TRUE)
		SET(STATUS_SDL "OK, using SDL2")
		SET(SDL2_LIBRARY "SDL2::SDL2")
		SET(SDL_INCLUDE_DIR "")
		SET(SDL_LIBRARY "")
	ELSE()
		SET(SDL2_LIBRARY "")
	ENDIF()
ENDIF()

# fallback to SDL1
IF(WANT_SDL AND NOT LMMS_HAVE_SDL2)
	# Fallback to SDL1.2
	SET(SDL_BUILDING_LIBRARY TRUE)
	FIND_PACKAGE(SDL)
	IF(SDL_FOUND)
		SET(LMMS_HAVE_SDL TRUE)
		SET(STATUS_SDL "OK, using SDL1.2")
		# fix mingw since 53abd65
		IF(NOT SDL_INCLUDE_DIR)
			SET(SDL_INCLUDE_DIR "${CMAKE_FIND_ROOT_PATH}/include")
		ENDIF()

	ELSE()
		SET(STATUS_SDL "not found, please install libsdl2-dev (or similar) "
			"if you require SDL support")
		SET(SDL_INCLUDE_DIR "")
		SET(SDL_LIBRARY "")
	ENDIF()
ENDIF()

# check for Stk
IF(WANT_STK)
	FIND_PACKAGE(STK)
	IF(STK_FOUND)
		SET(LMMS_HAVE_STK TRUE)
		SET(STATUS_STK "OK")
	ELSE(STK_FOUND)
		SET(STK_INCLUDE_DIR "")
		SET(STATUS_STK "not found, please install libstk0-dev (or similar) "
			"if you require the Mallets instrument")
	ENDIF(STK_FOUND)
ENDIF(WANT_STK)


# check for PortAudio
IF(WANT_PORTAUDIO)
	FIND_PACKAGE(Portaudio)
	IF(Portaudio_FOUND)
		SET(LMMS_HAVE_PORTAUDIO TRUE)
		SET(STATUS_PORTAUDIO "OK")
	ELSE()
		SET(STATUS_PORTAUDIO "not found, please install portaudio19-dev (or similar, version >= 1.9) "
			"if you require PortAudio support")
	ENDIF()
ENDIF(WANT_PORTAUDIO)

# check for libsoundio
IF(WANT_SOUNDIO)
  FIND_PACKAGE(SoundIo)
  IF(SOUNDIO_FOUND)
	SET(LMMS_HAVE_SOUNDIO TRUE)
	SET(STATUS_SOUNDIO "OK")
	INCLUDE_DIRECTORIES("${SOUNDIO_INCLUDE_DIR}")
  ELSE(SOUNDIO_FOUND)
	SET(SOUNDIO_INCLUDE_DIR "")
	SET(STATUS_SOUNDIO "not found, please install libsoundio if you require libsoundio support")
	SET(SOUNDIO_LIBRARY "")
  ENDIF(SOUNDIO_FOUND)
ENDIF(WANT_SOUNDIO)


# check for PulseAudio
IF(WANT_PULSEAUDIO)
	FIND_PACKAGE(PulseAudio)
	IF(PULSEAUDIO_FOUND)
		SET(LMMS_HAVE_PULSEAUDIO TRUE)
		SET(STATUS_PULSEAUDIO "OK")
	ELSE(PULSEAUDIO_FOUND)
		SET(STATUS_PULSEAUDIO "not found, please install libpulse-dev (or similar) "
			"if you require PulseAudio support")
	ENDIF(PULSEAUDIO_FOUND)
ENDIF(WANT_PULSEAUDIO)
IF(NOT LMMS_HAVE_PULSEAUDIO)
	SET(PULSEAUDIO_INCLUDE_DIR "")
	SET(PULSEAUDIO_LIBRARIES "")
ENDIF(NOT LMMS_HAVE_PULSEAUDIO)


# check for MP3/Lame-libraries
IF(WANT_MP3LAME)
	FIND_PACKAGE(Lame)
	IF(LAME_FOUND)
		SET(LMMS_HAVE_MP3LAME TRUE)
		SET(STATUS_MP3LAME "OK")
	ELSE(LAME_FOUND)
		SET(STATUS_MP3LAME "not found, please install libmp3lame-dev (or similar)")
		SET(LAME_LIBRARIES "")
		SET(LAME_INCLUDE_DIRS "")
	ENDIF(LAME_FOUND)
ELSE(WANT_MP3LAME)
	SET(STATUS_MP3LAME "Disabled for build")
ENDIF(WANT_MP3LAME)

# check for OGG/Vorbis-libraries
IF(WANT_OGGVORBIS)
	FIND_PACKAGE(OggVorbis)
	IF(OGGVORBIS_FOUND)
		SET(LMMS_HAVE_OGGVORBIS TRUE)
		SET(STATUS_OGGVORBIS "OK")
	ELSE(OGGVORBIS_FOUND)
		SET(STATUS_OGGVORBIS "not found, libogg-dev and libvorbis-dev (or similar) "
			"is highly recommended")
	ENDIF(OGGVORBIS_FOUND)
ENDIF(WANT_OGGVORBIS)


# check whether to enable OSS-support
IF(LMMS_HAVE_SOUNDCARD_H OR LMMS_HAVE_SYS_SOUNDCARD_H)
	SET(LMMS_HAVE_OSS TRUE)
	SET(STATUS_OSS "OK")
ELSE(LMMS_HAVE_SOUNDCARD_H OR LMMS_HAVE_SYS_SOUNDCARD_H)
	SET(STATUS_OSS "<not found or not supported on this platform>")
ENDIF(LMMS_HAVE_SOUNDCARD_H OR LMMS_HAVE_SYS_SOUNDCARD_H)


# check for ALSA
IF(WANT_ALSA)
	FIND_PACKAGE(Alsa)
	IF(ALSA_FOUND)
		SET(LMMS_HAVE_ALSA TRUE)
		SET(STATUS_ALSA "OK")
	ELSE(ALSA_FOUND)
		SET(STATUS_ALSA "not found, please install libasound2-dev (or similar) "
			"if you require ALSA support")
	ENDIF(ALSA_FOUND)
ENDIF(WANT_ALSA)
IF(NOT LMMS_HAVE_ALSA)
	SET(ASOUND_LIBRARY "")
ENDIF(NOT LMMS_HAVE_ALSA)


# check for JACK
IF(WANT_JACK)
	IF(WANT_WEAKJACK)
		SET(LMMS_HAVE_WEAKJACK TRUE)
		SET(WEAKJACK_INCLUDE_DIRS ${CMAKE_SOURCE_DIR}/src/3rdparty/weakjack/weakjack)
		SET(JACK_INCLUDE_DIRS ${CMAKE_SOURCE_DIR}/src/3rdparty/jack2/common)
		SET(STATUS_JACK "OK (weak linking enabled)")
		# use dlsym instead
		SET(JACK_LIBRARIES ${CMAKE_DL_LIBS})
		SET(LMMS_HAVE_JACK TRUE)
		SET(LMMS_HAVE_JACK_PRENAME TRUE)
		SET(JACK_FOUND TRUE)
	ELSE()
		PKG_CHECK_MODULES(JACK jack>=0.77)
		IF(JACK_FOUND)
			SET(LMMS_HAVE_JACK TRUE)
			SET(STATUS_JACK "OK")
			SET(CMAKE_REQUIRED_LIBRARIES_BACKUP "${CMAKE_REQUIRED_LIBRARIES}")
			SET(CMAKE_REQUIRED_LIBRARIES "${JACK_LIBRARIES}")
			CHECK_LIBRARY_EXISTS(jack jack_port_rename "" LMMS_HAVE_JACK_PRENAME)
			SET(CMAKE_REQUIRED_LIBRARIES "${CMAKE_REQUIRED_LIBRARIES_BACKUP}")
			UNSET(CMAKE_REQUIRED_LIBRARIES_BACKUP)
		ENDIF()
	ENDIF()

	IF(NOT JACK_FOUND)
		SET(JACK_INCLUDE_DIRS "")
		SET(STATUS_JACK "not found")
	ENDIF()
ENDIF(WANT_JACK)

# check for FFTW3F-library
FIND_PACKAGE(FFTW COMPONENTS fftw3f REQUIRED)

# check for FLTK
set(FLTK_SKIP_OPENGL TRUE)
set(FLTK_SKIP_FORMS TRUE)
set(FLTK_SKIP_IMAGES TRUE)
set(FLTK_SKIP_MATH TRUE)
if(MINGW_PREFIX)
	set(FLTK_SKIP_FLUID TRUE)
endif()
FIND_PACKAGE(FLTK)
IF(FLTK_FOUND)
	SET(STATUS_ZYN "OK")
ELSE()
	SET(STATUS_ZYN "not found, please install fltk")
ENDIF()

# check for Fluidsynth
IF(WANT_SF2)
	find_package(FluidSynth 1.1.0)
	if(FluidSynth_FOUND)
		SET(LMMS_HAVE_FLUIDSYNTH TRUE)
		if(FluidSynth_VERSION_STRING VERSION_GREATER_EQUAL 2)
			set(STATUS_FLUIDSYNTH "OK")
		else()
			set(STATUS_FLUIDSYNTH "OK (FluidSynth version < 2: per-note panning unsupported)")
		endif()
	else()
		SET(STATUS_FLUIDSYNTH "not found, libfluidsynth-dev (or similar)"
			"is highly recommended")
	endif()
ENDIF(WANT_SF2)

# check for libgig
If(WANT_GIG)
	PKG_CHECK_MODULES(GIG gig)
	IF(GIG_FOUND)
		SET(LMMS_HAVE_GIG TRUE)
		SET(STATUS_GIG "OK")
	ELSE(GIG_FOUND)
		SET(STATUS_GIG "not found, libgig needed for decoding .gig files")
	ENDIF(GIG_FOUND)
ENDIF(WANT_GIG)

# check for pthreads
IF(LMMS_BUILD_LINUX OR LMMS_BUILD_APPLE OR LMMS_BUILD_OPENBSD OR LMMS_BUILD_FREEBSD OR LMMS_BUILD_HAIKU)
	FIND_PACKAGE(Threads)
ENDIF(LMMS_BUILD_LINUX OR LMMS_BUILD_APPLE OR LMMS_BUILD_OPENBSD OR LMMS_BUILD_FREEBSD OR LMMS_BUILD_HAIKU)

# check for sndio (roaraudio won't work yet)
IF(WANT_SNDIO)
	FIND_PACKAGE(Sndio)
	IF(SNDIO_FOUND)
		SET(LMMS_HAVE_SNDIO TRUE)
        	SET(STATUS_SNDIO "OK")
    	ELSE()
        	SET(STATUS_SNDIO "<not found or not supported on this platform>")
	ENDIF(SNDIO_FOUND)
ENDIF(WANT_SNDIO)

# check for WINE
IF(WANT_VST)
	FIND_PACKAGE(Wine)
	IF(WINE_FOUND)
		SET(LMMS_SUPPORT_VST TRUE)
		IF(WINE_LIBRARY_FIX)
			SET(STATUS_VST "OK, with workaround linking ${WINE_LIBRARY_FIX}")
		ELSE()
			SET(STATUS_VST "OK")
		ENDIF()
	ELSEIF(WANT_VST_NOWINE)
		SET(LMMS_SUPPORT_VST TRUE)
		SET(STATUS_VST "OK")
	ELSE(WINE_FOUND)
		SET(STATUS_VST "not found, please install (lib)wine-dev (or similar) - 64 bit systems additionally need gcc-multilib and g++-multilib")
	ENDIF(WINE_FOUND)
ENDIF(WANT_VST)
IF(LMMS_BUILD_WIN32)
	SET(LMMS_SUPPORT_VST TRUE)
	SET(STATUS_VST "OK")
ENDIF(LMMS_BUILD_WIN32)

IF(WANT_DEBUG_FPE)
	IF(LMMS_BUILD_LINUX OR LMMS_BUILD_APPLE)
		SET(LMMS_DEBUG_FPE TRUE)
		SET (STATUS_DEBUG_FPE "Enabled")
	ELSE()
		SET (STATUS_DEBUG_FPE "Wanted but disabled due to unsupported platform")
	ENDIF()
ELSE()
	SET (STATUS_DEBUG_FPE "Disabled")
ENDIF(WANT_DEBUG_FPE)

# check for libsamplerate
FIND_PACKAGE(Samplerate 0.1.8 MODULE REQUIRED)

# set compiler flags
IF(CMAKE_CXX_COMPILER_ID MATCHES "GNU|Clang")
	SET(WERROR_FLAGS "-Wall -Werror=unused-function -Wno-sign-compare -Wno-strict-overflow")
	OPTION(USE_WERROR "Add -werror to the build flags. Stops the build on warnings" OFF)
	IF(${USE_WERROR})
		SET(WERROR_FLAGS "${WERROR_FLAGS} -Werror")
	ENDIF()

	# Due to a regression in gcc-4.8.X, we need to disable array-bounds check
	IF (CMAKE_COMPILER_IS_GNUCXX AND ((CMAKE_CXX_COMPILER_VERSION VERSION_EQUAL "4.8.0") OR (CMAKE_CXX_COMPILER_VERSION VERSION_GREATER "4.8.0") OR LMMS_BUILD_WIN32))
		SET(WERROR_FLAGS "${WERROR_FLAGS} -Wno-array-bounds -Wno-attributes")
	ENDIF()
ELSEIF(MSVC)
	# Remove any existing /W flags
	STRING(REGEX REPLACE "/W[0-4]" "" CMAKE_CXX_FLAGS ${CMAKE_CXX_FLAGS})
	SET(WERROR_FLAGS "/W2")
	IF(${USE_WERROR})
		SET(WERROR_FLAGS "${WERROR_FLAGS} /WX")
	ENDIF()
ENDIF()


IF(NOT CMAKE_BUILD_TYPE)
	message(STATUS "Setting build type to 'Release' as none was specified.")
	set(CMAKE_BUILD_TYPE Release CACHE STRING "Choose the type of build." FORCE)
	# Set the possible values of build type for cmake-gui
	SET_PROPERTY(CACHE CMAKE_BUILD_TYPE PROPERTY STRINGS "Debug" "Release"
		"MinSizeRel" "RelWithDebInfo")
ENDIF()

SET(CMAKE_C_FLAGS "${WERROR_FLAGS} ${CMAKE_C_FLAGS}")
SET(CMAKE_CXX_FLAGS "${WERROR_FLAGS} ${CMAKE_CXX_FLAGS}")
SET(CMAKE_C_FLAGS_DEBUG "${CMAKE_C_FLAGS_DEBUG} -DLMMS_DEBUG")
SET(CMAKE_CXX_FLAGS_DEBUG "${CMAKE_CXX_FLAGS_DEBUG} -DLMMS_DEBUG")

if(CMAKE_VERSION VERSION_GREATER_EQUAL "3.16")
	set(NOOP_COMMAND "${CMAKE_COMMAND}" "-E" "true")
else()
	set(NOOP_COMMAND "${CMAKE_COMMAND}" "-E" "echo")
endif()
if(STRIP)
	# TODO CMake 3.19: Now that CONFIG generator expressions support testing for
	# multiple configurations, combine the OR into a single CONFIG expression.
	set(STRIP_COMMAND "$<IF:$<OR:$<CONFIG:Debug>,$<CONFIG:RelWithDebInfo>>,${NOOP_COMMAND},${STRIP}>")
else()
	set(STRIP_COMMAND "${NOOP_COMMAND}")
endif()

# people simply updating git will still have this and mess up build with it
FILE(REMOVE include/lmmsconfig.h)

FILE(GLOB LMMS_INCLUDES "${CMAKE_SOURCE_DIR}/include/*.h")
LIST(SORT LMMS_INCLUDES)

# Get list of all committers from git history, ordered by number of commits.
# The CONTRIBUTORS file is used by AboutDialog. This information can be provided
# with -DCONTRIBUTORS=/path/to/CONTRIBUTORS instead. For instance, to generate
# this file for version 1.1.3, the command is:
# 	git shortlog -sne v1.1.3 | cut -c8-
FIND_PACKAGE(Git)
IF(GIT_FOUND AND NOT CONTRIBUTORS)
	SET(CONTRIBUTORS "${CMAKE_BINARY_DIR}/CONTRIBUTORS")
	EXECUTE_PROCESS(
		COMMAND "${GIT_EXECUTABLE}" shortlog -sne
		COMMAND cut -c8-
		OUTPUT_FILE "${CONTRIBUTORS}"
		WORKING_DIRECTORY "${CMAKE_SOURCE_DIR}"
		TIMEOUT 1)
ENDIF()

# we somehow have to make LMMS-binary depend on MOC-files
ADD_FILE_DEPENDENCIES("${CMAKE_BINARY_DIR}/lmmsconfig.h")

IF(CMAKE_CXX_COMPILER_ID MATCHES "GNU|Clang")
	IF(WIN32)
		SET(CMAKE_CXX_FLAGS "${CMAKE_CXX_FLAGS} -Wno-attributes")
	ELSE(WIN32)
		SET(CMAKE_CXX_FLAGS "${CMAKE_CXX_FLAGS} -fPIC -DPIC")
	ENDIF(WIN32)
elseif(MSVC)
	# Use UTF-8 as the source and execution character set
	add_compile_options("/utf-8")
ENDIF()

# add enabled sanitizers
function(add_sanitizer sanitizer supported_compilers want_flag status_flag)
	if(${want_flag})
		if(CMAKE_CXX_COMPILER_ID MATCHES "${supported_compilers}")
			set("${status_flag}" "Enabled" PARENT_SCOPE)
			string(REPLACE ";" " " additional_flags "${ARGN}")
			# todo CMake 3.13: use add_compile_options/add_link_options instead
			set(CMAKE_C_FLAGS_DEBUG "${CMAKE_C_FLAGS_DEBUG} -fsanitize=${sanitizer} ${additional_flags}" PARENT_SCOPE)
			set(CMAKE_CXX_FLAGS_DEBUG "${CMAKE_CXX_FLAGS_DEBUG} -fsanitize=${sanitizer} ${additional_flags}" PARENT_SCOPE)
		else()
			set("${status_flag}" "Wanted but disabled due to unsupported compiler" PARENT_SCOPE)
		endif()
	else()
		set("${status_flag}" "Disabled" PARENT_SCOPE)
	endif()
endfunction()

add_sanitizer(address "GNU|Clang|MSVC" WANT_DEBUG_ASAN STATUS_DEBUG_ASAN)
add_sanitizer(thread "GNU|Clang" WANT_DEBUG_TSAN STATUS_DEBUG_TSAN)
add_sanitizer(memory "Clang" WANT_DEBUG_MSAN STATUS_DEBUG_MSAN -fno-omit-frame-pointer)
# UBSan does not link with vptr enabled due to a problem with references from PeakControllerEffect
# not being found by PeakController
add_sanitizer(undefined "GNU|Clang" WANT_DEBUG_UBSAN STATUS_DEBUG_UBSAN -fno-sanitize=vptr)


# use ccache
include(CompileCache)

# make sub-directories
ADD_SUBDIRECTORY(cmake)
ADD_SUBDIRECTORY(src)
ADD_SUBDIRECTORY(plugins)
ADD_SUBDIRECTORY(tests)
ADD_SUBDIRECTORY(data)
ADD_SUBDIRECTORY(doc)

# install tasks
ADD_SUBDIRECTORY(cmake/install)

FIND_PACKAGE(UnixCommands)
IF(GZIP)
	ADD_CUSTOM_COMMAND(OUTPUT "${CMAKE_BINARY_DIR}/lmms.1.gz"
					COMMAND ${GZIP} -c ${CMAKE_SOURCE_DIR}/doc/lmms.1 > ${CMAKE_BINARY_DIR}/lmms.1.gz
					DEPENDS "${CMAKE_SOURCE_DIR}/doc/lmms.1"
					COMMENT "Generating lmms.1.gz"
					VERBATIM)


	ADD_CUSTOM_TARGET(manpage ALL
					DEPENDS "${CMAKE_BINARY_DIR}/lmms.1.gz")
ELSEIF(UNIX)
	MESSAGE(FATAL_ERROR "Can't find gzip required for generating lmms.1.gz")
ENDIF()

# install headers

IF(LMMS_BUILD_LINUX)
	INSTALL(FILES ${LMMS_INCLUDES}
		"${CMAKE_BINARY_DIR}/lmmsconfig.h"
		"${CMAKE_BINARY_DIR}/lmmsversion.h"
		"${CMAKE_SOURCE_DIR}/src/gui/embed.cpp"
		DESTINATION "${CMAKE_INSTALL_PREFIX}/include/lmms/")
ENDIF(LMMS_BUILD_LINUX)

#
# add distclean-target
#
ADD_CUSTOM_TARGET(distclean
			COMMAND make clean
			COMMAND rm -rf `find -name cmake_install.cmake` `find -name Makefile` `find -type d -name CMakeFiles` CMakeCache.txt lmmsconfig.h lmms.1.gz)

#
# add tarball-target
#
SET(TMP "lmms-${VERSION}")
ADD_CUSTOM_TARGET(dist
			COMMAND make clean
			COMMAND rm -rf "${TMP}"
			COMMAND mkdir -p "${TMP}"
			COMMAND cp CMakeLists.txt LICENSE.txt INSTALL.txt README.md "${TMP}"
			COMMAND cp -r buildtools cmake data doc include plugins src "${TMP}"
			COMMAND rm -rf `find "${TMP}" -name cmake_install.cmake` `find "${TMP}" -name Makefile` `find "${TMP}" -type d -name CMakeFiles` "${TMP}/CMakeCache.txt"
			COMMAND tar cjf lmms-${VERSION}-src.tar.bz2 "${TMP}"
			COMMAND rm -rf "${TMP}")


#
# add uninstall-target
#
ADD_CUSTOM_TARGET(uninstall
	COMMAND ${CMAKE_COMMAND} -DCMAKE_INSTALL_PREFIX="${CMAKE_INSTALL_PREFIX}" -P "${CMAKE_CURRENT_SOURCE_DIR}/cmake/uninstall.cmake"
)

#
# display configuration information
#

MESSAGE("\n"
"Installation Summary\n"
"--------------------\n"
"* Install Directory           : ${CMAKE_INSTALL_PREFIX}\n"
)

MESSAGE(
"Supported audio interfaces\n"
"--------------------------\n"
"* ALSA                        : ${STATUS_ALSA}\n"
"* JACK                        : ${STATUS_JACK}\n"
"* OSS                         : ${STATUS_OSS}\n"
"* Sndio                       : ${STATUS_SNDIO}\n"
"* PortAudio                   : ${STATUS_PORTAUDIO}\n"
"* libsoundio                  : ${STATUS_SOUNDIO}\n"
"* PulseAudio                  : ${STATUS_PULSEAUDIO}\n"
"* SDL                         : ${STATUS_SDL}\n"
)

MESSAGE(
"Supported MIDI interfaces\n"
"-------------------------\n"
"* ALSA                        : ${STATUS_ALSA}\n"
"* OSS                         : ${STATUS_OSS}\n"
"* Sndio                       : ${STATUS_SNDIO}\n"
"* JACK                        : ${STATUS_JACK}\n"
"* WinMM                       : ${STATUS_WINMM}\n"
"* AppleMidi                   : ${STATUS_APPLEMIDI}\n"
)

MESSAGE(
"Supported file formats for project export\n"
"-----------------------------------------\n"
"* WAVE                        : OK\n"
"* FLAC                        : OK\n"
"* OGG/VORBIS                  : ${STATUS_OGGVORBIS}\n"
"* MP3/Lame                    : ${STATUS_MP3LAME}\n"
)

MESSAGE(
"Optional plugins\n"
"----------------\n"
"* Lv2 plugins                 : ${STATUS_LV2}\n"
"* SUIL for plugin UIs         : ${STATUS_SUIL}\n"
"* ZynAddSubFX instrument      : ${STATUS_ZYN}\n"
"* Carla Patchbay & Rack       : ${STATUS_CARLA}\n"
"* SoundFont2 player           : ${STATUS_FLUIDSYNTH}\n"
"* Stk Mallets                 : ${STATUS_STK}\n"
"* VST-instrument hoster       : ${STATUS_VST}\n"
"* VST-effect hoster           : ${STATUS_VST}\n"
"* CALF LADSPA plugins         : ${STATUS_CALF}\n"
"* CAPS LADSPA plugins         : ${STATUS_CAPS}\n"
"* CMT LADSPA plugins          : ${STATUS_CMT}\n"
"* TAP LADSPA plugins          : ${STATUS_TAP}\n"
"* SWH LADSPA plugins          : ${STATUS_SWH}\n"
"* GIG player                  : ${STATUS_GIG}\n"
)

MESSAGE(
"Developer options\n"
"-----------------------------------------\n"
"* Debug FP exceptions               : ${STATUS_DEBUG_FPE}\n"
"* Debug using AddressSanitizer      : ${STATUS_DEBUG_ASAN}\n"
"* Debug using ThreadSanitizer       : ${STATUS_DEBUG_TSAN}\n"
"* Debug using MemorySanitizer       : ${STATUS_DEBUG_MSAN}\n"
"* Debug using UBSanitizer           : ${STATUS_DEBUG_UBSAN}\n"
)

MESSAGE(
"\n"
"-----------------------------------------------------------------\n"
"IMPORTANT:\n"
"after installing missing packages, remove CMakeCache.txt before\n"
"running cmake again!\n"
"-----------------------------------------------------------------\n"
"\n\n")

SET(CMAKE_INSTALL_SYSTEM_RUNTIME_DESTINATION "${BIN_DIR}")
if(MSVC)
	# We can't set this on the install time according to the configuration
	SET(CMAKE_INSTALL_DEBUG_LIBRARIES TRUE)
	SET(CMAKE_INSTALL_UCRT_LIBRARIES TRUE)
endif()
INCLUDE(InstallRequiredSystemLibraries)<|MERGE_RESOLUTION|>--- conflicted
+++ resolved
@@ -282,11 +282,7 @@
 		SET(LMMS_HAVE_SWH TRUE)
 		SET(STATUS_SWH "OK")
 	ELSE()
-<<<<<<< HEAD
-		SET(WANT_SWH 0)
-=======
 		SET(LMMS_HAVE_SWH 0)
->>>>>>> afc9f29e
 		SET(STATUS_SWH "Skipping, perl is missing")
 	ENDIF()
 ELSE(WANT_SWH)
