CMAKE_MINIMUM_REQUIRED(VERSION 3.1.0)

PROJECT(lmms)

SET(CMAKE_MODULE_PATH "${CMAKE_SOURCE_DIR}/cmake/modules" ${CMAKE_MODULE_PATH})

IF(COMMAND CMAKE_POLICY)
	CMAKE_POLICY(SET CMP0005 NEW)
	CMAKE_POLICY(SET CMP0003 NEW)
	IF (CMAKE_MAJOR_VERSION GREATER 2)
		CMAKE_POLICY(SET CMP0026 NEW)
		CMAKE_POLICY(SET CMP0045 NEW)
		CMAKE_POLICY(SET CMP0050 OLD)
	ENDIF()
	CMAKE_POLICY(SET CMP0020 NEW)
ENDIF(COMMAND CMAKE_POLICY)

INCLUDE(CheckSubmodules)
INCLUDE(AddFileDependencies)
INCLUDE(CheckIncludeFiles)
INCLUDE(FindPkgConfig)

STRING(TOUPPER          "${CMAKE_PROJECT_NAME}" PROJECT_NAME_UCASE)

SET(PROJECT_YEAR 2018)

SET(PROJECT_AUTHOR      "LMMS Developers")
SET(PROJECT_URL         "https://lmms.io")
SET(PROJECT_EMAIL       "lmms-devel@lists.sourceforge.net")
SET(PROJECT_DESCRIPTION "${PROJECT_NAME_UCASE} - Free music production software")
SET(PROJECT_COPYRIGHT   "2008-${PROJECT_YEAR} ${PROJECT_AUTHOR}")
SET(VERSION_MAJOR       "1")
SET(VERSION_MINOR       "2")
SET(VERSION_RELEASE     "0")
SET(VERSION_STAGE       "rc5")
SET(VERSION_BUILD       "0")
SET(VERSION             "${VERSION_MAJOR}.${VERSION_MINOR}.${VERSION_RELEASE}")
IF(VERSION_STAGE)
	SET(VERSION     "${VERSION}-${VERSION_STAGE}")
ENDIF()
IF(VERSION_BUILD)
	SET(VERSION     "${VERSION}.${VERSION_BUILD}")
ENDIF()

# Override version information for non-base builds
INCLUDE(VersionInfo)
INCLUDE(DetectMachine)


OPTION(WANT_ALSA	"Include ALSA (Advanced Linux Sound Architecture) support" ON)
OPTION(WANT_CALF	"Include CALF LADSPA plugins" ON)
OPTION(WANT_CAPS	"Include C* Audio Plugin Suite (LADSPA plugins)" ON)
OPTION(WANT_CARLA	"Include Carla plugin" ON)
OPTION(WANT_CMT		"Include Computer Music Toolkit LADSPA plugins" ON)
OPTION(WANT_JACK	"Include JACK (Jack Audio Connection Kit) support" ON)
OPTION(WANT_WEAKJACK	"Loosely link JACK libraries" ON)
OPTION(WANT_MP3LAME	"Include MP3/Lame support" ON)
OPTION(WANT_OGGVORBIS	"Include OGG/Vorbis support" ON)
OPTION(WANT_PULSEAUDIO	"Include PulseAudio support" ON)
OPTION(WANT_PORTAUDIO	"Include PortAudio support" ON)
OPTION(WANT_SOUNDIO	"Include libsoundio support" ON)
OPTION(WANT_SDL		"Include SDL (Simple DirectMedia Layer) support" ON)
OPTION(WANT_SF2		"Include SoundFont2 player plugin" ON)
OPTION(WANT_GIG		"Include GIG player plugin" ON)
OPTION(WANT_STK		"Include Stk (Synthesis Toolkit) support" ON)
OPTION(WANT_SWH		"Include Steve Harris's LADSPA plugins" ON)
OPTION(WANT_TAP		"Include Tom's Audio Processing LADSPA plugins" ON)
OPTION(WANT_VST		"Include VST support" ON)
OPTION(WANT_VST_NOWINE	"Include partial VST support (without wine)" OFF)
OPTION(WANT_WINMM	"Include WinMM MIDI support" OFF)
OPTION(WANT_DEBUG_FPE	"Debug floating point exceptions" OFF)


IF(LMMS_BUILD_APPLE)
	SET(WANT_ALSA OFF)
	SET(WANT_PULSEAUDIO OFF)
	SET(WANT_VST OFF)
	SET(STATUS_ALSA "<not supported on this platform>")
	SET(STATUS_PULSEAUDIO "<not supported on this platform>")
	SET(STATUS_APPLEMIDI "OK")
ELSE(LMMS_BUILD_APPLE)
	SET(STATUS_APPLEMIDI "<not supported on this platform>")
ENDIF(LMMS_BUILD_APPLE)


IF(LMMS_BUILD_WIN32)
	SET(WANT_ALSA OFF)
	SET(WANT_JACK OFF)
	SET(WANT_PULSEAUDIO OFF)
	SET(WANT_PORTAUDIO OFF)
	SET(WANT_SOUNDIO OFF)
	SET(WANT_WINMM ON)
	SET(LMMS_HAVE_WINMM TRUE)
	SET(STATUS_ALSA "<not supported on this platform>")
	SET(STATUS_JACK "<not supported on this platform>")
	SET(STATUS_PULSEAUDIO "<not supported on this platform>")
	SET(STATUS_PORTAUDIO "<disabled on this platform>")
	SET(STATUS_SOUNDIO "<disabled in this release>")
	SET(STATUS_WINMM "OK")
	SET(STATUS_APPLEMIDI "<not supported on this platform>")
ELSE(LMMS_BUILD_WIN32)
	SET(STATUS_WINMM "<not supported on this platform>")
ENDIF(LMMS_BUILD_WIN32)


# TODO: Fix linking issues with msys debug builds
IF(LMMS_BUILD_MSYS AND CMAKE_BUILD_TYPE STREQUAL "Debug")
	SET(WANT_GIG OFF)
	SET(WANT_STK OFF)
	SET(WANT_SWH OFF)
	SET(STATUS_GIG "not built as requested")
	SET(STATUS_STK "not built as requested")
ENDIF()

SET(CMAKE_CXX_STANDARD_REQUIRED ON)

CHECK_INCLUDE_FILES(stdint.h LMMS_HAVE_STDINT_H)
CHECK_INCLUDE_FILES(stdlib.h LMMS_HAVE_STDLIB_H)
CHECK_INCLUDE_FILES(pthread.h LMMS_HAVE_PTHREAD_H)
CHECK_INCLUDE_FILES(semaphore.h LMMS_HAVE_SEMAPHORE_H)
CHECK_INCLUDE_FILES(unistd.h LMMS_HAVE_UNISTD_H)
CHECK_INCLUDE_FILES(sys/types.h LMMS_HAVE_SYS_TYPES_H)
CHECK_INCLUDE_FILES(sys/ipc.h LMMS_HAVE_SYS_IPC_H)
CHECK_INCLUDE_FILES(sys/shm.h LMMS_HAVE_SYS_SHM_H)
CHECK_INCLUDE_FILES(sys/time.h LMMS_HAVE_SYS_TIME_H)
CHECK_INCLUDE_FILES(sys/times.h LMMS_HAVE_SYS_TIMES_H)
CHECK_INCLUDE_FILES(sched.h LMMS_HAVE_SCHED_H)
CHECK_INCLUDE_FILES(sys/soundcard.h LMMS_HAVE_SYS_SOUNDCARD_H)
CHECK_INCLUDE_FILES(soundcard.h LMMS_HAVE_SOUNDCARD_H)
CHECK_INCLUDE_FILES(fcntl.h LMMS_HAVE_FCNTL_H)
CHECK_INCLUDE_FILES(sys/ioctl.h LMMS_HAVE_SYS_IOCTL_H)
CHECK_INCLUDE_FILES(ctype.h LMMS_HAVE_CTYPE_H)
CHECK_INCLUDE_FILES(string.h LMMS_HAVE_STRING_H)
CHECK_INCLUDE_FILES(process.h LMMS_HAVE_PROCESS_H)
CHECK_INCLUDE_FILES(locale.h LMMS_HAVE_LOCALE_H)

LIST(APPEND CMAKE_PREFIX_PATH "${CMAKE_INSTALL_PREFIX}")

FIND_PACKAGE(Qt5 COMPONENTS Core Gui Widgets Xml REQUIRED)
FIND_PACKAGE(Qt5 COMPONENTS LinguistTools QUIET)

INCLUDE_DIRECTORIES(
	${Qt5Core_INCLUDE_DIRS}
	${Qt5Gui_INCLUDE_DIRS}
	${Qt5Widgets_INCLUDE_DIRS}
	${Qt5Xml_INCLUDE_DIRS}
)

SET(QT_LIBRARIES
	Qt5::Core
	Qt5::Gui
	Qt5::Widgets
	Qt5::Xml
)

IF(LMMS_BUILD_LINUX)
    FIND_PACKAGE(Qt5 COMPONENTS X11Extras REQUIRED)
    LIST(APPEND QT_LIBRARIES Qt5::X11Extras)
ENDIF()

# Resolve Qt5::qmake to full path for use in packaging scripts
GET_TARGET_PROPERTY(QT_QMAKE_EXECUTABLE "${Qt5Core_QMAKE_EXECUTABLE}" IMPORTED_LOCATION)

FIND_PACKAGE(Qt5Test)
SET(QT_QTTEST_LIBRARY Qt5::Test)

# check for libsndfile
PKG_CHECK_MODULES(SNDFILE REQUIRED sndfile>=1.0.18)
IF(NOT SNDFILE_FOUND)
	MESSAGE(FATAL_ERROR "LMMS requires libsndfile1 and libsndfile1-dev >= 1.0.18 - please install, remove CMakeCache.txt and try again!")
ENDIF()
# check if we can use SF_SET_COMPRESSION_LEVEL
IF(NOT SNDFILE_VERSION VERSION_LESS 1.0.26)
	SET(LMMS_HAVE_SF_COMPLEVEL TRUE)
ENDIF()

IF(WANT_CALF)
	SET(LMMS_HAVE_CALF TRUE)
	SET(STATUS_CALF "OK")
ELSE(WANT_CALF)
	SET(STATUS_CALF "not built as requested")
ENDIF(WANT_CALF)

IF(WANT_CAPS)
	SET(LMMS_HAVE_CAPS TRUE)
	SET(STATUS_CAPS "OK")
ELSE(WANT_CAPS)
	SET(STATUS_CAPS "not built as requested")
ENDIF(WANT_CAPS)

IF(WANT_CMT)
	SET(LMMS_HAVE_CMT TRUE)
	SET(STATUS_CMT "OK")
ELSE(WANT_CMT)
	SET(STATUS_CMT "not built as requested")
ENDIF(WANT_CMT)

IF(WANT_SWH)
	SET(LMMS_HAVE_SWH TRUE)
	SET(STATUS_SWH "OK")
ELSE(WANT_SWH)
	SET(STATUS_SWH "not built as requested")
ENDIF(WANT_SWH)

IF(WANT_TAP)
	SET(LMMS_HAVE_TAP TRUE)
	SET(STATUS_TAP "OK")
ELSE(WANT_TAP)
	SET(STATUS_TAP "not built as requested")
ENDIF(WANT_TAP)


# check for CARLA
IF(WANT_CARLA)
	PKG_CHECK_MODULES(CARLA carla-standalone>=1.9.5)
	IF(CARLA_FOUND)
		SET(LMMS_HAVE_CARLA TRUE)
		SET(STATUS_CARLA "OK")
	ELSE(CARLA_FOUND)
		SET(STATUS_CARLA "not found, please install the latest carla")
	ENDIF(CARLA_FOUND)
ENDIF(WANT_CARLA)


# check for SDL2
IF(WANT_SDL)
	SET(SDL2_BUILDING_LIBRARY TRUE)
	FIND_PACKAGE(SDL2)
	IF(SDL2_FOUND)
		SET(LMMS_HAVE_SDL TRUE)
		SET(LMMS_HAVE_SDL2 TRUE)
		SET(STATUS_SDL "OK, using SDL2")
		SET(SDL_INCLUDE_DIR "")
		SET(SDL_LIBRARY "")
	ELSE()
		SET(SDL2_INCLUDE_DIR "")
		SET(SDL2_LIBRARY "")
	ENDIF()
ENDIF()

# fallback to SDL1
IF(WANT_SDL AND NOT LMMS_HAVE_SDL2)
	# Fallback to SDL1.2
	SET(SDL_BUILDING_LIBRARY TRUE)
	FIND_PACKAGE(SDL)
	IF(SDL_FOUND)
		SET(LMMS_HAVE_SDL TRUE)
		SET(STATUS_SDL "OK, using SDL1.2")
		# fix mingw since 53abd65
		IF(NOT SDL_INCLUDE_DIR)
			SET(SDL_INCLUDE_DIR "${CMAKE_FIND_ROOT_PATH}/include")
		ENDIF()

	ELSE()
		SET(STATUS_SDL "not found, please install libsdl2-dev (or similar) "
			"if you require SDL support")
		SET(SDL_INCLUDE_DIR "")
		SET(SDL_LIBRARY "")
	ENDIF()
ENDIF()

# check for Stk
IF(WANT_STK)
	FIND_PACKAGE(STK)
	IF(STK_FOUND)
		SET(LMMS_HAVE_STK TRUE)
		SET(STATUS_STK "OK")
	ELSE(STK_FOUND)
		SET(STK_INCLUDE_DIR "")
		SET(STATUS_STK "not found, please install libstk0-dev (or similar) "
			"if you require the Mallets instrument")
	ENDIF(STK_FOUND)
ENDIF(WANT_STK)


# check for PortAudio
IF(WANT_PORTAUDIO)
	FIND_PACKAGE(Portaudio)
	IF(PORTAUDIO_FOUND)
		SET(LMMS_HAVE_PORTAUDIO TRUE)
		SET(STATUS_PORTAUDIO "OK")
	ELSE(PORTAUDIO_FOUND)
		SET(STATUS_PORTAUDIO "not found, please install portaudio19-dev (or similar, version >= 1.9) "
			"if you require PortAudio support")
	ENDIF(PORTAUDIO_FOUND)
ENDIF(WANT_PORTAUDIO)

# check for libsoundio
IF(WANT_SOUNDIO)
  FIND_PACKAGE(SoundIo)
  IF(SOUNDIO_FOUND)
	SET(LMMS_HAVE_SOUNDIO TRUE)
	SET(STATUS_SOUNDIO "OK")
	INCLUDE_DIRECTORIES("${SOUNDIO_INCLUDE_DIR}")
  ELSE(SOUNDIO_FOUND)
	SET(SOUNDIO_INCLUDE_DIR "")
	SET(STATUS_SOUNDIO "not found, please install libsoundio if you require libsoundio support")
	SET(SOUNDIO_LIBRARY "")
  ENDIF(SOUNDIO_FOUND)
ENDIF(WANT_SOUNDIO)


# check for PulseAudio
IF(WANT_PULSEAUDIO)
	FIND_PACKAGE(PulseAudio)
	IF(PULSEAUDIO_FOUND)
		SET(LMMS_HAVE_PULSEAUDIO TRUE)
		SET(STATUS_PULSEAUDIO "OK")
	ELSE(PULSEAUDIO_FOUND)
		SET(STATUS_PULSEAUDIO "not found, please install libpulse-dev (or similar) "
			"if you require PulseAudio support")
	ENDIF(PULSEAUDIO_FOUND)
ENDIF(WANT_PULSEAUDIO)
IF(NOT LMMS_HAVE_PULSEAUDIO)
	SET(PULSEAUDIO_INCLUDE_DIR "")
	SET(PULSEAUDIO_LIBRARIES "")
ENDIF(NOT LMMS_HAVE_PULSEAUDIO)


# check for MP3/Lame-libraries
IF(WANT_MP3LAME)
	FIND_PACKAGE(Lame)
	IF(LAME_FOUND)
		SET(LMMS_HAVE_MP3LAME TRUE)
		SET(STATUS_MP3LAME "OK")
	ELSE(LAME_FOUND)
		SET(STATUS_MP3LAME "not found, please install libmp3lame-dev (or similar)")
		SET(LAME_LIBRARIES "")
		SET(LAME_INCLUDE_DIRS "")
	ENDIF(LAME_FOUND)
ELSE(WANT_MP3LAME)
	SET(STATUS_MP3LAME "Disabled for build")
ENDIF(WANT_MP3LAME)

# check for OGG/Vorbis-libraries
IF(WANT_OGGVORBIS)
	FIND_PACKAGE(OggVorbis)
	IF(OGGVORBIS_FOUND)
		SET(LMMS_HAVE_OGGVORBIS TRUE)
		SET(STATUS_OGGVORBIS "OK")
	ELSE(OGGVORBIS_FOUND)
		SET(STATUS_OGGVORBIS "not found, libogg-dev and libvorbis-dev (or similar) "
			"is highly recommended")
	ENDIF(OGGVORBIS_FOUND)
ENDIF(WANT_OGGVORBIS)


# check whether to enable OSS-support
IF(LMMS_HAVE_SOUNDCARD_H OR LMMS_HAVE_SYS_SOUNDCARD_H)
	SET(LMMS_HAVE_OSS TRUE)
	SET(STATUS_OSS "OK")
ELSE(LMMS_HAVE_SOUNDCARD_H OR LMMS_HAVE_SYS_SOUNDCARD_H)
	SET(STATUS_OSS "<not found or not supported on this platform>")
ENDIF(LMMS_HAVE_SOUNDCARD_H OR LMMS_HAVE_SYS_SOUNDCARD_H)


# check for ALSA
IF(WANT_ALSA)
	FIND_PACKAGE(Alsa)
	IF(ALSA_FOUND)
		SET(LMMS_HAVE_ALSA TRUE)
		SET(STATUS_ALSA "OK")
	ELSE(ALSA_FOUND)
		SET(STATUS_ALSA "not found, please install libasound2-dev (or similar) "
			"if you require ALSA support")
	ENDIF(ALSA_FOUND)
ENDIF(WANT_ALSA)
IF(NOT LMMS_HAVE_ALSA)
	SET(ASOUND_LIBRARY "")
ENDIF(NOT LMMS_HAVE_ALSA)


# check for JACK
IF(WANT_JACK)
	PKG_CHECK_MODULES(JACK jack>=0.77)
	IF(JACK_FOUND)
		IF(WANT_WEAKJACK)
			SET(LMMS_HAVE_WEAKJACK TRUE)
			SET(WEAKJACK_INCLUDE_DIRS ${CMAKE_SOURCE_DIR}/src/3rdparty/weakjack/weakjack)
			SET(STATUS_JACK "OK (weak linking enabled)")
			SET(JACK_INCLUDE_DIRS "")
			# use dlsym instead
			SET(JACK_LIBRARIES ${CMAKE_DL_LIBS})
		ELSE()
			SET(STATUS_JACK "OK")
		ENDIF()
		SET(LMMS_HAVE_JACK TRUE)
	ELSE(JACK_FOUND)
		SET(STATUS_JACK "not found, please install libjack0.100.0-dev (or similar) "
			"if you require JACK support")
	ENDIF(JACK_FOUND)
ENDIF(WANT_JACK)


# check for FFTW3F-library
PKG_CHECK_MODULES(FFTW3F REQUIRED fftw3f>=3.0.0)


# check for FLTK
FIND_PACKAGE(FLTK)
IF(FLTK_FOUND)
	SET(STATUS_ZYN "OK")
ELSE()
	SET(STATUS_ZYN "not found, please install fltk")
ENDIF()

# check for Fluidsynth
IF(WANT_SF2)
	PKG_CHECK_MODULES(FLUIDSYNTH fluidsynth>=1.0.7)
	IF(FLUIDSYNTH_FOUND)
		SET(LMMS_HAVE_FLUIDSYNTH TRUE)
		SET(STATUS_FLUIDSYNTH "OK")
	ELSE(FLUIDSYNTH_FOUND)
		SET(STATUS_FLUIDSYNTH "not found, libfluidsynth-dev (or similar)"
			"is highly recommended")
	ENDIF(FLUIDSYNTH_FOUND)
ENDIF(WANT_SF2)

# check for libgig
If(WANT_GIG)
	PKG_CHECK_MODULES(GIG gig)
	IF(GIG_FOUND)
		SET(LMMS_HAVE_GIG TRUE)
		SET(STATUS_GIG "OK")
	ELSE(GIG_FOUND)
		SET(STATUS_GIG "not found, libgig needed for decoding .gig files")
	ENDIF(GIG_FOUND)
ENDIF(WANT_GIG)

# check for pthreads
IF(LMMS_BUILD_LINUX OR LMMS_BUILD_APPLE OR LMMS_BUILD_OPENBSD)
	FIND_PACKAGE(Threads)
ENDIF(LMMS_BUILD_LINUX OR LMMS_BUILD_APPLE OR LMMS_BUILD_OPENBSD)

# check for sndio (openbsd only, roaraudio won't work yet)
FIND_PACKAGE(Sndio)
IF(LMMS_BUILD_OPENBSD AND SNDIO_FOUND)
	SET(LMMS_HAVE_SNDIO TRUE)
	SET(STATUS_SNDIO "OK")
ELSE()
	SET(STATUS_SNDIO "<not found or not supported on this platform>")
	SET(SNDIO_LIBRARY "")
ENDIF()

# check for WINE
IF(WANT_VST)
	FIND_PACKAGE(Wine)
	IF(WINE_FOUND)
		SET(LMMS_SUPPORT_VST TRUE)
		IF(WINE_LIBRARY_FIX)
			SET(STATUS_VST "OK, with workaround linking ${WINE_LIBRARY_FIX}")
		ELSE()
			SET(STATUS_VST "OK")
		ENDIF()
	ELSEIF(WANT_VST_NOWINE)
		SET(LMMS_SUPPORT_VST TRUE)
		SET(STATUS_VST "OK")
	ELSE(WINE_FOUND)
		SET(STATUS_VST "not found, please install (lib)wine-dev (or similar) - 64 bit systems additionally need gcc-multilib and g++-multilib")
	ENDIF(WINE_FOUND)
ENDIF(WANT_VST)
IF(LMMS_BUILD_WIN32)
	SET(LMMS_SUPPORT_VST TRUE)
	SET(STATUS_VST "OK")
ENDIF(LMMS_BUILD_WIN32)

IF(WANT_DEBUG_FPE)
	IF(LMMS_BUILD_LINUX OR LMMS_BUILD_APPLE)
		SET(LMMS_DEBUG_FPE TRUE)
		SET (STATUS_DEBUG_FPE "Enabled")
	ELSE()
		SET (STATUS_DEBUG_FPE "Wanted but disabled due to unsupported platform")
	ENDIF()
ELSE()
	SET (STATUS_DEBUG_FPE "Disabled")
ENDIF(WANT_DEBUG_FPE)

# check for libsamplerate
PKG_CHECK_MODULES(SAMPLERATE REQUIRED samplerate>=0.1.8)

# set compiler flags
IF(CMAKE_CXX_COMPILER_ID MATCHES "GNU|AppleClang")
	SET(WERROR_FLAGS "-Wall -Werror=unused-function -Wno-sign-compare -Wno-strict-overflow")
	OPTION(USE_WERROR "Add -werror to the build flags. Stops the build on warnings" OFF)
	IF(${USE_WERROR})
		SET(WERROR_FLAGS "${WERROR_FLAGS} -Werror")
	ENDIF()

	# Due to a regression in gcc-4.8.X, we need to disable array-bounds check
	IF (CMAKE_COMPILER_IS_GNUCXX AND ((CMAKE_CXX_COMPILER_VERSION VERSION_EQUAL "4.8.0") OR (CMAKE_CXX_COMPILER_VERSION VERSION_GREATER "4.8.0") OR LMMS_BUILD_WIN32))
		SET(WERROR_FLAGS "${WERROR_FLAGS} -Wno-array-bounds")
	ENDIF()
ELSEIF(MSVC)
	# Remove any existing /W flags
	STRING(REGEX REPLACE "/W[0-4]" "" CMAKE_CXX_FLAGS ${CMAKE_CXX_FLAGS})
	SET(WERROR_FLAGS "/W2")
	IF(${USE_WERROR})
		SET(WERROR_FLAGS "${WERROR_FLAGS} /WX")
	ENDIF()
ENDIF()


IF(NOT CMAKE_BUILD_TYPE)
	message(STATUS "Setting build type to 'Release' as none was specified.")
	set(CMAKE_BUILD_TYPE Release CACHE STRING "Choose the type of build." FORCE)
	# Set the possible values of build type for cmake-gui
	SET_PROPERTY(CACHE CMAKE_BUILD_TYPE PROPERTY STRINGS "Debug" "Release"
		"MinSizeRel" "RelWithDebInfo")
ENDIF()

SET(CMAKE_C_FLAGS "${WERROR_FLAGS} ${CMAKE_C_FLAGS}")
SET(CMAKE_CXX_FLAGS "${WERROR_FLAGS} ${CMAKE_CXX_FLAGS}")
SET(CMAKE_C_FLAGS_DEBUG "${CMAKE_C_FLAGS_DEBUG} -DLMMS_DEBUG")
SET(CMAKE_CXX_FLAGS_DEBUG "${CMAKE_CXX_FLAGS_DEBUG} -DLMMS_DEBUG")


# people simply updating git will still have this and mess up build with it
FILE(REMOVE include/lmmsconfig.h)

FILE(GLOB LMMS_INCLUDES "${CMAKE_SOURCE_DIR}/include/*.h")
LIST(SORT LMMS_INCLUDES)

<<<<<<< HEAD
=======
# Get list of all committers from git history, ordered by number of commits.
# The CONTRIBUTORS file is used by AboutDialog. This information can be provided
# with -DCONTRIBUTORS=/path/to/CONTRIBUTORS instead. For instance, to generate
# this file for version 1.1.3, the command is:
# 	git shortlog -sne v1.1.3 | cut -c8-
FIND_PACKAGE(Git)
IF(GIT_FOUND AND NOT CONTRIBUTORS)
	SET(CONTRIBUTORS "${CMAKE_BINARY_DIR}/CONTRIBUTORS")
	EXECUTE_PROCESS(
		COMMAND "${GIT_EXECUTABLE}" shortlog -sne
		COMMAND cut -c8-
		OUTPUT_FILE "${CONTRIBUTORS}"
		WORKING_DIRECTORY "${CMAKE_SOURCE_DIR}"
		TIMEOUT 1)
ENDIF()

# embedded resources stuff
IF(WIN32 OR WIN64)
	# compile buildtools native
	SET(BIN2RES_CPP "${CMAKE_SOURCE_DIR}/buildtools/bin2res.cpp")
	SET(BIN2RES "${CMAKE_BINARY_DIR}/bin2res")
	ADD_CUSTOM_TARGET(bin2res COMMAND g++ "\"${BIN2RES_CPP}\"" -o "\"${BIN2RES}\"" DEPENDS "${BIN2RES_CPP}")
ELSE(WIN32 OR WIN64)
	ADD_EXECUTABLE(bin2res buildtools/bin2res.cpp)
	GET_TARGET_PROPERTY(BIN2RES bin2res LOCATION)
ENDIF(WIN32 OR WIN64)

>>>>>>> 7ffd6815
# we somehow have to make LMMS-binary depend on MOC-files
ADD_FILE_DEPENDENCIES("${CMAKE_BINARY_DIR}/lmmsconfig.h")

IF(CMAKE_CXX_COMPILER_ID MATCHES "GNU|AppleClang")
	IF(WIN32)
		SET(CMAKE_CXX_FLAGS "${CMAKE_CXX_FLAGS} -Wno-attributes")
	ELSE(WIN32)
		SET(CMAKE_CXX_FLAGS "${CMAKE_CXX_FLAGS} -fPIC -DPIC")
	ENDIF(WIN32)
ENDIF()

# use ccache
OPTION(USE_CCACHE "Use ccache for compilation" OFF)
IF(USE_CCACHE)
	FIND_PROGRAM(CCACHE ccache)
	IF (CCACHE)
		MESSAGE(STATUS "Using ccache found in PATH")
		SET_PROPERTY(GLOBAL PROPERTY RULE_LAUNCH_COMPILE ${CCACHE})
		SET_PROPERTY(GLOBAL PROPERTY RULE_LAUNCH_LINK ${CCACHE})
	ELSE()
		MESSAGE(WARNING "USE_CCACHE enabled, but no ccache found")
	ENDIF()
ENDIF()

# make sub-directories
ADD_SUBDIRECTORY(cmake)
ADD_SUBDIRECTORY(src)
ADD_SUBDIRECTORY(plugins)
ADD_SUBDIRECTORY(tests)
ADD_SUBDIRECTORY(data)
ADD_SUBDIRECTORY(doc)

# post-install tasks
ADD_SUBDIRECTORY(cmake/postinstall)

ADD_CUSTOM_COMMAND(OUTPUT "${CMAKE_BINARY_DIR}/lmms.1.gz"
				COMMAND gzip -c ${CMAKE_SOURCE_DIR}/doc/lmms.1 > ${CMAKE_BINARY_DIR}/lmms.1.gz
				DEPENDS "${CMAKE_SOURCE_DIR}/doc/lmms.1"
				COMMENT "Generating lmms.1.gz"
				VERBATIM)


ADD_CUSTOM_TARGET(manpage ALL
				DEPENDS "${CMAKE_BINARY_DIR}/lmms.1.gz")

# install headers

IF(LMMS_BUILD_LINUX)
	INSTALL(FILES ${LMMS_INCLUDES}
		"${CMAKE_BINARY_DIR}/lmmsconfig.h"
		"${CMAKE_BINARY_DIR}/lmmsversion.h"
		"${CMAKE_SOURCE_DIR}/src/gui/embed.cpp"
		DESTINATION "${CMAKE_INSTALL_PREFIX}/include/lmms/")
ENDIF(LMMS_BUILD_LINUX)

# package ZynAddSubFX into win32 build
IF(LMMS_BUILD_WIN32)
	IF(EXISTS "${CMAKE_SOURCE_DIR}/extras")
		ADD_SUBDIRECTORY("${CMAKE_SOURCE_DIR}/extras/data/presets")
		FILE(GLOB ZASF_BINARIES
			"${CMAKE_SOURCE_DIR}/extras/plugins/zynaddsubfx/zynaddsubfx.dll"
			"${CMAKE_SOURCE_DIR}/extras/plugins/zynaddsubfx/remote_zynaddsubfx.exe")
		LIST(SORT ZASF_BINARIES)
		INSTALL(FILES "${ZASF_BINARIES}" DESTINATION "${PLUGIN_DIR}")
	ENDIF(EXISTS "${CMAKE_SOURCE_DIR}/extras")
ENDIF(LMMS_BUILD_WIN32)

#
# add distclean-target
#
ADD_CUSTOM_TARGET(distclean
			COMMAND make clean
			COMMAND rm -rf `find -name cmake_install.cmake` `find -name Makefile` `find -type d -name CMakeFiles` CMakeCache.txt lmmsconfig.h lmms.1.gz)

#
# add tarball-target
#
SET(TMP "lmms-${VERSION}")
ADD_CUSTOM_TARGET(dist
			COMMAND make clean
			COMMAND rm -rf "${TMP}"
			COMMAND mkdir -p "${TMP}"
			COMMAND cp CMakeLists.txt LICENSE.txt INSTALL.txt README.md "${TMP}"
			COMMAND cp -r buildtools cmake data doc include plugins src "${TMP}"
			COMMAND rm -rf `find "${TMP}" -name cmake_install.cmake` `find "${TMP}" -name Makefile` `find "${TMP}" -type d -name CMakeFiles` "${TMP}/CMakeCache.txt"
			COMMAND tar cjf lmms-${VERSION}-src.tar.bz2 "${TMP}"
			COMMAND rm -rf "${TMP}")

#
# display configuration information
#

MESSAGE("\n"
"Installation Summary\n"
"--------------------\n"
"* Install Directory           : ${CMAKE_INSTALL_PREFIX}\n"
)

MESSAGE(
"Supported audio interfaces\n"
"--------------------------\n"
"* ALSA                        : ${STATUS_ALSA}\n"
"* JACK                        : ${STATUS_JACK}\n"
"* OSS                         : ${STATUS_OSS}\n"
"* Sndio                       : ${STATUS_SNDIO}\n"
"* PortAudio                   : ${STATUS_PORTAUDIO}\n"
"* libsoundio                  : ${STATUS_SOUNDIO}\n"
"* PulseAudio                  : ${STATUS_PULSEAUDIO}\n"
"* SDL                         : ${STATUS_SDL}\n"
)

MESSAGE(
"Supported MIDI interfaces\n"
"-------------------------\n"
"* ALSA                        : ${STATUS_ALSA}\n"
"* OSS                         : ${STATUS_OSS}\n"
"* Sndio                       : ${STATUS_SNDIO}\n"
"* JACK                        : ${STATUS_JACK}\n"
"* WinMM                       : ${STATUS_WINMM}\n"
"* AppleMidi                   : ${STATUS_APPLEMIDI}\n"
)

MESSAGE(
"Supported file formats for project export\n"
"-----------------------------------------\n"
"* WAVE                        : OK\n"
"* FLAC                        : OK\n"
"* OGG/VORBIS                  : ${STATUS_OGGVORBIS}\n"
"* MP3/Lame                    : ${STATUS_MP3LAME}\n"
)

MESSAGE(
"Optional plugins\n"
"----------------\n"
"* ZynAddSubFX instrument      : ${STATUS_ZYN}\n"
"* Carla Patchbay & Rack       : ${STATUS_CARLA}\n"
"* SoundFont2 player           : ${STATUS_FLUIDSYNTH}\n"
"* Stk Mallets                 : ${STATUS_STK}\n"
"* VST-instrument hoster       : ${STATUS_VST}\n"
"* VST-effect hoster           : ${STATUS_VST}\n"
"* CALF LADSPA plugins         : ${STATUS_CALF}\n"
"* CAPS LADSPA plugins         : ${STATUS_CAPS}\n"
"* CMT LADSPA plugins          : ${STATUS_CMT}\n"
"* TAP LADSPA plugins          : ${STATUS_TAP}\n"
"* SWH LADSPA plugins          : ${STATUS_SWH}\n"
"* GIG player                  : ${STATUS_GIG}\n"
)

MESSAGE(
"Developer options\n"
"-----------------------------------------\n"
"* Debug FP exceptions         : ${STATUS_DEBUG_FPE}\n"
)

MESSAGE(
"\n"
"-----------------------------------------------------------------\n"
"IMPORTANT:\n"
"after installing missing packages, remove CMakeCache.txt before\n"
"running cmake again!\n"
"-----------------------------------------------------------------\n"
"\n\n")

INCLUDE(InstallRequiredSystemLibraries)<|MERGE_RESOLUTION|>--- conflicted
+++ resolved
@@ -520,8 +520,6 @@
 FILE(GLOB LMMS_INCLUDES "${CMAKE_SOURCE_DIR}/include/*.h")
 LIST(SORT LMMS_INCLUDES)
 
-<<<<<<< HEAD
-=======
 # Get list of all committers from git history, ordered by number of commits.
 # The CONTRIBUTORS file is used by AboutDialog. This information can be provided
 # with -DCONTRIBUTORS=/path/to/CONTRIBUTORS instead. For instance, to generate
@@ -538,18 +536,6 @@
 		TIMEOUT 1)
 ENDIF()
 
-# embedded resources stuff
-IF(WIN32 OR WIN64)
-	# compile buildtools native
-	SET(BIN2RES_CPP "${CMAKE_SOURCE_DIR}/buildtools/bin2res.cpp")
-	SET(BIN2RES "${CMAKE_BINARY_DIR}/bin2res")
-	ADD_CUSTOM_TARGET(bin2res COMMAND g++ "\"${BIN2RES_CPP}\"" -o "\"${BIN2RES}\"" DEPENDS "${BIN2RES_CPP}")
-ELSE(WIN32 OR WIN64)
-	ADD_EXECUTABLE(bin2res buildtools/bin2res.cpp)
-	GET_TARGET_PROPERTY(BIN2RES bin2res LOCATION)
-ENDIF(WIN32 OR WIN64)
-
->>>>>>> 7ffd6815
 # we somehow have to make LMMS-binary depend on MOC-files
 ADD_FILE_DEPENDENCIES("${CMAKE_BINARY_DIR}/lmmsconfig.h")
 
