CMAKE_MINIMUM_REQUIRED(VERSION 3.13)
SET(CMAKE_EXPORT_COMPILE_COMMANDS ON)

# Set the given policy to NEW. If it does not exist, it will not be set. If it
# is already set to NEW (most likely due to predating the minimum required CMake
# version), a developer warning is emitted indicating that the policy need no
# longer be explicitly set.
function(enable_policy_if_exists id)
	if(POLICY "${id}")
		cmake_policy(GET "${id}" current_value)
		if(current_value STREQUAL "NEW")
			message(AUTHOR_WARNING "${id} is now set to NEW by default, and no longer needs to be explicitly set.")
		else()
			cmake_policy(SET "${id}" NEW)
		endif()
	endif()
endfunction()

enable_policy_if_exists(CMP0092) # MSVC warning flags are not in CMAKE_<LANG>_FLAGS by default.
# Needed for ccache support with MSVC
enable_policy_if_exists(CMP0141) # MSVC debug information format flags are selected by an abstraction.

PROJECT(lmms)

SET(CMAKE_MODULE_PATH "${CMAKE_SOURCE_DIR}/cmake/modules" ${CMAKE_MODULE_PATH})
SET(LMMS_BINARY_DIR ${CMAKE_BINARY_DIR})
SET(LMMS_SOURCE_DIR ${CMAKE_SOURCE_DIR})

# Import of windows.h breaks min()/max()
ADD_DEFINITIONS(-DNOMINMAX)

# CMAKE_CXX_IMPLICIT_INCLUDE_DIRECTORIES is not set correctly for MinGW until
# CMake 3.14.1, so avoid specifying system include directories on affected
# versions. Normal include directories are safe, since GCC ignores them if they
# are already in the built-in search path.
if(MINGW AND CMAKE_VERSION VERSION_LESS "3.14.1")
	set(CMAKE_NO_SYSTEM_FROM_IMPORTED TRUE)
endif()

INCLUDE(PluginList)
INCLUDE(CheckSubmodules)
INCLUDE(AddFileDependencies)
INCLUDE(CheckIncludeFiles)
INCLUDE(FindPkgConfig)
INCLUDE(GenerateExportHeader)
include(StaticDependencies)

STRING(TOUPPER          "${CMAKE_PROJECT_NAME}" PROJECT_NAME_UCASE)

SET(PROJECT_YEAR 2025)

SET(PROJECT_AUTHOR      "LMMS Developers")
SET(PROJECT_URL         "https://lmms.io")
SET(PROJECT_EMAIL       "lmms-devel@lists.sourceforge.net")
SET(PROJECT_DESCRIPTION "${PROJECT_NAME_UCASE} - Free music production software")
SET(PROJECT_COPYRIGHT   "2008-${PROJECT_YEAR} ${PROJECT_AUTHOR}")
SET(VERSION_MAJOR       "1")
SET(VERSION_MINOR       "3")
SET(VERSION_RELEASE     "0")
SET(VERSION_STAGE       "alpha")
SET(VERSION_BUILD       "")
SET(VERSION             "${VERSION_MAJOR}.${VERSION_MINOR}.${VERSION_RELEASE}")
IF(VERSION_STAGE)
	SET(VERSION     "${VERSION}-${VERSION_STAGE}")
ENDIF()
IF(VERSION_BUILD)
	SET(VERSION     "${VERSION}-${VERSION_BUILD}")
ENDIF()

# Override version information for non-base builds
INCLUDE(VersionInfo)
INCLUDE(DetectMachine)

OPTION(WANT_ALSA	"Include ALSA (Advanced Linux Sound Architecture) support" ON)
OPTION(WANT_OSS 	"Include Open Sound System support" ON)
OPTION(WANT_CALF	"Include CALF LADSPA plugins" ON)
OPTION(WANT_CAPS	"Include C* Audio Plugin Suite (LADSPA plugins)" ON)
OPTION(WANT_CARLA	"Include Carla plugin" ON)
OPTION(WANT_CMT		"Include Computer Music Toolkit LADSPA plugins" ON)
OPTION(WANT_JACK	"Include JACK (Jack Audio Connection Kit) support" ON)
OPTION(WANT_WEAKJACK	"Loosely link JACK libraries" ON)
OPTION(WANT_LV2		"Include Lv2 plugins" ON)
OPTION(WANT_SUIL	"Include SUIL for LV2 plugin UIs" ON)
OPTION(WANT_MP3LAME	"Include MP3/Lame support" ON)
OPTION(WANT_OGGVORBIS	"Include OGG/Vorbis support" ON)
OPTION(WANT_PULSEAUDIO	"Include PulseAudio support" ON)
OPTION(WANT_PORTAUDIO	"Include PortAudio support" ON)
OPTION(WANT_SNDIO	"Include sndio support" ON)
OPTION(WANT_SOUNDIO	"Include libsoundio support" ON)
OPTION(WANT_SDL		"Include SDL (Simple DirectMedia Layer) support" ON)
OPTION(WANT_SF2		"Include SoundFont2 player plugin" ON)
OPTION(WANT_GIG		"Include GIG player plugin" ON)
option(WANT_SID		"Include Sid instrument" ON)
OPTION(WANT_STK		"Include Stk (Synthesis Toolkit) support" ON)
OPTION(WANT_SWH		"Include Steve Harris's LADSPA plugins" ON)
OPTION(WANT_TAP		"Include Tom's Audio Processing LADSPA plugins" ON)
OPTION(WANT_VST		"Include VST support" ON)
OPTION(WANT_VST_32	"Include 32-bit Windows VST support" ON)
OPTION(WANT_VST_64	"Include 64-bit Windows VST support" ON)
OPTION(WANT_WINMM	"Include WinMM MIDI support" OFF)
OPTION(WANT_DEBUG_FPE	"Debug floating point exceptions" OFF)
option(WANT_ASAN 	"Enable AddressSanitizer" OFF)
option(WANT_TSAN 	"Enable ThreadSanitizer" OFF)
option(WANT_MSAN 	"Enable MemorySanitizer" OFF)
option(WANT_UBSAN 	"Enable UndefinedBehaviorSanitizer" OFF)
option(WANT_RTSAN 	"Enable RealtimeSanitizer" OFF)
option(WANT_DEBUG_GPROF	"Enable gprof profiler" OFF)
OPTION(BUNDLE_QT_TRANSLATIONS	"Install Qt translation files for LMMS" OFF)
option(WANT_DEBUG_CPACK "Show detailed logs for packaging commands" OFF)
option(WANT_CPACK_TARBALL "Request CPack to create a tarball instead of an installer" OFF)


IF(LMMS_BUILD_APPLE)
	# Fix linking on 10.14+. See issue #4762 on github
	LINK_DIRECTORIES("${APPLE_PREFIX}/lib")
	SET(WANT_SOUNDIO OFF)
	SET(WANT_ALSA OFF)
	SET(WANT_OSS OFF)
	SET(WANT_PULSEAUDIO OFF)
	SET(WANT_VST OFF)
	SET(STATUS_ALSA "<not supported on this platform>")
	SET(STATUS_OSS "<not supported on this platform>")
	SET(STATUS_PULSEAUDIO "<not supported on this platform>")
	SET(STATUS_APPLEMIDI "OK")
ELSE(LMMS_BUILD_APPLE)
	SET(STATUS_APPLEMIDI "<not supported on this platform>")
ENDIF(LMMS_BUILD_APPLE)


IF(LMMS_BUILD_WIN32)
	SET(WANT_ALSA OFF)
	SET(WANT_OSS OFF)
	SET(WANT_PULSEAUDIO OFF)
	SET(WANT_SNDIO OFF)
	SET(WANT_SOUNDIO OFF)
	SET(WANT_WINMM ON)
	SET(BUNDLE_QT_TRANSLATIONS ON)
	SET(LMMS_HAVE_WINMM TRUE)
	if(NOT LMMS_BUILD_WIN64)
		set(WANT_VST_64 OFF)
	endif()
	SET(STATUS_ALSA "<not supported on this platform>")
	SET(STATUS_OSS "<not supported on this platform>")
	SET(STATUS_PULSEAUDIO "<not supported on this platform>")
	SET(STATUS_SOUNDIO "<disabled in this release>")
	SET(STATUS_SNDIO "<not supported on this platform>")
	SET(STATUS_WINMM "OK")
	SET(STATUS_APPLEMIDI "<not supported on this platform>")
ELSE(LMMS_BUILD_WIN32)
	SET(STATUS_WINMM "<not supported on this platform>")
ENDIF(LMMS_BUILD_WIN32)

SET(CMAKE_CXX_STANDARD_REQUIRED ON)

CHECK_INCLUDE_FILES(pthread.h LMMS_HAVE_PTHREAD_H)
CHECK_INCLUDE_FILES(semaphore.h LMMS_HAVE_SEMAPHORE_H)
CHECK_INCLUDE_FILES(unistd.h LMMS_HAVE_UNISTD_H)
CHECK_INCLUDE_FILES(sys/types.h LMMS_HAVE_SYS_TYPES_H)
CHECK_INCLUDE_FILES(sys/ipc.h LMMS_HAVE_SYS_IPC_H)
CHECK_INCLUDE_FILES(sys/time.h LMMS_HAVE_SYS_TIME_H)
CHECK_INCLUDE_FILES(sys/times.h LMMS_HAVE_SYS_TIMES_H)
CHECK_INCLUDE_FILES(sys/prctl.h LMMS_HAVE_SYS_PRCTL_H)
CHECK_INCLUDE_FILES(sched.h LMMS_HAVE_SCHED_H)
CHECK_INCLUDE_FILES(sys/soundcard.h LMMS_HAVE_SYS_SOUNDCARD_H)
CHECK_INCLUDE_FILES(soundcard.h LMMS_HAVE_SOUNDCARD_H)
CHECK_INCLUDE_FILES(fcntl.h LMMS_HAVE_FCNTL_H)
CHECK_INCLUDE_FILES(sys/ioctl.h LMMS_HAVE_SYS_IOCTL_H)
CHECK_INCLUDE_FILES(ctype.h LMMS_HAVE_CTYPE_H)
CHECK_INCLUDE_FILES(string.h LMMS_HAVE_STRING_H)
CHECK_INCLUDE_FILES(process.h LMMS_HAVE_PROCESS_H)
CHECK_INCLUDE_FILES(locale.h LMMS_HAVE_LOCALE_H)

include(CheckLibraryExists)
check_library_exists(rt shm_open "" LMMS_HAVE_LIBRT)

LIST(APPEND CMAKE_PREFIX_PATH "${CMAKE_INSTALL_PREFIX}")

FIND_PACKAGE(Qt5 5.9.0 COMPONENTS Core Gui Widgets Xml Svg REQUIRED)
FIND_PACKAGE(Qt5 COMPONENTS LinguistTools QUIET)

include_directories(SYSTEM
	${Qt5Core_INCLUDE_DIRS}
	${Qt5Gui_INCLUDE_DIRS}
	${Qt5Widgets_INCLUDE_DIRS}
	${Qt5Xml_INCLUDE_DIRS}
)

SET(QT_LIBRARIES
	Qt5::Core
	Qt5::Gui
	Qt5::Widgets
	Qt5::Xml
	Qt5::Svg
)

IF(LMMS_BUILD_LINUX AND WANT_VST)
    FIND_PACKAGE(Qt5 COMPONENTS X11Extras REQUIRED)
    LIST(APPEND QT_LIBRARIES Qt5::X11Extras)
ENDIF()

# Resolve Qt5::qmake to full path for use in packaging scripts
GET_TARGET_PROPERTY(QT_QMAKE_EXECUTABLE "${Qt5Core_QMAKE_EXECUTABLE}" IMPORTED_LOCATION)

# Find the location of Qt translation files
execute_process(COMMAND ${QT_QMAKE_EXECUTABLE} -query QT_INSTALL_TRANSLATIONS
	OUTPUT_VARIABLE QT_TRANSLATIONS_DIR
	OUTPUT_STRIP_TRAILING_WHITESPACE
	ERROR_QUIET
)
IF(EXISTS "${QT_TRANSLATIONS_DIR}")
	MESSAGE("-- Found Qt translations in ${QT_TRANSLATIONS_DIR}")
	ADD_DEFINITIONS("-DQT_TRANSLATIONS_DIR=\"${QT_TRANSLATIONS_DIR}\"")
ENDIF()

FIND_PACKAGE(Qt5Test)
SET(QT_QTTEST_LIBRARY Qt5::Test)

# check for libsndfile
FIND_PACKAGE(SndFile REQUIRED)
IF(SNDFILE_FOUND)
	IF(SndFile_VERSION VERSION_GREATER_EQUAL "1.1.0")
		SET(LMMS_HAVE_SNDFILE_MP3 TRUE)
	ELSE()
		MESSAGE("libsndfile version is < 1.1.0; MP3 import disabled")
		SET(LMMS_HAVE_SNDFILE_MP3 FALSE)
	ENDIF()
ELSE()
	MESSAGE(FATAL_ERROR "LMMS requires libsndfile1 and libsndfile1-dev >= 1.0.18 - please install, remove CMakeCache.txt and try again!")
ENDIF()
# check if we can use SFC_SET_COMPRESSION_LEVEL
INCLUDE(CheckCXXSourceCompiles)
CHECK_CXX_SOURCE_COMPILES(
	"#include <sndfile.h>
		int main() {SFC_SET_COMPRESSION_LEVEL;}"
	LMMS_HAVE_SF_COMPLEVEL
)

# check for perl
if(LMMS_BUILD_APPLE)
	# Prefer system perl over Homebrew, MacPorts, etc
	set(Perl_ROOT "/usr/bin")
endif()
find_package(Perl)

if(WANT_LV2)
	if(PKG_CONFIG_FOUND)
		pkg_check_modules(LV2 lv2)
	endif()

	find_package(Lilv)
	if(Lilv_FOUND)
		set(LILV_LIBRARIES Lilv::lilv)
	endif()

	# Ensure both dependencies are found
	if(NOT LV2_FOUND)
		set(STATUS_LV2 "not found, install lv2 or set PKG_CONFIG_PATH appropriately")
	elseif(NOT Lilv_FOUND)
		set(STATUS_LV2 "not found, install lilv or set PKG_CONFIG_PATH appropriately")
	else()
		set(LMMS_HAVE_LV2 TRUE)
		set(STATUS_LV2 "OK")
	endif()
else()
	set(STATUS_LV2 "not built as requested")
endif()

IF(WANT_SUIL)
	IF(PKG_CONFIG_FOUND)
		PKG_CHECK_MODULES(SUIL suil-0)
		IF(SUIL_FOUND)
			SET(LMMS_HAVE_SUIL TRUE)
			SET(STATUS_SUIL "OK")
			find_package(SuilModules)
		ELSE()
			SET(STATUS_SUIL "not found, install it or set PKG_CONFIG_PATH appropriately")
		ENDIF()
	ELSE()
		SET(STATUS_SUIL "not found, requires pkg-config")
	ENDIF()
ELSE(WANT_SUIL)
	SET(STATUS_SUIL "not built as requested")
ENDIF(WANT_SUIL)

IF(WANT_CALF)
	SET(LMMS_HAVE_CALF TRUE)
	SET(STATUS_CALF "OK")
ELSE(WANT_CALF)
	SET(STATUS_CALF "not built as requested")
ENDIF(WANT_CALF)

IF(WANT_CAPS)
	SET(LMMS_HAVE_CAPS TRUE)
	SET(STATUS_CAPS "OK")
ELSE(WANT_CAPS)
	SET(STATUS_CAPS "not built as requested")
ENDIF(WANT_CAPS)

IF(WANT_CMT)
	SET(LMMS_HAVE_CMT TRUE)
	SET(STATUS_CMT "OK")
ELSE(WANT_CMT)
	SET(STATUS_CMT "not built as requested")
ENDIF(WANT_CMT)

IF(WANT_SWH)
	IF(PERL_FOUND)
		SET(LMMS_HAVE_SWH TRUE)
		SET(STATUS_SWH "OK")
	ELSE()
		SET(STATUS_SWH "Skipping, perl is missing")
	ENDIF()
ELSE(WANT_SWH)
	SET(STATUS_SWH "not built as requested")
ENDIF(WANT_SWH)

IF(WANT_TAP)
	SET(LMMS_HAVE_TAP TRUE)
	SET(STATUS_TAP "OK")
ELSE(WANT_TAP)
	SET(STATUS_TAP "not built as requested")
ENDIF(WANT_TAP)


# check for CARLA
IF(WANT_CARLA)
	PKG_CHECK_MODULES(CARLA carla-native-plugin)
	# look for carla under old name
	IF(NOT CARLA_FOUND)
		PKG_CHECK_MODULES(CARLA carla-standalone>=1.9.5)
	ENDIF()
	IF(CARLA_FOUND)
		SET(LMMS_HAVE_CARLA TRUE)
		SET(STATUS_CARLA "OK")
	ELSE(CARLA_FOUND)
		SET(LMMS_HAVE_WEAKCARLA TRUE)
		SET(STATUS_CARLA "OK (weak linking enabled)")
	ENDIF(CARLA_FOUND)
ENDIF(WANT_CARLA)


# check for SDL2
IF(WANT_SDL)
	FIND_PACKAGE(SDL2)
	IF(SDL2_FOUND)
		SET(LMMS_HAVE_SDL TRUE)
		SET(STATUS_SDL "OK")
		SET(SDL2_LIBRARY "SDL2::SDL2")
	ELSE()
		SET(STATUS_SDL "not found, please install libsdl2-dev (or similar) if you require SDL support")
		SET(SDL2_LIBRARY "")
	ENDIF()
ENDIF()

# check for Sid
if(WANT_SID)
	if(PERL_FOUND)
		set(LMMS_HAVE_SID TRUE)
		set(STATUS_SID "OK")
	else()
		set(STATUS_SID "not found, please install perl if you require the Sid instrument")
	endif()
endif()

# check for Stk
IF(WANT_STK)
	FIND_PACKAGE(STK)
	IF(STK_FOUND)
		SET(LMMS_HAVE_STK TRUE)
		SET(STATUS_STK "OK")
	ELSE(STK_FOUND)
		SET(STK_INCLUDE_DIR "")
		SET(STATUS_STK "not found, please install libstk0-dev (or similar) "
			"if you require the Mallets instrument")
	ENDIF(STK_FOUND)
ENDIF(WANT_STK)


# check for PortAudio
IF(WANT_PORTAUDIO)
	FIND_PACKAGE(Portaudio)
	IF(Portaudio_FOUND)
		SET(LMMS_HAVE_PORTAUDIO TRUE)
		SET(STATUS_PORTAUDIO "OK")
	ELSE()
		SET(STATUS_PORTAUDIO "not found, please install portaudio19-dev (or similar, version >= 1.9) "
			"if you require PortAudio support")
	ENDIF()
ENDIF(WANT_PORTAUDIO)

# check for libsoundio
IF(WANT_SOUNDIO)
  FIND_PACKAGE(SoundIo)
  IF(SOUNDIO_FOUND)
	SET(LMMS_HAVE_SOUNDIO TRUE)
	SET(STATUS_SOUNDIO "OK")
	include_directories(SYSTEM "${SOUNDIO_INCLUDE_DIR}")
  ELSE(SOUNDIO_FOUND)
	SET(SOUNDIO_INCLUDE_DIR "")
	SET(STATUS_SOUNDIO "not found, please install libsoundio if you require libsoundio support")
	SET(SOUNDIO_LIBRARY "")
  ENDIF(SOUNDIO_FOUND)
ENDIF(WANT_SOUNDIO)


# check for PulseAudio
IF(WANT_PULSEAUDIO)
	FIND_PACKAGE(PulseAudio)
	IF(PULSEAUDIO_FOUND)
		SET(LMMS_HAVE_PULSEAUDIO TRUE)
		SET(STATUS_PULSEAUDIO "OK")
	ELSE(PULSEAUDIO_FOUND)
		SET(STATUS_PULSEAUDIO "not found, please install libpulse-dev (or similar) "
			"if you require PulseAudio support")
	ENDIF(PULSEAUDIO_FOUND)
ENDIF(WANT_PULSEAUDIO)
IF(NOT LMMS_HAVE_PULSEAUDIO)
	SET(PULSEAUDIO_INCLUDE_DIR "")
	SET(PULSEAUDIO_LIBRARIES "")
ENDIF(NOT LMMS_HAVE_PULSEAUDIO)


# check for MP3/Lame-libraries
IF(WANT_MP3LAME)
	FIND_PACKAGE(Lame)
	IF(LAME_FOUND)
		SET(LMMS_HAVE_MP3LAME TRUE)
		SET(STATUS_MP3LAME "OK")
	ELSE(LAME_FOUND)
		SET(STATUS_MP3LAME "not found, please install libmp3lame-dev (or similar)")
	ENDIF(LAME_FOUND)
ELSE(WANT_MP3LAME)
	SET(STATUS_MP3LAME "Disabled for build")
ENDIF(WANT_MP3LAME)

# check for OGG/Vorbis-libraries
IF(WANT_OGGVORBIS)
	FIND_PACKAGE(OggVorbis)
	IF(OGGVORBIS_FOUND)
		SET(LMMS_HAVE_OGGVORBIS TRUE)
		SET(STATUS_OGGVORBIS "OK")
	ELSE(OGGVORBIS_FOUND)
		SET(STATUS_OGGVORBIS "not found, libogg-dev and libvorbis-dev (or similar) "
			"is highly recommended")
	ENDIF(OGGVORBIS_FOUND)
ENDIF(WANT_OGGVORBIS)


# check for OSS
IF(WANT_OSS AND (LMMS_HAVE_SOUNDCARD_H OR LMMS_HAVE_SYS_SOUNDCARD_H))
	SET(LMMS_HAVE_OSS TRUE)
	SET(STATUS_OSS "OK")
ELSEIF(WANT_OSS)
	SET(STATUS_OSS "<not found or not supported on this platform>")
ENDIF()


# check for ALSA
IF(WANT_ALSA)
	FIND_PACKAGE(Alsa)
	IF(ALSA_FOUND)
		SET(LMMS_HAVE_ALSA TRUE)
		SET(STATUS_ALSA "OK")
	ELSE(ALSA_FOUND)
		SET(STATUS_ALSA "not found, please install libasound2-dev (or similar) "
			"if you require ALSA support")
	ENDIF(ALSA_FOUND)
ENDIF(WANT_ALSA)
IF(NOT LMMS_HAVE_ALSA)
	SET(ASOUND_LIBRARY "")
ENDIF(NOT LMMS_HAVE_ALSA)


# check for JACK
IF(WANT_JACK)
	IF(WANT_WEAKJACK)
		SET(LMMS_HAVE_WEAKJACK TRUE)
		SET(STATUS_JACK "OK (weak linking enabled)")
		set(JACK_INCLUDE_DIRS "")
		set(JACK_LIBRARIES weakjack)
		SET(LMMS_HAVE_JACK TRUE)
		SET(LMMS_HAVE_JACK_PRENAME TRUE)
		SET(JACK_FOUND TRUE)
	ELSE()
		PKG_CHECK_MODULES(JACK jack>=0.77)
		IF(JACK_FOUND)
			SET(LMMS_HAVE_JACK TRUE)
			SET(STATUS_JACK "OK")
			SET(CMAKE_REQUIRED_LIBRARIES_BACKUP "${CMAKE_REQUIRED_LIBRARIES}")
			SET(CMAKE_REQUIRED_LIBRARIES "${JACK_LIBRARIES}")
			CHECK_LIBRARY_EXISTS(jack jack_port_rename "" LMMS_HAVE_JACK_PRENAME)
			SET(CMAKE_REQUIRED_LIBRARIES "${CMAKE_REQUIRED_LIBRARIES_BACKUP}")
			UNSET(CMAKE_REQUIRED_LIBRARIES_BACKUP)
		ENDIF()
	ENDIF()

	IF(NOT JACK_FOUND)
		SET(JACK_INCLUDE_DIRS "")
		SET(STATUS_JACK "not found")
	ENDIF()
ENDIF(WANT_JACK)

# check for FFTW3F-library
FIND_PACKAGE(FFTW COMPONENTS fftw3f REQUIRED)

# check for FLTK
set(FLTK_SKIP_OPENGL TRUE)
set(FLTK_SKIP_FORMS TRUE)
set(FLTK_SKIP_IMAGES TRUE)
set(FLTK_SKIP_MATH TRUE)
if(MINGW_PREFIX)
	set(FLTK_SKIP_FLUID TRUE)
endif()
FIND_PACKAGE(FLTK)
IF(FLTK_FOUND)
	SET(STATUS_ZYN "OK")
ELSE()
	SET(STATUS_ZYN "not found, please install fltk")
ENDIF()

# check for Fluidsynth
IF(WANT_SF2)
	find_package(FluidSynth 1.1.7)
	if(FluidSynth_FOUND)
		SET(LMMS_HAVE_FLUIDSYNTH TRUE)
		if(FluidSynth_VERSION_STRING VERSION_GREATER_EQUAL 2)
			set(STATUS_FLUIDSYNTH "OK")
		else()
			set(STATUS_FLUIDSYNTH "OK (FluidSynth version < 2: per-note panning unsupported)")
		endif()
	else()
		SET(STATUS_FLUIDSYNTH "not found, libfluidsynth-dev (or similar)"
			"is highly recommended")
	endif()
ENDIF(WANT_SF2)

# check for libgig
If(WANT_GIG)
	PKG_CHECK_MODULES(GIG gig)
	IF(GIG_FOUND)
		SET(LMMS_HAVE_GIG TRUE)
		SET(STATUS_GIG "OK")
	ELSE(GIG_FOUND)
		SET(STATUS_GIG "not found, libgig needed for decoding .gig files")
	ENDIF(GIG_FOUND)
ENDIF(WANT_GIG)

# check for pthreads
IF(LMMS_BUILD_LINUX OR LMMS_BUILD_APPLE OR LMMS_BUILD_OPENBSD OR LMMS_BUILD_FREEBSD OR LMMS_BUILD_HAIKU)
	FIND_PACKAGE(Threads)
ENDIF(LMMS_BUILD_LINUX OR LMMS_BUILD_APPLE OR LMMS_BUILD_OPENBSD OR LMMS_BUILD_FREEBSD OR LMMS_BUILD_HAIKU)

# check for sndio (roaraudio won't work yet)
IF(WANT_SNDIO)
	FIND_PACKAGE(Sndio)
	IF(SNDIO_FOUND)
		SET(LMMS_HAVE_SNDIO TRUE)
        	SET(STATUS_SNDIO "OK")
    	ELSE()
        	SET(STATUS_SNDIO "<not found or not supported on this platform>")
	ENDIF(SNDIO_FOUND)
ENDIF(WANT_SNDIO)

# check for WINE
if(WANT_VST)
	if((WANT_VST_32 OR WANT_VST_64) AND NOT LMMS_BUILD_WIN32)
		find_package(Wine)
		include(CheckWineGcc)
	endif()
	macro(check_vst bits)
		if(NOT WANT_VST_${bits})
			set(STATUS_VST_${bits} "Not built, as requested")
		elseif(LMMS_BUILD_WIN32)
			set(STATUS_VST_${bits} "OK")
			set(LMMS_HAVE_VST_${bits} TRUE)
		elseif(NOT WINE_FOUND)
			set(STATUS_VST_${bits} "not found, please install (lib)wine-dev (or similar) - 64 bit systems additionally need gcc-multilib and g++-multilib")
		else()
			CheckWineGcc("${bits}" "${WINEGCC}" WINEGCC_WORKING)
			if(WINEGCC_WORKING)
				set(LMMS_HAVE_VST_${bits} TRUE)
				if(WINE_LIBRARY_FIX)
					set(STATUS_VST_${bits} "OK, with workaround linking ${WINE_LIBRARY_FIX}")
				else()
					set(STATUS_VST_${bits} "OK")
				endif()
			else()
				set(STATUS_VST_${bits} "winegcc fails to compile ${bits}-bit binaries, please make sure you have ${bits}-bit GCC libraries")
			endif()
		endif()
	endmacro()
	check_vst(32)
	check_vst(64)
	if(LMMS_HAVE_VST_32 OR LMMS_HAVE_VST_64 OR LMMS_BUILD_LINUX)
		set(LMMS_HAVE_VST TRUE)
		set(STATUS_VST "OK")
	else()
		set(STATUS_VST "No hosts selected and available")
	endif()
endif()

IF(WANT_DEBUG_FPE)
	IF(LMMS_BUILD_LINUX OR LMMS_BUILD_APPLE)
		SET(LMMS_DEBUG_FPE TRUE)
		SET (STATUS_DEBUG_FPE "Enabled")
	ELSE()
		SET (STATUS_DEBUG_FPE "Wanted but disabled due to unsupported platform")
	ENDIF()
ELSE()
	SET (STATUS_DEBUG_FPE "Disabled")
ENDIF(WANT_DEBUG_FPE)

if(WANT_DEBUG_CPACK)
	if((LMMS_BUILD_WIN32 AND CMAKE_VERSION VERSION_LESS "3.19") OR WANT_CPACK_TARBALL)
		set(STATUS_DEBUG_CPACK "Wanted but disabled due to unsupported configuration")
	else()
		set(CPACK_DEBUG TRUE)
		set(STATUS_DEBUG_CPACK "Enabled")
	endif()
else()
	set(STATUS_DEBUG_CPACK "Disabled")
endif()

# check for libsamplerate
FIND_PACKAGE(Samplerate 0.1.8 MODULE REQUIRED)

IF(NOT CMAKE_BUILD_TYPE)
	message(STATUS "Setting build type to 'Release' as none was specified.")
	set(CMAKE_BUILD_TYPE Release CACHE STRING "Choose the type of build." FORCE)
	# Set the possible values of build type for cmake-gui
	SET_PROPERTY(CACHE CMAKE_BUILD_TYPE PROPERTY STRINGS "Debug" "Release"
		"MinSizeRel" "RelWithDebInfo")
ENDIF()

SET(CMAKE_C_FLAGS_DEBUG "${CMAKE_C_FLAGS_DEBUG} -DLMMS_DEBUG")
SET(CMAKE_CXX_FLAGS_DEBUG "${CMAKE_CXX_FLAGS_DEBUG} -DLMMS_DEBUG")

if(NOT CMAKE_BUILD_TYPE STREQUAL "Debug")
    add_compile_definitions(NDEBUG)
	SET(STATUS_ASSERTIONS "Disabled")
else()
    remove_definitions(-DNDEBUG)
	SET(STATUS_ASSERTIONS "Enabled")
endif()

if(CMAKE_VERSION VERSION_GREATER_EQUAL "3.16")
	set(NOOP_COMMAND "${CMAKE_COMMAND}" "-E" "true")
else()
	set(NOOP_COMMAND "${CMAKE_COMMAND}" "-E" "echo")
endif()

if(STRIP)
	# TODO CMake 3.19: Now that CONFIG generator expressions support testing for
	# multiple configurations, combine the OR into a single CONFIG expression.
	set(STRIP_COMMAND "$<IF:$<OR:$<CONFIG:Debug>,$<CONFIG:RelWithDebInfo>>,${NOOP_COMMAND},${STRIP}>")
else()
	set(STRIP_COMMAND "${NOOP_COMMAND}")
endif()

# people simply updating git will still have this and mess up build with it
FILE(REMOVE include/lmmsconfig.h)

FILE(GLOB LMMS_INCLUDES "${CMAKE_SOURCE_DIR}/include/*.h")
LIST(SORT LMMS_INCLUDES)

# Get list of all committers from git history, ordered by number of commits.
# The CONTRIBUTORS file is used by AboutDialog. This information can be provided
# with -DCONTRIBUTORS=/path/to/CONTRIBUTORS instead. For instance, to generate
# this file for version 1.1.3, the command is:
# 	git shortlog -sne v1.1.3 | cut -c8-
FIND_PACKAGE(Git)
IF(GIT_FOUND AND NOT CONTRIBUTORS)
	SET(CONTRIBUTORS "${CMAKE_BINARY_DIR}/CONTRIBUTORS")
	EXECUTE_PROCESS(
		COMMAND "${GIT_EXECUTABLE}" shortlog -sne
		COMMAND cut -c8-
		OUTPUT_FILE "${CONTRIBUTORS}"
		WORKING_DIRECTORY "${CMAKE_SOURCE_DIR}"
		TIMEOUT 1)
ENDIF()

# we somehow have to make LMMS-binary depend on MOC-files
ADD_FILE_DEPENDENCIES("${CMAKE_BINARY_DIR}/lmmsconfig.h")

if(CMAKE_CXX_COMPILER_ID MATCHES "GNU|Clang" AND NOT WIN32)
	set(CMAKE_C_FLAGS "${CMAKE_C_FLAGS} -fPIC -DPIC")
	set(CMAKE_CXX_FLAGS "${CMAKE_CXX_FLAGS} -fPIC -DPIC")
elseif(MSVC)
	# Use UTF-8 as the source and execution character set
	add_compile_options("/utf-8")
ENDIF()

# gcc builds support gprof for profiling
# clang too seems to support gprof, but i couldn't get it working.
# if needed, change the if condition to "GNU|CLANG"
if(NOT CMAKE_CXX_COMPILER_ID MATCHES "GNU")
	set(STATUS_GPROF ", NOT SUPPORTED BY THIS COMPILER")
	set(WANT_DEBUG_GPROF OFF)
endif()

if(WANT_DEBUG_GPROF)
	add_compile_options(-pg)
	add_link_options(-pg)
	set(STATUS_GPROF "OK")
else()
	set(STATUS_GPROF "Disabled ${STATUS_GPROF}")
endif()

function(add_sanitizer sanitizer supported_compilers want_flag status_flag)
	if(NOT ${want_flag})
		set(${status_flag} "Disabled" PARENT_SCOPE)
		return()
	endif()

	if(NOT (CMAKE_CXX_COMPILER_ID MATCHES "${supported_compilers}"))
		set(${status_flag} "Wanted but disabled due to unsupported compiler" PARENT_SCOPE)
		return()
	endif()

	set("${status_flag}" "Enabled" PARENT_SCOPE)
	string(REPLACE ";" " " additional_flags "${ARGN}")

	add_compile_options(-fsanitize=${sanitizer} ${additional_flags})
	add_link_options(-fsanitize=${sanitizer} ${additional_flags})
endfunction()

add_sanitizer(address "GNU|Clang|MSVC" WANT_ASAN STATUS_ASAN)
add_sanitizer(thread "GNU|Clang" WANT_TSAN STATUS_TSAN)
add_sanitizer(memory "Clang" WANT_MSAN STATUS_MSAN -fno-omit-frame-pointer)

# UBSan does not link with vptr enabled due to a problem with references from PeakControllerEffect
# not being found by PeakController
add_sanitizer(undefined "GNU|Clang" WANT_UBSAN STATUS_UBSAN -fno-sanitize=vptr)

add_sanitizer(realtime "Clang" WANT_RTSAN STATUS_RTSAN)

if(WANT_RTSAN)
	set(LMMS_NONBLOCKING "[[clang::nonblocking]]")
else()
	set(LMMS_NONBLOCKING "[[]]")
endif()

# Add warning and error flags
include(ErrorFlags)

# use ccache
include(CompileCache)

# make sub-directories
ADD_SUBDIRECTORY(cmake)
ADD_SUBDIRECTORY(src)
ADD_SUBDIRECTORY(plugins)
ADD_SUBDIRECTORY(tests)
ADD_SUBDIRECTORY(data)
ADD_SUBDIRECTORY(doc)

# install tasks
ADD_SUBDIRECTORY(cmake/install)

FIND_PACKAGE(UnixCommands)
IF(GZIP)
	ADD_CUSTOM_COMMAND(OUTPUT "${CMAKE_BINARY_DIR}/lmms.1.gz"
					COMMAND ${GZIP} -c ${CMAKE_SOURCE_DIR}/doc/lmms.1 > ${CMAKE_BINARY_DIR}/lmms.1.gz
					DEPENDS "${CMAKE_SOURCE_DIR}/doc/lmms.1"
					COMMENT "Generating lmms.1.gz"
					VERBATIM)


	ADD_CUSTOM_TARGET(manpage ALL
					DEPENDS "${CMAKE_BINARY_DIR}/lmms.1.gz")
ELSEIF(UNIX)
	MESSAGE(FATAL_ERROR "Can't find gzip required for generating lmms.1.gz")
ENDIF()

# install headers

IF(LMMS_BUILD_LINUX)
	INSTALL(FILES ${LMMS_INCLUDES}
		"${CMAKE_BINARY_DIR}/lmmsconfig.h"
		"${CMAKE_BINARY_DIR}/lmmsversion.h"
		"${CMAKE_SOURCE_DIR}/src/gui/embed.cpp"
		DESTINATION "include/lmms/")
ENDIF(LMMS_BUILD_LINUX)

#
# add distclean-target
#
ADD_CUSTOM_TARGET(distclean
			COMMAND make clean
			COMMAND rm -rf `find -name cmake_install.cmake` `find -name Makefile` `find -type d -name CMakeFiles` CMakeCache.txt lmmsconfig.h lmms.1.gz)

#
# add tarball-target
#
SET(TMP "lmms-${VERSION}")
ADD_CUSTOM_TARGET(dist
			COMMAND make clean
			COMMAND rm -rf "${TMP}"
			COMMAND mkdir -p "${TMP}"
			COMMAND cp CMakeLists.txt LICENSE.txt INSTALL.txt README.md "${TMP}"
			COMMAND cp -r buildtools cmake data doc include plugins src "${TMP}"
			COMMAND rm -rf `find "${TMP}" -name cmake_install.cmake` `find "${TMP}" -name Makefile` `find "${TMP}" -type d -name CMakeFiles` "${TMP}/CMakeCache.txt"
			COMMAND tar cjf lmms-${VERSION}-src.tar.bz2 "${TMP}"
			COMMAND rm -rf "${TMP}")


#
# add uninstall-target
#
ADD_CUSTOM_TARGET(uninstall
	COMMAND ${CMAKE_COMMAND} -DCMAKE_INSTALL_PREFIX="${CMAKE_INSTALL_PREFIX}" -P "${CMAKE_CURRENT_SOURCE_DIR}/cmake/uninstall.cmake"
)

#
# display configuration information
#

MESSAGE("\n"
"Installation Summary\n"
"--------------------\n"
"* Install Directory           : ${CMAKE_INSTALL_PREFIX}\n"
)

MESSAGE(
"Supported audio interfaces\n"
"--------------------------\n"
"* ALSA                        : ${STATUS_ALSA}\n"
"* JACK                        : ${STATUS_JACK}\n"
"* OSS                         : ${STATUS_OSS}\n"
"* Sndio                       : ${STATUS_SNDIO}\n"
"* PortAudio                   : ${STATUS_PORTAUDIO}\n"
"* libsoundio                  : ${STATUS_SOUNDIO}\n"
"* PulseAudio                  : ${STATUS_PULSEAUDIO}\n"
"* SDL                         : ${STATUS_SDL}\n"
)

MESSAGE(
"Supported MIDI interfaces\n"
"-------------------------\n"
"* ALSA                        : ${STATUS_ALSA}\n"
"* OSS                         : ${STATUS_OSS}\n"
"* Sndio                       : ${STATUS_SNDIO}\n"
"* JACK                        : ${STATUS_JACK}\n"
"* WinMM                       : ${STATUS_WINMM}\n"
"* AppleMidi                   : ${STATUS_APPLEMIDI}\n"
)

MESSAGE(
"Supported file formats for project export\n"
"-----------------------------------------\n"
"* WAVE                        : OK\n"
"* FLAC                        : OK\n"
"* OGG/VORBIS                  : ${STATUS_OGGVORBIS}\n"
"* MP3/Lame                    : ${STATUS_MP3LAME}\n"
)

MESSAGE(
"Optional plugins\n"
"----------------\n"
"* Lv2 plugins                 : ${STATUS_LV2}\n"
"* SUIL for plugin UIs         : ${STATUS_SUIL}\n"
"* ZynAddSubFX instrument      : ${STATUS_ZYN}\n"
"* Carla Patchbay & Rack       : ${STATUS_CARLA}\n"
"* SoundFont2 player           : ${STATUS_FLUIDSYNTH}\n"
"* Sid instrument              : ${STATUS_SID}\n"
"* Stk Mallets                 : ${STATUS_STK}\n"
"* VST plugin host             : ${STATUS_VST}\n"
"  * 32-bit Windows host       : ${STATUS_VST_32}\n"
"  * 64-bit Windows host       : ${STATUS_VST_64}\n"
"* CALF LADSPA plugins         : ${STATUS_CALF}\n"
"* CAPS LADSPA plugins         : ${STATUS_CAPS}\n"
"* CMT LADSPA plugins          : ${STATUS_CMT}\n"
"* TAP LADSPA plugins          : ${STATUS_TAP}\n"
"* SWH LADSPA plugins          : ${STATUS_SWH}\n"
"* GIG player                  : ${STATUS_GIG}\n"
)

MESSAGE(
"Developer options\n"
"-----------------------------------------\n"
"* Debug FP exceptions               : ${STATUS_DEBUG_FPE}\n"
"* Debug packaging commands          : ${STATUS_DEBUG_CPACK}\n"
"* Profile using GNU profiler        : ${STATUS_GPROF}\n"
<<<<<<< HEAD
"* Sanitize using AddressSanitizer   : ${STATUS_ASAN}\n"
"* Sanitize using ThreadSanitizer    : ${STATUS_TSAN}\n"
"* Sanitize using MemorySanitizer    : ${STATUS_MSAN}\n"
"* Sanitize using UBSanitizer        : ${STATUS_UBSAN}\n"
"* Sanitize using RealtimeSanitizer  : ${STATUS_RTSAN}\n"
=======
"* Debug assertions                  : ${STATUS_ASSERTIONS}\n"
>>>>>>> 16296c1d
)

MESSAGE(
"\n"
"-----------------------------------------------------------------\n"
"IMPORTANT:\n"
"after installing missing packages, remove CMakeCache.txt before\n"
"running cmake again!\n"
"-----------------------------------------------------------------\n"
"\n\n")

SET(CMAKE_INSTALL_SYSTEM_RUNTIME_DESTINATION "${BIN_DIR}")
if(MSVC)
	# We can't set this on the install time according to the configuration
	SET(CMAKE_INSTALL_DEBUG_LIBRARIES TRUE)
	SET(CMAKE_INSTALL_UCRT_LIBRARIES TRUE)
endif()
INCLUDE(InstallRequiredSystemLibraries)<|MERGE_RESOLUTION|>--- conflicted
+++ resolved
@@ -881,15 +881,12 @@
 "* Debug FP exceptions               : ${STATUS_DEBUG_FPE}\n"
 "* Debug packaging commands          : ${STATUS_DEBUG_CPACK}\n"
 "* Profile using GNU profiler        : ${STATUS_GPROF}\n"
-<<<<<<< HEAD
 "* Sanitize using AddressSanitizer   : ${STATUS_ASAN}\n"
 "* Sanitize using ThreadSanitizer    : ${STATUS_TSAN}\n"
 "* Sanitize using MemorySanitizer    : ${STATUS_MSAN}\n"
 "* Sanitize using UBSanitizer        : ${STATUS_UBSAN}\n"
 "* Sanitize using RealtimeSanitizer  : ${STATUS_RTSAN}\n"
-=======
 "* Debug assertions                  : ${STATUS_ASSERTIONS}\n"
->>>>>>> 16296c1d
 )
 
 MESSAGE(
