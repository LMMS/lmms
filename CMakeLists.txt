--- conflicted
+++ resolved
@@ -470,7 +470,6 @@
 	SET (STATUS_DEBUG_FPE "Disabled")
 ENDIF(WANT_DEBUG_FPE)
 
-<<<<<<< HEAD
 IF(LMMS_BUILD_LINUX)
 	SET(LMMS_DEBUG_PERFLOG TRUE)
 	SET(STATUS_DEBUG_PERFLOG "Enabled")
@@ -478,8 +477,6 @@
 	SET(STATUS_DEBUG_PERFLOG "Wanted but disabled due to unsupported platform")
 ENDIF()
 
-=======
->>>>>>> 9f08e285
 # check for libsamplerate
 PKG_CHECK_MODULES(SAMPLERATE REQUIRED samplerate>=0.1.8)
 
