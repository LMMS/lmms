--- conflicted
+++ resolved
@@ -885,11 +885,8 @@
 "* Debug using UBSanitizer           : ${STATUS_DEBUG_UBSAN}\n"
 "* Debug packaging commands          : ${STATUS_DEBUG_CPACK}\n"
 "* Profile using GNU profiler        : ${STATUS_GPROF}\n"
-<<<<<<< HEAD
+"* Debug assertions                  : ${STATUS_ASSERTIONS}\n"
 "* Experimental Qt6 support          : ${STATUS_QT6}\n"
-=======
-"* Debug assertions                  : ${STATUS_ASSERTIONS}\n"
->>>>>>> 9cb3ae7d
 )
 
 MESSAGE(
