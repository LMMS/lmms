CMAKE_MINIMUM_REQUIRED(VERSION 3.9)

# Set the given policy to NEW. If it does not exist, it will not be set. If it
# is already set to NEW (most likely due to predating the minimum required CMake
# version), a developer warning is emitted indicating that the policy need no
# longer be explicitly set.
function(enable_policy_if_exists id)
	if(POLICY "${id}")
		cmake_policy(GET "${id}" current_value)
		if(current_value STREQUAL "NEW")
			message(AUTHOR_WARNING "${id} is now set to NEW by default, and no longer needs to be explicitly set.")
		else()
			cmake_policy(SET "${id}" NEW)
		endif()
	endif()
endfunction()

# Needed for the SWH Ladspa plugins. See below.
enable_policy_if_exists(CMP0074) # find_package() uses <PackageName>_ROOT variables.
# Needed for ccache support with MSVC
enable_policy_if_exists(CMP0141) # MSVC debug information format flags are selected by an abstraction.

PROJECT(lmms)

SET(CMAKE_MODULE_PATH "${CMAKE_SOURCE_DIR}/cmake/modules" ${CMAKE_MODULE_PATH})
SET(LMMS_BINARY_DIR ${CMAKE_BINARY_DIR})
SET(LMMS_SOURCE_DIR ${CMAKE_SOURCE_DIR})

<<<<<<< HEAD
# CMAKE_POLICY Section
IF(COMMAND CMAKE_POLICY)
	CMAKE_POLICY(SET CMP0005 NEW)
	CMAKE_POLICY(SET CMP0003 NEW)
	IF (CMAKE_MAJOR_VERSION GREATER 2)
		CMAKE_POLICY(SET CMP0026 NEW)
		CMAKE_POLICY(SET CMP0045 NEW)
		CMAKE_POLICY(SET CMP0050 OLD)
	ENDIF()
	CMAKE_POLICY(SET CMP0020 NEW)
	CMAKE_POLICY(SET CMP0057 NEW)
	# TODO: Keep CMP0074 but remove this condition when cmake 3.12+ is guaranteed
	IF(${CMAKE_VERSION} VERSION_GREATER_EQUAL 3.12)
		# Needed for the SWH Ladspa plugins. See below.
		CMAKE_POLICY(SET CMP0074 NEW) # find_package() uses <PackageName>_ROOT variables
	ENDIF()
ENDIF(COMMAND CMAKE_POLICY)

=======
>>>>>>> 3342e171
# Import of windows.h breaks min()/max()
ADD_DEFINITIONS(-DNOMINMAX)

# CMAKE_CXX_IMPLICIT_INCLUDE_DIRECTORIES is not set correctly for MinGW until
# CMake 3.14.1, so avoid specifying system include directories on affected
# versions. Normal include directories are safe, since GCC ignores them if they
# are already in the built-in search path.
if(MINGW AND CMAKE_VERSION VERSION_LESS "3.14.1")
	set(CMAKE_NO_SYSTEM_FROM_IMPORTED TRUE)
endif()

INCLUDE(PluginList)
INCLUDE(CheckSubmodules)
INCLUDE(AddFileDependencies)
INCLUDE(CheckIncludeFiles)
INCLUDE(FindPkgConfig)
INCLUDE(GenerateExportHeader)

STRING(TOUPPER          "${CMAKE_PROJECT_NAME}" PROJECT_NAME_UCASE)

SET(PROJECT_YEAR 2023)

SET(PROJECT_AUTHOR      "LMMS Developers")
SET(PROJECT_URL         "https://lmms.io")
SET(PROJECT_EMAIL       "lmms-devel@lists.sourceforge.net")
SET(PROJECT_DESCRIPTION "${PROJECT_NAME_UCASE} - Free music production software")
SET(PROJECT_COPYRIGHT   "2008-${PROJECT_YEAR} ${PROJECT_AUTHOR}")
SET(VERSION_MAJOR       "1")
SET(VERSION_MINOR       "3")
SET(VERSION_RELEASE     "0")
SET(VERSION_STAGE       "alpha")
SET(VERSION_BUILD       "")
SET(VERSION             "${VERSION_MAJOR}.${VERSION_MINOR}.${VERSION_RELEASE}")
IF(VERSION_STAGE)
	SET(VERSION     "${VERSION}-${VERSION_STAGE}")
ENDIF()
IF(VERSION_BUILD)
	SET(VERSION     "${VERSION}-${VERSION_BUILD}")
ENDIF()

# Override version information for non-base builds
INCLUDE(VersionInfo)
INCLUDE(DetectMachine)

OPTION(WANT_ALSA	"Include ALSA (Advanced Linux Sound Architecture) support" ON)
OPTION(WANT_CALF	"Include CALF LADSPA plugins" ON)
OPTION(WANT_CAPS	"Include C* Audio Plugin Suite (LADSPA plugins)" ON)
OPTION(WANT_CARLA	"Include Carla plugin" ON)
OPTION(WANT_CMT		"Include Computer Music Toolkit LADSPA plugins" ON)
OPTION(WANT_JACK	"Include JACK (Jack Audio Connection Kit) support" ON)
OPTION(WANT_WEAKJACK	"Loosely link JACK libraries" ON)
OPTION(WANT_LV2		"Include Lv2 plugins" ON)
OPTION(WANT_SUIL	"Include SUIL for LV2 plugin UIs" ON)
OPTION(WANT_MP3LAME	"Include MP3/Lame support" ON)
OPTION(WANT_OGGVORBIS	"Include OGG/Vorbis support" ON)
OPTION(WANT_PULSEAUDIO	"Include PulseAudio support" ON)
OPTION(WANT_PORTAUDIO	"Include PortAudio support" ON)
OPTION(WANT_SNDIO	"Include sndio support" ON)
OPTION(WANT_SOUNDIO	"Include libsoundio support" ON)
OPTION(WANT_SDL		"Include SDL (Simple DirectMedia Layer) support" ON)
OPTION(WANT_SF2		"Include SoundFont2 player plugin" ON)
OPTION(WANT_GIG		"Include GIG player plugin" ON)
option(WANT_SID		"Include Sid instrument" ON)
OPTION(WANT_STK		"Include Stk (Synthesis Toolkit) support" ON)
OPTION(WANT_SWH		"Include Steve Harris's LADSPA plugins" ON)
OPTION(WANT_TAP		"Include Tom's Audio Processing LADSPA plugins" ON)
OPTION(WANT_VST		"Include VST support" ON)
OPTION(WANT_VST_32	"Include 32-bit VST support" ON)
OPTION(WANT_VST_64	"Include 64-bit VST support" ON)
OPTION(WANT_WINMM	"Include WinMM MIDI support" OFF)
OPTION(WANT_DEBUG_FPE	"Debug floating point exceptions" OFF)
option(WANT_DEBUG_ASAN	"Enable AddressSanitizer" OFF)
option(WANT_DEBUG_TSAN	"Enable ThreadSanitizer" OFF)
option(WANT_DEBUG_MSAN	"Enable MemorySanitizer" OFF)
option(WANT_DEBUG_UBSAN	"Enable UndefinedBehaviorSanitizer" OFF)
OPTION(BUNDLE_QT_TRANSLATIONS	"Install Qt translation files for LMMS" OFF)


IF(LMMS_BUILD_APPLE)
	# Fix linking on 10.14+. See issue #4762 on github
	LINK_DIRECTORIES("${APPLE_PREFIX}/lib")
	SET(WANT_SOUNDIO OFF)
	SET(WANT_ALSA OFF)
	SET(WANT_PULSEAUDIO OFF)
	SET(WANT_VST OFF)
	SET(STATUS_ALSA "<not supported on this platform>")
	SET(STATUS_PULSEAUDIO "<not supported on this platform>")
	SET(STATUS_APPLEMIDI "OK")
ELSE(LMMS_BUILD_APPLE)
	SET(STATUS_APPLEMIDI "<not supported on this platform>")
ENDIF(LMMS_BUILD_APPLE)


IF(LMMS_BUILD_WIN32)
	SET(WANT_ALSA OFF)
	SET(WANT_PULSEAUDIO OFF)
	SET(WANT_SNDIO OFF)
	SET(WANT_SOUNDIO OFF)
	SET(WANT_WINMM ON)
	SET(BUNDLE_QT_TRANSLATIONS ON)
	SET(LMMS_HAVE_WINMM TRUE)
	SET(STATUS_ALSA "<not supported on this platform>")
	SET(STATUS_PULSEAUDIO "<not supported on this platform>")
	SET(STATUS_SOUNDIO "<disabled in this release>")
	SET(STATUS_SNDIO "<not supported on this platform>")
	SET(STATUS_WINMM "OK")
	SET(STATUS_APPLEMIDI "<not supported on this platform>")
ELSE(LMMS_BUILD_WIN32)
	SET(STATUS_WINMM "<not supported on this platform>")
ENDIF(LMMS_BUILD_WIN32)


# TODO: Fix linking issues with msys debug builds
IF(LMMS_BUILD_MSYS AND CMAKE_BUILD_TYPE STREQUAL "Debug")
	SET(WANT_GIG OFF)
	SET(WANT_STK OFF)
	SET(WANT_SWH OFF)
	SET(STATUS_GIG "not built as requested")
	SET(STATUS_STK "not built as requested")
ENDIF()

SET(CMAKE_CXX_STANDARD_REQUIRED ON)

CHECK_INCLUDE_FILES(pthread.h LMMS_HAVE_PTHREAD_H)
CHECK_INCLUDE_FILES(semaphore.h LMMS_HAVE_SEMAPHORE_H)
CHECK_INCLUDE_FILES(unistd.h LMMS_HAVE_UNISTD_H)
CHECK_INCLUDE_FILES(sys/types.h LMMS_HAVE_SYS_TYPES_H)
CHECK_INCLUDE_FILES(sys/ipc.h LMMS_HAVE_SYS_IPC_H)
CHECK_INCLUDE_FILES(sys/time.h LMMS_HAVE_SYS_TIME_H)
CHECK_INCLUDE_FILES(sys/times.h LMMS_HAVE_SYS_TIMES_H)
CHECK_INCLUDE_FILES(sched.h LMMS_HAVE_SCHED_H)
CHECK_INCLUDE_FILES(sys/soundcard.h LMMS_HAVE_SYS_SOUNDCARD_H)
CHECK_INCLUDE_FILES(soundcard.h LMMS_HAVE_SOUNDCARD_H)
CHECK_INCLUDE_FILES(fcntl.h LMMS_HAVE_FCNTL_H)
CHECK_INCLUDE_FILES(sys/ioctl.h LMMS_HAVE_SYS_IOCTL_H)
CHECK_INCLUDE_FILES(ctype.h LMMS_HAVE_CTYPE_H)
CHECK_INCLUDE_FILES(string.h LMMS_HAVE_STRING_H)
CHECK_INCLUDE_FILES(process.h LMMS_HAVE_PROCESS_H)
CHECK_INCLUDE_FILES(locale.h LMMS_HAVE_LOCALE_H)

include(CheckLibraryExists)
check_library_exists(rt shm_open "" LMMS_HAVE_LIBRT)

LIST(APPEND CMAKE_PREFIX_PATH "${CMAKE_INSTALL_PREFIX}")

FIND_PACKAGE(Qt5 5.6.0 COMPONENTS Core Gui Widgets Xml REQUIRED)
FIND_PACKAGE(Qt5 COMPONENTS LinguistTools QUIET)

INCLUDE_DIRECTORIES(
	${Qt5Core_INCLUDE_DIRS}
	${Qt5Gui_INCLUDE_DIRS}
	${Qt5Widgets_INCLUDE_DIRS}
	${Qt5Xml_INCLUDE_DIRS}
)

SET(QT_LIBRARIES
	Qt5::Core
	Qt5::Gui
	Qt5::Widgets
	Qt5::Xml
)

IF(LMMS_BUILD_LINUX AND WANT_VST)
    FIND_PACKAGE(Qt5 COMPONENTS X11Extras REQUIRED)
    LIST(APPEND QT_LIBRARIES Qt5::X11Extras)
ENDIF()

# Resolve Qt5::qmake to full path for use in packaging scripts
GET_TARGET_PROPERTY(QT_QMAKE_EXECUTABLE "${Qt5Core_QMAKE_EXECUTABLE}" IMPORTED_LOCATION)

# Find the location of Qt translation files
execute_process(COMMAND ${QT_QMAKE_EXECUTABLE} -query QT_INSTALL_TRANSLATIONS
	OUTPUT_VARIABLE QT_TRANSLATIONS_DIR
	OUTPUT_STRIP_TRAILING_WHITESPACE
	ERROR_QUIET
)
IF(EXISTS "${QT_TRANSLATIONS_DIR}")
	MESSAGE("-- Found Qt translations in ${QT_TRANSLATIONS_DIR}")
	ADD_DEFINITIONS("-DQT_TRANSLATIONS_DIR=\"${QT_TRANSLATIONS_DIR}\"")
ENDIF()

FIND_PACKAGE(Qt5Test)
SET(QT_QTTEST_LIBRARY Qt5::Test)

# check for libsndfile
FIND_PACKAGE(SndFile REQUIRED)
IF(SNDFILE_FOUND)
	IF(SndFile_VERSION VERSION_GREATER_EQUAL "1.1.0")
		SET(LMMS_HAVE_SNDFILE_MP3 TRUE)
	ELSE()
		MESSAGE("libsndfile version is < 1.1.0; MP3 import disabled")
		SET(LMMS_HAVE_SNDFILE_MP3 FALSE)
	ENDIF()
ELSE()
	MESSAGE(FATAL_ERROR "LMMS requires libsndfile1 and libsndfile1-dev >= 1.0.18 - please install, remove CMakeCache.txt and try again!")
ENDIF()
# check if we can use SFC_SET_COMPRESSION_LEVEL
INCLUDE(CheckCXXSourceCompiles)
CHECK_CXX_SOURCE_COMPILES(
	"#include <sndfile.h>
		int main() {SFC_SET_COMPRESSION_LEVEL;}"
	LMMS_HAVE_SF_COMPLEVEL
)

# check for perl
if(LMMS_BUILD_APPLE)
	# Prefer system perl over Homebrew, MacPorts, etc
	set(Perl_ROOT "/usr/bin")
endif()
find_package(Perl)

IF(WANT_LV2)
	IF(PKG_CONFIG_FOUND)
		PKG_CHECK_MODULES(LV2 lv2)
		PKG_CHECK_MODULES(LILV lilv-0)
	ENDIF()
	IF(NOT LV2_FOUND AND NOT LILV_FOUND)
		UNSET(LV2_FOUND CACHE)
		UNSET(LILV_FOUND CACHE)
		FIND_PACKAGE(LV2 CONFIG)
		FIND_PACKAGE(LILV CONFIG)
		IF(LILV_FOUND)
			SET(LILV_LIBRARIES "lilv::lilv")
		ENDIF()
	ENDIF()
	IF(LV2_FOUND AND LILV_FOUND)
		SET(LMMS_HAVE_LV2 TRUE)
		SET(STATUS_LV2 "OK")
	ELSE()
		SET(STATUS_LV2 "not found, install it or set PKG_CONFIG_PATH appropriately")
	ENDIF()
ELSE(WANT_LV2)
	SET(STATUS_LV2 "not built as requested")
ENDIF(WANT_LV2)

IF(WANT_SUIL)
	IF(PKG_CONFIG_FOUND)
		PKG_CHECK_MODULES(SUIL suil-0)
		IF(SUIL_FOUND)
			SET(LMMS_HAVE_SUIL TRUE)
			SET(STATUS_SUIL "OK")
		ELSE()
			SET(STATUS_SUIL "not found, install it or set PKG_CONFIG_PATH appropriately")
		ENDIF()
	ELSE()
		SET(STATUS_SUIL "not found, requires pkg-config")
	ENDIF()
ELSE(WANT_SUIL)
	SET(STATUS_SUIL "not built as requested")
ENDIF(WANT_SUIL)

IF(WANT_CALF)
	SET(LMMS_HAVE_CALF TRUE)
	SET(STATUS_CALF "OK")
ELSE(WANT_CALF)
	SET(STATUS_CALF "not built as requested")
ENDIF(WANT_CALF)

IF(WANT_CAPS)
	SET(LMMS_HAVE_CAPS TRUE)
	SET(STATUS_CAPS "OK")
ELSE(WANT_CAPS)
	SET(STATUS_CAPS "not built as requested")
ENDIF(WANT_CAPS)

IF(WANT_CMT)
	SET(LMMS_HAVE_CMT TRUE)
	SET(STATUS_CMT "OK")
ELSE(WANT_CMT)
	SET(STATUS_CMT "not built as requested")
ENDIF(WANT_CMT)

IF(WANT_SWH)
	IF(LMMS_BUILD_APPLE)
		# Prefer system perl over Homebrew, MacPorts, etc
		SET(Perl_ROOT "/usr/bin")
	ENDIF()
	FIND_PACKAGE(Perl)
	IF(PERL_FOUND)
		SET(LMMS_HAVE_SWH TRUE)
		SET(STATUS_SWH "OK")
	ELSE()
		SET(STATUS_SWH "Skipping, perl is missing")
	ENDIF()
ELSE(WANT_SWH)
	SET(STATUS_SWH "not built as requested")
ENDIF(WANT_SWH)

IF(WANT_TAP)
	SET(LMMS_HAVE_TAP TRUE)
	SET(STATUS_TAP "OK")
ELSE(WANT_TAP)
	SET(STATUS_TAP "not built as requested")
ENDIF(WANT_TAP)


# check for CARLA
IF(WANT_CARLA)
	PKG_CHECK_MODULES(CARLA carla-native-plugin)
	# look for carla under old name
	IF(NOT CARLA_FOUND)
		PKG_CHECK_MODULES(CARLA carla-standalone>=1.9.5)
	ENDIF()
	IF(CARLA_FOUND)
		SET(LMMS_HAVE_CARLA TRUE)
		SET(STATUS_CARLA "OK")
	ELSE(CARLA_FOUND)
		SET(LMMS_HAVE_WEAKCARLA TRUE)
		SET(STATUS_CARLA "OK (weak linking enabled)")
	ENDIF(CARLA_FOUND)
ENDIF(WANT_CARLA)


# check for SDL2
IF(WANT_SDL)
	FIND_PACKAGE(SDL2)
	IF(SDL2_FOUND)
		SET(LMMS_HAVE_SDL TRUE)
		SET(LMMS_HAVE_SDL2 TRUE)
		SET(STATUS_SDL "OK, using SDL2")
		SET(SDL2_LIBRARY "SDL2::SDL2")
		SET(SDL_INCLUDE_DIR "")
		SET(SDL_LIBRARY "")
	ELSE()
		SET(SDL2_LIBRARY "")
	ENDIF()
ENDIF()

# fallback to SDL1
IF(WANT_SDL AND NOT LMMS_HAVE_SDL2)
	# Fallback to SDL1.2
	SET(SDL_BUILDING_LIBRARY TRUE)
	FIND_PACKAGE(SDL)
	IF(SDL_FOUND)
		SET(LMMS_HAVE_SDL TRUE)
		SET(STATUS_SDL "OK, using SDL1.2")
		# fix mingw since 53abd65
		IF(NOT SDL_INCLUDE_DIR)
			SET(SDL_INCLUDE_DIR "${CMAKE_FIND_ROOT_PATH}/include")
		ENDIF()

	ELSE()
		SET(STATUS_SDL "not found, please install libsdl2-dev (or similar) "
			"if you require SDL support")
		SET(SDL_INCLUDE_DIR "")
		SET(SDL_LIBRARY "")
	ENDIF()
ENDIF()

# check for Sid
if(WANT_SID)
	if(PERL_FOUND)
		set(LMMS_HAVE_SID TRUE)
		set(STATUS_SID "OK")
	else()
		set(STATUS_SID "not found, please install perl if you require the Sid instrument")
	endif()
endif()

# check for Stk
IF(WANT_STK)
	FIND_PACKAGE(STK)
	IF(STK_FOUND)
		SET(LMMS_HAVE_STK TRUE)
		SET(STATUS_STK "OK")
	ELSE(STK_FOUND)
		SET(STK_INCLUDE_DIR "")
		SET(STATUS_STK "not found, please install libstk0-dev (or similar) "
			"if you require the Mallets instrument")
	ENDIF(STK_FOUND)
ENDIF(WANT_STK)


# check for PortAudio
IF(WANT_PORTAUDIO)
	FIND_PACKAGE(Portaudio)
	IF(Portaudio_FOUND)
		SET(LMMS_HAVE_PORTAUDIO TRUE)
		SET(STATUS_PORTAUDIO "OK")
	ELSE()
		SET(STATUS_PORTAUDIO "not found, please install portaudio19-dev (or similar, version >= 1.9) "
			"if you require PortAudio support")
	ENDIF()
ENDIF(WANT_PORTAUDIO)

# check for libsoundio
IF(WANT_SOUNDIO)
  FIND_PACKAGE(SoundIo)
  IF(SOUNDIO_FOUND)
	SET(LMMS_HAVE_SOUNDIO TRUE)
	SET(STATUS_SOUNDIO "OK")
	INCLUDE_DIRECTORIES("${SOUNDIO_INCLUDE_DIR}")
  ELSE(SOUNDIO_FOUND)
	SET(SOUNDIO_INCLUDE_DIR "")
	SET(STATUS_SOUNDIO "not found, please install libsoundio if you require libsoundio support")
	SET(SOUNDIO_LIBRARY "")
  ENDIF(SOUNDIO_FOUND)
ENDIF(WANT_SOUNDIO)


# check for PulseAudio
IF(WANT_PULSEAUDIO)
	FIND_PACKAGE(PulseAudio)
	IF(PULSEAUDIO_FOUND)
		SET(LMMS_HAVE_PULSEAUDIO TRUE)
		SET(STATUS_PULSEAUDIO "OK")
	ELSE(PULSEAUDIO_FOUND)
		SET(STATUS_PULSEAUDIO "not found, please install libpulse-dev (or similar) "
			"if you require PulseAudio support")
	ENDIF(PULSEAUDIO_FOUND)
ENDIF(WANT_PULSEAUDIO)
IF(NOT LMMS_HAVE_PULSEAUDIO)
	SET(PULSEAUDIO_INCLUDE_DIR "")
	SET(PULSEAUDIO_LIBRARIES "")
ENDIF(NOT LMMS_HAVE_PULSEAUDIO)


# check for MP3/Lame-libraries
IF(WANT_MP3LAME)
	FIND_PACKAGE(Lame)
	IF(LAME_FOUND)
		SET(LMMS_HAVE_MP3LAME TRUE)
		SET(STATUS_MP3LAME "OK")
	ELSE(LAME_FOUND)
		SET(STATUS_MP3LAME "not found, please install libmp3lame-dev (or similar)")
	ENDIF(LAME_FOUND)
ELSE(WANT_MP3LAME)
	SET(STATUS_MP3LAME "Disabled for build")
ENDIF(WANT_MP3LAME)

# check for OGG/Vorbis-libraries
IF(WANT_OGGVORBIS)
	FIND_PACKAGE(OggVorbis)
	IF(OGGVORBIS_FOUND)
		SET(LMMS_HAVE_OGGVORBIS TRUE)
		SET(STATUS_OGGVORBIS "OK")
	ELSE(OGGVORBIS_FOUND)
		SET(STATUS_OGGVORBIS "not found, libogg-dev and libvorbis-dev (or similar) "
			"is highly recommended")
	ENDIF(OGGVORBIS_FOUND)
ENDIF(WANT_OGGVORBIS)


# check whether to enable OSS-support
IF(LMMS_HAVE_SOUNDCARD_H OR LMMS_HAVE_SYS_SOUNDCARD_H)
	SET(LMMS_HAVE_OSS TRUE)
	SET(STATUS_OSS "OK")
ELSE(LMMS_HAVE_SOUNDCARD_H OR LMMS_HAVE_SYS_SOUNDCARD_H)
	SET(STATUS_OSS "<not found or not supported on this platform>")
ENDIF(LMMS_HAVE_SOUNDCARD_H OR LMMS_HAVE_SYS_SOUNDCARD_H)


# check for ALSA
IF(WANT_ALSA)
	FIND_PACKAGE(Alsa)
	IF(ALSA_FOUND)
		SET(LMMS_HAVE_ALSA TRUE)
		SET(STATUS_ALSA "OK")
	ELSE(ALSA_FOUND)
		SET(STATUS_ALSA "not found, please install libasound2-dev (or similar) "
			"if you require ALSA support")
	ENDIF(ALSA_FOUND)
ENDIF(WANT_ALSA)
IF(NOT LMMS_HAVE_ALSA)
	SET(ASOUND_LIBRARY "")
ENDIF(NOT LMMS_HAVE_ALSA)


# check for JACK
IF(WANT_JACK)
	IF(WANT_WEAKJACK)
		SET(LMMS_HAVE_WEAKJACK TRUE)
		SET(WEAKJACK_INCLUDE_DIRS ${CMAKE_SOURCE_DIR}/src/3rdparty/weakjack/weakjack)
		SET(JACK_INCLUDE_DIRS ${CMAKE_SOURCE_DIR}/src/3rdparty/jack2/common)
		SET(STATUS_JACK "OK (weak linking enabled)")
		# use dlsym instead
		SET(JACK_LIBRARIES ${CMAKE_DL_LIBS})
		SET(LMMS_HAVE_JACK TRUE)
		SET(LMMS_HAVE_JACK_PRENAME TRUE)
		SET(JACK_FOUND TRUE)
	ELSE()
		PKG_CHECK_MODULES(JACK jack>=0.77)
		IF(JACK_FOUND)
			SET(LMMS_HAVE_JACK TRUE)
			SET(STATUS_JACK "OK")
			SET(CMAKE_REQUIRED_LIBRARIES_BACKUP "${CMAKE_REQUIRED_LIBRARIES}")
			SET(CMAKE_REQUIRED_LIBRARIES "${JACK_LIBRARIES}")
			CHECK_LIBRARY_EXISTS(jack jack_port_rename "" LMMS_HAVE_JACK_PRENAME)
			SET(CMAKE_REQUIRED_LIBRARIES "${CMAKE_REQUIRED_LIBRARIES_BACKUP}")
			UNSET(CMAKE_REQUIRED_LIBRARIES_BACKUP)
		ENDIF()
	ENDIF()

	IF(NOT JACK_FOUND)
		SET(JACK_INCLUDE_DIRS "")
		SET(STATUS_JACK "not found")
	ENDIF()
ENDIF(WANT_JACK)

# check for FFTW3F-library
FIND_PACKAGE(FFTW COMPONENTS fftw3f REQUIRED)

# check for FLTK
set(FLTK_SKIP_OPENGL TRUE)
set(FLTK_SKIP_FORMS TRUE)
set(FLTK_SKIP_IMAGES TRUE)
set(FLTK_SKIP_MATH TRUE)
if(MINGW_PREFIX)
	set(FLTK_SKIP_FLUID TRUE)
endif()
FIND_PACKAGE(FLTK)
IF(FLTK_FOUND)
	SET(STATUS_ZYN "OK")
ELSE()
	SET(STATUS_ZYN "not found, please install fltk")
ENDIF()

# check for Fluidsynth
IF(WANT_SF2)
	find_package(FluidSynth 1.1.0)
	if(FluidSynth_FOUND)
		SET(LMMS_HAVE_FLUIDSYNTH TRUE)
		if(FluidSynth_VERSION_STRING VERSION_GREATER_EQUAL 2)
			set(STATUS_FLUIDSYNTH "OK")
		else()
			set(STATUS_FLUIDSYNTH "OK (FluidSynth version < 2: per-note panning unsupported)")
		endif()
	else()
		SET(STATUS_FLUIDSYNTH "not found, libfluidsynth-dev (or similar)"
			"is highly recommended")
	endif()
ENDIF(WANT_SF2)

# check for libgig
If(WANT_GIG)
	PKG_CHECK_MODULES(GIG gig)
	IF(GIG_FOUND)
		SET(LMMS_HAVE_GIG TRUE)
		SET(STATUS_GIG "OK")
	ELSE(GIG_FOUND)
		SET(STATUS_GIG "not found, libgig needed for decoding .gig files")
	ENDIF(GIG_FOUND)
ENDIF(WANT_GIG)

# check for pthreads
IF(LMMS_BUILD_LINUX OR LMMS_BUILD_APPLE OR LMMS_BUILD_OPENBSD OR LMMS_BUILD_FREEBSD OR LMMS_BUILD_HAIKU)
	FIND_PACKAGE(Threads)
ENDIF(LMMS_BUILD_LINUX OR LMMS_BUILD_APPLE OR LMMS_BUILD_OPENBSD OR LMMS_BUILD_FREEBSD OR LMMS_BUILD_HAIKU)

# check for sndio (roaraudio won't work yet)
IF(WANT_SNDIO)
	FIND_PACKAGE(Sndio)
	IF(SNDIO_FOUND)
		SET(LMMS_HAVE_SNDIO TRUE)
        	SET(STATUS_SNDIO "OK")
    	ELSE()
        	SET(STATUS_SNDIO "<not found or not supported on this platform>")
	ENDIF(SNDIO_FOUND)
ENDIF(WANT_SNDIO)

# check for WINE
IF(WANT_VST)
	FIND_PACKAGE(Wine)
	IF(WINE_FOUND)
		SET(LMMS_SUPPORT_VST TRUE)
		IF(WINE_LIBRARY_FIX)
			SET(STATUS_VST "OK, with workaround linking ${WINE_LIBRARY_FIX}")
		ELSE()
			SET(STATUS_VST "OK")
		ENDIF()
	ELSEIF(WANT_VST_NOWINE)
		SET(LMMS_SUPPORT_VST TRUE)
		SET(STATUS_VST "OK")
	ELSE(WINE_FOUND)
		SET(STATUS_VST "not found, please install (lib)wine-dev (or similar) - 64 bit systems additionally need gcc-multilib and g++-multilib")
	ENDIF(WINE_FOUND)
ENDIF(WANT_VST)
IF(LMMS_BUILD_WIN32)
	SET(LMMS_SUPPORT_VST TRUE)
	SET(STATUS_VST "OK")
ENDIF(LMMS_BUILD_WIN32)

IF(WANT_DEBUG_FPE)
	IF(LMMS_BUILD_LINUX OR LMMS_BUILD_APPLE)
		SET(LMMS_DEBUG_FPE TRUE)
		SET (STATUS_DEBUG_FPE "Enabled")
	ELSE()
		SET (STATUS_DEBUG_FPE "Wanted but disabled due to unsupported platform")
	ENDIF()
ELSE()
	SET (STATUS_DEBUG_FPE "Disabled")
ENDIF(WANT_DEBUG_FPE)

# check for libsamplerate
FIND_PACKAGE(Samplerate 0.1.8 MODULE REQUIRED)

# set compiler flags
IF(CMAKE_CXX_COMPILER_ID MATCHES "GNU|Clang")
	SET(WERROR_FLAGS "-Wall -Werror=unused-function -Wno-sign-compare -Wno-strict-overflow")
	OPTION(USE_WERROR "Add -werror to the build flags. Stops the build on warnings" OFF)
	IF(${USE_WERROR})
		SET(WERROR_FLAGS "${WERROR_FLAGS} -Werror")
	ENDIF()

	# Due to a regression in gcc-4.8.X, we need to disable array-bounds check
	IF (CMAKE_COMPILER_IS_GNUCXX AND ((CMAKE_CXX_COMPILER_VERSION VERSION_EQUAL "4.8.0") OR (CMAKE_CXX_COMPILER_VERSION VERSION_GREATER "4.8.0") OR LMMS_BUILD_WIN32))
		SET(WERROR_FLAGS "${WERROR_FLAGS} -Wno-array-bounds -Wno-attributes")
	ENDIF()
ELSEIF(MSVC)
	# Remove any existing /W flags
	STRING(REGEX REPLACE "/W[0-4]" "" CMAKE_CXX_FLAGS ${CMAKE_CXX_FLAGS})
	SET(WERROR_FLAGS "/W2")
	IF(${USE_WERROR})
		SET(WERROR_FLAGS "${WERROR_FLAGS} /WX")
	ENDIF()
ENDIF()


IF(NOT CMAKE_BUILD_TYPE)
	message(STATUS "Setting build type to 'Release' as none was specified.")
	set(CMAKE_BUILD_TYPE Release CACHE STRING "Choose the type of build." FORCE)
	# Set the possible values of build type for cmake-gui
	SET_PROPERTY(CACHE CMAKE_BUILD_TYPE PROPERTY STRINGS "Debug" "Release"
		"MinSizeRel" "RelWithDebInfo")
ENDIF()

SET(CMAKE_C_FLAGS "${WERROR_FLAGS} ${CMAKE_C_FLAGS}")
SET(CMAKE_CXX_FLAGS "${WERROR_FLAGS} ${CMAKE_CXX_FLAGS}")
SET(CMAKE_C_FLAGS_DEBUG "${CMAKE_C_FLAGS_DEBUG} -DLMMS_DEBUG")
SET(CMAKE_CXX_FLAGS_DEBUG "${CMAKE_CXX_FLAGS_DEBUG} -DLMMS_DEBUG")

if(CMAKE_VERSION VERSION_GREATER_EQUAL "3.16")
	set(NOOP_COMMAND "${CMAKE_COMMAND}" "-E" "true")
else()
	set(NOOP_COMMAND "${CMAKE_COMMAND}" "-E" "echo")
endif()
if(STRIP)
	# TODO CMake 3.19: Now that CONFIG generator expressions support testing for
	# multiple configurations, combine the OR into a single CONFIG expression.
	set(STRIP_COMMAND "$<IF:$<OR:$<CONFIG:Debug>,$<CONFIG:RelWithDebInfo>>,${NOOP_COMMAND},${STRIP}>")
else()
	set(STRIP_COMMAND "${NOOP_COMMAND}")
endif()

# people simply updating git will still have this and mess up build with it
FILE(REMOVE include/lmmsconfig.h)

FILE(GLOB LMMS_INCLUDES "${CMAKE_SOURCE_DIR}/include/*.h")
LIST(SORT LMMS_INCLUDES)

# Get list of all committers from git history, ordered by number of commits.
# The CONTRIBUTORS file is used by AboutDialog. This information can be provided
# with -DCONTRIBUTORS=/path/to/CONTRIBUTORS instead. For instance, to generate
# this file for version 1.1.3, the command is:
# 	git shortlog -sne v1.1.3 | cut -c8-
FIND_PACKAGE(Git)
IF(GIT_FOUND AND NOT CONTRIBUTORS)
	SET(CONTRIBUTORS "${CMAKE_BINARY_DIR}/CONTRIBUTORS")
	EXECUTE_PROCESS(
		COMMAND "${GIT_EXECUTABLE}" shortlog -sne
		COMMAND cut -c8-
		OUTPUT_FILE "${CONTRIBUTORS}"
		WORKING_DIRECTORY "${CMAKE_SOURCE_DIR}"
		TIMEOUT 1)
ENDIF()

# we somehow have to make LMMS-binary depend on MOC-files
ADD_FILE_DEPENDENCIES("${CMAKE_BINARY_DIR}/lmmsconfig.h")

IF(CMAKE_CXX_COMPILER_ID MATCHES "GNU|Clang")
	IF(WIN32)
		SET(CMAKE_CXX_FLAGS "${CMAKE_CXX_FLAGS} -Wno-attributes")
	ELSE(WIN32)
		SET(CMAKE_CXX_FLAGS "${CMAKE_CXX_FLAGS} -fPIC -DPIC")
	ENDIF(WIN32)
elseif(MSVC)
	# Use UTF-8 as the source and execution character set
	add_compile_options("/utf-8")
ENDIF()

# add enabled sanitizers
function(add_sanitizer sanitizer supported_compilers want_flag status_flag)
	if(${want_flag})
		if(CMAKE_CXX_COMPILER_ID MATCHES "${supported_compilers}")
			set("${status_flag}" "Enabled" PARENT_SCOPE)
			string(REPLACE ";" " " additional_flags "${ARGN}")
			# todo CMake 3.13: use add_compile_options/add_link_options instead
			set(CMAKE_C_FLAGS_DEBUG "${CMAKE_C_FLAGS_DEBUG} -fsanitize=${sanitizer} ${additional_flags}" PARENT_SCOPE)
			set(CMAKE_CXX_FLAGS_DEBUG "${CMAKE_CXX_FLAGS_DEBUG} -fsanitize=${sanitizer} ${additional_flags}" PARENT_SCOPE)
		else()
			set("${status_flag}" "Wanted but disabled due to unsupported compiler" PARENT_SCOPE)
		endif()
	else()
		set("${status_flag}" "Disabled" PARENT_SCOPE)
	endif()
endfunction()

add_sanitizer(address "GNU|Clang|MSVC" WANT_DEBUG_ASAN STATUS_DEBUG_ASAN)
add_sanitizer(thread "GNU|Clang" WANT_DEBUG_TSAN STATUS_DEBUG_TSAN)
add_sanitizer(memory "Clang" WANT_DEBUG_MSAN STATUS_DEBUG_MSAN -fno-omit-frame-pointer)
# UBSan does not link with vptr enabled due to a problem with references from PeakControllerEffect
# not being found by PeakController
add_sanitizer(undefined "GNU|Clang" WANT_DEBUG_UBSAN STATUS_DEBUG_UBSAN -fno-sanitize=vptr)


# use ccache
include(CompileCache)

# make sub-directories
ADD_SUBDIRECTORY(cmake)
ADD_SUBDIRECTORY(src)
ADD_SUBDIRECTORY(plugins)
ADD_SUBDIRECTORY(tests)
ADD_SUBDIRECTORY(data)
ADD_SUBDIRECTORY(doc)

# install tasks
ADD_SUBDIRECTORY(cmake/install)

FIND_PACKAGE(UnixCommands)
IF(GZIP)
	ADD_CUSTOM_COMMAND(OUTPUT "${CMAKE_BINARY_DIR}/lmms.1.gz"
					COMMAND ${GZIP} -c ${CMAKE_SOURCE_DIR}/doc/lmms.1 > ${CMAKE_BINARY_DIR}/lmms.1.gz
					DEPENDS "${CMAKE_SOURCE_DIR}/doc/lmms.1"
					COMMENT "Generating lmms.1.gz"
					VERBATIM)


	ADD_CUSTOM_TARGET(manpage ALL
					DEPENDS "${CMAKE_BINARY_DIR}/lmms.1.gz")
ELSEIF(UNIX)
	MESSAGE(FATAL_ERROR "Can't find gzip required for generating lmms.1.gz")
ENDIF()

# install headers

IF(LMMS_BUILD_LINUX)
	INSTALL(FILES ${LMMS_INCLUDES}
		"${CMAKE_BINARY_DIR}/lmmsconfig.h"
		"${CMAKE_BINARY_DIR}/lmmsversion.h"
		"${CMAKE_SOURCE_DIR}/src/gui/embed.cpp"
		DESTINATION "${CMAKE_INSTALL_PREFIX}/include/lmms/")
ENDIF(LMMS_BUILD_LINUX)

#
# add distclean-target
#
ADD_CUSTOM_TARGET(distclean
			COMMAND make clean
			COMMAND rm -rf `find -name cmake_install.cmake` `find -name Makefile` `find -type d -name CMakeFiles` CMakeCache.txt lmmsconfig.h lmms.1.gz)

#
# add tarball-target
#
SET(TMP "lmms-${VERSION}")
ADD_CUSTOM_TARGET(dist
			COMMAND make clean
			COMMAND rm -rf "${TMP}"
			COMMAND mkdir -p "${TMP}"
			COMMAND cp CMakeLists.txt LICENSE.txt INSTALL.txt README.md "${TMP}"
			COMMAND cp -r buildtools cmake data doc include plugins src "${TMP}"
			COMMAND rm -rf `find "${TMP}" -name cmake_install.cmake` `find "${TMP}" -name Makefile` `find "${TMP}" -type d -name CMakeFiles` "${TMP}/CMakeCache.txt"
			COMMAND tar cjf lmms-${VERSION}-src.tar.bz2 "${TMP}"
			COMMAND rm -rf "${TMP}")


#
# add uninstall-target
#
ADD_CUSTOM_TARGET(uninstall
	COMMAND ${CMAKE_COMMAND} -DCMAKE_INSTALL_PREFIX="${CMAKE_INSTALL_PREFIX}" -P "${CMAKE_CURRENT_SOURCE_DIR}/cmake/uninstall.cmake"
)

#
# display configuration information
#

MESSAGE("\n"
"Installation Summary\n"
"--------------------\n"
"* Install Directory           : ${CMAKE_INSTALL_PREFIX}\n"
)

MESSAGE(
"Supported audio interfaces\n"
"--------------------------\n"
"* ALSA                        : ${STATUS_ALSA}\n"
"* JACK                        : ${STATUS_JACK}\n"
"* OSS                         : ${STATUS_OSS}\n"
"* Sndio                       : ${STATUS_SNDIO}\n"
"* PortAudio                   : ${STATUS_PORTAUDIO}\n"
"* libsoundio                  : ${STATUS_SOUNDIO}\n"
"* PulseAudio                  : ${STATUS_PULSEAUDIO}\n"
"* SDL                         : ${STATUS_SDL}\n"
)

MESSAGE(
"Supported MIDI interfaces\n"
"-------------------------\n"
"* ALSA                        : ${STATUS_ALSA}\n"
"* OSS                         : ${STATUS_OSS}\n"
"* Sndio                       : ${STATUS_SNDIO}\n"
"* JACK                        : ${STATUS_JACK}\n"
"* WinMM                       : ${STATUS_WINMM}\n"
"* AppleMidi                   : ${STATUS_APPLEMIDI}\n"
)

MESSAGE(
"Supported file formats for project export\n"
"-----------------------------------------\n"
"* WAVE                        : OK\n"
"* FLAC                        : OK\n"
"* OGG/VORBIS                  : ${STATUS_OGGVORBIS}\n"
"* MP3/Lame                    : ${STATUS_MP3LAME}\n"
)

MESSAGE(
"Optional plugins\n"
"----------------\n"
"* Lv2 plugins                 : ${STATUS_LV2}\n"
"* SUIL for plugin UIs         : ${STATUS_SUIL}\n"
"* ZynAddSubFX instrument      : ${STATUS_ZYN}\n"
"* Carla Patchbay & Rack       : ${STATUS_CARLA}\n"
"* SoundFont2 player           : ${STATUS_FLUIDSYNTH}\n"
"* Sid instrument              : ${STATUS_SID}\n"
"* Stk Mallets                 : ${STATUS_STK}\n"
"* VST-instrument hoster       : ${STATUS_VST}\n"
"* VST-effect hoster           : ${STATUS_VST}\n"
"* CALF LADSPA plugins         : ${STATUS_CALF}\n"
"* CAPS LADSPA plugins         : ${STATUS_CAPS}\n"
"* CMT LADSPA plugins          : ${STATUS_CMT}\n"
"* TAP LADSPA plugins          : ${STATUS_TAP}\n"
"* SWH LADSPA plugins          : ${STATUS_SWH}\n"
"* GIG player                  : ${STATUS_GIG}\n"
)

MESSAGE(
"Developer options\n"
"-----------------------------------------\n"
"* Debug FP exceptions               : ${STATUS_DEBUG_FPE}\n"
"* Debug using AddressSanitizer      : ${STATUS_DEBUG_ASAN}\n"
"* Debug using ThreadSanitizer       : ${STATUS_DEBUG_TSAN}\n"
"* Debug using MemorySanitizer       : ${STATUS_DEBUG_MSAN}\n"
"* Debug using UBSanitizer           : ${STATUS_DEBUG_UBSAN}\n"
)

MESSAGE(
"\n"
"-----------------------------------------------------------------\n"
"IMPORTANT:\n"
"after installing missing packages, remove CMakeCache.txt before\n"
"running cmake again!\n"
"-----------------------------------------------------------------\n"
"\n\n")

SET(CMAKE_INSTALL_SYSTEM_RUNTIME_DESTINATION "${BIN_DIR}")
if(MSVC)
	# We can't set this on the install time according to the configuration
	SET(CMAKE_INSTALL_DEBUG_LIBRARIES TRUE)
	SET(CMAKE_INSTALL_UCRT_LIBRARIES TRUE)
endif()
INCLUDE(InstallRequiredSystemLibraries)<|MERGE_RESOLUTION|>--- conflicted
+++ resolved
@@ -26,7 +26,6 @@
 SET(LMMS_BINARY_DIR ${CMAKE_BINARY_DIR})
 SET(LMMS_SOURCE_DIR ${CMAKE_SOURCE_DIR})
 
-<<<<<<< HEAD
 # CMAKE_POLICY Section
 IF(COMMAND CMAKE_POLICY)
 	CMAKE_POLICY(SET CMP0005 NEW)
@@ -45,8 +44,6 @@
 	ENDIF()
 ENDIF(COMMAND CMAKE_POLICY)
 
-=======
->>>>>>> 3342e171
 # Import of windows.h breaks min()/max()
 ADD_DEFINITIONS(-DNOMINMAX)
 
