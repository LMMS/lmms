#!/usr/bin/env bash
# Creates Linux ".AppImage" for @PROJECT_NAME_UCASE@
#
# Depends:  linuxdeployqt
#
# Notes:    Will attempt to fetch linuxdeployqt automatically (x86_64 only)
#           See Also: https://github.com/probonopd/linuxdeployqt/blob/master/BUILDING.md

set -e

USERBIN="$HOME/bin"
LINUXDEPLOYQT="$USERBIN/linuxdeployqt"
APPIMAGETOOL="$USERBIN/appimagetool"
VERBOSITY=2 # 3=debug
LOGFILE="@CMAKE_BINARY_DIR@/appimage.log"
APPDIR="@CMAKE_BINARY_DIR@/@PROJECT_NAME_UCASE@.AppDir/"
DESKTOPFILE="${APPDIR}usr/share/applications/lmms.desktop"
STRIP=""

# Don't strip for Debug|RelWithDebInfo builds
# shellcheck disable=SC2193
if [[ "@CMAKE_BUILD_TYPE@" == *"Deb"* ]]; then
	STRIP="-no-strip"
fi

# Console colors
RED="\\x1B[1;31m"
GREEN="\\x1B[1;32m"
YELLOW="\\x1B[1;33m"
PLAIN="\\x1B[0m"

function error {
	echo -e "   ${PLAIN}[${RED}error${PLAIN}] ${1}"
	return 1
}

function success {
	echo -e "   ${PLAIN}[${GREEN}success${PLAIN}] ${1}"
}

function skipped {
	echo -e "   ${PLAIN}[${YELLOW}skipped${PLAIN}] ${1}"
}

# Blindly assume system arch is appimage arch
ARCH=$(arch)
export ARCH

# Check for problematic install locations
INSTALL=$(echo "@CMAKE_INSTALL_PREFIX@" | sed 's/\/*$//g')
if [ "$INSTALL" == "/usr/local" ] || [ "$INSTALL" == "/usr" ] ; then
	error "Incompatible CMAKE_INSTALL_PREFIX for creating AppImage: @CMAKE_INSTALL_PREFIX@"
fi

echo -e "\nWriting verbose output to \"${LOGFILE}\""

# Ensure linuxdeployqt uses the same qmake version as cmake
export PATH
PATH="$HOME/bin:$(dirname "@QT_QMAKE_EXECUTABLE@")":$PATH

# Fetch portable linuxdeployqt if cache is older than $DAYSOLD
echo -e "\nDownloading linuxdeployqt to ${LINUXDEPLOYQT}..."
mkdir -p "$HOME/bin"
DAYSOLD=2
if env -i which linuxdeployqt > /dev/null 2>&1; then
	skipped "System already provides this utility"
elif ! find "$LINUXDEPLOYQT" -mtime -$DAYSOLD 2>/dev/null|grep -q "." > /dev/null 2>&1; then
	url="https://github.com/probonopd/linuxdeployqt/releases/download/continuous/linuxdeployqt-continuous-$(uname -p).AppImage"
	echo "   [.......] Couldn't find linuxdeployqt newer than $DAYSOLD days old"
	echo "   [.......] Downloading ($(uname -p)): ${url}"
	wget "$url" -O "$LINUXDEPLOYQT" -q || (rm "$LINUXDEPLOYQT" && false)
	chmod +x "$LINUXDEPLOYQT"
	touch "$LINUXDEPLOYQT"
	success "Downloaded $LINUXDEPLOYQT"
	"$LINUXDEPLOYQT" --appimage-extract > /dev/null 2>&1
	mv "squashfs-root/usr/bin/appimagetool" "$APPIMAGETOOL"
	success "Extracted $APPIMAGETOOL"
	mv "squashfs-root/usr/bin/mksquashfs" "$USERBIN/mksquashfs"
	success "Extracted $USERBIN/mksquashfs"
	rm -rf "squashfs-root/"

else
	skipped "$LINUXDEPLOYQT is less than $DAYSOLD days old"
fi

# Make skeleton AppDir
echo -e "\nCreating ${APPDIR}..."
rm -rf "${APPDIR}"
mkdir -p "${APPDIR}usr"
success "Created ${APPDIR}"

# Clone install to AppDir
echo -e "\nCopying @CMAKE_INSTALL_PREFIX@ to ${APPDIR}..."
cp -R "@CMAKE_INSTALL_PREFIX@/." "${APPDIR}usr"
rm -rf "${APPDIR}usr/include"
success "${APPDIR}"

# Copy rawwaves directory for stk/mallets
mkdir -p "${APPDIR}usr/share/stk/"
cp -R /usr/share/stk/rawwaves/ "${APPDIR}usr/share/stk/"

# Create a wrapper script which calls the lmms executable
mv "${APPDIR}usr/bin/lmms" "${APPDIR}usr/bin/lmms.real"
# shellcheck disable=SC1083
cat >"${APPDIR}usr/bin/lmms" <<EOL
#!/usr/bin/env bash
DIR="\$( cd "\$( dirname "\${BASH_SOURCE[0]}" )" && pwd )"
if which carla > /dev/null 2>&1; then
   CARLAPATH="$(which carla)"
   CARLAPREFIX="\${CARLAPATH%/bin*}"
   echo "Carla appears to be installed on this system at \$CARLAPREFIX/lib[64]/carla so we'll use it."
   export LD_LIBRARY_PATH=\$CARLAPREFIX/lib/carla:\$CARLAPREFIX/lib64/carla:\$LD_LIBRARY_PATH
else
   echo "Carla does not appear to be installed.  That's OK, please ignore any related library errors."
fi
export LD_LIBRARY_PATH=\$DIR/usr/lib/:\$DIR/usr/lib/lmms:\$LD_LIBRARY_PATH
# Prevent segfault on VirualBox
if lsmod |grep vboxguest > /dev/null 2>&1; then
   echo "VirtualBox detected.  Forcing libgl software rendering."
   export LIBGL_ALWAYS_SOFTWARE=1;
fi
if ldconfig -p | grep libjack.so.0 > /dev/null 2>&1; then
   echo "Jack appears to be installed on this system, so we'll use it."
else
   echo "Jack does not appear to be installed.  That's OK, we'll use a dummy version instead."
   export LD_LIBRARY_PATH=\$DIR/usr/lib/lmms/optional:\$LD_LIBRARY_PATH
fi
<<<<<<< HEAD
QT_X11_NO_NATIVE_MENUBAR=1 QT_AUTO_SCREEN_SCALE_FACTOR=1 \$DIR/usr/bin/lmms.real "\$@"
=======
QT_X11_NO_NATIVE_MENUBAR=1 \$DIR/usr/bin/lmms.real "\$@"
>>>>>>> f252746b
EOL

chmod +x "${APPDIR}usr/bin/lmms"

# Per https://github.com/probonopd/linuxdeployqt/issues/129 
unset LD_LIBRARY_PATH

# Ensure linuxdeployqt can find shared objects
export LD_LIBRARY_PATH="${APPDIR}usr/lib/lmms/":$LD_LIBRARY_PATH

# Handle wine linking
if [ -d "@WINE_LIBRARY_FIX@" ]; then
   export LD_LIBRARY_PATH=$LD_LIBRARY_PATH:@WINE_LIBRARY_FIX@:@WINE_LIBRARY_FIX@wine/
fi

# Move executables so linuxdeployqt can find them
ZYNLIB="${APPDIR}usr/lib/lmms/RemoteZynAddSubFx"
VSTLIB="${APPDIR}usr/lib/lmms/RemoteVstPlugin.exe.so"

ZYNBIN="${APPDIR}usr/bin/RemoteZynAddSubFx"
VSTBIN="${APPDIR}usr/bin/RemoteVstPlugin.exe.so"

mv "$ZYNLIB" "$ZYNBIN"
mv "$VSTLIB" "$VSTBIN"

# Patch the desktop file
sed -i 's/.*Exec=.*/Exec=lmms.real/' "$DESKTOPFILE"

# Fix linking for soft-linked plugins
for file in "${APPDIR}usr/lib/lmms/"*.so; do
   thisfile="${APPDIR}usr/lib/lmms/${file##*/}"
   executables="${executables} -executable=$thisfile"
done
executables="${executables} -executable=${ZYNBIN}"
executables="${executables} -executable=${VSTBIN}"
executables="${executables} -executable=${APPDIR}usr/lib/lmms/ladspa/imp_1199.so"
executables="${executables} -executable=${APPDIR}usr/lib/lmms/ladspa/imbeq_1197.so"
executables="${executables} -executable=${APPDIR}usr/lib/lmms/ladspa/pitch_scale_1193.so"
executables="${executables} -executable=${APPDIR}usr/lib/lmms/ladspa/pitch_scale_1194.so"

# Bundle both qt and non-qt dependencies into appimage format
echo -e "\nBundling and relinking system dependencies..."
echo -e ">>>>> linuxdeployqt" > "$LOGFILE"
# shellcheck disable=SC2086
"$LINUXDEPLOYQT" "$DESKTOPFILE" $executables -bundle-non-qt-libs -verbose=$VERBOSITY $STRIP >> "$LOGFILE" 2>&1
success "Bundled and relinked dependencies"

# Link to original location so lmms can find them
ln -sr  "$ZYNBIN" "$ZYNLIB"
ln -sr  "$VSTBIN" "$VSTLIB"

# Remove wine library conflict
rm -f "${APPDIR}/usr/lib/libwine.so.1"

<<<<<<< HEAD
=======
# Use system-provided carla
rm -f "${APPDIR}usr/lib/"libcarla*.so

>>>>>>> f252746b
# Remove problematic jack library, replace with weakjack
if [ -e "${APPDIR}/usr/lib/libjack.so.0" ]; then
   rm -f "${APPDIR}/usr/lib/libjack.so.0"
   ln -sr "${APPDIR}usr/lib/lmms/optional/libweakjack.so" "${APPDIR}usr/lib/lmms/optional/libjack.so.0"
fi

# Create AppImage
echo -e "\nFinishing the AppImage..."
echo -e "\n\n>>>>> appimagetool" >> "$LOGFILE"
"$APPIMAGETOOL" "${APPDIR}" "@APPIMAGE_FILE@" >> "$LOGFILE" 2>&1
success "Created @APPIMAGE_FILE@"

echo -e "\nFinished"<|MERGE_RESOLUTION|>--- conflicted
+++ resolved
@@ -125,11 +125,7 @@
    echo "Jack does not appear to be installed.  That's OK, we'll use a dummy version instead."
    export LD_LIBRARY_PATH=\$DIR/usr/lib/lmms/optional:\$LD_LIBRARY_PATH
 fi
-<<<<<<< HEAD
-QT_X11_NO_NATIVE_MENUBAR=1 QT_AUTO_SCREEN_SCALE_FACTOR=1 \$DIR/usr/bin/lmms.real "\$@"
-=======
 QT_X11_NO_NATIVE_MENUBAR=1 \$DIR/usr/bin/lmms.real "\$@"
->>>>>>> f252746b
 EOL
 
 chmod +x "${APPDIR}usr/bin/lmms"
@@ -184,12 +180,9 @@
 # Remove wine library conflict
 rm -f "${APPDIR}/usr/lib/libwine.so.1"
 
-<<<<<<< HEAD
-=======
 # Use system-provided carla
 rm -f "${APPDIR}usr/lib/"libcarla*.so
 
->>>>>>> f252746b
 # Remove problematic jack library, replace with weakjack
 if [ -e "${APPDIR}/usr/lib/libjack.so.0" ]; then
    rm -f "${APPDIR}/usr/lib/libjack.so.0"
