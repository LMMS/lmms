#!/usr/bin/env bash
# Creates Linux ".AppImage" for @PROJECT_NAME_UCASE@
#
# Depends:  linuxdeployqt
#
# Notes:    Will attempt to fetch linuxdeployqt automatically (x86_64 only)
#           See Also: https://github.com/probonopd/linuxdeployqt/blob/master/BUILDING.md

set -e

<<<<<<< HEAD
USERBIN="$HOME/bin"
LINUXDEPLOYQTDIR="$HOME/bin/linuxdeployqt"
LINUXDEPLOYQTBIN="$LINUXDEPLOYQTDIR/usr/bin"
LINUXDEPLOYQT="$LINUXDEPLOYQTBIN/linuxdeployqt"
APPIMAGETOOL="$LINUXDEPLOYQTBIN/appimagetool"
=======
LINUXDEPLOYQT="@CMAKE_BINARY_DIR@/linuxdeployqt"
>>>>>>> 3401de4a
VERBOSITY=2 # 3=debug
LOGFILE="@CMAKE_BINARY_DIR@/appimage.log"
APPDIR="@CMAKE_BINARY_DIR@/@PROJECT_NAME_UCASE@.AppDir/"
DESKTOPFILE="${APPDIR}usr/share/applications/lmms.desktop"
STRIP=""

# Don't strip for Debug|RelWithDebInfo builds
# shellcheck disable=SC2193
if [[ "@CMAKE_BUILD_TYPE@" == *"Deb"* ]]; then
	STRIP="-no-strip"
fi

# Console colors
RED="\\x1B[1;31m"
GREEN="\\x1B[1;32m"
YELLOW="\\x1B[1;33m"
PLAIN="\\x1B[0m"

function error {
	echo -e "   ${PLAIN}[${RED}error${PLAIN}] ${1}"
	return 1
}

function success {
	echo -e "   ${PLAIN}[${GREEN}success${PLAIN}] ${1}"
}

function skipped {
	echo -e "   ${PLAIN}[${YELLOW}skipped${PLAIN}] ${1}"
}

# Blindly assume system arch is appimage arch
ARCH=$(arch)
export ARCH

# Check for problematic install locations
INSTALL=$(echo "@CMAKE_INSTALL_PREFIX@" | sed 's/\/*$//g')
if [ "$INSTALL" == "/usr/local" ] || [ "$INSTALL" == "/usr" ] ; then
	error "Incompatible CMAKE_INSTALL_PREFIX for creating AppImage: @CMAKE_INSTALL_PREFIX@"
fi

echo -e "\nWriting verbose output to \"${LOGFILE}\""

# Ensure linuxdeployqt uses the same qmake version as cmake
PATH="$(pwd -P)/squashfs-root/usr/bin:$(dirname "@QT_QMAKE_EXECUTABLE@")":$PATH
export PATH

# Fetch portable linuxdeployqt if cache is older than $DAYSOLD
APPIMAGE=$USERBIN/linuxdeployqt.AppImage
echo -e "\nDownloading linuxdeployqt to ${LINUXDEPLOYQT}..."
mkdir -p "$USERBIN"
DAYSOLD=2
if env -i which linuxdeployqt > /dev/null 2>&1; then
	skipped "System already provides this utility"
elif ! find "$APPIMAGE" -mtime -$DAYSOLD 2>/dev/null|grep -q "." > /dev/null 2>&1; then
	url="https://github.com/probonopd/linuxdeployqt/releases/download/continuous/linuxdeployqt-continuous-$(uname -p).AppImage"
	echo "   [.......] Couldn't find linuxdeployqt newer than $DAYSOLD days old"
	echo "   [.......] Downloading ($(uname -p)): ${url}"
<<<<<<< HEAD
	wget "$url" -O "$APPIMAGE" -q || (rm "$APPIMAGE" && false)
	chmod +x "$APPIMAGE"
	touch "$APPIMAGE"
	success "Downloaded $APPIMAGE"
	"$APPIMAGE" --appimage-extract > /dev/null 2>&1
	mv "squashfs-root" "$LINUXDEPLOYQTDIR"
	success "Extracted $APPIMAGE contents"
	rm -rf "squashfs-root/"

=======
	wget "$url" -O "$LINUXDEPLOYQT" -q || (rm "$LINUXDEPLOYQT" && false)
	chmod +x "$LINUXDEPLOYQT"
	touch "$LINUXDEPLOYQT"
	success "Downloaded $LINUXDEPLOYQT"
	"$LINUXDEPLOYQT" --appimage-extract > /dev/null 2>&1
	APPIMAGETOOL="squashfs-root/usr/bin/appimagetool"
	success "Extracted $APPIMAGETOOL"
>>>>>>> 3401de4a
else
	skipped "$APPIMAGE is less than $DAYSOLD days old"
fi

# Make skeleton AppDir
echo -e "\nCreating ${APPDIR}..."
rm -rf "${APPDIR}"
mkdir -p "${APPDIR}usr"
success "Created ${APPDIR}"

# Clone install to AppDir
echo -e "\nCopying @CMAKE_INSTALL_PREFIX@ to ${APPDIR}..."
cp -R "@CMAKE_INSTALL_PREFIX@/." "${APPDIR}usr"
rm -rf "${APPDIR}usr/include"
success "${APPDIR}"

# Copy rawwaves directory for stk/mallets
mkdir -p "${APPDIR}usr/share/stk/"
cp -R /usr/share/stk/rawwaves/ "${APPDIR}usr/share/stk/"

# Create a wrapper script which calls the lmms executable
mv "${APPDIR}usr/bin/lmms" "${APPDIR}usr/bin/lmms.real"
# shellcheck disable=SC1083
cat >"${APPDIR}usr/bin/lmms" <<EOL
#!/usr/bin/env bash
DIR="\$( cd "\$( dirname "\${BASH_SOURCE[0]}" )" && pwd )"
if which carla > /dev/null 2>&1; then
   CARLAPATH="$(which carla)"
   CARLAPREFIX="\${CARLAPATH%/bin*}"
   echo "Carla appears to be installed on this system at \$CARLAPREFIX/lib[64]/carla so we'll use it."
   export LD_LIBRARY_PATH=\$CARLAPREFIX/lib/carla:\$CARLAPREFIX/lib64/carla:\$LD_LIBRARY_PATH
else
   echo "Carla does not appear to be installed.  That's OK, please ignore any related library errors."
fi
export LD_LIBRARY_PATH=\$DIR/usr/lib/:\$DIR/usr/lib/lmms:\$LD_LIBRARY_PATH
# Prevent segfault on VirualBox
if lsmod |grep vboxguest > /dev/null 2>&1; then
   echo "VirtualBox detected.  Forcing libgl software rendering."
   export LIBGL_ALWAYS_SOFTWARE=1;
fi
if ldconfig -p | grep libjack.so.0 > /dev/null 2>&1; then
   echo "Jack appears to be installed on this system, so we'll use it."
else
   echo "Jack does not appear to be installed.  That's OK, we'll use a dummy version instead."
   export LD_LIBRARY_PATH=\$DIR/usr/lib/lmms/optional:\$LD_LIBRARY_PATH
fi
QT_X11_NO_NATIVE_MENUBAR=1 \$DIR/usr/bin/lmms.real "\$@"
EOL

chmod +x "${APPDIR}usr/bin/lmms"

# Per https://github.com/probonopd/linuxdeployqt/issues/129 
unset LD_LIBRARY_PATH

# Ensure linuxdeployqt can find shared objects
export LD_LIBRARY_PATH="${APPDIR}usr/lib/lmms/":$LD_LIBRARY_PATH

# Handle wine linking
if [ -d "@WINE_LIBRARY_FIX@" ]; then
   export LD_LIBRARY_PATH=$LD_LIBRARY_PATH:@WINE_LIBRARY_FIX@:@WINE_LIBRARY_FIX@wine/
fi

# Move executables so linuxdeployqt can find them
ZYNLIB="${APPDIR}usr/lib/lmms/RemoteZynAddSubFx"
VSTLIB="${APPDIR}usr/lib/lmms/RemoteVstPlugin.exe.so"

ZYNBIN="${APPDIR}usr/bin/RemoteZynAddSubFx"
VSTBIN="${APPDIR}usr/bin/RemoteVstPlugin.exe.so"

mv "$ZYNLIB" "$ZYNBIN"
mv "$VSTLIB" "$VSTBIN"

# Patch the desktop file
sed -i 's/.*Exec=.*/Exec=lmms.real/' "$DESKTOPFILE"

# Fix linking for soft-linked plugins
for file in "${APPDIR}usr/lib/lmms/"*.so; do
   thisfile="${APPDIR}usr/lib/lmms/${file##*/}"
   executables="${executables} -executable=$thisfile"
done
executables="${executables} -executable=${ZYNBIN}"
executables="${executables} -executable=${VSTBIN}"
executables="${executables} -executable=${APPDIR}usr/lib/lmms/ladspa/imp_1199.so"
executables="${executables} -executable=${APPDIR}usr/lib/lmms/ladspa/imbeq_1197.so"
executables="${executables} -executable=${APPDIR}usr/lib/lmms/ladspa/pitch_scale_1193.so"
executables="${executables} -executable=${APPDIR}usr/lib/lmms/ladspa/pitch_scale_1194.so"

# Bundle both qt and non-qt dependencies into appimage format
echo -e "\nBundling and relinking system dependencies..."
echo -e ">>>>> linuxdeployqt" > "$LOGFILE"
# shellcheck disable=SC2086
"$LINUXDEPLOYQT" "$DESKTOPFILE" $executables -bundle-non-qt-libs -verbose=$VERBOSITY $STRIP >> "$LOGFILE" 2>&1
success "Bundled and relinked dependencies"

# Link to original location so lmms can find them
ln -sr  "$ZYNBIN" "$ZYNLIB"
ln -sr  "$VSTBIN" "$VSTLIB"

# Remove wine library conflict
rm -f "${APPDIR}/usr/lib/libwine.so.1"

# Use system-provided carla
rm -f "${APPDIR}usr/lib/"libcarla*.so

# Move jack out of LD_LIBRARY_PATH
if [ -e "${APPDIR}/usr/lib/libjack.so.0" ]; then
   mkdir -p "${APPDIR}usr/lib/lmms/optional/"
   mv "${APPDIR}/usr/lib/libjack.so.0" "${APPDIR}usr/lib/lmms/optional/"
fi

# Create AppImage
echo -e "\nFinishing the AppImage..."
echo -e "\n\n>>>>> appimagetool" >> "$LOGFILE"
PATH=$LINUXDEPLOYQTBIN:$PATH "$APPIMAGETOOL" "${APPDIR}" "@APPIMAGE_FILE@" >> "$LOGFILE" 2>&1
success "Created @APPIMAGE_FILE@"

echo -e "\nFinished"<|MERGE_RESOLUTION|>--- conflicted
+++ resolved
@@ -8,15 +8,7 @@
 
 set -e
 
-<<<<<<< HEAD
-USERBIN="$HOME/bin"
-LINUXDEPLOYQTDIR="$HOME/bin/linuxdeployqt"
-LINUXDEPLOYQTBIN="$LINUXDEPLOYQTDIR/usr/bin"
-LINUXDEPLOYQT="$LINUXDEPLOYQTBIN/linuxdeployqt"
-APPIMAGETOOL="$LINUXDEPLOYQTBIN/appimagetool"
-=======
 LINUXDEPLOYQT="@CMAKE_BINARY_DIR@/linuxdeployqt"
->>>>>>> 3401de4a
 VERBOSITY=2 # 3=debug
 LOGFILE="@CMAKE_BINARY_DIR@/appimage.log"
 APPDIR="@CMAKE_BINARY_DIR@/@PROJECT_NAME_UCASE@.AppDir/"
@@ -65,27 +57,15 @@
 export PATH
 
 # Fetch portable linuxdeployqt if cache is older than $DAYSOLD
-APPIMAGE=$USERBIN/linuxdeployqt.AppImage
 echo -e "\nDownloading linuxdeployqt to ${LINUXDEPLOYQT}..."
-mkdir -p "$USERBIN"
+mkdir -p "$HOME/bin"
 DAYSOLD=2
 if env -i which linuxdeployqt > /dev/null 2>&1; then
 	skipped "System already provides this utility"
-elif ! find "$APPIMAGE" -mtime -$DAYSOLD 2>/dev/null|grep -q "." > /dev/null 2>&1; then
+elif ! find "$LINUXDEPLOYQT" -mtime -$DAYSOLD 2>/dev/null|grep -q "." > /dev/null 2>&1; then
 	url="https://github.com/probonopd/linuxdeployqt/releases/download/continuous/linuxdeployqt-continuous-$(uname -p).AppImage"
 	echo "   [.......] Couldn't find linuxdeployqt newer than $DAYSOLD days old"
 	echo "   [.......] Downloading ($(uname -p)): ${url}"
-<<<<<<< HEAD
-	wget "$url" -O "$APPIMAGE" -q || (rm "$APPIMAGE" && false)
-	chmod +x "$APPIMAGE"
-	touch "$APPIMAGE"
-	success "Downloaded $APPIMAGE"
-	"$APPIMAGE" --appimage-extract > /dev/null 2>&1
-	mv "squashfs-root" "$LINUXDEPLOYQTDIR"
-	success "Extracted $APPIMAGE contents"
-	rm -rf "squashfs-root/"
-
-=======
 	wget "$url" -O "$LINUXDEPLOYQT" -q || (rm "$LINUXDEPLOYQT" && false)
 	chmod +x "$LINUXDEPLOYQT"
 	touch "$LINUXDEPLOYQT"
@@ -93,9 +73,8 @@
 	"$LINUXDEPLOYQT" --appimage-extract > /dev/null 2>&1
 	APPIMAGETOOL="squashfs-root/usr/bin/appimagetool"
 	success "Extracted $APPIMAGETOOL"
->>>>>>> 3401de4a
 else
-	skipped "$APPIMAGE is less than $DAYSOLD days old"
+	skipped "$LINUXDEPLOYQT is less than $DAYSOLD days old"
 fi
 
 # Make skeleton AppDir
@@ -207,7 +186,7 @@
 # Create AppImage
 echo -e "\nFinishing the AppImage..."
 echo -e "\n\n>>>>> appimagetool" >> "$LOGFILE"
-PATH=$LINUXDEPLOYQTBIN:$PATH "$APPIMAGETOOL" "${APPDIR}" "@APPIMAGE_FILE@" >> "$LOGFILE" 2>&1
+"$APPIMAGETOOL" "${APPDIR}" "@APPIMAGE_FILE@" >> "$LOGFILE" 2>&1
 success "Created @APPIMAGE_FILE@"
 
 echo -e "\nFinished"