/*
 * InstrumentTrack.cpp - implementation of InstrumentTrack class
 *
 * Copyright (c) 2004-2014 Tobias Doerffel <tobydox/at/users.sourceforge.net>
 *
 * This file is part of LMMS - https://lmms.io
 *
 * This program is free software; you can redistribute it and/or
 * modify it under the terms of the GNU General Public
 * License as published by the Free Software Foundation; either
 * version 2 of the License, or (at your option) any later version.
 *
 * This program is distributed in the hope that it will be useful,
 * but WITHOUT ANY WARRANTY; without even the implied warranty of
 * MERCHANTABILITY or FITNESS FOR A PARTICULAR PURPOSE.  See the GNU
 * General Public License for more details.
 *
 * You should have received a copy of the GNU General Public
 * License along with this program (see COPYING); if not, write to the
 * Free Software Foundation, Inc., 51 Franklin Street, Fifth Floor,
 * Boston, MA 02110-1301 USA.
 *
 */
#include "InstrumentTrack.h"

#include "AudioEngine.h"
#include "AutomationClip.h"
#include "ConfigManager.h"
#include "ControllerConnection.h"
#include "DataFile.h"
#include "GuiApplication.h"
#include "Mixer.h"
#include "InstrumentTrackView.h"
#include "Instrument.h"
#include "Keymap.h"
#include "MidiClient.h"
#include "MidiClip.h"
#include "MixHelpers.h"
#include "PatternStore.h"
#include "PatternTrack.h"
#include "PianoRoll.h"
#include "Pitch.h"
#include "Song.h"

namespace lmms
{


InstrumentTrack::InstrumentTrack( TrackContainer* tc ) :
	Track( Track::Type::Instrument, tc ),
	MidiEventProcessor(),
	m_midiPort( tr( "unnamed_track" ), Engine::audioEngine()->midiClient(),
								this, this ),
	m_notes(),
	m_sustainPedalPressed( false ),
	m_silentBuffersProcessed( false ),
	m_previewMode( false ),
	m_baseNoteModel(0, 0, NumKeys - 1, this, tr("Base note")),
	m_firstKeyModel(0, 0, NumKeys - 1, this, tr("First note")),
	m_lastKeyModel(0, 0, NumKeys - 1, this, tr("Last note")),
	m_hasAutoMidiDev( false ),
	m_volumeModel( DefaultVolume, MinVolume, MaxVolume, 0.1f, this, tr( "Volume" ) ),
	m_panningModel( DefaultPanning, PanningLeft, PanningRight, 0.1f, this, tr( "Panning" ) ),
	m_audioPort( tr( "unnamed_track" ), true, &m_volumeModel, &m_panningModel, &m_mutedModel ),
	m_groove( nullptr ),
	m_noGroove( nullptr ),
	m_pitchModel( 0, MinPitchDefault, MaxPitchDefault, 1, this, tr( "Pitch" ) ),
	m_pitchRangeModel( 1, 1, 60, this, tr( "Pitch range" ) ),
	m_mixerChannelModel( 0, 0, 0, this, tr( "Mixer channel" ) ),
	m_useMasterPitchModel( true, this, tr( "Master pitch") ),
	m_useGrooveModel( true, this, tr( "Groove" ) ),
	m_instrument( nullptr ),
	m_soundShaping( this ),
	m_arpeggio( this ),
	m_noteStacking( this ),
	m_piano(this),
	m_microtuner()
{
	m_pitchModel.setCenterValue( 0 );
	m_pitchModel.setStrictStepSize(true);
	m_panningModel.setCenterValue( DefaultPanning );
	m_baseNoteModel.setInitValue( DefaultKey );
	m_firstKeyModel.setInitValue(0);
	m_lastKeyModel.setInitValue(NumKeys - 1);

	m_mixerChannelModel.setRange( 0, Engine::mixer()->numChannels()-1, 1);

	for( int i = 0; i < NumKeys; ++i )
	{
		m_notes[i] = nullptr;
		m_runningMidiNotes[i] = 0;
	}


	// Initialize the m_midiCCEnabled variable, but it's actually going to be connected
	// to a LedButton
	m_midiCCEnable = std::make_unique<BoolModel>(false, nullptr, tr("Enable/Disable MIDI CC"));

	// Initialize the MIDI CC controller models and connect them to the method that processes
	// the midi cc events
	for (int i = 0; i < MidiControllerCount; ++i)
	{
		m_midiCCModel[i] = std::make_unique<FloatModel>(0.0f, 0.0f, 127.0f, 1.0f,
			nullptr, tr("CC Controller %1").arg(i));

		connect(m_midiCCModel[i].get(), &FloatModel::dataChanged,
			this, [this, i]{ processCCEvent(i); }, Qt::DirectConnection);
	}

	setName( tr( "Default preset" ) );

	connect(&m_baseNoteModel, SIGNAL(dataChanged()), this, SLOT(updateBaseNote()), Qt::DirectConnection);
	connect(&m_pitchModel, SIGNAL(dataChanged()), this, SLOT(updatePitch()), Qt::DirectConnection);
	connect(&m_pitchRangeModel, SIGNAL(dataChanged()), this, SLOT(updatePitchRange()), Qt::DirectConnection);
	connect(&m_mixerChannelModel, SIGNAL(dataChanged()), this, SLOT(updateMixerChannel()), Qt::DirectConnection);
	connect(&m_useGrooveModel, SIGNAL(dataChanged()), this, SLOT(updateGroove()), Qt::DirectConnection );
}



bool InstrumentTrack::keyRangeImport() const
{
	return m_microtuner.enabled() && m_microtuner.keyRangeImport();
}


/** \brief Check if there is a valid mapping for the given key and it is within defined of range.
 */
bool InstrumentTrack::isKeyMapped(int key) const
{
	if (key < firstKey() || key > lastKey()) {return false;}
	if (!m_microtuner.enabled()) {return true;}

	Song *song = Engine::getSong();
	if (!song) {return false;}

	return song->getKeymap(m_microtuner.currentKeymap())->getDegree(key) != -1;
}


/** \brief Return first mapped key, based on currently selected keymap or user selection.
 *	\return Number ranging from 0 to NumKeys -1
 */
int InstrumentTrack::firstKey() const
{
	if (keyRangeImport())
	{
		return Engine::getSong()->getKeymap(m_microtuner.currentKeymap())->getFirstKey();
	}
	else
	{
		return m_firstKeyModel.value();
	}
}


/** \brief Return last mapped key, based on currently selected keymap or user selection.
 *	\return Number ranging from 0 to NumKeys -1
 */
int InstrumentTrack::lastKey() const
{
	if (keyRangeImport())
	{
		return Engine::getSong()->getKeymap(m_microtuner.currentKeymap())->getLastKey();
	}
	else
	{
		return m_lastKeyModel.value();
	}
}


/** \brief Return base key number, based on currently selected keymap or user selection.
 *	\return Number ranging from 0 to NumKeys -1
 */
int InstrumentTrack::baseNote() const
{
	int mp = m_useMasterPitchModel.value() ? Engine::getSong()->masterPitch() : 0;

	if (keyRangeImport())
	{
		return Engine::getSong()->getKeymap(m_microtuner.currentKeymap())->getBaseKey() - mp;
	}
	else
	{
		return m_baseNoteModel.value() - mp;
	}
}


/** \brief Return frequency assigned to the base key, based on currently selected keymap.
 *	\return Frequency in Hz
 */
float InstrumentTrack::baseFreq() const
{
	if (m_microtuner.enabled())
	{
		return Engine::getSong()->getKeymap(m_microtuner.currentKeymap())->getBaseFreq();
	}
	else
	{
		return DefaultBaseFreq;
	}
}



InstrumentTrack::~InstrumentTrack()
{
	// De-assign midi device
	if (m_hasAutoMidiDev)
	{
		autoAssignMidiDevice(false);
		s_autoAssignedTrack = nullptr;
	}

	// kill all running notes and the iph
	silenceAllNotes( true );

	// now we're save deleting the instrument
	if( m_instrument ) delete m_instrument;

	if (m_noGroove != nullptr) {
		delete m_noGroove;
	}
}




void InstrumentTrack::processAudioBuffer( sampleFrame* buf, const fpp_t frames, NotePlayHandle* n )
{
	// we must not play the sound if this InstrumentTrack is muted...
	if( isMuted() || ( Engine::getSong()->playMode() != Song::PlayMode::MidiClip &&
				n && n->isPatternTrackMuted() ) || ! m_instrument )
	{
		return;
	}

	// Test for silent input data if instrument provides a single stream only (i.e. driven by InstrumentPlayHandle)
	// We could do that in all other cases as well but the overhead for silence test is bigger than
	// what we potentially save. While playing a note, a NotePlayHandle-driven instrument will produce sound in
	// 99 of 100 cases so that test would be a waste of time.
	if( m_instrument->flags().testFlag( Instrument::Flag::IsSingleStreamed ) &&
		MixHelpers::isSilent( buf, frames ) )
	{
		// at least pass one silent buffer to allow
		if( m_silentBuffersProcessed )
		{
			// skip further processing
			return;
		}
		m_silentBuffersProcessed = true;
	}
	else
	{
		m_silentBuffersProcessed = false;
	}

	// if effects "went to sleep" because there was no input, wake them up
	// now
	m_audioPort.effects()->startRunning();

	// get volume knob data
	static const float DefaultVolumeRatio = 1.0f / DefaultVolume;
	/*ValueBuffer * volBuf = m_volumeModel.valueBuffer();
	float v_scale = volBuf
		? 1.0f
		: getVolume() * DefaultVolumeRatio;*/

	// instruments using instrument-play-handles will call this method
	// without any knowledge about notes, so they pass NULL for n, which
	// is no problem for us since we just bypass the envelopes+LFOs
	if( m_instrument->flags().testFlag( Instrument::Flag::IsSingleStreamed ) == false && n != nullptr )
	{
		const f_cnt_t offset = n->noteOffset();
		m_soundShaping.processAudioBuffer( buf + offset, frames - offset, n );
		const float vol = ( (float) n->getVolume() * DefaultVolumeRatio );
		const panning_t pan = std::clamp(n->getPanning(), PanningLeft, PanningRight);
		StereoVolumeVector vv = panningToVolumeVector( pan, vol );
		for( f_cnt_t f = offset; f < frames; ++f )
		{
			for( int c = 0; c < 2; ++c )
			{
				buf[f][c] *= vv.vol[c];
			}
		}
	}
}




MidiEvent InstrumentTrack::applyMasterKey( const MidiEvent& event )
{
	MidiEvent copy( event );
	switch( event.type() )
	{
		case MidiNoteOn:
		case MidiNoteOff:
		case MidiKeyPressure:
			copy.setKey( masterKey( event.key() ) );
			break;
		default:
			break;
	}
	return copy;
}




void InstrumentTrack::processCCEvent(int controller)
{
	// Does nothing if the LED is disabled
	if (!m_midiCCEnable->value()) { return; }

	auto channel = static_cast<uint8_t>(midiPort()->realOutputChannel());
	auto cc = static_cast<uint16_t>(controller);
	auto value = static_cast<uint16_t>(m_midiCCModel[controller]->value());

	// Process the MIDI CC event as an input event but with source set to Internal
	// so we can know LMMS generated the event, not a controller, and can process it during
	// the project export
	processInEvent(MidiEvent(MidiControlChange, channel, cc, value, nullptr, MidiEvent::Source::Internal));
}




void InstrumentTrack::processInEvent( const MidiEvent& event, const TimePos& time, f_cnt_t offset )
{
	if (Engine::getSong()->isExporting() && event.source() == MidiEvent::Source::External)
	{
		return;
	}

	bool eventHandled = false;

	switch( event.type() )
	{
		// we don't send MidiNoteOn, MidiNoteOff and MidiKeyPressure
		// events to instrument as NotePlayHandle will send them on its
		// own
		case MidiNoteOn:
			if( event.velocity() > 0 )
			{
				// play a note only if it is not already playing and if it is within configured bounds
				if (m_notes[event.key()] == nullptr && event.key() >= firstKey() && event.key() <= lastKey())
				{
					NotePlayHandle* nph =
						NotePlayHandleManager::acquire(
								this, offset,
								typeInfo<f_cnt_t>::max() / 2,
								Note(TimePos(), Engine::getSong()->getPlayPos(Engine::getSong()->playMode()),
										event.key(), event.volume(midiPort()->baseVelocity())),
								nullptr, event.channel(),
								NotePlayHandle::Origin::MidiInput);
					m_notes[event.key()] = nph;
					if( ! Engine::audioEngine()->addPlayHandle( nph ) )
					{
						m_notes[event.key()] = nullptr;
					}
				}
				eventHandled = true;
				break;
			}

		case MidiNoteOff:
			if( m_notes[event.key()] != nullptr )
			{
				// do actual note off and remove internal reference to NotePlayHandle (which itself will
				// be deleted later automatically)
				Engine::audioEngine()->requestChangeInModel();
				m_notes[event.key()]->noteOff( offset );
				if (isSustainPedalPressed() &&
					m_notes[event.key()]->origin() ==
					NotePlayHandle::Origin::MidiInput)
				{
					m_sustainedNotes << m_notes[event.key()];
				}
				m_notes[event.key()] = nullptr;
				Engine::audioEngine()->doneChangeInModel();
			}
			eventHandled = true;
			break;

		case MidiKeyPressure:
			if( m_notes[event.key()] != nullptr )
			{
				// setVolume() calls processOutEvent() with MidiKeyPressure so the
				// attached instrument will receive the event as well
				m_notes[event.key()]->setVolume( event.volume( midiPort()->baseVelocity() ) );
			}
			eventHandled = true;
			break;

		case MidiPitchBend:
			// updatePitch() is connected to m_pitchModel::dataChanged() which will send out
			// MidiPitchBend events
			m_pitchModel.setValue( m_pitchModel.minValue() + event.pitchBend() * m_pitchModel.range() / MidiMaxPitchBend );
			break;

		case MidiControlChange:
			if( event.controllerNumber() == MidiControllerSustain )
			{
				if( event.controllerValue() > MidiMaxControllerValue/2 )
				{
					m_sustainPedalPressed = true;
				}
				else if (isSustainPedalPressed())
				{
					for (NotePlayHandle* nph : m_sustainedNotes)
					{
						if (nph && nph->isReleased())
						{
							if( nph->origin() ==
								NotePlayHandle::Origin::MidiInput)
							{
								nph->setLength(
									TimePos( static_cast<f_cnt_t>(
									nph->totalFramesPlayed() /
									Engine::framesPerTick() ) ) );
								midiNoteOff( *nph );
							}
						}
					}
					m_sustainedNotes.clear();
					m_sustainPedalPressed = false;
				}
			}
			if( event.controllerNumber() == MidiControllerAllSoundOff ||
				event.controllerNumber() == MidiControllerAllNotesOff ||
				event.controllerNumber() == MidiControllerOmniOn ||
				event.controllerNumber() == MidiControllerOmniOff ||
				event.controllerNumber() == MidiControllerMonoOn ||
				event.controllerNumber() == MidiControllerPolyOn )
			{
				silenceAllNotes();
			}
			break;

		case MidiMetaEvent:
			// handle special cases such as note panning
			switch( event.metaEvent() )
			{
				case MidiNotePanning:
					if( m_notes[event.key()] != nullptr )
					{
						eventHandled = true;
						m_notes[event.key()]->setPanning( event.panning() );
					}
					break;
				default:
					qWarning( "InstrumentTrack: unhandled MIDI meta event: %i", event.metaEvent() );
					break;
			}
			break;

		default:
			break;
	}

	// If the event wasn't handled, check if there's a loaded instrument and if so send the
	// event to it. If it returns false means the instrument didn't handle the event, so we trigger a warning.
	if (eventHandled == false && !(instrument() && instrument()->handleMidiEvent(event, time, offset)))
	{
		qWarning("InstrumentTrack: unhandled MIDI event %d", event.type());
	}

}




void InstrumentTrack::processOutEvent( const MidiEvent& event, const TimePos& time, f_cnt_t offset )
{
	// do nothing if we do not have an instrument instance (e.g. when loading settings)
	if( m_instrument == nullptr )
	{
		return;
	}

	const MidiEvent transposedEvent = applyMasterKey( event );
	const int key = transposedEvent.key();

	// If we have a selected output midi channel between 1-16, we will use that channel to handle the midi event.
	// But if our selected midi output channel is 0 ("--"), we will use the event channel instead.
	const auto handleEventOutputChannel = midiPort()->outputChannel() == 0
		? event.channel()
		: midiPort()->realOutputChannel();

	switch( event.type() )
	{
		case MidiNoteOn:
			m_midiNotesMutex.lock();
			m_piano.setKeyState( event.key(), true );	// event.key() = original key

			if( key >= 0 && key < NumKeys )
			{
				if( m_runningMidiNotes[key] > 0 )
				{
					m_instrument->handleMidiEvent( MidiEvent( MidiNoteOff, handleEventOutputChannel, key, 0 ), time, offset );
				}
				++m_runningMidiNotes[key];
				m_instrument->handleMidiEvent( MidiEvent( MidiNoteOn, handleEventOutputChannel, key, event.velocity() ), time, offset );

			}
			m_midiNotesMutex.unlock();
			emit newNote();
			break;

		case MidiNoteOff:
			m_midiNotesMutex.lock();
			m_piano.setKeyState( event.key(), false );	// event.key() = original key

			if( key >= 0 && key < NumKeys && --m_runningMidiNotes[key] <= 0 )
			{
				m_instrument->handleMidiEvent( MidiEvent( MidiNoteOff, handleEventOutputChannel, key, 0 ), time, offset );
			}
			m_midiNotesMutex.unlock();
			emit endNote();
			break;

		default:
			m_instrument->handleMidiEvent( transposedEvent, time, offset );
			break;
	}

	// if appropriate, midi-port does futher routing
	m_midiPort.processOutEvent( event, time );
}




void InstrumentTrack::silenceAllNotes( bool removeIPH )
{
	m_midiNotesMutex.lock();
	for( int i = 0; i < NumKeys; ++i )
	{
		m_notes[i] = nullptr;
		m_runningMidiNotes[i] = 0;
	}
	m_midiNotesMutex.unlock();

	Engine::audioEngine()->requestChangeInModel();
	// invalidate all NotePlayHandles and PresetPreviewHandles linked to this track
	m_processHandles.clear();

	auto flags = PlayHandle::Type::NotePlayHandle | PlayHandle::Type::PresetPreviewHandle;
	if( removeIPH )
	{
		flags |= PlayHandle::Type::InstrumentPlayHandle;
	}
	Engine::audioEngine()->removePlayHandlesOfTypes( this, flags );
	Engine::audioEngine()->doneChangeInModel();
}




f_cnt_t InstrumentTrack::beatLen( NotePlayHandle * _n ) const
{
	if( m_instrument != nullptr )
	{
		const f_cnt_t len = m_instrument->beatLen( _n );
		if( len > 0 )
		{
			return len;
		}
	}
	return m_soundShaping.envFrames();
}




void InstrumentTrack::playNote( NotePlayHandle* n, sampleFrame* workingBuffer )
{
	// Note: under certain circumstances the working buffer is a nullptr.
	// These cases are triggered in PlayHandle::doProcessing when the play method is called with a nullptr.
	// TODO: Find out if we can skip processing at a higher level if the buffer is nullptr.

	// arpeggio- and chord-widget has to do its work -> adding sub-notes
	// for chords/arpeggios
	m_noteStacking.processNote( n );
	m_arpeggio.processNote( n );

	if( n->isMasterNote() == false && m_instrument != nullptr )
	{
		// all is done, so now lets play the note!
		m_instrument->playNote( n, workingBuffer );

		// This is effectively the same as checking if workingBuffer is not a nullptr.
		// Calling processAudioBuffer with a nullptr leads to crashes. Hence the check.
		if (n->usesBuffer())
		{
			const fpp_t frames = n->framesLeftForCurrentPeriod();
			const f_cnt_t offset = n->noteOffset();
			processAudioBuffer(workingBuffer, frames + offset, n);
		}
	}
}




QString InstrumentTrack::instrumentName() const
{
	if( m_instrument != nullptr )
	{
		return m_instrument->displayName();
	}
	return QString();
}




void InstrumentTrack::deleteNotePluginData( NotePlayHandle* n )
{
	if( m_instrument != nullptr )
	{
		m_instrument->deleteNotePluginData( n );
	}
}




void InstrumentTrack::setName( const QString & _new_name )
{
	Track::setName( _new_name );
	m_midiPort.setName( name() );
	m_audioPort.setName( name() );
}






void InstrumentTrack::updateBaseNote()
{
	Engine::audioEngine()->requestChangeInModel();
	for (const auto& processHandle : m_processHandles)
	{
		processHandle->setFrequencyUpdate();
	}
	Engine::audioEngine()->doneChangeInModel();
}




void InstrumentTrack::updatePitch()
{
	updateBaseNote();

	processOutEvent( MidiEvent( MidiPitchBend, midiPort()->realOutputChannel(), midiPitch() ) );
}




void InstrumentTrack::updatePitchRange()
{
	const int r = m_pitchRangeModel.value();
	m_pitchModel.setRange( MinPitchDefault * r, MaxPitchDefault * r );

	processOutEvent( MidiEvent( MidiControlChange, midiPort()->realOutputChannel(),
								MidiControllerRegisteredParameterNumberLSB, MidiPitchBendSensitivityRPN & 0x7F ) );
	processOutEvent( MidiEvent( MidiControlChange, midiPort()->realOutputChannel(),
								MidiControllerRegisteredParameterNumberMSB, ( MidiPitchBendSensitivityRPN >> 8 ) & 0x7F ) );
	processOutEvent( MidiEvent( MidiControlChange, midiPort()->realOutputChannel(), MidiControllerDataEntry, midiPitchRange() ) );
}




void InstrumentTrack::updateMixerChannel()
{
	m_audioPort.setNextMixerChannel( m_mixerChannelModel.value() );
}




int InstrumentTrack::masterKey( int _midi_key ) const
{

	int key = baseNote();
	return std::clamp(_midi_key - (key - DefaultKey), 0, NumKeys);
}




void InstrumentTrack::removeMidiPortNode( DataFile & _dataFile )
{
	QDomNodeList n = _dataFile.elementsByTagName( "midiport" );
	n.item( 0 ).parentNode().removeChild( n.item( 0 ) );
}




bool InstrumentTrack::play( const TimePos & _start, const fpp_t _frames,
							const f_cnt_t _offset, int _clip_num )
{
	if( ! m_instrument || ! tryLock() )
	{
		return false;
	}
	const float frames_per_tick = Engine::framesPerTick();

	clipVector clips;
	class PatternTrack * pattern_track = nullptr;
	if( _clip_num >= 0 )
	{
		Clip * clip = getClip( _clip_num );
		clips.push_back( clip );
		if (trackContainer() == Engine::patternStore())
		{
			pattern_track = PatternTrack::findPatternTrack(_clip_num);
		}
	}
	else
	{
		getClipsInRange( clips, _start, _start + static_cast<int>(
					_frames / frames_per_tick ) );
	}

	// Handle automation: detuning
	for (const auto& processHandle : m_processHandles)
	{
		processHandle->processTimePos(
			_start, m_pitchModel.value(), gui::getGUI() && gui::getGUI()->pianoRoll()->isRecording());
	}

	if ( clips.size() == 0 )
	{
		unlock();
		return false;
	}

	// pluggable algorithm for playing notes that are
	// posated within the current sample-frame
	Groove * globalGroove = Engine::getSong()->globalGroove();

	bool played_a_note = false;	// will be return variable

	for (const auto& clip : clips)
	{
		auto c = dynamic_cast<MidiClip*>(clip);
		// everything which is not a MIDI clip won't be played
		// A MIDI clip playing in the Piano Roll window will always play
		if (c == nullptr || (Engine::getSong()->playMode() != Song::PlayMode::MidiClip && clip->isMuted()))
		{
			continue;
		}
		TimePos cur_start = _start;
		if( _clip_num < 0 )
		{
			cur_start -= c->startPosition();
		}

		// get all notes from the given clip...
		const NoteVector & notes = c->notes();
		// ...and set our index to zero
		auto nit = notes.begin();

		Groove * groove = this->groove();
		if (!groove) {
				groove = globalGroove;
		}
		int groove_offset = 0;

		// very effective algorithm for playing notes that are
		// posated within the current sample-frame



		// FIXME: Uncomment once groove is straight.
		// Perhaps have groove supply max shift so we can skip some notes if not all
/*
		if( cur_start > 0 )
		{
			// skip notes which are posated before start-bar
			while( nit != notes.end() && ( *nit )->pos() < cur_start )
			{
				++nit;
			}
		}
<<<<<<< HEAD
*/
		Note * cur_note;
		while( nit != notes.end() )
		{
			cur_note = *nit;
			groove_offset = groove->isInTick(&cur_start, _frames, _offset, cur_note, c);
			if (groove_offset >= 0)
=======

		while (nit != notes.end() && (*nit)->pos() == cur_start)
		{
			const auto currentNote = *nit;

			// If the note is a Step Note, frames will be 0 so the NotePlayHandle
			// plays for the whole length of the sample
			const auto noteFrames = currentNote->type() == Note::Type::Step
				? 0
				: currentNote->length().frames(frames_per_tick);

			NotePlayHandle* notePlayHandle = NotePlayHandleManager::acquire(this, _offset, noteFrames, *currentNote);
			notePlayHandle->setPatternTrack(pattern_track);
			// are we playing global song?
			if( _clip_num < 0 )
>>>>>>> d2c2a805
			{
				const f_cnt_t note_frames =
					cur_note->length().frames( frames_per_tick );

				NotePlayHandle* notePlayHandle = NotePlayHandleManager::acquire( this, groove_offset, note_frames, *cur_note );
				notePlayHandle->setPatternTrack(pattern_track);
				// are we playing global song?
				if( _clip_num < 0 )
				{
					// then set song-global offset of pattern in order to
					// properly perform the note detuning
					notePlayHandle->setSongGlobalParentOffset( c->startPosition() );
				}

				Engine::audioEngine()->addPlayHandle( notePlayHandle );
				played_a_note = true;
			}
			++nit;
		}
	}
	unlock();
	return played_a_note;
}

Groove * InstrumentTrack::groove()
{
	if (m_grooveOn)
	{
		// nullptr: Use global groove
		return m_groove;
	}
	else
	{
		// Disable global groove
		return m_noGroove;
	}
}


void InstrumentTrack::updateGroove()
{
	if (m_useGrooveModel.value())
	{
		m_grooveOn = true;
	}
	else
	{
		if (!m_noGroove)
		{
			m_noGroove = new Groove();
		}
		m_grooveOn = false;
	}
}


Clip* InstrumentTrack::createClip(const TimePos & pos)
{
	auto p = new MidiClip(this);
	p->movePosition(pos);
	return p;
}




gui::TrackView* InstrumentTrack::createView( gui::TrackContainerView* tcv )
{
	return new gui::InstrumentTrackView( this, tcv );
}




void InstrumentTrack::saveTrackSpecificSettings( QDomDocument& doc, QDomElement & thisElement )
{
	m_volumeModel.saveSettings( doc, thisElement, "vol" );
	m_panningModel.saveSettings( doc, thisElement, "pan" );
	m_pitchModel.saveSettings( doc, thisElement, "pitch" );
	m_pitchRangeModel.saveSettings( doc, thisElement, "pitchrange" );

	m_mixerChannelModel.saveSettings( doc, thisElement, "mixch" );
	m_baseNoteModel.saveSettings( doc, thisElement, "basenote" );
	m_firstKeyModel.saveSettings(doc, thisElement, "firstkey");
	m_lastKeyModel.saveSettings(doc, thisElement, "lastkey");
	m_useMasterPitchModel.saveSettings( doc, thisElement, "usemasterpitch");
	m_microtuner.saveSettings(doc, thisElement);
	m_useGrooveModel.saveSettings( doc, thisElement, "usegroove");

	// Save MIDI CC stuff
	m_midiCCEnable->saveSettings(doc, thisElement, "enablecc");
	QDomElement midiCC = doc.createElement("midicontrollers");
	thisElement.appendChild(midiCC);
	for (int i = 0; i < MidiControllerCount; ++i)
	{
		m_midiCCModel[i]->saveSettings(doc, midiCC, "cc" + QString::number(i));
	}

	if( m_instrument != nullptr )
	{
		QDomElement i = doc.createElement( "instrument" );
		i.setAttribute( "name", m_instrument->descriptor()->name );
		QDomElement ins = m_instrument->saveState( doc, i );
		if(m_instrument->key().isValid()) {
			ins.appendChild( m_instrument->key().saveXML( doc ) );
		}
		thisElement.appendChild( i );
	}
	m_soundShaping.saveState( doc, thisElement );
	m_noteStacking.saveState( doc, thisElement );
	m_arpeggio.saveState( doc, thisElement );

	// Save the midi port info if we are not in song saving mode, e.g. in
	// track cloning mode or if we are in song saving mode and the user
	// has chosen to discard the MIDI connections.
	if (!Engine::getSong()->isSavingProject() ||
	    !Engine::getSong()->getSaveOptions().discardMIDIConnections.value())
	{
		// Don't save auto assigned midi device connection
		bool hasAuto = m_hasAutoMidiDev;
		autoAssignMidiDevice(false);

		m_midiPort.saveState( doc, thisElement );

		autoAssignMidiDevice(hasAuto);
	}

	m_audioPort.effects()->saveState( doc, thisElement );
}




void InstrumentTrack::loadTrackSpecificSettings( const QDomElement & thisElement )
{
	// don't delete instrument in preview mode if it's the same
	// we can't do this for other situations due to some issues with linked models
	bool reuseInstrument = m_previewMode && m_instrument && m_instrument->nodeName() == getSavedInstrumentName(thisElement);
	// remove the InstrumentPlayHandle if and only if we need to delete the instrument
	silenceAllNotes(!reuseInstrument);

	lock();

	m_volumeModel.loadSettings( thisElement, "vol" );
	m_panningModel.loadSettings( thisElement, "pan" );
	m_pitchRangeModel.loadSettings( thisElement, "pitchrange" );
	m_pitchModel.loadSettings( thisElement, "pitch" );
	m_mixerChannelModel.setRange( 0, Engine::mixer()->numChannels()-1 );
	if ( !m_previewMode )
	{
		m_mixerChannelModel.loadSettings( thisElement, "mixch" );
	}
	m_baseNoteModel.loadSettings( thisElement, "basenote" );
	m_firstKeyModel.loadSettings(thisElement, "firstkey");
	m_lastKeyModel.loadSettings(thisElement, "lastkey");
	m_useMasterPitchModel.loadSettings( thisElement, "usemasterpitch");
	m_microtuner.loadSettings(thisElement);
	m_useGrooveModel.loadSettings(thisElement, "usegroove");

	// clear effect-chain just in case we load an old preset without FX-data
	m_audioPort.effects()->clear();

	// We set MIDI CC enable to false so the knobs don't trigger MIDI CC events while
	// they are being loaded. After all knobs are loaded we load the right value of m_midiCCEnable.
	m_midiCCEnable->setValue(false);

	QDomNode node = thisElement.firstChild();
	while( !node.isNull() )
	{
		if( node.isElement() )
		{
			if( m_soundShaping.nodeName() == node.nodeName() )
			{
				m_soundShaping.restoreState( node.toElement() );
			}
			else if( m_noteStacking.nodeName() == node.nodeName() )
			{
				m_noteStacking.restoreState( node.toElement() );
			}
			else if( m_arpeggio.nodeName() == node.nodeName() )
			{
				m_arpeggio.restoreState( node.toElement() );
			}
			else if( m_midiPort.nodeName() == node.nodeName() )
			{
				m_midiPort.restoreState( node.toElement() );
			}
			else if( m_audioPort.effects()->nodeName() == node.nodeName() )
			{
				m_audioPort.effects()->restoreState( node.toElement() );
			}
			else if(node.nodeName() == "instrument")
			{
				using PluginKey = Plugin::Descriptor::SubPluginFeatures::Key;
				PluginKey key(node.toElement().elementsByTagName("key").item(0).toElement());

				if (reuseInstrument)
				{
					m_instrument->restoreState(node.firstChildElement());
				}
				else
				{
					delete m_instrument;
					m_instrument = nullptr;
					m_instrument = Instrument::instantiate(
						node.toElement().attribute("name"), this, &key);
					m_instrument->restoreState(node.firstChildElement());
					emit instrumentChanged();
				}
			}
			else if (node.nodeName() == "midicontrollers")
			{
				for (int i = 0; i < MidiControllerCount; ++i)
				{
					m_midiCCModel[i]->loadSettings(node.toElement(), "cc" + QString::number(i));
				}
			}
			// compat code - if node-name doesn't match any known
			// one, we assume that it is an instrument-plugin
			// which we'll try to load
			else if(AutomationClip::classNodeName() != node.nodeName() &&
					ControllerConnection::classNodeName() != node.nodeName() &&
					!node.toElement().hasAttribute( "id" ))
			{
				delete m_instrument;
				m_instrument = nullptr;
				m_instrument = Instrument::instantiate(
					node.nodeName(), this, nullptr, true);
				if (m_instrument->nodeName() == node.nodeName())
				{
					m_instrument->restoreState(node.toElement());
				}
				emit instrumentChanged();
			}
		}
		node = node.nextSibling();
	}

	// Load the right value of m_midiCCEnable
	m_midiCCEnable->loadSettings(thisElement, "enablecc");

	updatePitchRange();
	unlock();
}




void InstrumentTrack::setPreviewMode( const bool value )
{
	m_previewMode = value;
}




void InstrumentTrack::replaceInstrument(DataFile dataFile)
{
	// loadSettings clears the mixer channel, so we save it here and set it back later
	int mixerChannel = mixerChannelModel()->value();

	InstrumentTrack::removeMidiPortNode(dataFile);
	setSimpleSerializing();
	
	//Replacing an instrument shouldn't change the solo/mute state.
	bool oldMute = isMuted();
	bool oldSolo = isSolo();
	bool oldMutedBeforeSolo = isMutedBeforeSolo();

	loadSettings(dataFile.content().toElement());
	
	setMuted(oldMute);
	setSolo(oldSolo);
	setMutedBeforeSolo(oldMutedBeforeSolo);
	
	m_mixerChannelModel.setValue(mixerChannel);
	Engine::getSong()->setModified();
}




QString InstrumentTrack::getSavedInstrumentName(const QDomElement &thisElement) const
{
	QDomElement elem = thisElement.firstChildElement("instrument");
	if (!elem.isNull())
	{
		return elem.attribute("name");
	}
	return "";
}




Instrument * InstrumentTrack::loadInstrument(const QString & _plugin_name,
	const Plugin::Descriptor::SubPluginFeatures::Key *key, bool keyFromDnd)
{
	if(keyFromDnd)
		Q_ASSERT(!key);

	silenceAllNotes( true );

	lock();
	delete m_instrument;
	m_instrument = Instrument::instantiate(_plugin_name, this,
					key, keyFromDnd);
	unlock();
	setName(m_instrument->displayName());

	emit instrumentChanged();

	return m_instrument;
}



InstrumentTrack *InstrumentTrack::s_autoAssignedTrack = nullptr;

/*! \brief Automatically assign a midi controller to this track, based on the midiautoassign setting
 *
 *  \param assign set to true to connect the midi device, set to false to disconnect
 */
void InstrumentTrack::autoAssignMidiDevice(bool assign)
{
	if (assign)
	{
		if (s_autoAssignedTrack)
		{
			s_autoAssignedTrack->autoAssignMidiDevice(false);
		}
		s_autoAssignedTrack = this;
	}

	const QString &device = ConfigManager::inst()->value("midi", "midiautoassign");
	if ( Engine::audioEngine()->midiClient()->isRaw() && device != "none" )
	{
		m_midiPort.setReadable( assign );
		return;
	}

	// Check if the device exists
	if ( Engine::audioEngine()->midiClient()->readablePorts().indexOf(device) >= 0 )
	{
		m_midiPort.subscribeReadablePort(device, assign);
		m_hasAutoMidiDev = assign;
	}
}


} // namespace lmms<|MERGE_RESOLUTION|>--- conflicted
+++ resolved
@@ -775,7 +775,6 @@
 		if (!groove) {
 				groove = globalGroove;
 		}
-		int groove_offset = 0;
 
 		// very effective algorithm for playing notes that are
 		// posated within the current sample-frame
@@ -793,39 +792,23 @@
 				++nit;
 			}
 		}
-<<<<<<< HEAD
 */
-		Note * cur_note;
-		while( nit != notes.end() )
-		{
-			cur_note = *nit;
-			groove_offset = groove->isInTick(&cur_start, _frames, _offset, cur_note, c);
-			if (groove_offset >= 0)
-=======
-
-		while (nit != notes.end() && (*nit)->pos() == cur_start)
+		while (nit != notes.end())
 		{
 			const auto currentNote = *nit;
-
-			// If the note is a Step Note, frames will be 0 so the NotePlayHandle
-			// plays for the whole length of the sample
-			const auto noteFrames = currentNote->type() == Note::Type::Step
-				? 0
-				: currentNote->length().frames(frames_per_tick);
-
-			NotePlayHandle* notePlayHandle = NotePlayHandleManager::acquire(this, _offset, noteFrames, *currentNote);
-			notePlayHandle->setPatternTrack(pattern_track);
-			// are we playing global song?
-			if( _clip_num < 0 )
->>>>>>> d2c2a805
-			{
-				const f_cnt_t note_frames =
-					cur_note->length().frames( frames_per_tick );
-
-				NotePlayHandle* notePlayHandle = NotePlayHandleManager::acquire( this, groove_offset, note_frames, *cur_note );
+			const auto grooveOffset = groove->isInTick(&cur_start, _frames, _offset, currentNote, c);
+			if (grooveOffset >= 0)
+			{
+				// If the note is a Step Note, frames will be 0 so the NotePlayHandle
+				// plays for the whole length of the sample
+				const auto noteFrames = currentNote->type() == Note::Type::Step
+					? 0
+					: currentNote->length().frames(frames_per_tick);
+
+				NotePlayHandle* notePlayHandle = NotePlayHandleManager::acquire(this, grooveOffset, noteFrames, *currentNote);
 				notePlayHandle->setPatternTrack(pattern_track);
 				// are we playing global song?
-				if( _clip_num < 0 )
+				if ( _clip_num < 0 )
 				{
 					// then set song-global offset of pattern in order to
 					// properly perform the note detuning
