/*
 * InstrumentTrack.cpp - implementation of instrument-track-class
 *                        (window + data-structures)
 *
 * Copyright (c) 2004-2014 Tobias Doerffel <tobydox/at/users.sourceforge.net>
 *
 * This file is part of LMMS - https://lmms.io
 *
 * This program is free software; you can redistribute it and/or
 * modify it under the terms of the GNU General Public
 * License as published by the Free Software Foundation; either
 * version 2 of the License, or (at your option) any later version.
 *
 * This program is distributed in the hope that it will be useful,
 * but WITHOUT ANY WARRANTY; without even the implied warranty of
 * MERCHANTABILITY or FITNESS FOR A PARTICULAR PURPOSE.  See the GNU
 * General Public License for more details.
 *
 * You should have received a copy of the GNU General Public
 * License along with this program (see COPYING); if not, write to the
 * Free Software Foundation, Inc., 51 Franklin Street, Fifth Floor,
 * Boston, MA 02110-1301 USA.
 *
 */

#include <QDebug>
#include <QDir>
#include <QQueue>
#include <QApplication>
#include <QCloseEvent>
#include <QLabel>
#include <QLayout>
#include <QLineEdit>
#include <QMdiArea>
#include <QMenu>
#include <QMessageBox>
#include <QMdiSubWindow>
#include <QPainter>
#include <QTextStream>

#include "FileDialog.h"
#include "InstrumentTrack.h"
#include "AutomationPattern.h"
#include "BBTrack.h"
#include "CaptionMenu.h"
#include "ConfigManager.h"
#include "ControllerConnection.h"
#include "EffectChain.h"
#include "EffectRackView.h"
#include "embed.h"
#include "FileBrowser.h"
#include "FxLineLcdSpinBox.h"
#include "FxMixer.h"
#include "FxMixerView.h"
#include "GuiApplication.h"
#include "InstrumentSoundShapingView.h"
#include "FadeButton.h"
#include "gui_templates.h"
#include "Instrument.h"
#include "InstrumentFunctionViews.h"
#include "InstrumentMidiIOView.h"
#include "Knob.h"
#include "LcdSpinBox.h"
#include "LedCheckbox.h"
#include "LeftRightNav.h"
#include "MainWindow.h"
#include "MidiClient.h"
#include "MidiPortMenu.h"
#include "Mixer.h"
#include "MixHelpers.h"
#include "Pattern.h"
#include "PluginFactory.h"
#include "PluginView.h"
#include "SamplePlayHandle.h"
#include "Song.h"
#include "StringPairDrag.h"
#include "TrackContainerView.h"
#include "TrackLabelButton.h"


const char * volume_help = QT_TRANSLATE_NOOP( "InstrumentTrack",
						"With this knob you can set "
						"the volume of the opened "
						"channel.");

const int INSTRUMENT_WIDTH	= 254;
const int INSTRUMENT_HEIGHT	= INSTRUMENT_WIDTH;
const int PIANO_HEIGHT		= 80;
const int INSTRUMENT_WINDOW_CACHE_SIZE = 8;


// #### IT:
InstrumentTrack::InstrumentTrack( TrackContainer* tc ) :
	Track( Track::InstrumentTrack, tc ),
	MidiEventProcessor(),
	m_midiPort( tr( "unnamed_track" ), Engine::mixer()->midiClient(),
								this, this ),
	m_notes(),
	m_sustainPedalPressed( false ),
	m_silentBuffersProcessed( false ),
	m_previewMode( false ),
	m_baseNoteModel( 0, 0, KeysPerOctave * NumOctaves - 1, this,
							tr( "Base note" ) ),
	m_volumeModel( DefaultVolume, MinVolume, MaxVolume, 0.1f, this, tr( "Volume" ) ),
	m_panningModel( DefaultPanning, PanningLeft, PanningRight, 0.1f, this, tr( "Panning" ) ),
	m_audioPort( tr( "unnamed_track" ), true, &m_volumeModel, &m_panningModel, &m_mutedModel ),
	m_pitchModel( 0, MinPitchDefault, MaxPitchDefault, 1, this, tr( "Pitch" ) ),
	m_pitchRangeModel( 1, 1, 60, this, tr( "Pitch range" ) ),
	m_effectChannelModel( 0, 0, 0, this, tr( "FX channel" ) ),
	m_useMasterPitchModel( true, this, tr( "Master pitch") ),
	m_instrument( NULL ),
	m_soundShaping( this ),
	m_arpeggio( this ),
	m_noteStacking( this ),
	m_piano( this )
{
	m_pitchModel.setCenterValue( 0 );
	m_panningModel.setCenterValue( DefaultPanning );
	m_baseNoteModel.setInitValue( DefaultKey );

	m_effectChannelModel.setRange( 0, Engine::fxMixer()->numChannels()-1, 1);

	for( int i = 0; i < NumKeys; ++i )
	{
		m_notes[i] = NULL;
		m_runningMidiNotes[i] = 0;
	}


	setName( tr( "Default preset" ) );

	connect( &m_baseNoteModel, SIGNAL( dataChanged() ),
			this, SLOT( updateBaseNote() ), Qt::DirectConnection );
	connect( &m_pitchModel, SIGNAL( dataChanged() ),
			this, SLOT( updatePitch() ), Qt::DirectConnection );
	connect( &m_pitchRangeModel, SIGNAL( dataChanged() ),
			this, SLOT( updatePitchRange() ), Qt::DirectConnection );
	connect( &m_effectChannelModel, SIGNAL( dataChanged() ),
			this, SLOT( updateEffectChannel() ), Qt::DirectConnection );
}


int InstrumentTrack::baseNote() const
{
	int mp = m_useMasterPitchModel.value() ? Engine::getSong()->masterPitch() : 0;

	return m_baseNoteModel.value() - mp;
}



InstrumentTrack::~InstrumentTrack()
{
	// kill all running notes and the iph
	silenceAllNotes( true );

	// now we're save deleting the instrument
	if( m_instrument ) delete m_instrument;
}




void InstrumentTrack::processAudioBuffer( sampleFrame* buf, const fpp_t frames, NotePlayHandle* n )
{
	// we must not play the sound if this InstrumentTrack is muted...
	if( isMuted() || ( Engine::getSong()->playMode() != Song::Mode_PlayPattern &&
				n && n->isBbTrackMuted() ) || ! m_instrument )
	{
		return;
	}

	// Test for silent input data if instrument provides a single stream only (i.e. driven by InstrumentPlayHandle)
	// We could do that in all other cases as well but the overhead for silence test is bigger than
	// what we potentially save. While playing a note, a NotePlayHandle-driven instrument will produce sound in
	// 99 of 100 cases so that test would be a waste of time.
	if( m_instrument->flags().testFlag( Instrument::IsSingleStreamed ) &&
		MixHelpers::isSilent( buf, frames ) )
	{
		// at least pass one silent buffer to allow
		if( m_silentBuffersProcessed )
		{
			// skip further processing
			return;
		}
		m_silentBuffersProcessed = true;
	}
	else
	{
		m_silentBuffersProcessed = false;
	}

	// if effects "went to sleep" because there was no input, wake them up
	// now
	m_audioPort.effects()->startRunning();

	// get volume knob data
	static const float DefaultVolumeRatio = 1.0f / DefaultVolume;
	/*ValueBuffer * volBuf = m_volumeModel.valueBuffer();
	float v_scale = volBuf
		? 1.0f
		: getVolume() * DefaultVolumeRatio;*/

	// instruments using instrument-play-handles will call this method
	// without any knowledge about notes, so they pass NULL for n, which
	// is no problem for us since we just bypass the envelopes+LFOs
	if( m_instrument->flags().testFlag( Instrument::IsSingleStreamed ) == false && n != NULL )
	{
		const f_cnt_t offset = n->noteOffset();
		m_soundShaping.processAudioBuffer( buf + offset, frames - offset, n );
		const float vol = ( (float) n->getVolume() * DefaultVolumeRatio );
		const panning_t pan = qBound( PanningLeft, n->getPanning(), PanningRight );
		stereoVolumeVector vv = panningToVolumeVector( pan, vol );
		for( f_cnt_t f = offset; f < frames; ++f )
		{
			for( int c = 0; c < 2; ++c )
			{
				buf[f][c] *= vv.vol[c];
			}
		}
	}
}




MidiEvent InstrumentTrack::applyMasterKey( const MidiEvent& event )
{
	MidiEvent copy( event );
	switch( event.type() )
	{
		case MidiNoteOn:
		case MidiNoteOff:
		case MidiKeyPressure:
			copy.setKey( masterKey( event.key() ) );
			break;
		default:
			break;
	}
	return copy;
}




void InstrumentTrack::processInEvent( const MidiEvent& event, const MidiTime& time, f_cnt_t offset )
{
	if( Engine::getSong()->isExporting() )
	{
		return;
	}

	bool eventHandled = false;

	switch( event.type() )
	{
		// we don't send MidiNoteOn, MidiNoteOff and MidiKeyPressure
		// events to instrument as NotePlayHandle will send them on its
		// own
		case MidiNoteOn:
			if( event.velocity() > 0 )
			{
				if( m_notes[event.key()] == NULL )
				{
					NotePlayHandle* nph =
						NotePlayHandleManager::acquire(
								this, offset,
								typeInfo<f_cnt_t>::max() / 2,
								Note( MidiTime(), MidiTime(), event.key(), event.volume( midiPort()->baseVelocity() ) ),
								NULL, event.channel(),
								NotePlayHandle::OriginMidiInput );
					m_notes[event.key()] = nph;
					if( ! Engine::mixer()->addPlayHandle( nph ) )
					{
						m_notes[event.key()] = NULL;
					}
				}
				eventHandled = true;
				break;
			}

		case MidiNoteOff:
			if( m_notes[event.key()] != NULL )
			{
				// do actual note off and remove internal reference to NotePlayHandle (which itself will
				// be deleted later automatically)
				Engine::mixer()->requestChangeInModel();
				m_notes[event.key()]->noteOff( offset );
				if (isSustainPedalPressed() &&
					m_notes[event.key()]->origin() ==
					m_notes[event.key()]->OriginMidiInput)
				{
					m_sustainedNotes << m_notes[event.key()];
				}
				m_notes[event.key()] = NULL;
				Engine::mixer()->doneChangeInModel();
			}
			eventHandled = true;
			break;

		case MidiKeyPressure:
			if( m_notes[event.key()] != NULL )
			{
				// setVolume() calls processOutEvent() with MidiKeyPressure so the
				// attached instrument will receive the event as well
				m_notes[event.key()]->setVolume( event.volume( midiPort()->baseVelocity() ) );
			}
			eventHandled = true;
			break;

		case MidiPitchBend:
			// updatePitch() is connected to m_pitchModel::dataChanged() which will send out
			// MidiPitchBend events
			m_pitchModel.setValue( m_pitchModel.minValue() + event.pitchBend() * m_pitchModel.range() / MidiMaxPitchBend );
			break;

		case MidiControlChange:
			if( event.controllerNumber() == MidiControllerSustain )
			{
				if( event.controllerValue() > MidiMaxControllerValue/2 )
				{
					m_sustainPedalPressed = true;
				}
				else if (isSustainPedalPressed())
				{
					for (NotePlayHandle* nph : m_sustainedNotes)
					{
						if (nph && nph->isReleased())
						{
							if( nph->origin() ==
								nph->OriginMidiInput)
							{
								nph->setLength(
									MidiTime( static_cast<f_cnt_t>(
									nph->totalFramesPlayed() /
									Engine::framesPerTick() ) ) );
								midiNoteOff( *nph );
							}
						}
					}
					m_sustainedNotes.clear();
					m_sustainPedalPressed = false;
				}
			}
			if( event.controllerNumber() == MidiControllerAllSoundOff ||
				event.controllerNumber() == MidiControllerAllNotesOff ||
				event.controllerNumber() == MidiControllerOmniOn ||
				event.controllerNumber() == MidiControllerOmniOff ||
				event.controllerNumber() == MidiControllerMonoOn ||
				event.controllerNumber() == MidiControllerPolyOn )
			{
				silenceAllNotes();
			}
			break;

		case MidiMetaEvent:
			// handle special cases such as note panning
			switch( event.metaEvent() )
			{
				case MidiNotePanning:
					if( m_notes[event.key()] != NULL )
					{
						eventHandled = true;
						m_notes[event.key()]->setPanning( event.panning() );
					}
					break;
				default:
					qWarning( "InstrumentTrack: unhandled MIDI meta event: %i", event.metaEvent() );
					break;
			}
			break;

		default:
			break;
	}

	if( eventHandled == false && instrument()->handleMidiEvent( event, time, offset ) == false )
	{
		qWarning( "InstrumentTrack: unhandled MIDI event %d", event.type() );
	}

}




void InstrumentTrack::processOutEvent( const MidiEvent& event, const MidiTime& time, f_cnt_t offset )
{
	// do nothing if we do not have an instrument instance (e.g. when loading settings)
	if( m_instrument == NULL )
	{
		return;
	}

	const MidiEvent transposedEvent = applyMasterKey( event );
	const int key = transposedEvent.key();

	switch( event.type() )
	{
		case MidiNoteOn:
			m_midiNotesMutex.lock();
			m_piano.setKeyState( event.key(), true );	// event.key() = original key

			if( key >= 0 && key < NumKeys )
			{
				if( m_runningMidiNotes[key] > 0 )
				{
					m_instrument->handleMidiEvent( MidiEvent( MidiNoteOff, midiPort()->realOutputChannel(), key, 0 ), time, offset );
				}
				++m_runningMidiNotes[key];
				m_instrument->handleMidiEvent( MidiEvent( MidiNoteOn, midiPort()->realOutputChannel(), key, event.velocity() ), time, offset );

			}
			m_midiNotesMutex.unlock();
			emit newNote();
			break;

		case MidiNoteOff:
			m_midiNotesMutex.lock();
			m_piano.setKeyState( event.key(), false );	// event.key() = original key

			if( key >= 0 && key < NumKeys && --m_runningMidiNotes[key] <= 0 )
			{
				m_instrument->handleMidiEvent( MidiEvent( MidiNoteOff, midiPort()->realOutputChannel(), key, 0 ), time, offset );
			}
			m_midiNotesMutex.unlock();
			emit endNote();
			break;

		default:
			m_instrument->handleMidiEvent( transposedEvent, time, offset );
			break;
	}

	// if appropriate, midi-port does futher routing
	m_midiPort.processOutEvent( event, time );
}




void InstrumentTrack::silenceAllNotes( bool removeIPH )
{
	m_midiNotesMutex.lock();
	for( int i = 0; i < NumKeys; ++i )
	{
		m_notes[i] = NULL;
		m_runningMidiNotes[i] = 0;
	}
	m_midiNotesMutex.unlock();

	lock();
	// invalidate all NotePlayHandles and PresetPreviewHandles linked to this track
	m_processHandles.clear();

	quint8 flags = PlayHandle::TypeNotePlayHandle | PlayHandle::TypePresetPreviewHandle;
	if( removeIPH )
	{
		flags |= PlayHandle::TypeInstrumentPlayHandle;
	}
	Engine::mixer()->removePlayHandlesOfTypes( this, flags );
	unlock();
}




f_cnt_t InstrumentTrack::beatLen( NotePlayHandle * _n ) const
{
	if( m_instrument != NULL )
	{
		const f_cnt_t len = m_instrument->beatLen( _n );
		if( len > 0 )
		{
			return len;
		}
	}
	return m_soundShaping.envFrames();
}




void InstrumentTrack::playNote( NotePlayHandle* n, sampleFrame* workingBuffer )
{
	// arpeggio- and chord-widget has to do its work -> adding sub-notes
	// for chords/arpeggios
	m_noteStacking.processNote( n );
	m_arpeggio.processNote( n );

	if( n->isMasterNote() == false && m_instrument != NULL )
	{
		// all is done, so now lets play the note!
		m_instrument->playNote( n, workingBuffer );
	}
}




QString InstrumentTrack::instrumentName() const
{
	if( m_instrument != NULL )
	{
		return m_instrument->displayName();
	}
	return QString();
}




void InstrumentTrack::deleteNotePluginData( NotePlayHandle* n )
{
	if( m_instrument != NULL )
	{
		m_instrument->deleteNotePluginData( n );
	}
}




void InstrumentTrack::setName( const QString & _new_name )
{
	// when changing name of track, also change name of those patterns,
	// which have the same name as the instrument-track
	for( int i = 0; i < numOfTCOs(); ++i )
	{
		Pattern* p = dynamic_cast<Pattern*>( getTCO( i ) );
		if( ( p != NULL && p->name() == name() ) || p->name() == "" )
		{
			p->setName( _new_name );
		}
	}

	Track::setName( _new_name );
	m_midiPort.setName( name() );
	m_audioPort.setName( name() );

	emit nameChanged();
}






void InstrumentTrack::updateBaseNote()
{
	for( NotePlayHandleList::Iterator it = m_processHandles.begin();
					it != m_processHandles.end(); ++it )
	{
		( *it )->setFrequencyUpdate();
	}
}




void InstrumentTrack::updatePitch()
{
	updateBaseNote();

	processOutEvent( MidiEvent( MidiPitchBend, midiPort()->realOutputChannel(), midiPitch() ) );
}




void InstrumentTrack::updatePitchRange()
{
	const int r = m_pitchRangeModel.value();
	m_pitchModel.setRange( MinPitchDefault * r, MaxPitchDefault * r );

	processOutEvent( MidiEvent( MidiControlChange, midiPort()->realOutputChannel(),
								MidiControllerRegisteredParameterNumberLSB, MidiPitchBendSensitivityRPN & 0x7F ) );
	processOutEvent( MidiEvent( MidiControlChange, midiPort()->realOutputChannel(),
								MidiControllerRegisteredParameterNumberMSB, ( MidiPitchBendSensitivityRPN >> 8 ) & 0x7F ) );
	processOutEvent( MidiEvent( MidiControlChange, midiPort()->realOutputChannel(), MidiControllerDataEntry, midiPitchRange() ) );
}




void InstrumentTrack::updateEffectChannel()
{
	m_audioPort.setNextFxChannel( m_effectChannelModel.value() );
}




int InstrumentTrack::masterKey( int _midi_key ) const
{

	int key = baseNote();
	return qBound<int>( 0, _midi_key - ( key - DefaultKey ), NumKeys );
}




void InstrumentTrack::removeMidiPortNode( DataFile & _dataFile )
{
	QDomNodeList n = _dataFile.elementsByTagName( "midiport" );
	n.item( 0 ).parentNode().removeChild( n.item( 0 ) );
}




bool InstrumentTrack::play( const MidiTime & _start, const fpp_t _frames,
							const f_cnt_t _offset, int _tco_num )
{
	if( ! m_instrument || ! tryLock() )
	{
		return false;
	}
	const float frames_per_tick = Engine::framesPerTick();

	tcoVector tcos;
	::BBTrack * bb_track = NULL;
	if( _tco_num >= 0 )
	{
		TrackContentObject * tco = getTCO( _tco_num );
		tcos.push_back( tco );
		if (trackContainer() == (TrackContainer*)Engine::getBBTrackContainer())
		{
			bb_track = BBTrack::findBBTrack( _tco_num );
		}
	}
	else
	{
		getTCOsInRange( tcos, _start, _start + static_cast<int>(
					_frames / frames_per_tick ) );
	}

	// Handle automation: detuning
	for( NotePlayHandleList::Iterator it = m_processHandles.begin();
					it != m_processHandles.end(); ++it )
	{
		( *it )->processMidiTime( _start );
	}

	if ( tcos.size() == 0 )
	{
		unlock();
		return false;
	}

	bool played_a_note = false;	// will be return variable

	for( tcoVector::Iterator it = tcos.begin(); it != tcos.end(); ++it )
	{
		Pattern* p = dynamic_cast<Pattern*>( *it );
		// everything which is not a pattern won't be played
		// A pattern playing in the Piano Roll window will always play
		if(p == NULL ||
			(Engine::getSong()->playMode() != Song::Mode_PlayPattern
			&& (*it)->isMuted()))
		{
			continue;
		}
		MidiTime cur_start = _start;
		if( _tco_num < 0 )
		{
			cur_start -= p->startPosition();
		}

		// get all notes from the given pattern...
		const NoteVector & notes = p->notes();
		// ...and set our index to zero
		NoteVector::ConstIterator nit = notes.begin();

		// very effective algorithm for playing notes that are
		// posated within the current sample-frame


		if( cur_start > 0 )
		{
			// skip notes which are posated before start-bar
			while( nit != notes.end() && ( *nit )->pos() < cur_start )
			{
				++nit;
			}
		}

		Note * cur_note;
		while( nit != notes.end() &&
					( cur_note = *nit )->pos() == cur_start )
		{
			const f_cnt_t note_frames =
				cur_note->length().frames( frames_per_tick );

			NotePlayHandle* notePlayHandle = NotePlayHandleManager::acquire( this, _offset, note_frames, *cur_note );
			notePlayHandle->setBBTrack( bb_track );
			// are we playing global song?
			if( _tco_num < 0 )
			{
				// then set song-global offset of pattern in order to
				// properly perform the note detuning
				notePlayHandle->setSongGlobalParentOffset( p->startPosition() );
			}

			Engine::mixer()->addPlayHandle( notePlayHandle );
			played_a_note = true;
			++nit;
		}
	}
	unlock();
	return played_a_note;
}




TrackContentObject * InstrumentTrack::createTCO( const MidiTime & )
{
	return new Pattern( this );
}




TrackView * InstrumentTrack::createView( TrackContainerView* tcv )
{
	return new InstrumentTrackView( this, tcv );
}




void InstrumentTrack::saveTrackSpecificSettings( QDomDocument& doc, QDomElement & thisElement )
{
	m_volumeModel.saveSettings( doc, thisElement, "vol" );
	m_panningModel.saveSettings( doc, thisElement, "pan" );
	m_pitchModel.saveSettings( doc, thisElement, "pitch" );
	m_pitchRangeModel.saveSettings( doc, thisElement, "pitchrange" );

	m_effectChannelModel.saveSettings( doc, thisElement, "fxch" );
	m_baseNoteModel.saveSettings( doc, thisElement, "basenote" );
	m_useMasterPitchModel.saveSettings( doc, thisElement, "usemasterpitch");

	if( m_instrument != NULL )
	{
		QDomElement i = doc.createElement( "instrument" );
		i.setAttribute( "name", m_instrument->descriptor()->name );
		QDomElement ins = m_instrument->saveState( doc, i );
		if(m_instrument->key().isValid()) {
			ins.appendChild( m_instrument->key().saveXML( doc ) );
		}
		thisElement.appendChild( i );
	}
	m_soundShaping.saveState( doc, thisElement );
	m_noteStacking.saveState( doc, thisElement );
	m_arpeggio.saveState( doc, thisElement );

	// Don't save midi port info if the user chose to.
	if (Engine::getSong()->isSavingProject()
		&& !Engine::getSong()->getSaveOptions().discardMIDIConnections.value())
	{
		m_midiPort.saveState( doc, thisElement );
	}

	m_audioPort.effects()->saveState( doc, thisElement );
}




void InstrumentTrack::loadTrackSpecificSettings( const QDomElement & thisElement )
{
	silenceAllNotes( true );

	lock();

	m_volumeModel.loadSettings( thisElement, "vol" );
	m_panningModel.loadSettings( thisElement, "pan" );
	m_pitchRangeModel.loadSettings( thisElement, "pitchrange" );
	m_pitchModel.loadSettings( thisElement, "pitch" );
	m_effectChannelModel.setRange( 0, Engine::fxMixer()->numChannels()-1 );
	if ( !m_previewMode )
	{
		m_effectChannelModel.loadSettings( thisElement, "fxch" );
	}
	m_baseNoteModel.loadSettings( thisElement, "basenote" );
	m_useMasterPitchModel.loadSettings( thisElement, "usemasterpitch");

	// clear effect-chain just in case we load an old preset without FX-data
	m_audioPort.effects()->clear();

	QDomNode node = thisElement.firstChild();
	while( !node.isNull() )
	{
		if( node.isElement() )
		{
			if( m_soundShaping.nodeName() == node.nodeName() )
			{
				m_soundShaping.restoreState( node.toElement() );
			}
			else if( m_noteStacking.nodeName() == node.nodeName() )
			{
				m_noteStacking.restoreState( node.toElement() );
			}
			else if( m_arpeggio.nodeName() == node.nodeName() )
			{
				m_arpeggio.restoreState( node.toElement() );
			}
			else if( m_midiPort.nodeName() == node.nodeName() )
			{
				m_midiPort.restoreState( node.toElement() );
			}
			else if( m_audioPort.effects()->nodeName() == node.nodeName() )
			{
				m_audioPort.effects()->restoreState( node.toElement() );
			}
			else if( node.nodeName() == "instrument" )
			{
				typedef Plugin::Descriptor::SubPluginFeatures::Key PluginKey;
				PluginKey key( node.toElement().elementsByTagName( "key" ).item( 0 ).toElement() );

				delete m_instrument;
				m_instrument = NULL;
				m_instrument = Instrument::instantiate(
					node.toElement().attribute( "name" ), this, &key);
				m_instrument->restoreState( node.firstChildElement() );

				emit instrumentChanged();
			}
			// compat code - if node-name doesn't match any known
			// one, we assume that it is an instrument-plugin
			// which we'll try to load
			else if( AutomationPattern::classNodeName() != node.nodeName() &&
					ControllerConnection::classNodeName() != node.nodeName() &&
					!node.toElement().hasAttribute( "id" ) )
			{
				delete m_instrument;
				m_instrument = NULL;
				m_instrument = Instrument::instantiate(
					node.nodeName(), this, nullptr, true);
				if( m_instrument->nodeName() == node.nodeName() )
				{
					m_instrument->restoreState( node.toElement() );
				}
				emit instrumentChanged();
			}
		}
		node = node.nextSibling();
	}
	updatePitchRange();
	unlock();
}




void InstrumentTrack::setPreviewMode( const bool value )
{
	m_previewMode = value;
}




Instrument * InstrumentTrack::loadInstrument(const QString & _plugin_name,
	const Plugin::Descriptor::SubPluginFeatures::Key *key, bool keyFromDnd)
{
	if(keyFromDnd)
		Q_ASSERT(!key);

	silenceAllNotes( true );

	lock();
	delete m_instrument;
	m_instrument = Instrument::instantiate(_plugin_name, this,
					key, keyFromDnd);
	unlock();
	setName(m_instrument->displayName());

	emit instrumentChanged();

	return m_instrument;
}





// #### ITV:


QQueue<InstrumentTrackWindow *> InstrumentTrackView::s_windowCache;



InstrumentTrackView::InstrumentTrackView( InstrumentTrack * _it, TrackContainerView* tcv ) :
	TrackView( _it, tcv ),
	m_window( NULL ),
	m_lastPos( -1, -1 )
{
	setAcceptDrops( true );
	setFixedHeight( 32 );

	m_tlb = new TrackLabelButton( this, getTrackSettingsWidget() );
	m_tlb->setCheckable( true );
	m_tlb->setIcon( embed::getIconPixmap( "instrument_track" ) );
	m_tlb->move( 3, 1 );
	m_tlb->show();

	connect( m_tlb, SIGNAL( toggled( bool ) ),
			this, SLOT( toggleInstrumentWindow( bool ) ) );

	connect( _it, SIGNAL( nameChanged() ),
			m_tlb, SLOT( update() ) );

	// creation of widgets for track-settings-widget
	int widgetWidth;
	if( ConfigManager::inst()->value( "ui",
					  "compacttrackbuttons" ).toInt() )
	{
		widgetWidth = DEFAULT_SETTINGS_WIDGET_WIDTH_COMPACT;
	}
	else
	{
		widgetWidth = DEFAULT_SETTINGS_WIDGET_WIDTH;
	}

	m_volumeKnob = new Knob( knobSmall_17, getTrackSettingsWidget(),
							tr( "Volume" ) );
	m_volumeKnob->setVolumeKnob( true );
	m_volumeKnob->setModel( &_it->m_volumeModel );
	m_volumeKnob->setHintText( tr( "Volume:" ), "%" );
	m_volumeKnob->move( widgetWidth-2*24, 2 );
	m_volumeKnob->setLabel( tr( "VOL" ) );
	m_volumeKnob->show();

	m_panningKnob = new Knob( knobSmall_17, getTrackSettingsWidget(),
							tr( "Panning" ) );
	m_panningKnob->setModel( &_it->m_panningModel );
    m_panningKnob->setHintText( tr( "Panning:" ), "%" );
	m_panningKnob->move( widgetWidth-24, 2 );
	m_panningKnob->setLabel( tr( "PAN" ) );
	m_panningKnob->show();

	m_midiMenu = new QMenu( tr( "MIDI" ), this );

	// sequenced MIDI?
	if( !Engine::mixer()->midiClient()->isRaw() )
	{
		_it->m_midiPort.m_readablePortsMenu = new MidiPortMenu(
							MidiPort::Input );
		_it->m_midiPort.m_writablePortsMenu = new MidiPortMenu(
							MidiPort::Output );
		_it->m_midiPort.m_readablePortsMenu->setModel(
							&_it->m_midiPort );
		_it->m_midiPort.m_writablePortsMenu->setModel(
							&_it->m_midiPort );
		m_midiInputAction = m_midiMenu->addMenu(
					_it->m_midiPort.m_readablePortsMenu );
		m_midiOutputAction = m_midiMenu->addMenu(
					_it->m_midiPort.m_writablePortsMenu );
	}
	else
	{
		m_midiInputAction = m_midiMenu->addAction( "" );
		m_midiOutputAction = m_midiMenu->addAction( "" );
		m_midiInputAction->setCheckable( true );
		m_midiOutputAction->setCheckable( true );
		connect( m_midiInputAction, SIGNAL( changed() ), this,
						SLOT( midiInSelected() ) );
		connect( m_midiOutputAction, SIGNAL( changed() ), this,
					SLOT( midiOutSelected() ) );
		connect( &_it->m_midiPort, SIGNAL( modeChanged() ),
				this, SLOT( midiConfigChanged() ) );
	}

	m_midiInputAction->setText( tr( "Input" ) );
	m_midiOutputAction->setText( tr( "Output" ) );

	m_activityIndicator = new FadeButton( QApplication::palette().color( QPalette::Active,
							QPalette::Background),
						QApplication::palette().color( QPalette::Active,
							QPalette::BrightText ),
						QApplication::palette().color( QPalette::Active,
							QPalette::BrightText).darker(),
						getTrackSettingsWidget() );
	m_activityIndicator->setGeometry(
					 widgetWidth-2*24-11, 2, 8, 28 );
	m_activityIndicator->show();
	connect( m_activityIndicator, SIGNAL( pressed() ),
				this, SLOT( activityIndicatorPressed() ) );
	connect( m_activityIndicator, SIGNAL( released() ),
				this, SLOT( activityIndicatorReleased() ) );
	connect( _it, SIGNAL( newNote() ),
			 m_activityIndicator, SLOT( activate() ) );
	connect( _it, SIGNAL( endNote() ),
	 		m_activityIndicator, SLOT( noteEnd() ) );
	connect( &_it->m_mutedModel, SIGNAL( dataChanged() ), this, SLOT( muteChanged() ) );

	setModel( _it );
}




InstrumentTrackView::~InstrumentTrackView()
{
	freeInstrumentTrackWindow();

	delete model()->m_midiPort.m_readablePortsMenu;
	delete model()->m_midiPort.m_writablePortsMenu;
}




InstrumentTrackWindow * InstrumentTrackView::topLevelInstrumentTrackWindow()
{
	InstrumentTrackWindow * w = NULL;
	for( const QMdiSubWindow * sw :
				gui->mainWindow()->workspace()->subWindowList(
											QMdiArea::ActivationHistoryOrder ) )
	{
		if( sw->isVisible() && sw->widget()->inherits( "InstrumentTrackWindow" ) )
		{
			w = qobject_cast<InstrumentTrackWindow *>( sw->widget() );
		}
	}

	return w;
}




/*! \brief Create and assign a new FX Channel for this track */
void InstrumentTrackView::createFxLine()
{
	int channelIndex = gui->fxMixerView()->addNewChannel();

	Engine::fxMixer()->effectChannel( channelIndex )->m_name = getTrack()->name();

	assignFxLine(channelIndex);
}




/*! \brief Assign a specific FX Channel for this track */
void InstrumentTrackView::assignFxLine(int channelIndex)
{
	model()->effectChannelModel()->setValue( channelIndex );

	gui->fxMixerView()->setCurrentFxLine( channelIndex );
}



// TODO: Add windows to free list on freeInstrumentTrackWindow.
// But, don't NULL m_window or disconnect signals.  This will allow windows
// that are being show/hidden frequently to stay connected.
void InstrumentTrackView::freeInstrumentTrackWindow()
{
	if( m_window != NULL )
	{
		m_lastPos = m_window->parentWidget()->pos();

		if( ConfigManager::inst()->value( "ui",
										"oneinstrumenttrackwindow" ).toInt() ||
						s_windowCache.count() < INSTRUMENT_WINDOW_CACHE_SIZE )
		{
			model()->setHook( NULL );
			m_window->setInstrumentTrackView( NULL );
			m_window->parentWidget()->hide();
			//m_window->setModel(
			//	engine::dummyTrackContainer()->
			//			dummyInstrumentTrack() );
			m_window->updateInstrumentView();
			s_windowCache << m_window;
		}
		else
		{
			delete m_window;
		}

		m_window = NULL;
	}
}




void InstrumentTrackView::cleanupWindowCache()
{
	while( !s_windowCache.isEmpty() )
	{
		delete s_windowCache.dequeue();
	}
}




InstrumentTrackWindow * InstrumentTrackView::getInstrumentTrackWindow()
{
	if( m_window != NULL )
	{
	}
	else if( !s_windowCache.isEmpty() )
	{
		m_window = s_windowCache.dequeue();

		m_window->setInstrumentTrackView( this );
		m_window->setModel( model() );
		m_window->updateInstrumentView();
		model()->setHook( m_window );

		if( ConfigManager::inst()->
							value( "ui", "oneinstrumenttrackwindow" ).toInt() )
		{
			s_windowCache << m_window;
		}
		else if( m_lastPos.x() > 0 || m_lastPos.y() > 0 )
		{
			m_window->parentWidget()->move( m_lastPos );
		}
	}
	else
	{
		m_window = new InstrumentTrackWindow( this );
		if( ConfigManager::inst()->
							value( "ui", "oneinstrumenttrackwindow" ).toInt() )
		{
			// first time, an InstrumentTrackWindow is opened
			s_windowCache << m_window;
		}
	}

	return m_window;
}




void InstrumentTrackView::dragEnterEvent( QDragEnterEvent * _dee )
{
	InstrumentTrackWindow::dragEnterEventGeneric( _dee );
	if( !_dee->isAccepted() )
	{
		TrackView::dragEnterEvent( _dee );
	}
}




void InstrumentTrackView::dropEvent( QDropEvent * _de )
{
	getInstrumentTrackWindow()->dropEvent( _de );
	TrackView::dropEvent( _de );
}




void InstrumentTrackView::toggleInstrumentWindow( bool _on )
{
	getInstrumentTrackWindow()->toggleVisibility( _on );

	if( !_on )
	{
		freeInstrumentTrackWindow();
	}
}




void InstrumentTrackView::activityIndicatorPressed()
{
	model()->processInEvent( MidiEvent( MidiNoteOn, 0, DefaultKey, MidiDefaultVelocity ) );
}




void InstrumentTrackView::activityIndicatorReleased()
{
	model()->processInEvent( MidiEvent( MidiNoteOff, 0, DefaultKey, 0 ) );
}





void InstrumentTrackView::midiInSelected()
{
	if( model() )
	{
		model()->m_midiPort.setReadable( m_midiInputAction->isChecked() );
	}
}




void InstrumentTrackView::midiOutSelected()
{
	if( model() )
	{
		model()->m_midiPort.setWritable( m_midiOutputAction->isChecked() );
	}
}




void InstrumentTrackView::midiConfigChanged()
{
	m_midiInputAction->setChecked( model()->m_midiPort.isReadable() );
	m_midiOutputAction->setChecked( model()->m_midiPort.isWritable() );
}




void InstrumentTrackView::muteChanged()
{
	if(model()->m_mutedModel.value() )
	{
		m_activityIndicator->setActiveColor( QApplication::palette().color( QPalette::Active,
															 QPalette::Highlight ) );
	} else
	{
		m_activityIndicator->setActiveColor( QApplication::palette().color( QPalette::Active,
															 QPalette::BrightText ) );
	}
}




//FIXME: This is identical to SampleTrackView::createFxMenu
QMenu * InstrumentTrackView::createFxMenu(QString title, QString newFxLabel)
{
	int channelIndex = model()->effectChannelModel()->value();

	FxChannel *fxChannel = Engine::fxMixer()->effectChannel( channelIndex );

	// If title allows interpolation, pass channel index and name
	if ( title.contains( "%2" ) )
	{
		title = title.arg( channelIndex ).arg( fxChannel->m_name );
	}

	QMenu *fxMenu = new QMenu( title );

	fxMenu->addAction( newFxLabel, this, SLOT( createFxLine() ) );
	fxMenu->addSeparator();

	for (int i = 0; i < Engine::fxMixer()->numChannels(); ++i)
	{
		FxChannel * currentChannel = Engine::fxMixer()->effectChannel( i );

		if ( currentChannel != fxChannel )
		{
			auto index = currentChannel->m_channelIndex;
			QString label = tr( "FX %1: %2" ).arg( currentChannel->m_channelIndex ).arg( currentChannel->m_name );
			fxMenu->addAction(label, [this, index](){
				assignFxLine(index);
			});
		}
	}

	return fxMenu;
}




// #### ITW:
InstrumentTrackWindow::InstrumentTrackWindow( InstrumentTrackView * _itv ) :
	QWidget(),
	ModelView( NULL, this ),
	m_track( _itv->model() ),
	m_itv( _itv ),
	m_instrumentView( NULL )
{
	setAcceptDrops( true );

	// init own layout + widgets
	setFocusPolicy( Qt::StrongFocus );
	QVBoxLayout * vlayout = new QVBoxLayout( this );
	vlayout->setMargin( 0 );
	vlayout->setSpacing( 0 );

	TabWidget* generalSettingsWidget = new TabWidget( tr( "GENERAL SETTINGS" ), this );

	QVBoxLayout* generalSettingsLayout = new QVBoxLayout( generalSettingsWidget );

	generalSettingsLayout->setContentsMargins( 8, 18, 8, 8 );
	generalSettingsLayout->setSpacing( 6 );

	QWidget* nameAndChangeTrackWidget = new QWidget( generalSettingsWidget );
	QHBoxLayout* nameAndChangeTrackLayout = new QHBoxLayout( nameAndChangeTrackWidget );
	nameAndChangeTrackLayout->setContentsMargins( 0, 0, 0, 0 );
	nameAndChangeTrackLayout->setSpacing( 2 );

	// setup line edit for changing instrument track name
	m_nameLineEdit = new QLineEdit;
	m_nameLineEdit->setFont( pointSize<9>( m_nameLineEdit->font() ) );
	connect( m_nameLineEdit, SIGNAL( textChanged( const QString & ) ),
				this, SLOT( textChanged( const QString & ) ) );

	m_nameLineEdit->setSizePolicy(QSizePolicy(QSizePolicy::Expanding, QSizePolicy::Preferred));
	nameAndChangeTrackLayout->addWidget(m_nameLineEdit, 1);


	// set up left/right arrows for changing instrument
	m_leftRightNav = new LeftRightNav(this);
	connect( m_leftRightNav, SIGNAL( onNavLeft() ), this,
						SLOT( viewPrevInstrument() ) );
	connect( m_leftRightNav, SIGNAL( onNavRight() ), this,
						SLOT( viewNextInstrument() ) );
	// m_leftRightNav->setShortcuts();
	nameAndChangeTrackLayout->addWidget(m_leftRightNav);


	generalSettingsLayout->addWidget( nameAndChangeTrackWidget );



	QGridLayout* basicControlsLayout = new QGridLayout;
	basicControlsLayout->setHorizontalSpacing(3);
	basicControlsLayout->setVerticalSpacing(0);
	basicControlsLayout->setContentsMargins(0, 0, 0, 0);

	QString labelStyleSheet = "font-size: 6pt;";
	Qt::Alignment labelAlignment = Qt::AlignHCenter | Qt::AlignTop;
	Qt::Alignment widgetAlignment = Qt::AlignHCenter | Qt::AlignCenter;

	// set up volume knob
	m_volumeKnob = new Knob( knobBright_26, NULL, tr( "Volume" ) );
	m_volumeKnob->setVolumeKnob( true );
	m_volumeKnob->setHintText( tr( "Volume:" ), "%" );

	basicControlsLayout->addWidget( m_volumeKnob, 0, 0 );
	basicControlsLayout->setAlignment( m_volumeKnob, widgetAlignment );

	QLabel *label = new QLabel( tr( "VOL" ), this );
	label->setStyleSheet( labelStyleSheet );
	basicControlsLayout->addWidget( label, 1, 0);
	basicControlsLayout->setAlignment( label, labelAlignment );


	// set up panning knob
	m_panningKnob = new Knob( knobBright_26, NULL, tr( "Panning" ) );
	m_panningKnob->setHintText( tr( "Panning:" ), "" );

	basicControlsLayout->addWidget( m_panningKnob, 0, 1 );
	basicControlsLayout->setAlignment( m_panningKnob, widgetAlignment );

	label = new QLabel( tr( "PAN" ), this );
	label->setStyleSheet( labelStyleSheet );
	basicControlsLayout->addWidget( label, 1, 1);
	basicControlsLayout->setAlignment( label, labelAlignment );


	basicControlsLayout->setColumnStretch(2, 1);


	// set up pitch knob
	m_pitchKnob = new Knob( knobBright_26, NULL, tr( "Pitch" ) );
	m_pitchKnob->setHintText( tr( "Pitch:" ), " " + tr( "cents" ) );

	basicControlsLayout->addWidget( m_pitchKnob, 0, 3 );
	basicControlsLayout->setAlignment( m_pitchKnob, widgetAlignment );

	m_pitchLabel = new QLabel( tr( "PITCH" ), this );
	m_pitchLabel->setStyleSheet( labelStyleSheet );
	basicControlsLayout->addWidget( m_pitchLabel, 1, 3);
	basicControlsLayout->setAlignment( m_pitchLabel, labelAlignment );


	// set up pitch range knob
	m_pitchRangeSpinBox= new LcdSpinBox( 2, NULL, tr( "Pitch range (semitones)" ) );

	basicControlsLayout->addWidget( m_pitchRangeSpinBox, 0, 4 );
	basicControlsLayout->setAlignment( m_pitchRangeSpinBox, widgetAlignment );

	m_pitchRangeLabel = new QLabel( tr( "RANGE" ), this );
	m_pitchRangeLabel->setStyleSheet( labelStyleSheet );
	basicControlsLayout->addWidget( m_pitchRangeLabel, 1, 4);
	basicControlsLayout->setAlignment( m_pitchRangeLabel, labelAlignment );


	basicControlsLayout->setColumnStretch(5, 1);


	// setup spinbox for selecting FX-channel
	m_effectChannelNumber = new FxLineLcdSpinBox( 2, NULL, tr( "FX channel" ), m_itv );

	basicControlsLayout->addWidget( m_effectChannelNumber, 0, 6 );
	basicControlsLayout->setAlignment( m_effectChannelNumber, widgetAlignment );

	label = new QLabel( tr( "FX" ), this );
	label->setStyleSheet( labelStyleSheet );
	basicControlsLayout->addWidget( label, 1, 6);
	basicControlsLayout->setAlignment( label, labelAlignment );

	QPushButton* saveSettingsBtn = new QPushButton( embed::getIconPixmap( "project_save" ), QString() );
	saveSettingsBtn->setMinimumSize( 32, 32 );

	connect( saveSettingsBtn, SIGNAL( clicked() ), this, SLOT( saveSettingsBtnClicked() ) );

	ToolTip::add( saveSettingsBtn, tr( "Save current instrument track settings in a preset file" ) );

	basicControlsLayout->addWidget( saveSettingsBtn, 0, 7 );

	label = new QLabel( tr( "SAVE" ), this );
	label->setStyleSheet( labelStyleSheet );
	basicControlsLayout->addWidget( label, 1, 7);
	basicControlsLayout->setAlignment( label, labelAlignment );

	generalSettingsLayout->addLayout( basicControlsLayout );


	m_tabWidget = new TabWidget( "", this, true, true );
	// "-1" :
	// in "TabWidget::addTab", under "Position tab's window", the widget is
	// moved up by 1 pixel
	m_tabWidget->setMinimumHeight( INSTRUMENT_HEIGHT + GRAPHIC_TAB_HEIGHT - 4 - 1 );


	// create tab-widgets
	m_ssView = new InstrumentSoundShapingView( m_tabWidget );

	// FUNC tab
	QWidget* instrumentFunctions = new QWidget( m_tabWidget );
	QVBoxLayout* instrumentFunctionsLayout = new QVBoxLayout( instrumentFunctions );
	instrumentFunctionsLayout->setMargin( 5 );
	m_noteStackingView = new InstrumentFunctionNoteStackingView( &m_track->m_noteStacking );
	m_arpeggioView = new InstrumentFunctionArpeggioView( &m_track->m_arpeggio );

	instrumentFunctionsLayout->addWidget( m_noteStackingView );
	instrumentFunctionsLayout->addWidget( m_arpeggioView );
	instrumentFunctionsLayout->addStretch();

	// MIDI tab
	m_midiView = new InstrumentMidiIOView( m_tabWidget );

	// FX tab
	m_effectView = new EffectRackView( m_track->m_audioPort.effects(), m_tabWidget );

	// MISC tab
	m_miscView = new InstrumentMiscView( m_track, m_tabWidget );


	m_tabWidget->addTab( m_ssView, tr( "Envelope, filter & LFO" ), "env_lfo_tab", 1 );
	m_tabWidget->addTab( instrumentFunctions, tr( "Chord stacking & arpeggio" ), "func_tab", 2 );
	m_tabWidget->addTab( m_effectView, tr( "Effects" ), "fx_tab", 3 );
	m_tabWidget->addTab( m_midiView, tr( "MIDI" ), "midi_tab", 4 );
	m_tabWidget->addTab( m_miscView, tr( "Miscellaneous" ), "misc_tab", 5 );
	adjustTabSize(m_ssView);
	adjustTabSize(instrumentFunctions);
	adjustTabSize(m_effectView);
	// stupid bugfix, no one knows why
	m_effectView->resize(INSTRUMENT_WIDTH - 4, INSTRUMENT_HEIGHT - 4 - 1);
	adjustTabSize(m_midiView);
	adjustTabSize(m_miscView);

	// setup piano-widget
	m_pianoView = new PianoView( this );
	m_pianoView->setMinimumHeight( PIANO_HEIGHT );
	m_pianoView->setMaximumHeight( PIANO_HEIGHT );

	vlayout->addWidget( generalSettingsWidget );
	vlayout->addWidget( m_tabWidget, 1 );
	vlayout->addWidget( m_pianoView );
	setModel( _itv->model() );

	updateInstrumentView();

	resize( sizeHint() );

	QMdiSubWindow* subWin = gui->mainWindow()->addWindowedWidget( this );
	Qt::WindowFlags flags = subWin->windowFlags();
	flags |= Qt::MSWindowsFixedSizeDialogHint;
	flags &= ~Qt::WindowMaximizeButtonHint;
	subWin->setWindowFlags( flags );

	// Hide the Size and Maximize options from the system menu
	// since the dialog size is fixed.
	QMenu * systemMenu = subWin->systemMenu();
	systemMenu->actions().at( 2 )->setVisible( false ); // Size
	systemMenu->actions().at( 4 )->setVisible( false ); // Maximize

	subWin->setWindowIcon( embed::getIconPixmap( "instrument_track" ) );
	subWin->setMinimumSize( subWin->size() );
	subWin->hide();
}




InstrumentTrackWindow::~InstrumentTrackWindow()
{
	InstrumentTrackView::s_windowCache.removeAll( this );

	delete m_instrumentView;

	if( gui->mainWindow()->workspace() )
	{
		parentWidget()->hide();
		parentWidget()->deleteLater();
	}
}




void InstrumentTrackWindow::setInstrumentTrackView( InstrumentTrackView* view )
{
	if( m_itv && view )
	{
		m_itv->m_tlb->setChecked( false );
	}

	m_itv = view;
	m_effectChannelNumber->setTrackView(m_itv);
}




void InstrumentTrackWindow::modelChanged()
{
	m_track = castModel<InstrumentTrack>();

	m_nameLineEdit->setText( m_track->name() );

	m_track->disconnect( SIGNAL( nameChanged() ), this );
	m_track->disconnect( SIGNAL( instrumentChanged() ), this );

	connect( m_track, SIGNAL( nameChanged() ),
			this, SLOT( updateName() ) );
	connect( m_track, SIGNAL( instrumentChanged() ),
			this, SLOT( updateInstrumentView() ) );

	m_volumeKnob->setModel( &m_track->m_volumeModel );
	m_panningKnob->setModel( &m_track->m_panningModel );
	m_effectChannelNumber->setModel( &m_track->m_effectChannelModel );
	m_pianoView->setModel( &m_track->m_piano );

	if( m_track->instrument() && m_track->instrument()->flags().testFlag( Instrument::IsNotBendable ) == false )
	{
		m_pitchKnob->setModel( &m_track->m_pitchModel );
		m_pitchRangeSpinBox->setModel( &m_track->m_pitchRangeModel );
		m_pitchKnob->show();
		m_pitchLabel->show();
		m_pitchRangeSpinBox->show();
		m_pitchRangeLabel->show();
	}
	else
	{
		m_pitchKnob->hide();
		m_pitchLabel->hide();
		m_pitchKnob->setModel( NULL );
		m_pitchRangeSpinBox->hide();
		m_pitchRangeLabel->hide();
	}

	m_ssView->setModel( &m_track->m_soundShaping );
	m_noteStackingView->setModel( &m_track->m_noteStacking );
	m_arpeggioView->setModel( &m_track->m_arpeggio );
	m_midiView->setModel( &m_track->m_midiPort );
	m_effectView->setModel( m_track->m_audioPort.effects() );
	m_miscView->pitchGroupBox()->setModel(&m_track->m_useMasterPitchModel);
	updateName();
}




void InstrumentTrackWindow::saveSettingsBtnClicked()
{
	FileDialog sfd( this, tr( "Save preset" ), "", tr( "XML preset file (*.xpf)" ) );

	QString presetRoot = ConfigManager::inst()->userPresetsDir();
	if( !QDir( presetRoot ).exists() )
	{
		QDir().mkdir( presetRoot );
	}
	if( !QDir( presetRoot + m_track->instrumentName() ).exists() )
	{
		QDir( presetRoot ).mkdir( m_track->instrumentName() );
	}

	sfd.setAcceptMode( FileDialog::AcceptSave );
	sfd.setDirectory( presetRoot + m_track->instrumentName() );
	sfd.setFileMode( FileDialog::AnyFile );
	QString fname = m_track->name();
	sfd.selectFile( fname.remove(QRegExp("[^a-zA-Z0-9_\\-\\d\\s]")) );
	sfd.setDefaultSuffix( "xpf");

	if( sfd.exec() == QDialog::Accepted &&
		!sfd.selectedFiles().isEmpty() &&
		!sfd.selectedFiles().first().isEmpty() )
	{
		DataFile dataFile( DataFile::InstrumentTrackSettings );
		m_track->setSimpleSerializing();
		m_track->saveSettings( dataFile, dataFile.content() );
		QString f = sfd.selectedFiles()[0];
		dataFile.writeFile( f );
	}
}





void InstrumentTrackWindow::updateName()
{
	setWindowTitle( m_track->name().length() > 25 ? ( m_track->name().left(24)+"..." ) : m_track->name() );

	if( m_nameLineEdit->text() != m_track->name() )
	{
		m_nameLineEdit->setText( m_track->name() );
	}
}





void InstrumentTrackWindow::updateInstrumentView()
{
	delete m_instrumentView;
	if( m_track->m_instrument != NULL )
	{
		m_instrumentView = m_track->m_instrument->createView( m_tabWidget );
		m_tabWidget->addTab( m_instrumentView, tr( "Plugin" ), "plugin_tab", 0 );
		m_tabWidget->setActiveTab( 0 );

		m_ssView->setFunctionsHidden( m_track->m_instrument->flags().testFlag( Instrument::IsSingleStreamed ) );

		modelChanged(); 		// Get the instrument window to refresh
		m_track->dataChanged(); // Get the text on the trackButton to change

		adjustTabSize(m_instrumentView);
		m_pianoView->setVisible(m_track->m_instrument->hasNoteInput());
	}
}




void InstrumentTrackWindow::textChanged( const QString& newName )
{
	m_track->setName( newName );
	Engine::getSong()->setModified();
}




void InstrumentTrackWindow::toggleVisibility( bool on )
{
	if( on )
	{
		show();
		parentWidget()->show();
		parentWidget()->raise();
	}
	else
	{
		parentWidget()->hide();
	}
}




void InstrumentTrackWindow::closeEvent( QCloseEvent* event )
{
	event->ignore();

	if( gui->mainWindow()->workspace() )
	{
		parentWidget()->hide();
	}
	else
	{
		hide();
	}

	m_itv->m_tlb->setFocus();
	m_itv->m_tlb->setChecked( false );
}




void InstrumentTrackWindow::focusInEvent( QFocusEvent* )
{
	if(m_pianoView->isVisible()) {
		m_pianoView->setFocus();
	}
}




void InstrumentTrackWindow::dragEnterEventGeneric( QDragEnterEvent* event )
{
	StringPairDrag::processDragEnterEvent( event, "instrument,presetfile,pluginpresetfile" );
}




void InstrumentTrackWindow::dragEnterEvent( QDragEnterEvent* event )
{
	dragEnterEventGeneric( event );
}




void InstrumentTrackWindow::dropEvent( QDropEvent* event )
{
	QString type = StringPairDrag::decodeKey( event );
	QString value = StringPairDrag::decodeValue( event );

	if( type == "instrument" )
	{
<<<<<<< HEAD
		/*
			This is a dirty fix to be able to update zyn
		*/

		Instrument* oldIns = m_track->instrument();

		Plugin::Descriptor::SubPluginFeatures::Key* dndKey =
		static_cast<Plugin::Descriptor::SubPluginFeatures::Key*>(Engine::pickDndPluginKey());

		bool convert = value == "spainstrument" &&
			dndKey &&
			(dndKey->displayName() == "ZynAddSubFX") &&
			!strcmp(oldIns->descriptor()->name, "zynaddsubfx");

		DataFile savedSettings(DataFile::SongProject);
		QDomDocument newDoc("ZynAddSubFX-data");
		const char* newNode = "ZASF";

		if(convert)
		{
			qDebug() << "Trying to convert instrument";

			oldIns->saveState(savedSettings,
				savedSettings.content());
			QDomNode xmzNode = savedSettings
				.namedItem("lmms-project")
				.namedItem("song")
				.namedItem("zynaddsubfx")
				.namedItem("ZynAddSubFX-data");

			if(!xmzNode.isNull())
			{
				QDomNode zasf = newDoc.createElement(newNode);
				newDoc.appendChild(zasf);

				QString str;
				QTextStream stream(&str);
				stream << "<?xml version=\"1.0f\" "
					"encoding=\"UTF-8\"?>\n"
					<< "<!DOCTYPE ZynAddSubFX-data>\n";
				xmzNode.save(stream, 1);
				QDomCDATASection cdata = newDoc.
					createCDATASection(str);
				zasf.appendChild(cdata);

				// if you want to import the controller models,
				// too, you'd need to add model for each
				// old one into "connected-models":
				//
				//   <connected-models>
				//   <quoted-model quoted-name="/Pvolume" .../>
				//   </connected-models>
				//
				// The problem is that most MIDI events must be
				// forwarded to *multiple* OSC ports at the same
				// time
			}
			else {
				qDebug() << "Failed to extract zyn data :-(";
				qDebug() << "Saved settings: "
					<< savedSettings.toString();
			}
		}
		m_track->loadInstrument( value, nullptr, true /* DnD */ );

		if(convert)
		{
			m_track->instrument()->restoreState(
				newDoc.namedItem(newNode).toElement());
		}
=======
		m_track->loadInstrument( value, nullptr, true /* DnD */ );
>>>>>>> eebdc0f4

		Engine::getSong()->setModified();

		event->accept();
		setFocus();
	}
	else if( type == "presetfile" )
	{
		DataFile dataFile( value );
		InstrumentTrack::removeMidiPortNode( dataFile );
		m_track->setSimpleSerializing();
		m_track->loadSettings( dataFile.content().toElement() );

		Engine::getSong()->setModified();

		event->accept();
		setFocus();
	}
	else if( type == "pluginpresetfile" )
	{
		const QString ext = FileItem::extension( value );
		Instrument * i = m_track->instrument();

		if( !i->descriptor()->supportsFileType( ext ) )
		{
			PluginFactory::PluginInfoAndKey piakn =
				pluginFactory->pluginSupportingExtension(ext);
			i = m_track->loadInstrument(piakn.info.name(), &piakn.key);
		}

		i->loadFile( value );

		event->accept();
		setFocus();
	}
}




void InstrumentTrackWindow::saveSettings( QDomDocument& doc, QDomElement & thisElement )
{
	thisElement.setAttribute( "tab", m_tabWidget->activeTab() );
	MainWindow::saveWidgetState( this, thisElement );
}




void InstrumentTrackWindow::loadSettings( const QDomElement& thisElement )
{
	m_tabWidget->setActiveTab( thisElement.attribute( "tab" ).toInt() );
	MainWindow::restoreWidgetState( this, thisElement );
	if( isVisible() )
	{
		m_itv->m_tlb->setChecked( true );
	}
}

void InstrumentTrackWindow::viewInstrumentInDirection(int d)
{
	// helper routine for viewNextInstrument, viewPrevInstrument
	// d=-1 to view the previous instrument,
	// d=+1 to view the next instrument

	const QList<TrackView *> &trackViews = m_itv->trackContainerView()->trackViews();
	int idxOfMe = trackViews.indexOf(m_itv);

	// search for the next InstrumentTrackView (i.e. skip AutomationViews, etc)
	// sometimes, the next InstrumentTrackView may already be open, in which case
	//   replace our window contents with the *next* closed Instrument Track and
	//   give focus to the InstrumentTrackView we skipped.
	int idxOfNext = idxOfMe;
	InstrumentTrackView *newView = nullptr;
	InstrumentTrackView *bringToFront = nullptr;
	do
	{
		idxOfNext = (idxOfNext + d + trackViews.size()) % trackViews.size();
		newView = dynamic_cast<InstrumentTrackView*>(trackViews[idxOfNext]);
		// the window that should be brought to focus is the FIRST InstrumentTrackView that comes after us
		if (bringToFront == nullptr && newView != nullptr)
		{
			bringToFront = newView;
		}
		// if the next instrument doesn't have an active window, then exit loop & load that one into our window.
		if (newView != nullptr && !newView->m_tlb->isChecked())
		{
			break;
		}
	} while (idxOfNext != idxOfMe);

	// avoid reloading the window if there is only one instrument, as that will just change the active tab
	if (idxOfNext != idxOfMe)
	{
		// save current window pos and then hide the window by unchecking its button in the track list
		QPoint curPos = parentWidget()->pos();
		m_itv->m_tlb->setChecked(false);

		// enable the new window by checking its track list button & moving it to where our window just was
		newView->m_tlb->setChecked(true);
		newView->getInstrumentTrackWindow()->parentWidget()->move(curPos);

		// scroll the SongEditor/BB-editor to make sure the new trackview label is visible
		bringToFront->trackContainerView()->scrollToTrackView(bringToFront);

		// get the instrument window to refresh
		modelChanged();
	}
	Q_ASSERT(bringToFront);
	bringToFront->getInstrumentTrackWindow()->setFocus();
}

void InstrumentTrackWindow::viewNextInstrument()
{
	viewInstrumentInDirection(+1);
}
void InstrumentTrackWindow::viewPrevInstrument()
{
	viewInstrumentInDirection(-1);
}

void InstrumentTrackWindow::adjustTabSize(QWidget *w)
{
	// "-1" :
	// in "TabWidget::addTab", under "Position tab's window", the widget is
	// moved up by 1 pixel
	w->setMinimumSize(INSTRUMENT_WIDTH - 4, INSTRUMENT_HEIGHT - 4 - 1);
}

#include "InstrumentTrack.moc"<|MERGE_RESOLUTION|>--- conflicted
+++ resolved
@@ -1735,7 +1735,6 @@
 
 	if( type == "instrument" )
 	{
-<<<<<<< HEAD
 		/*
 			This is a dirty fix to be able to update zyn
 		*/
@@ -1806,9 +1805,6 @@
 			m_track->instrument()->restoreState(
 				newDoc.namedItem(newNode).toElement());
 		}
-=======
-		m_track->loadInstrument( value, nullptr, true /* DnD */ );
->>>>>>> eebdc0f4
 
 		Engine::getSong()->setModified();
 
