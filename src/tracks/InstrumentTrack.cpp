/*
 * InstrumentTrack.cpp - implementation of instrument-track-class
 *                        (window + data-structures)
 *
 * Copyright (c) 2004-2014 Tobias Doerffel <tobydox/at/users.sourceforge.net>
 *
 * This file is part of LMMS - https://lmms.io
 *
 * This program is free software; you can redistribute it and/or
 * modify it under the terms of the GNU General Public
 * License as published by the Free Software Foundation; either
 * version 2 of the License, or (at your option) any later version.
 *
 * This program is distributed in the hope that it will be useful,
 * but WITHOUT ANY WARRANTY; without even the implied warranty of
 * MERCHANTABILITY or FITNESS FOR A PARTICULAR PURPOSE.  See the GNU
 * General Public License for more details.
 *
 * You should have received a copy of the GNU General Public
 * License along with this program (see COPYING); if not, write to the
 * Free Software Foundation, Inc., 51 Franklin Street, Fifth Floor,
 * Boston, MA 02110-1301 USA.
 *
 */
#include "InstrumentTrack.h"

#include <QDir>
#include <QQueue>
#include <QApplication>
#include <QCloseEvent>
#include <QLabel>
#include <QLayout>
#include <QLineEdit>
#include <QMdiArea>
#include <QMenu>
#include <QMessageBox>
#include <QMdiSubWindow>
#include <QPainter>

#include "FileDialog.h"
#include "AutomationPattern.h"
#include "BBTrack.h"
#include "CaptionMenu.h"
#include "ComboBox.h"
#include "ConfigManager.h"
#include "ControllerConnection.h"
#include "EffectChain.h"
#include "EffectRackView.h"
#include "embed.h"
#include "FileBrowser.h"
#include "FxLineLcdSpinBox.h"
#include "FxMixer.h"
#include "FxMixerView.h"
#include "GuiApplication.h"
#include "InstrumentSoundShapingView.h"
#include "FadeButton.h"
#include "gui_templates.h"
#include "Instrument.h"
#include "InstrumentFunctionViews.h"
#include "InstrumentMidiIOView.h"
#include "InstrumentMiscView.h"
#include "Knob.h"
#include "LcdSpinBox.h"
#include "LedCheckbox.h"
#include "LeftRightNav.h"
#include "lmms_constants.h"
#include "MainWindow.h"
#include "MidiClient.h"
#include "MidiPortMenu.h"
#include "Mixer.h"
#include "MixHelpers.h"
#include "Pattern.h"
#include "PluginFactory.h"
#include "PluginView.h"
#include "SamplePlayHandle.h"
#include "Song.h"
#include "StringPairDrag.h"
#include "TrackContainerView.h"
#include "TrackLabelButton.h"


const char * volume_help = QT_TRANSLATE_NOOP( "InstrumentTrack",
						"With this knob you can set "
						"the volume of the opened "
						"channel.");

const int INSTRUMENT_WIDTH	= 254;
const int INSTRUMENT_HEIGHT	= INSTRUMENT_WIDTH;
const int PIANO_HEIGHT		= 80;
const int INSTRUMENT_WINDOW_CACHE_SIZE = 8;


// #### IT:
InstrumentTrack::InstrumentTrack( TrackContainer* tc ) :
	Track( Track::InstrumentTrack, tc ),
	MidiEventProcessor(),
	m_midiPort( tr( "unnamed_track" ), Engine::mixer()->midiClient(),
								this, this ),
	m_notes(),
	m_sustainPedalPressed( false ),
	m_silentBuffersProcessed( false ),
	m_previewMode( false ),
<<<<<<< HEAD
	m_baseNoteModel(0, 0, NumKeys - 1, this, tr("Base note")),
	m_firstKeyModel(0, 0, NumKeys - 1, this, tr("First note")),
	m_lastKeyModel(0, 0, NumKeys - 1, this, tr("Last note")),
=======
	m_hasAutoMidiDev( false ),
	m_baseNoteModel( 0, 0, KeysPerOctave * NumOctaves - 1, this,
							tr( "Base note" ) ),
>>>>>>> 86306042
	m_volumeModel( DefaultVolume, MinVolume, MaxVolume, 0.1f, this, tr( "Volume" ) ),
	m_panningModel( DefaultPanning, PanningLeft, PanningRight, 0.1f, this, tr( "Panning" ) ),
	m_audioPort( tr( "unnamed_track" ), true, &m_volumeModel, &m_panningModel, &m_mutedModel ),
	m_pitchModel( 0, MinPitchDefault, MaxPitchDefault, 1, this, tr( "Pitch" ) ),
	m_pitchRangeModel( 1, 1, 60, this, tr( "Pitch range" ) ),
	m_effectChannelModel( 0, 0, 0, this, tr( "FX channel" ) ),
	m_useMasterPitchModel( true, this, tr( "Master pitch") ),
	m_instrument( NULL ),
	m_soundShaping( this ),
	m_arpeggio( this ),
	m_noteStacking( this ),
	m_piano( this ),
	m_microtuner(this)
{
	m_pitchModel.setCenterValue( 0 );
	m_panningModel.setCenterValue( DefaultPanning );
	m_baseNoteModel.setInitValue( DefaultKey );
	m_firstKeyModel.setInitValue(0);
	m_lastKeyModel.setInitValue(NumKeys - 1);

	m_effectChannelModel.setRange( 0, Engine::fxMixer()->numChannels()-1, 1);

	for( int i = 0; i < NumKeys; ++i )
	{
		m_notes[i] = NULL;
		m_runningMidiNotes[i] = 0;
	}

	setName( tr( "Default preset" ) );

	connect(&m_baseNoteModel, SIGNAL(dataChanged()), this, SLOT(updateBaseNote()), Qt::DirectConnection);
	connect(&m_pitchModel, SIGNAL(dataChanged()), this, SLOT(updatePitch()), Qt::DirectConnection);
	connect(&m_pitchRangeModel, SIGNAL(dataChanged()), this, SLOT(updatePitchRange()), Qt::DirectConnection);
	connect(&m_effectChannelModel, SIGNAL(dataChanged()), this, SLOT(updateEffectChannel()), Qt::DirectConnection);
}


int InstrumentTrack::baseNote() const
{
	int mp = m_useMasterPitchModel.value() ? Engine::getSong()->masterPitch() : 0;

	return m_microtuner.baseKey() - mp;
}

int InstrumentTrack::firstKey() const
{
	return m_microtuner.firstKey();
}

int InstrumentTrack::lastKey() const
{
	return m_microtuner.lastKey();
}


InstrumentTrack::~InstrumentTrack()
{
	// De-assign midi device
	if (m_hasAutoMidiDev)
	{
		autoAssignMidiDevice(false);
		s_autoAssignedTrack = NULL;
	}
	
	// kill all running notes and the iph
	silenceAllNotes( true );

	// now we're save deleting the instrument
	if( m_instrument ) delete m_instrument;
}




void InstrumentTrack::processAudioBuffer( sampleFrame* buf, const fpp_t frames, NotePlayHandle* n )
{
	// we must not play the sound if this InstrumentTrack is muted...
	if( isMuted() || ( Engine::getSong()->playMode() != Song::Mode_PlayPattern &&
				n && n->isBbTrackMuted() ) || ! m_instrument )
	{
		return;
	}

	// Test for silent input data if instrument provides a single stream only (i.e. driven by InstrumentPlayHandle)
	// We could do that in all other cases as well but the overhead for silence test is bigger than
	// what we potentially save. While playing a note, a NotePlayHandle-driven instrument will produce sound in
	// 99 of 100 cases so that test would be a waste of time.
	if( m_instrument->flags().testFlag( Instrument::IsSingleStreamed ) &&
		MixHelpers::isSilent( buf, frames ) )
	{
		// at least pass one silent buffer to allow
		if( m_silentBuffersProcessed )
		{
			// skip further processing
			return;
		}
		m_silentBuffersProcessed = true;
	}
	else
	{
		m_silentBuffersProcessed = false;
	}

	// if effects "went to sleep" because there was no input, wake them up
	// now
	m_audioPort.effects()->startRunning();

	// get volume knob data
	static const float DefaultVolumeRatio = 1.0f / DefaultVolume;
	/*ValueBuffer * volBuf = m_volumeModel.valueBuffer();
	float v_scale = volBuf
		? 1.0f
		: getVolume() * DefaultVolumeRatio;*/

	// instruments using instrument-play-handles will call this method
	// without any knowledge about notes, so they pass NULL for n, which
	// is no problem for us since we just bypass the envelopes+LFOs
	if( m_instrument->flags().testFlag( Instrument::IsSingleStreamed ) == false && n != NULL )
	{
		const f_cnt_t offset = n->noteOffset();
		m_soundShaping.processAudioBuffer( buf + offset, frames - offset, n );
		const float vol = ( (float) n->getVolume() * DefaultVolumeRatio );
		const panning_t pan = qBound( PanningLeft, n->getPanning(), PanningRight );
		stereoVolumeVector vv = panningToVolumeVector( pan, vol );
		for( f_cnt_t f = offset; f < frames; ++f )
		{
			for( int c = 0; c < 2; ++c )
			{
				buf[f][c] *= vv.vol[c];
			}
		}
	}
}




MidiEvent InstrumentTrack::applyMasterKey( const MidiEvent& event )
{
	MidiEvent copy( event );
	switch( event.type() )
	{
		case MidiNoteOn:
		case MidiNoteOff:
		case MidiKeyPressure:
			copy.setKey( masterKey( event.key() ) );
			break;
		default:
			break;
	}
	return copy;
}




void InstrumentTrack::processInEvent( const MidiEvent& event, const MidiTime& time, f_cnt_t offset )
{
	if( Engine::getSong()->isExporting() )
	{
		return;
	}

	bool eventHandled = false;

	switch( event.type() )
	{
		// we don't send MidiNoteOn, MidiNoteOff and MidiKeyPressure
		// events to instrument as NotePlayHandle will send them on its
		// own
		case MidiNoteOn:
			if( event.velocity() > 0 )
			{
				// play a note only if it is not already playing and if it is within configured bounds
				if (m_notes[event.key()] == NULL && event.key() >= firstKey() && event.key() <= lastKey())
				{
					NotePlayHandle* nph =
						NotePlayHandleManager::acquire(
								this, offset,
								typeInfo<f_cnt_t>::max() / 2,
								Note( MidiTime(), MidiTime(), event.key(), event.volume( midiPort()->baseVelocity() ) ),
								NULL, event.channel(),
								NotePlayHandle::OriginMidiInput );
					m_notes[event.key()] = nph;
					if( ! Engine::mixer()->addPlayHandle( nph ) )
					{
						m_notes[event.key()] = NULL;
					}
				}
				eventHandled = true;
				break;
			}

		case MidiNoteOff:
			if( m_notes[event.key()] != NULL )
			{
				// do actual note off and remove internal reference to NotePlayHandle (which itself will
				// be deleted later automatically)
				Engine::mixer()->requestChangeInModel();
				m_notes[event.key()]->noteOff( offset );
				if (isSustainPedalPressed() &&
					m_notes[event.key()]->origin() ==
					m_notes[event.key()]->OriginMidiInput)
				{
					m_sustainedNotes << m_notes[event.key()];
				}
				m_notes[event.key()] = NULL;
				Engine::mixer()->doneChangeInModel();
			}
			eventHandled = true;
			break;

		case MidiKeyPressure:
			if( m_notes[event.key()] != NULL )
			{
				// setVolume() calls processOutEvent() with MidiKeyPressure so the
				// attached instrument will receive the event as well
				m_notes[event.key()]->setVolume( event.volume( midiPort()->baseVelocity() ) );
			}
			eventHandled = true;
			break;

		case MidiPitchBend:
			// updatePitch() is connected to m_pitchModel::dataChanged() which will send out
			// MidiPitchBend events
			m_pitchModel.setValue( m_pitchModel.minValue() + event.pitchBend() * m_pitchModel.range() / MidiMaxPitchBend );
			break;

		case MidiControlChange:
			if( event.controllerNumber() == MidiControllerSustain )
			{
				if( event.controllerValue() > MidiMaxControllerValue/2 )
				{
					m_sustainPedalPressed = true;
				}
				else if (isSustainPedalPressed())
				{
					for (NotePlayHandle* nph : m_sustainedNotes)
					{
						if (nph && nph->isReleased())
						{
							if( nph->origin() ==
								nph->OriginMidiInput)
							{
								nph->setLength(
									MidiTime( static_cast<f_cnt_t>(
									nph->totalFramesPlayed() /
									Engine::framesPerTick() ) ) );
								midiNoteOff( *nph );
							}
						}
					}
					m_sustainedNotes.clear();
					m_sustainPedalPressed = false;
				}
			}
			if( event.controllerNumber() == MidiControllerAllSoundOff ||
				event.controllerNumber() == MidiControllerAllNotesOff ||
				event.controllerNumber() == MidiControllerOmniOn ||
				event.controllerNumber() == MidiControllerOmniOff ||
				event.controllerNumber() == MidiControllerMonoOn ||
				event.controllerNumber() == MidiControllerPolyOn )
			{
				silenceAllNotes();
			}
			break;

		case MidiMetaEvent:
			// handle special cases such as note panning
			switch( event.metaEvent() )
			{
				case MidiNotePanning:
					if( m_notes[event.key()] != NULL )
					{
						eventHandled = true;
						m_notes[event.key()]->setPanning( event.panning() );
					}
					break;
				default:
					qWarning( "InstrumentTrack: unhandled MIDI meta event: %i", event.metaEvent() );
					break;
			}
			break;

		default:
			break;
	}

	if( eventHandled == false && instrument()->handleMidiEvent( event, time, offset ) == false )
	{
		qWarning( "InstrumentTrack: unhandled MIDI event %d", event.type() );
	}

}




void InstrumentTrack::processOutEvent( const MidiEvent& event, const MidiTime& time, f_cnt_t offset )
{
	// do nothing if we do not have an instrument instance (e.g. when loading settings)
	if( m_instrument == NULL )
	{
		return;
	}

	const MidiEvent transposedEvent = applyMasterKey( event );
	const int key = transposedEvent.key();

	// If we have a selected output midi channel between 1-16, we will use that channel to handle the midi event.
	// But if our selected midi output channel is 0 ("--"), we will use the event channel instead.
	const auto handleEventOutputChannel = midiPort()->outputChannel() == 0
		? event.channel()
		: midiPort()->realOutputChannel();

	switch( event.type() )
	{
		case MidiNoteOn:
			m_midiNotesMutex.lock();
			m_piano.setKeyState( event.key(), true );	// event.key() = original key

			if( key >= 0 && key < NumKeys )
			{
				if( m_runningMidiNotes[key] > 0 )
				{
					m_instrument->handleMidiEvent( MidiEvent( MidiNoteOff, handleEventOutputChannel, key, 0 ), time, offset );
				}
				++m_runningMidiNotes[key];
				m_instrument->handleMidiEvent( MidiEvent( MidiNoteOn, handleEventOutputChannel, key, event.velocity() ), time, offset );

			}
			m_midiNotesMutex.unlock();
			emit newNote();
			break;

		case MidiNoteOff:
			m_midiNotesMutex.lock();
			m_piano.setKeyState( event.key(), false );	// event.key() = original key

			if( key >= 0 && key < NumKeys && --m_runningMidiNotes[key] <= 0 )
			{
				m_instrument->handleMidiEvent( MidiEvent( MidiNoteOff, handleEventOutputChannel, key, 0 ), time, offset );
			}
			m_midiNotesMutex.unlock();
			emit endNote();
			break;

		default:
			m_instrument->handleMidiEvent( transposedEvent, time, offset );
			break;
	}

	// if appropriate, midi-port does futher routing
	m_midiPort.processOutEvent( event, time );
}




void InstrumentTrack::silenceAllNotes( bool removeIPH )
{
	m_midiNotesMutex.lock();
	for( int i = 0; i < NumKeys; ++i )
	{
		m_notes[i] = NULL;
		m_runningMidiNotes[i] = 0;
	}
	m_midiNotesMutex.unlock();

	Engine::mixer()->requestChangeInModel();
	// invalidate all NotePlayHandles and PresetPreviewHandles linked to this track
	m_processHandles.clear();

	quint8 flags = PlayHandle::TypeNotePlayHandle | PlayHandle::TypePresetPreviewHandle;
	if( removeIPH )
	{
		flags |= PlayHandle::TypeInstrumentPlayHandle;
	}
	Engine::mixer()->removePlayHandlesOfTypes( this, flags );
	Engine::mixer()->doneChangeInModel();
}




f_cnt_t InstrumentTrack::beatLen( NotePlayHandle * _n ) const
{
	if( m_instrument != NULL )
	{
		const f_cnt_t len = m_instrument->beatLen( _n );
		if( len > 0 )
		{
			return len;
		}
	}
	return m_soundShaping.envFrames();
}




void InstrumentTrack::playNote( NotePlayHandle* n, sampleFrame* workingBuffer )
{
	// arpeggio- and chord-widget has to do its work -> adding sub-notes
	// for chords/arpeggios
	m_noteStacking.processNote( n );
	m_arpeggio.processNote( n );

	if( n->isMasterNote() == false && m_instrument != NULL )
	{
		// all is done, so now lets play the note!
		m_instrument->playNote( n, workingBuffer );
	}
}




QString InstrumentTrack::instrumentName() const
{
	if( m_instrument != NULL )
	{
		return m_instrument->displayName();
	}
	return QString();
}




void InstrumentTrack::deleteNotePluginData( NotePlayHandle* n )
{
	if( m_instrument != NULL )
	{
		m_instrument->deleteNotePluginData( n );
	}
}




void InstrumentTrack::setName( const QString & _new_name )
{
	// when changing name of track, also change name of those patterns,
	// which have the same name as the instrument-track
	for( int i = 0; i < numOfTCOs(); ++i )
	{
		Pattern* p = dynamic_cast<Pattern*>( getTCO( i ) );
		if( ( p != NULL && p->name() == name() ) || p->name() == "" )
		{
			p->setName( _new_name );
		}
	}

	Track::setName( _new_name );
	m_midiPort.setName( name() );
	m_audioPort.setName( name() );

	emit nameChanged();
}






void InstrumentTrack::updateBaseNote()
{
	Engine::mixer()->requestChangeInModel();
	for( NotePlayHandleList::Iterator it = m_processHandles.begin();
					it != m_processHandles.end(); ++it )
	{
		( *it )->setFrequencyUpdate();
	}
	Engine::mixer()->doneChangeInModel();
}




void InstrumentTrack::updatePitch()
{
	updateBaseNote();

	processOutEvent( MidiEvent( MidiPitchBend, midiPort()->realOutputChannel(), midiPitch() ) );
}




void InstrumentTrack::updatePitchRange()
{
	const int r = m_pitchRangeModel.value();
	m_pitchModel.setRange( MinPitchDefault * r, MaxPitchDefault * r );

	processOutEvent( MidiEvent( MidiControlChange, midiPort()->realOutputChannel(),
								MidiControllerRegisteredParameterNumberLSB, MidiPitchBendSensitivityRPN & 0x7F ) );
	processOutEvent( MidiEvent( MidiControlChange, midiPort()->realOutputChannel(),
								MidiControllerRegisteredParameterNumberMSB, ( MidiPitchBendSensitivityRPN >> 8 ) & 0x7F ) );
	processOutEvent( MidiEvent( MidiControlChange, midiPort()->realOutputChannel(), MidiControllerDataEntry, midiPitchRange() ) );
}




void InstrumentTrack::updateEffectChannel()
{
	m_audioPort.setNextFxChannel( m_effectChannelModel.value() );
}




int InstrumentTrack::masterKey( int _midi_key ) const
{

	int key = baseNote();
	return qBound<int>( 0, _midi_key - ( key - DefaultKey ), NumKeys );
}




void InstrumentTrack::removeMidiPortNode( DataFile & _dataFile )
{
	QDomNodeList n = _dataFile.elementsByTagName( "midiport" );
	n.item( 0 ).parentNode().removeChild( n.item( 0 ) );
}




bool InstrumentTrack::play( const MidiTime & _start, const fpp_t _frames,
							const f_cnt_t _offset, int _tco_num )
{
	if( ! m_instrument || ! tryLock() )
	{
		return false;
	}
	const float frames_per_tick = Engine::framesPerTick();

	tcoVector tcos;
	::BBTrack * bb_track = NULL;
	if( _tco_num >= 0 )
	{
		TrackContentObject * tco = getTCO( _tco_num );
		tcos.push_back( tco );
		if (trackContainer() == (TrackContainer*)Engine::getBBTrackContainer())
		{
			bb_track = BBTrack::findBBTrack( _tco_num );
		}
	}
	else
	{
		getTCOsInRange( tcos, _start, _start + static_cast<int>(
					_frames / frames_per_tick ) );
	}

	// Handle automation: detuning
	for( NotePlayHandleList::Iterator it = m_processHandles.begin();
					it != m_processHandles.end(); ++it )
	{
		( *it )->processMidiTime( _start );
	}

	if ( tcos.size() == 0 )
	{
		unlock();
		return false;
	}

	bool played_a_note = false;	// will be return variable

	for( tcoVector::Iterator it = tcos.begin(); it != tcos.end(); ++it )
	{
		Pattern* p = dynamic_cast<Pattern*>( *it );
		// everything which is not a pattern won't be played
		// A pattern playing in the Piano Roll window will always play
		if(p == NULL ||
			(Engine::getSong()->playMode() != Song::Mode_PlayPattern
			&& (*it)->isMuted()))
		{
			continue;
		}
		MidiTime cur_start = _start;
		if( _tco_num < 0 )
		{
			cur_start -= p->startPosition();
		}

		// get all notes from the given pattern...
		const NoteVector & notes = p->notes();
		// ...and set our index to zero
		NoteVector::ConstIterator nit = notes.begin();

		// very effective algorithm for playing notes that are
		// posated within the current sample-frame


		if( cur_start > 0 )
		{
			// skip notes which are posated before start-bar
			while( nit != notes.end() && ( *nit )->pos() < cur_start )
			{
				++nit;
			}
		}

		Note * cur_note;
		while( nit != notes.end() &&
					( cur_note = *nit )->pos() == cur_start )
		{
			const f_cnt_t note_frames =
				cur_note->length().frames( frames_per_tick );

			NotePlayHandle* notePlayHandle = NotePlayHandleManager::acquire( this, _offset, note_frames, *cur_note );
			notePlayHandle->setBBTrack( bb_track );
			// are we playing global song?
			if( _tco_num < 0 )
			{
				// then set song-global offset of pattern in order to
				// properly perform the note detuning
				notePlayHandle->setSongGlobalParentOffset( p->startPosition() );
			}

			Engine::mixer()->addPlayHandle( notePlayHandle );
			played_a_note = true;
			++nit;
		}
	}
	unlock();
	return played_a_note;
}




TrackContentObject * InstrumentTrack::createTCO( const MidiTime & )
{
	return new Pattern( this );
}




TrackView * InstrumentTrack::createView( TrackContainerView* tcv )
{
	return new InstrumentTrackView( this, tcv );
}




void InstrumentTrack::saveTrackSpecificSettings( QDomDocument& doc, QDomElement & thisElement )
{
	m_volumeModel.saveSettings( doc, thisElement, "vol" );
	m_panningModel.saveSettings( doc, thisElement, "pan" );
	m_pitchModel.saveSettings( doc, thisElement, "pitch" );
	m_pitchRangeModel.saveSettings( doc, thisElement, "pitchrange" );

	m_effectChannelModel.saveSettings( doc, thisElement, "fxch" );
	m_baseNoteModel.saveSettings( doc, thisElement, "basenote" );
	m_useMasterPitchModel.saveSettings( doc, thisElement, "usemasterpitch");
	m_microtuner.saveSettings(doc, thisElement);

	if( m_instrument != NULL )
	{
		QDomElement i = doc.createElement( "instrument" );
		i.setAttribute( "name", m_instrument->descriptor()->name );
		QDomElement ins = m_instrument->saveState( doc, i );
		if(m_instrument->key().isValid()) {
			ins.appendChild( m_instrument->key().saveXML( doc ) );
		}
		thisElement.appendChild( i );
	}
	m_soundShaping.saveState( doc, thisElement );
	m_noteStacking.saveState( doc, thisElement );
	m_arpeggio.saveState( doc, thisElement );

	// Don't save midi port info if the user chose to.
	if (Engine::getSong()->isSavingProject()
		&& !Engine::getSong()->getSaveOptions().discardMIDIConnections.value())
	{
		// Don't save auto assigned midi device connection
		bool hasAuto = m_hasAutoMidiDev;
		autoAssignMidiDevice(false);

		m_midiPort.saveState( doc, thisElement );

		autoAssignMidiDevice(hasAuto);
	}

	m_audioPort.effects()->saveState( doc, thisElement );
}




void InstrumentTrack::loadTrackSpecificSettings( const QDomElement & thisElement )
{
	// don't delete instrument in preview mode if it's the same
	// we can't do this for other situations due to some issues with linked models
	bool reuseInstrument = m_previewMode && m_instrument && m_instrument->nodeName() == getSavedInstrumentName(thisElement);
	// remove the InstrumentPlayHandle if and only if we need to delete the instrument
	silenceAllNotes(!reuseInstrument);

	lock();

	m_volumeModel.loadSettings( thisElement, "vol" );
	m_panningModel.loadSettings( thisElement, "pan" );
	m_pitchRangeModel.loadSettings( thisElement, "pitchrange" );
	m_pitchModel.loadSettings( thisElement, "pitch" );
	m_effectChannelModel.setRange( 0, Engine::fxMixer()->numChannels()-1 );
	if ( !m_previewMode )
	{
		m_effectChannelModel.loadSettings( thisElement, "fxch" );
	}
	m_baseNoteModel.loadSettings( thisElement, "basenote" );
	m_useMasterPitchModel.loadSettings( thisElement, "usemasterpitch");
	m_microtuner.loadSettings(thisElement);

	// clear effect-chain just in case we load an old preset without FX-data
	m_audioPort.effects()->clear();

	QDomNode node = thisElement.firstChild();
	while( !node.isNull() )
	{
		if( node.isElement() )
		{
			if( m_soundShaping.nodeName() == node.nodeName() )
			{
				m_soundShaping.restoreState( node.toElement() );
			}
			else if( m_noteStacking.nodeName() == node.nodeName() )
			{
				m_noteStacking.restoreState( node.toElement() );
			}
			else if( m_arpeggio.nodeName() == node.nodeName() )
			{
				m_arpeggio.restoreState( node.toElement() );
			}
			else if( m_midiPort.nodeName() == node.nodeName() )
			{
				m_midiPort.restoreState( node.toElement() );
			}
			else if( m_audioPort.effects()->nodeName() == node.nodeName() )
			{
				m_audioPort.effects()->restoreState( node.toElement() );
			}
			else if(node.nodeName() == "instrument")
			{
				typedef Plugin::Descriptor::SubPluginFeatures::Key PluginKey;
				PluginKey key(node.toElement().elementsByTagName("key").item(0).toElement());

				if (reuseInstrument)
				{
					m_instrument->restoreState(node.firstChildElement());
				}
				else
				{
					delete m_instrument;
					m_instrument = NULL;
					m_instrument = Instrument::instantiate(
						node.toElement().attribute("name"), this, &key);
					m_instrument->restoreState(node.firstChildElement());
					emit instrumentChanged();
				}
			}
			// compat code - if node-name doesn't match any known
			// one, we assume that it is an instrument-plugin
			// which we'll try to load
			else if(AutomationPattern::classNodeName() != node.nodeName() &&
					ControllerConnection::classNodeName() != node.nodeName() &&
					!node.toElement().hasAttribute( "id" ))
			{
				delete m_instrument;
				m_instrument = NULL;
				m_instrument = Instrument::instantiate(
					node.nodeName(), this, nullptr, true);
				if (m_instrument->nodeName() == node.nodeName())
				{
					m_instrument->restoreState(node.toElement());
				}
				emit instrumentChanged();
			}
		}
		node = node.nextSibling();
	}
	updatePitchRange();
	unlock();
}




void InstrumentTrack::setPreviewMode( const bool value )
{
	m_previewMode = value;
}




QString InstrumentTrack::getSavedInstrumentName(const QDomElement &thisElement) const
{
	QDomElement elem = thisElement.firstChildElement("instrument");
	if (!elem.isNull())
	{
		return elem.attribute("name");
	}
	return "";
}




Instrument * InstrumentTrack::loadInstrument(const QString & _plugin_name,
	const Plugin::Descriptor::SubPluginFeatures::Key *key, bool keyFromDnd)
{
	if(keyFromDnd)
		Q_ASSERT(!key);

	silenceAllNotes( true );

	lock();
	delete m_instrument;
	m_instrument = Instrument::instantiate(_plugin_name, this,
					key, keyFromDnd);
	unlock();
	setName(m_instrument->displayName());

	emit instrumentChanged();

	return m_instrument;
}



InstrumentTrack *InstrumentTrack::s_autoAssignedTrack = NULL;

/*! \brief Automatically assign a midi controller to this track, based on the midiautoassign setting
 *
 *  \param assign set to true to connect the midi device, set to false to disconnect
 */
void InstrumentTrack::autoAssignMidiDevice(bool assign)
{
	if (assign)
	{
		if (s_autoAssignedTrack)
		{
			s_autoAssignedTrack->autoAssignMidiDevice(false);
		}
		s_autoAssignedTrack = this;
	}

	const QString &device = ConfigManager::inst()->value("midi", "midiautoassign");
	if ( Engine::mixer()->midiClient()->isRaw() && device != "none" )
	{
		m_midiPort.setReadable( assign );
		return;
	}

	// Check if the device exists
	if ( Engine::mixer()->midiClient()->readablePorts().indexOf(device) >= 0 )
	{
		m_midiPort.subscribeReadablePort(device, assign);
		m_hasAutoMidiDev = assign;
	}
}


// #### ITV:


QQueue<InstrumentTrackWindow *> InstrumentTrackView::s_windowCache;



InstrumentTrackView::InstrumentTrackView( InstrumentTrack * _it, TrackContainerView* tcv ) :
	TrackView( _it, tcv ),
	m_window( NULL ),
	m_lastPos( -1, -1 )
{
	setAcceptDrops( true );
	setFixedHeight( 32 );

	m_tlb = new TrackLabelButton( this, getTrackSettingsWidget() );
	m_tlb->setCheckable( true );
	m_tlb->setIcon( embed::getIconPixmap( "instrument_track" ) );
	m_tlb->move( 3, 1 );
	m_tlb->show();

	connect( m_tlb, SIGNAL( toggled( bool ) ),
			this, SLOT( toggleInstrumentWindow( bool ) ) );

	connect( _it, SIGNAL( nameChanged() ),
			m_tlb, SLOT( update() ) );

	// creation of widgets for track-settings-widget
	int widgetWidth;
	if( ConfigManager::inst()->value( "ui",
					  "compacttrackbuttons" ).toInt() )
	{
		widgetWidth = DEFAULT_SETTINGS_WIDGET_WIDTH_COMPACT;
	}
	else
	{
		widgetWidth = DEFAULT_SETTINGS_WIDGET_WIDTH;
	}

	m_volumeKnob = new Knob( knobSmall_17, getTrackSettingsWidget(),
							tr( "Volume" ) );
	m_volumeKnob->setVolumeKnob( true );
	m_volumeKnob->setModel( &_it->m_volumeModel );
	m_volumeKnob->setHintText( tr( "Volume:" ), "%" );
	m_volumeKnob->move( widgetWidth-2*24, 2 );
	m_volumeKnob->setLabel( tr( "VOL" ) );
	m_volumeKnob->show();

	m_panningKnob = new Knob( knobSmall_17, getTrackSettingsWidget(),
							tr( "Panning" ) );
	m_panningKnob->setModel( &_it->m_panningModel );
    m_panningKnob->setHintText( tr( "Panning:" ), "%" );
	m_panningKnob->move( widgetWidth-24, 2 );
	m_panningKnob->setLabel( tr( "PAN" ) );
	m_panningKnob->show();

	m_midiMenu = new QMenu( tr( "MIDI" ), this );

	// sequenced MIDI?
	if( !Engine::mixer()->midiClient()->isRaw() )
	{
		_it->m_midiPort.m_readablePortsMenu = new MidiPortMenu(
							MidiPort::Input );
		_it->m_midiPort.m_writablePortsMenu = new MidiPortMenu(
							MidiPort::Output );
		_it->m_midiPort.m_readablePortsMenu->setModel(
							&_it->m_midiPort );
		_it->m_midiPort.m_writablePortsMenu->setModel(
							&_it->m_midiPort );
		m_midiInputAction = m_midiMenu->addMenu(
					_it->m_midiPort.m_readablePortsMenu );
		m_midiOutputAction = m_midiMenu->addMenu(
					_it->m_midiPort.m_writablePortsMenu );
	}
	else
	{
		m_midiInputAction = m_midiMenu->addAction( "" );
		m_midiOutputAction = m_midiMenu->addAction( "" );
		m_midiInputAction->setCheckable( true );
		m_midiOutputAction->setCheckable( true );
		connect( m_midiInputAction, SIGNAL( changed() ), this,
						SLOT( midiInSelected() ) );
		connect( m_midiOutputAction, SIGNAL( changed() ), this,
					SLOT( midiOutSelected() ) );
		connect( &_it->m_midiPort, SIGNAL( modeChanged() ),
				this, SLOT( midiConfigChanged() ) );
	}

	m_midiInputAction->setText( tr( "Input" ) );
	m_midiOutputAction->setText( tr( "Output" ) );

	m_activityIndicator = new FadeButton( QApplication::palette().color( QPalette::Active,
							QPalette::Background),
						QApplication::palette().color( QPalette::Active,
							QPalette::BrightText ),
						QApplication::palette().color( QPalette::Active,
							QPalette::BrightText).darker(),
						getTrackSettingsWidget() );
	m_activityIndicator->setGeometry(
					 widgetWidth-2*24-11, 2, 8, 28 );
	m_activityIndicator->show();
	connect( m_activityIndicator, SIGNAL( pressed() ),
				this, SLOT( activityIndicatorPressed() ) );
	connect( m_activityIndicator, SIGNAL( released() ),
				this, SLOT( activityIndicatorReleased() ) );
	connect( _it, SIGNAL( newNote() ),
			 m_activityIndicator, SLOT( activate() ) );
	connect( _it, SIGNAL( endNote() ),
	 		m_activityIndicator, SLOT( noteEnd() ) );

	setModel( _it );
}




InstrumentTrackView::~InstrumentTrackView()
{
	freeInstrumentTrackWindow();

	delete model()->m_midiPort.m_readablePortsMenu;
	delete model()->m_midiPort.m_writablePortsMenu;
}




InstrumentTrackWindow * InstrumentTrackView::topLevelInstrumentTrackWindow()
{
	InstrumentTrackWindow * w = NULL;
	for( const QMdiSubWindow * sw :
				gui->mainWindow()->workspace()->subWindowList(
											QMdiArea::ActivationHistoryOrder ) )
	{
		if( sw->isVisible() && sw->widget()->inherits( "InstrumentTrackWindow" ) )
		{
			w = qobject_cast<InstrumentTrackWindow *>( sw->widget() );
		}
	}

	return w;
}




/*! \brief Create and assign a new FX Channel for this track */
void InstrumentTrackView::createFxLine()
{
	int channelIndex = gui->fxMixerView()->addNewChannel();

	Engine::fxMixer()->effectChannel( channelIndex )->m_name = getTrack()->name();

	assignFxLine(channelIndex);
}




/*! \brief Assign a specific FX Channel for this track */
void InstrumentTrackView::assignFxLine(int channelIndex)
{
	model()->effectChannelModel()->setValue( channelIndex );

	gui->fxMixerView()->setCurrentFxLine( channelIndex );
}



// TODO: Add windows to free list on freeInstrumentTrackWindow.
// But, don't NULL m_window or disconnect signals.  This will allow windows
// that are being show/hidden frequently to stay connected.
void InstrumentTrackView::freeInstrumentTrackWindow()
{
	if( m_window != NULL )
	{
		m_lastPos = m_window->parentWidget()->pos();

		if( ConfigManager::inst()->value( "ui",
										"oneinstrumenttrackwindow" ).toInt() ||
						s_windowCache.count() < INSTRUMENT_WINDOW_CACHE_SIZE )
		{
			model()->setHook( NULL );
			m_window->setInstrumentTrackView( NULL );
			m_window->parentWidget()->hide();
			//m_window->setModel(
			//	engine::dummyTrackContainer()->
			//			dummyInstrumentTrack() );
			m_window->updateInstrumentView();
			s_windowCache << m_window;
		}
		else
		{
			delete m_window;
		}

		m_window = NULL;
	}
}




void InstrumentTrackView::cleanupWindowCache()
{
	while( !s_windowCache.isEmpty() )
	{
		delete s_windowCache.dequeue();
	}
}




InstrumentTrackWindow * InstrumentTrackView::getInstrumentTrackWindow()
{
	if( m_window != NULL )
	{
	}
	else if( !s_windowCache.isEmpty() )
	{
		m_window = s_windowCache.dequeue();

		m_window->setInstrumentTrackView( this );
		m_window->setModel( model() );
		m_window->updateInstrumentView();
		model()->setHook( m_window );

		if( ConfigManager::inst()->
							value( "ui", "oneinstrumenttrackwindow" ).toInt() )
		{
			s_windowCache << m_window;
		}
		else if( m_lastPos.x() > 0 || m_lastPos.y() > 0 )
		{
			m_window->parentWidget()->move( m_lastPos );
		}
	}
	else
	{
		m_window = new InstrumentTrackWindow( this );
		if( ConfigManager::inst()->
							value( "ui", "oneinstrumenttrackwindow" ).toInt() )
		{
			// first time, an InstrumentTrackWindow is opened
			s_windowCache << m_window;
		}
	}

	return m_window;
}




void InstrumentTrackView::dragEnterEvent( QDragEnterEvent * _dee )
{
	InstrumentTrackWindow::dragEnterEventGeneric( _dee );
	if( !_dee->isAccepted() )
	{
		TrackView::dragEnterEvent( _dee );
	}
}




void InstrumentTrackView::dropEvent( QDropEvent * _de )
{
	getInstrumentTrackWindow()->dropEvent( _de );
	TrackView::dropEvent( _de );
}




void InstrumentTrackView::toggleInstrumentWindow( bool _on )
{
	getInstrumentTrackWindow()->toggleVisibility( _on );

	if( !_on )
	{
		freeInstrumentTrackWindow();
	}
}




void InstrumentTrackView::activityIndicatorPressed()
{
	model()->processInEvent( MidiEvent( MidiNoteOn, 0, DefaultKey, MidiDefaultVelocity ) );
}




void InstrumentTrackView::activityIndicatorReleased()
{
	model()->processInEvent( MidiEvent( MidiNoteOff, 0, DefaultKey, 0 ) );
}





void InstrumentTrackView::midiInSelected()
{
	if( model() )
	{
		model()->m_midiPort.setReadable( m_midiInputAction->isChecked() );
	}
}




void InstrumentTrackView::midiOutSelected()
{
	if( model() )
	{
		model()->m_midiPort.setWritable( m_midiOutputAction->isChecked() );
	}
}




void InstrumentTrackView::midiConfigChanged()
{
	m_midiInputAction->setChecked( model()->m_midiPort.isReadable() );
	m_midiOutputAction->setChecked( model()->m_midiPort.isWritable() );
}




//FIXME: This is identical to SampleTrackView::createFxMenu
QMenu * InstrumentTrackView::createFxMenu(QString title, QString newFxLabel)
{
	int channelIndex = model()->effectChannelModel()->value();

	FxChannel *fxChannel = Engine::fxMixer()->effectChannel( channelIndex );

	// If title allows interpolation, pass channel index and name
	if ( title.contains( "%2" ) )
	{
		title = title.arg( channelIndex ).arg( fxChannel->m_name );
	}

	QMenu *fxMenu = new QMenu( title );

	fxMenu->addAction( newFxLabel, this, SLOT( createFxLine() ) );
	fxMenu->addSeparator();

	for (int i = 0; i < Engine::fxMixer()->numChannels(); ++i)
	{
		FxChannel * currentChannel = Engine::fxMixer()->effectChannel( i );

		if ( currentChannel != fxChannel )
		{
			auto index = currentChannel->m_channelIndex;
			QString label = tr( "FX %1: %2" ).arg( currentChannel->m_channelIndex ).arg( currentChannel->m_name );
			fxMenu->addAction(label, [this, index](){
				assignFxLine(index);
			});
		}
	}

	return fxMenu;
}




// #### ITW:
InstrumentTrackWindow::InstrumentTrackWindow( InstrumentTrackView * _itv ) :
	QWidget(),
	ModelView( NULL, this ),
	m_track( _itv->model() ),
	m_itv( _itv ),
	m_instrumentView( NULL )
{
	setAcceptDrops( true );

	// init own layout + widgets
	setFocusPolicy( Qt::StrongFocus );
	QVBoxLayout * vlayout = new QVBoxLayout( this );
	vlayout->setMargin( 0 );
	vlayout->setSpacing( 0 );

	TabWidget* generalSettingsWidget = new TabWidget( tr( "GENERAL SETTINGS" ), this );

	QVBoxLayout* generalSettingsLayout = new QVBoxLayout( generalSettingsWidget );

	generalSettingsLayout->setContentsMargins( 8, 18, 8, 8 );
	generalSettingsLayout->setSpacing( 6 );

	QWidget* nameAndChangeTrackWidget = new QWidget( generalSettingsWidget );
	QHBoxLayout* nameAndChangeTrackLayout = new QHBoxLayout( nameAndChangeTrackWidget );
	nameAndChangeTrackLayout->setContentsMargins( 0, 0, 0, 0 );
	nameAndChangeTrackLayout->setSpacing( 2 );

	// setup line edit for changing instrument track name
	m_nameLineEdit = new QLineEdit;
	m_nameLineEdit->setFont( pointSize<9>( m_nameLineEdit->font() ) );
	connect( m_nameLineEdit, SIGNAL( textChanged( const QString & ) ),
				this, SLOT( textChanged( const QString & ) ) );

	m_nameLineEdit->setSizePolicy(QSizePolicy(QSizePolicy::Expanding, QSizePolicy::Preferred));
	nameAndChangeTrackLayout->addWidget(m_nameLineEdit, 1);


	// set up left/right arrows for changing instrument
	m_leftRightNav = new LeftRightNav(this);
	connect( m_leftRightNav, SIGNAL( onNavLeft() ), this,
						SLOT( viewPrevInstrument() ) );
	connect( m_leftRightNav, SIGNAL( onNavRight() ), this,
						SLOT( viewNextInstrument() ) );
	// m_leftRightNav->setShortcuts();
	nameAndChangeTrackLayout->addWidget(m_leftRightNav);


	generalSettingsLayout->addWidget( nameAndChangeTrackWidget );



	QGridLayout* basicControlsLayout = new QGridLayout;
	basicControlsLayout->setHorizontalSpacing(3);
	basicControlsLayout->setVerticalSpacing(0);
	basicControlsLayout->setContentsMargins(0, 0, 0, 0);

	QString labelStyleSheet = "font-size: 6pt;";
	Qt::Alignment labelAlignment = Qt::AlignHCenter | Qt::AlignTop;
	Qt::Alignment widgetAlignment = Qt::AlignHCenter | Qt::AlignCenter;

	// set up volume knob
	m_volumeKnob = new Knob( knobBright_26, NULL, tr( "Volume" ) );
	m_volumeKnob->setVolumeKnob( true );
	m_volumeKnob->setHintText( tr( "Volume:" ), "%" );

	basicControlsLayout->addWidget( m_volumeKnob, 0, 0 );
	basicControlsLayout->setAlignment( m_volumeKnob, widgetAlignment );

	QLabel *label = new QLabel( tr( "VOL" ), this );
	label->setStyleSheet( labelStyleSheet );
	basicControlsLayout->addWidget( label, 1, 0);
	basicControlsLayout->setAlignment( label, labelAlignment );


	// set up panning knob
	m_panningKnob = new Knob( knobBright_26, NULL, tr( "Panning" ) );
	m_panningKnob->setHintText( tr( "Panning:" ), "" );

	basicControlsLayout->addWidget( m_panningKnob, 0, 1 );
	basicControlsLayout->setAlignment( m_panningKnob, widgetAlignment );

	label = new QLabel( tr( "PAN" ), this );
	label->setStyleSheet( labelStyleSheet );
	basicControlsLayout->addWidget( label, 1, 1);
	basicControlsLayout->setAlignment( label, labelAlignment );


	basicControlsLayout->setColumnStretch(2, 1);


	// set up pitch knob
	m_pitchKnob = new Knob( knobBright_26, NULL, tr( "Pitch" ) );
	m_pitchKnob->setHintText( tr( "Pitch:" ), " " + tr( "cents" ) );

	basicControlsLayout->addWidget( m_pitchKnob, 0, 3 );
	basicControlsLayout->setAlignment( m_pitchKnob, widgetAlignment );

	m_pitchLabel = new QLabel( tr( "PITCH" ), this );
	m_pitchLabel->setStyleSheet( labelStyleSheet );
	basicControlsLayout->addWidget( m_pitchLabel, 1, 3);
	basicControlsLayout->setAlignment( m_pitchLabel, labelAlignment );


	// set up pitch range knob
	m_pitchRangeSpinBox= new LcdSpinBox( 2, NULL, tr( "Pitch range (semitones)" ) );

	basicControlsLayout->addWidget( m_pitchRangeSpinBox, 0, 4 );
	basicControlsLayout->setAlignment( m_pitchRangeSpinBox, widgetAlignment );

	m_pitchRangeLabel = new QLabel( tr( "RANGE" ), this );
	m_pitchRangeLabel->setStyleSheet( labelStyleSheet );
	basicControlsLayout->addWidget( m_pitchRangeLabel, 1, 4);
	basicControlsLayout->setAlignment( m_pitchRangeLabel, labelAlignment );


	basicControlsLayout->setColumnStretch(5, 1);


	// setup spinbox for selecting FX-channel
	m_effectChannelNumber = new FxLineLcdSpinBox( 2, NULL, tr( "FX channel" ), m_itv );

	basicControlsLayout->addWidget( m_effectChannelNumber, 0, 6 );
	basicControlsLayout->setAlignment( m_effectChannelNumber, widgetAlignment );

	label = new QLabel( tr( "FX" ), this );
	label->setStyleSheet( labelStyleSheet );
	basicControlsLayout->addWidget( label, 1, 6);
	basicControlsLayout->setAlignment( label, labelAlignment );

	QPushButton* saveSettingsBtn = new QPushButton( embed::getIconPixmap( "project_save" ), QString() );
	saveSettingsBtn->setMinimumSize( 32, 32 );

	connect( saveSettingsBtn, SIGNAL( clicked() ), this, SLOT( saveSettingsBtnClicked() ) );

	ToolTip::add( saveSettingsBtn, tr( "Save current instrument track settings in a preset file" ) );

	basicControlsLayout->addWidget( saveSettingsBtn, 0, 7 );

	label = new QLabel( tr( "SAVE" ), this );
	label->setStyleSheet( labelStyleSheet );
	basicControlsLayout->addWidget( label, 1, 7);
	basicControlsLayout->setAlignment( label, labelAlignment );

	generalSettingsLayout->addLayout( basicControlsLayout );


	m_tabWidget = new TabWidget( "", this, true, true );
	// "-1" :
	// in "TabWidget::addTab", under "Position tab's window", the widget is
	// moved up by 1 pixel
	m_tabWidget->setMinimumHeight( INSTRUMENT_HEIGHT + GRAPHIC_TAB_HEIGHT - 4 - 1 );


	// create tab-widgets
	m_ssView = new InstrumentSoundShapingView( m_tabWidget );

	// FUNC tab
	QWidget* instrumentFunctions = new QWidget( m_tabWidget );
	QVBoxLayout* instrumentFunctionsLayout = new QVBoxLayout( instrumentFunctions );
	instrumentFunctionsLayout->setMargin( 5 );
	m_noteStackingView = new InstrumentFunctionNoteStackingView( &m_track->m_noteStacking );
	m_arpeggioView = new InstrumentFunctionArpeggioView( &m_track->m_arpeggio );

	instrumentFunctionsLayout->addWidget( m_noteStackingView );
	instrumentFunctionsLayout->addWidget( m_arpeggioView );
	instrumentFunctionsLayout->addStretch();

	// MIDI tab
	m_midiView = new InstrumentMidiIOView( m_tabWidget );

	// FX tab
	m_effectView = new EffectRackView( m_track->m_audioPort.effects(), m_tabWidget );

	// MISC tab
	m_miscView = new InstrumentMiscView( m_track, m_tabWidget );


	m_tabWidget->addTab( m_ssView, tr( "Envelope, filter & LFO" ), "env_lfo_tab", 1 );
	m_tabWidget->addTab( instrumentFunctions, tr( "Chord stacking & arpeggio" ), "func_tab", 2 );
	m_tabWidget->addTab( m_effectView, tr( "Effects" ), "fx_tab", 3 );
	m_tabWidget->addTab( m_midiView, tr( "MIDI" ), "midi_tab", 4 );
	m_tabWidget->addTab( m_miscView, tr( "Miscellaneous" ), "misc_tab", 5 );
	adjustTabSize(m_ssView);
	adjustTabSize(instrumentFunctions);
	adjustTabSize(m_effectView);
	// stupid bugfix, no one knows why
	m_effectView->resize(INSTRUMENT_WIDTH - 4, INSTRUMENT_HEIGHT - 4 - 1);
	adjustTabSize(m_midiView);
	adjustTabSize(m_miscView);

	// setup piano-widget
	m_pianoView = new PianoView( this );
	m_pianoView->setMinimumHeight( PIANO_HEIGHT );
	m_pianoView->setMaximumHeight( PIANO_HEIGHT );

	vlayout->addWidget( generalSettingsWidget );
	vlayout->addWidget( m_tabWidget, 1 );
	vlayout->addWidget( m_pianoView );
	setModel( _itv->model() );

	updateInstrumentView();

	resize( sizeHint() );

	QMdiSubWindow* subWin = gui->mainWindow()->addWindowedWidget( this );
	Qt::WindowFlags flags = subWin->windowFlags();
	flags |= Qt::MSWindowsFixedSizeDialogHint;
	flags &= ~Qt::WindowMaximizeButtonHint;
	subWin->setWindowFlags( flags );

	// Hide the Size and Maximize options from the system menu
	// since the dialog size is fixed.
	QMenu * systemMenu = subWin->systemMenu();
	systemMenu->actions().at( 2 )->setVisible( false ); // Size
	systemMenu->actions().at( 4 )->setVisible( false ); // Maximize

	subWin->setWindowIcon( embed::getIconPixmap( "instrument_track" ) );
	subWin->setMinimumSize( subWin->size() );
	subWin->hide();
}




InstrumentTrackWindow::~InstrumentTrackWindow()
{
	InstrumentTrackView::s_windowCache.removeAll( this );

	delete m_instrumentView;

	if( gui->mainWindow()->workspace() )
	{
		parentWidget()->hide();
		parentWidget()->deleteLater();
	}
}




void InstrumentTrackWindow::setInstrumentTrackView( InstrumentTrackView* view )
{
	if( m_itv && view )
	{
		m_itv->m_tlb->setChecked( false );
	}

	m_itv = view;
	m_effectChannelNumber->setTrackView(m_itv);
}




void InstrumentTrackWindow::modelChanged()
{
	m_track = castModel<InstrumentTrack>();

	m_nameLineEdit->setText( m_track->name() );

	m_track->disconnect( SIGNAL( nameChanged() ), this );
	m_track->disconnect( SIGNAL( instrumentChanged() ), this );

	connect( m_track, SIGNAL( nameChanged() ),
			this, SLOT( updateName() ) );
	connect( m_track, SIGNAL( instrumentChanged() ),
			this, SLOT( updateInstrumentView() ) );

	m_volumeKnob->setModel( &m_track->m_volumeModel );
	m_panningKnob->setModel( &m_track->m_panningModel );
	m_effectChannelNumber->setModel( &m_track->m_effectChannelModel );
	m_pianoView->setModel( &m_track->m_piano );

	if( m_track->instrument() && m_track->instrument()->flags().testFlag( Instrument::IsNotBendable ) == false )
	{
		m_pitchKnob->setModel( &m_track->m_pitchModel );
		m_pitchRangeSpinBox->setModel( &m_track->m_pitchRangeModel );
		m_pitchKnob->show();
		m_pitchLabel->show();
		m_pitchRangeSpinBox->show();
		m_pitchRangeLabel->show();
	}
	else
	{
		m_pitchKnob->hide();
		m_pitchLabel->hide();
		m_pitchKnob->setModel( NULL );
		m_pitchRangeSpinBox->hide();
		m_pitchRangeLabel->hide();
	}

	if (m_track->instrument() && m_track->instrument()->flags().testFlag(Instrument::IsMidiBased))
	{
		m_miscView->microtunerGroupBox()->hide();
		m_track->m_microtuner.enabledModel()->setValue(false);
	}
	else
	{
		m_miscView->microtunerGroupBox()->show();
	}

	m_ssView->setModel( &m_track->m_soundShaping );
	m_noteStackingView->setModel( &m_track->m_noteStacking );
	m_arpeggioView->setModel( &m_track->m_arpeggio );
	m_midiView->setModel( &m_track->m_midiPort );
	m_effectView->setModel( m_track->m_audioPort.effects() );
	m_miscView->pitchGroupBox()->setModel(&m_track->m_useMasterPitchModel);
	m_miscView->microtunerGroupBox()->setModel(m_track->m_microtuner.enabledModel());
	m_miscView->scaleCombo()->setModel(m_track->m_microtuner.scaleModel());
	m_miscView->keymapCombo()->setModel(m_track->m_microtuner.keymapModel());
	m_miscView->rangeImportCheckbox()->setModel(m_track->m_microtuner.keyRangeImportModel());
	updateName();
}




void InstrumentTrackWindow::saveSettingsBtnClicked()
{
	FileDialog sfd( this, tr( "Save preset" ), "", tr( "XML preset file (*.xpf)" ) );

	QString presetRoot = ConfigManager::inst()->userPresetsDir();
	if( !QDir( presetRoot ).exists() )
	{
		QDir().mkdir( presetRoot );
	}
	if( !QDir( presetRoot + m_track->instrumentName() ).exists() )
	{
		QDir( presetRoot ).mkdir( m_track->instrumentName() );
	}

	sfd.setAcceptMode( FileDialog::AcceptSave );
	sfd.setDirectory( presetRoot + m_track->instrumentName() );
	sfd.setFileMode( FileDialog::AnyFile );
	QString fname = m_track->name();
	sfd.selectFile(fname.remove(QRegExp(FILENAME_FILTER)));
	sfd.setDefaultSuffix( "xpf");

	if( sfd.exec() == QDialog::Accepted &&
		!sfd.selectedFiles().isEmpty() &&
		!sfd.selectedFiles().first().isEmpty() )
	{
		DataFile dataFile( DataFile::InstrumentTrackSettings );
		m_track->setSimpleSerializing();
		m_track->saveSettings( dataFile, dataFile.content() );
		QString f = sfd.selectedFiles()[0];
		dataFile.writeFile( f );
	}
}





void InstrumentTrackWindow::updateName()
{
	setWindowTitle( m_track->name().length() > 25 ? ( m_track->name().left(24)+"..." ) : m_track->name() );

	if( m_nameLineEdit->text() != m_track->name() )
	{
		m_nameLineEdit->setText( m_track->name() );
	}
}





void InstrumentTrackWindow::updateInstrumentView()
{
	delete m_instrumentView;
	if( m_track->m_instrument != NULL )
	{
		m_instrumentView = m_track->m_instrument->createView( m_tabWidget );
		m_tabWidget->addTab( m_instrumentView, tr( "Plugin" ), "plugin_tab", 0 );
		m_tabWidget->setActiveTab( 0 );

		m_ssView->setFunctionsHidden( m_track->m_instrument->flags().testFlag( Instrument::IsSingleStreamed ) );

		modelChanged(); 		// Get the instrument window to refresh
		m_track->dataChanged(); // Get the text on the trackButton to change

		adjustTabSize(m_instrumentView);
		m_pianoView->setVisible(m_track->m_instrument->hasNoteInput());
	}
}




void InstrumentTrackWindow::textChanged( const QString& newName )
{
	m_track->setName( newName );
	Engine::getSong()->setModified();
}




void InstrumentTrackWindow::toggleVisibility( bool on )
{
	if( on )
	{
		show();
		parentWidget()->show();
		parentWidget()->raise();
	}
	else
	{
		parentWidget()->hide();
	}
}




void InstrumentTrackWindow::closeEvent( QCloseEvent* event )
{
	event->ignore();

	if( gui->mainWindow()->workspace() )
	{
		parentWidget()->hide();
	}
	else
	{
		hide();
	}

	m_itv->m_tlb->setFocus();
	m_itv->m_tlb->setChecked( false );
}




void InstrumentTrackWindow::focusInEvent( QFocusEvent* )
{
	if(m_pianoView->isVisible()) {
		m_pianoView->setFocus();
	}
}




void InstrumentTrackWindow::dragEnterEventGeneric( QDragEnterEvent* event )
{
	StringPairDrag::processDragEnterEvent( event, "instrument,presetfile,pluginpresetfile" );
}




void InstrumentTrackWindow::dragEnterEvent( QDragEnterEvent* event )
{
	dragEnterEventGeneric( event );
}




void InstrumentTrackWindow::dropEvent( QDropEvent* event )
{
	QString type = StringPairDrag::decodeKey( event );
	QString value = StringPairDrag::decodeValue( event );

	if( type == "instrument" )
	{
		m_track->loadInstrument( value, nullptr, true /* DnD */ );

		Engine::getSong()->setModified();

		event->accept();
		setFocus();
	}
	else if( type == "presetfile" )
	{
		DataFile dataFile( value );
		InstrumentTrack::removeMidiPortNode( dataFile );
		m_track->setSimpleSerializing();
		m_track->loadSettings( dataFile.content().toElement() );

		Engine::getSong()->setModified();

		event->accept();
		setFocus();
	}
	else if( type == "pluginpresetfile" )
	{
		const QString ext = FileItem::extension( value );
		Instrument * i = m_track->instrument();

		if( !i->descriptor()->supportsFileType( ext ) )
		{
			PluginFactory::PluginInfoAndKey piakn =
				pluginFactory->pluginSupportingExtension(ext);
			i = m_track->loadInstrument(piakn.info.name(), &piakn.key);
		}

		i->loadFile( value );

		event->accept();
		setFocus();
	}
}




void InstrumentTrackWindow::saveSettings( QDomDocument& doc, QDomElement & thisElement )
{
	thisElement.setAttribute( "tab", m_tabWidget->activeTab() );
	MainWindow::saveWidgetState( this, thisElement );
}




void InstrumentTrackWindow::loadSettings( const QDomElement& thisElement )
{
	m_tabWidget->setActiveTab( thisElement.attribute( "tab" ).toInt() );
	MainWindow::restoreWidgetState( this, thisElement );
	if( isVisible() )
	{
		m_itv->m_tlb->setChecked( true );
	}
}

void InstrumentTrackWindow::viewInstrumentInDirection(int d)
{
	// helper routine for viewNextInstrument, viewPrevInstrument
	// d=-1 to view the previous instrument,
	// d=+1 to view the next instrument

	const QList<TrackView *> &trackViews = m_itv->trackContainerView()->trackViews();
	int idxOfMe = trackViews.indexOf(m_itv);

	// search for the next InstrumentTrackView (i.e. skip AutomationViews, etc)
	// sometimes, the next InstrumentTrackView may already be open, in which case
	//   replace our window contents with the *next* closed Instrument Track and
	//   give focus to the InstrumentTrackView we skipped.
	int idxOfNext = idxOfMe;
	InstrumentTrackView *newView = nullptr;
	InstrumentTrackView *bringToFront = nullptr;
	do
	{
		idxOfNext = (idxOfNext + d + trackViews.size()) % trackViews.size();
		newView = dynamic_cast<InstrumentTrackView*>(trackViews[idxOfNext]);
		// the window that should be brought to focus is the FIRST InstrumentTrackView that comes after us
		if (bringToFront == nullptr && newView != nullptr)
		{
			bringToFront = newView;
		}
		// if the next instrument doesn't have an active window, then exit loop & load that one into our window.
		if (newView != nullptr && !newView->m_tlb->isChecked())
		{
			break;
		}
	} while (idxOfNext != idxOfMe);

	// avoid reloading the window if there is only one instrument, as that will just change the active tab
	if (idxOfNext != idxOfMe)
	{
		// save current window pos and then hide the window by unchecking its button in the track list
		QPoint curPos = parentWidget()->pos();
		m_itv->m_tlb->setChecked(false);

		// enable the new window by checking its track list button & moving it to where our window just was
		newView->m_tlb->setChecked(true);
		newView->getInstrumentTrackWindow()->parentWidget()->move(curPos);

		// scroll the SongEditor/BB-editor to make sure the new trackview label is visible
		bringToFront->trackContainerView()->scrollToTrackView(bringToFront);

		// get the instrument window to refresh
		modelChanged();
	}
	Q_ASSERT(bringToFront);
	bringToFront->getInstrumentTrackWindow()->setFocus();
}

void InstrumentTrackWindow::viewNextInstrument()
{
	viewInstrumentInDirection(+1);
}
void InstrumentTrackWindow::viewPrevInstrument()
{
	viewInstrumentInDirection(-1);
}

void InstrumentTrackWindow::adjustTabSize(QWidget *w)
{
	// "-1" :
	// in "TabWidget::addTab", under "Position tab's window", the widget is
	// moved up by 1 pixel
	w->setMinimumSize(INSTRUMENT_WIDTH - 4, INSTRUMENT_HEIGHT - 4 - 1);
}

#include "InstrumentTrack.moc"<|MERGE_RESOLUTION|>--- conflicted
+++ resolved
@@ -100,15 +100,10 @@
 	m_sustainPedalPressed( false ),
 	m_silentBuffersProcessed( false ),
 	m_previewMode( false ),
-<<<<<<< HEAD
 	m_baseNoteModel(0, 0, NumKeys - 1, this, tr("Base note")),
 	m_firstKeyModel(0, 0, NumKeys - 1, this, tr("First note")),
 	m_lastKeyModel(0, 0, NumKeys - 1, this, tr("Last note")),
-=======
 	m_hasAutoMidiDev( false ),
-	m_baseNoteModel( 0, 0, KeysPerOctave * NumOctaves - 1, this,
-							tr( "Base note" ) ),
->>>>>>> 86306042
 	m_volumeModel( DefaultVolume, MinVolume, MaxVolume, 0.1f, this, tr( "Volume" ) ),
 	m_panningModel( DefaultPanning, PanningLeft, PanningRight, 0.1f, this, tr( "Panning" ) ),
 	m_audioPort( tr( "unnamed_track" ), true, &m_volumeModel, &m_panningModel, &m_mutedModel ),
