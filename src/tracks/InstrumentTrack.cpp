--- conflicted
+++ resolved
@@ -23,24 +23,8 @@
  */
 #include "InstrumentTrack.h"
 
-<<<<<<< HEAD
 #include <QDebug>
-#include <QDir>
-#include <QApplication>
-#include <QCloseEvent>
-#include <QLabel>
-#include <QLayout>
-#include <QLineEdit>
-#include <QMdiArea>
-#include <QMenu>
-#include <QMessageBox>
-#include <QMdiSubWindow>
-#include <QPainter>
 #include <QTextStream>
-
-#include "FileDialog.h"
-=======
->>>>>>> 3d7ef9fa
 #include "AudioEngine.h"
 #include "AutomationPattern.h"
 #include "BBTrack.h"
@@ -1079,827 +1063,7 @@
 		m_hasAutoMidiDev = assign;
 	}
 }
-<<<<<<< HEAD
-
-
-// #### ITV:
-
-
-
-InstrumentTrackView::InstrumentTrackView( InstrumentTrack * _it, TrackContainerView* tcv ) :
-	TrackView( _it, tcv ),
-	m_window( NULL ),
-	m_lastPos( -1, -1 )
-{
-	setAcceptDrops( true );
-	setFixedHeight( 32 );
-
-	m_tlb = new TrackLabelButton( this, getTrackSettingsWidget() );
-	m_tlb->setCheckable( true );
-	m_tlb->setIcon( embed::getIconPixmap( "instrument_track" ) );
-	m_tlb->move( 3, 1 );
-	m_tlb->show();
-
-	connect( m_tlb, SIGNAL( toggled( bool ) ),
-			this, SLOT( toggleInstrumentWindow( bool ) ) );
-
-	connect( _it, SIGNAL( nameChanged() ),
-			m_tlb, SLOT( update() ) );
-
-	connect(ConfigManager::inst(), SIGNAL(valueChanged(QString, QString, QString)),
-			this, SLOT(handleConfigChange(QString, QString, QString)));
-
-	// creation of widgets for track-settings-widget
-	int widgetWidth;
-	if( ConfigManager::inst()->value( "ui",
-					  "compacttrackbuttons" ).toInt() )
-	{
-		widgetWidth = DEFAULT_SETTINGS_WIDGET_WIDTH_COMPACT;
-	}
-	else
-	{
-		widgetWidth = DEFAULT_SETTINGS_WIDGET_WIDTH;
-	}
-
-	m_volumeKnob = new Knob( knobSmall_17, getTrackSettingsWidget(),
-							tr( "Volume" ) );
-	m_volumeKnob->setVolumeKnob( true );
-	m_volumeKnob->setModel( &_it->m_volumeModel );
-	m_volumeKnob->setHintText( tr( "Volume:" ), "%" );
-	m_volumeKnob->move( widgetWidth-2*24, 2 );
-	m_volumeKnob->setLabel( tr( "VOL" ) );
-	m_volumeKnob->show();
-
-	m_panningKnob = new Knob( knobSmall_17, getTrackSettingsWidget(),
-							tr( "Panning" ) );
-	m_panningKnob->setModel( &_it->m_panningModel );
-	m_panningKnob->setHintText(tr("Panning:"), "%");
-	m_panningKnob->move( widgetWidth-24, 2 );
-	m_panningKnob->setLabel( tr( "PAN" ) );
-	m_panningKnob->show();
-
-	m_midiMenu = new QMenu( tr( "MIDI" ), this );
-
-	// sequenced MIDI?
-	if( !Engine::audioEngine()->midiClient()->isRaw() )
-	{
-		_it->m_midiPort.m_readablePortsMenu = new MidiPortMenu(
-							MidiPort::Input );
-		_it->m_midiPort.m_writablePortsMenu = new MidiPortMenu(
-							MidiPort::Output );
-		_it->m_midiPort.m_readablePortsMenu->setModel(
-							&_it->m_midiPort );
-		_it->m_midiPort.m_writablePortsMenu->setModel(
-							&_it->m_midiPort );
-		m_midiInputAction = m_midiMenu->addMenu(
-					_it->m_midiPort.m_readablePortsMenu );
-		m_midiOutputAction = m_midiMenu->addMenu(
-					_it->m_midiPort.m_writablePortsMenu );
-	}
-	else
-	{
-		m_midiInputAction = m_midiMenu->addAction( "" );
-		m_midiOutputAction = m_midiMenu->addAction( "" );
-		m_midiInputAction->setCheckable( true );
-		m_midiOutputAction->setCheckable( true );
-		connect( m_midiInputAction, SIGNAL( changed() ), this,
-						SLOT( midiInSelected() ) );
-		connect( m_midiOutputAction, SIGNAL( changed() ), this,
-					SLOT( midiOutSelected() ) );
-		connect( &_it->m_midiPort, SIGNAL( modeChanged() ),
-				this, SLOT( midiConfigChanged() ) );
-	}
-
-	m_midiInputAction->setText( tr( "Input" ) );
-	m_midiOutputAction->setText( tr( "Output" ) );
-
-	QAction *midiRackAction = m_midiMenu->addAction(tr("Open/Close MIDI CC Rack"));
-	midiRackAction->setIcon(embed::getIconPixmap("midi_cc_rack"));
-	connect(midiRackAction, SIGNAL(triggered()),
-		this, SLOT(toggleMidiCCRack()));
-
-	m_activityIndicator = new FadeButton( QApplication::palette().color( QPalette::Active,
-							QPalette::Background),
-						QApplication::palette().color( QPalette::Active,
-							QPalette::BrightText ),
-						QApplication::palette().color( QPalette::Active,
-							QPalette::BrightText).darker(),
-						getTrackSettingsWidget() );
-	m_activityIndicator->setGeometry(
-					 widgetWidth-2*24-11, 2, 8, 28 );
-	m_activityIndicator->show();
-	connect( m_activityIndicator, SIGNAL( pressed() ),
-				this, SLOT( activityIndicatorPressed() ) );
-	connect( m_activityIndicator, SIGNAL( released() ),
-				this, SLOT( activityIndicatorReleased() ) );
-	connect( _it, SIGNAL( newNote() ),
-			 m_activityIndicator, SLOT( activate() ) );
-	connect( _it, SIGNAL( endNote() ),
-	 		m_activityIndicator, SLOT( noteEnd() ) );
-
-	setModel( _it );
-}
-
-
-
-
-InstrumentTrackView::~InstrumentTrackView()
-{
-	delete m_window;
-	m_window = nullptr;
-
-	delete model()->m_midiPort.m_readablePortsMenu;
-	delete model()->m_midiPort.m_writablePortsMenu;
-}
-
-
-
-
-void InstrumentTrackView::toggleMidiCCRack()
-{
-	// Lazy creation: midiCCRackView is only created when accessed the first time.
-	// this->model() returns pointer to the InstrumentTrack who owns this InstrumentTrackView.
-	if (!m_midiCCRackView)
-	{
-		m_midiCCRackView = std::unique_ptr<MidiCCRackView>(new MidiCCRackView(this->model()));
-	}
-
-	if (m_midiCCRackView->parentWidget()->isVisible())
-	{
-		m_midiCCRackView->parentWidget()->hide();
-	}
-	else
-	{
-		m_midiCCRackView->parentWidget()->show();
-		m_midiCCRackView->show();
-	}
-}
-
-
-
-
-InstrumentTrackWindow * InstrumentTrackView::topLevelInstrumentTrackWindow()
-{
-	InstrumentTrackWindow * w = NULL;
-	for( const QMdiSubWindow * sw :
-				gui->mainWindow()->workspace()->subWindowList(
-											QMdiArea::ActivationHistoryOrder ) )
-	{
-		if( sw->isVisible() && sw->widget()->inherits( "InstrumentTrackWindow" ) )
-		{
-			w = qobject_cast<InstrumentTrackWindow *>( sw->widget() );
-		}
-	}
-
-	return w;
-}
-
-
-
-
-/*! \brief Create and assign a new FX Channel for this track */
-void InstrumentTrackView::createFxLine()
-{
-	int channelIndex = gui->fxMixerView()->addNewChannel();
-	auto channel = Engine::fxMixer()->effectChannel(channelIndex);
-
-	channel->m_name = getTrack()->name();
-	if (getTrack()->useColor()) { channel->setColor (getTrack()->color()); }
-
-	assignFxLine(channelIndex);
-}
-
-
-
-
-/*! \brief Assign a specific FX Channel for this track */
-void InstrumentTrackView::assignFxLine(int channelIndex)
-{
-	model()->effectChannelModel()->setValue( channelIndex );
-
-	gui->fxMixerView()->setCurrentFxLine( channelIndex );
-}
-
-
-
-InstrumentTrackWindow * InstrumentTrackView::getInstrumentTrackWindow()
-{
-	if (!m_window)
-	{
-		m_window = new InstrumentTrackWindow(this);
-	}
-
-	return m_window;
-}
-
-void InstrumentTrackView::handleConfigChange(QString cls, QString attr, QString value)
-{
-	// When one instrument track window mode is turned on,
-	// close windows except last opened one.
-	if (cls == "ui" && attr == "oneinstrumenttrackwindow" && value.toInt())
-	{
-		m_tlb->setChecked(m_window && m_window == topLevelInstrumentTrackWindow());
-	}
-}
-
-void InstrumentTrackView::dragEnterEvent( QDragEnterEvent * _dee )
-{
-	InstrumentTrackWindow::dragEnterEventGeneric( _dee );
-	if( !_dee->isAccepted() )
-	{
-		TrackView::dragEnterEvent( _dee );
-	}
-}
-
-
-
-
-void InstrumentTrackView::dropEvent( QDropEvent * _de )
-{
-	getInstrumentTrackWindow()->dropEvent( _de );
-	TrackView::dropEvent( _de );
-}
-
-
-
-
-void InstrumentTrackView::toggleInstrumentWindow( bool _on )
-{
-	if (_on && ConfigManager::inst()->value("ui", "oneinstrumenttrackwindow").toInt())
-	{
-		if (topLevelInstrumentTrackWindow())
-		{
-			topLevelInstrumentTrackWindow()->m_itv->m_tlb->setChecked(false);
-		}
-	}
-
-	getInstrumentTrackWindow()->toggleVisibility( _on );
-}
-
-
-
-
-void InstrumentTrackView::activityIndicatorPressed()
-{
-	model()->processInEvent( MidiEvent( MidiNoteOn, 0, DefaultKey, MidiDefaultVelocity ) );
-}
-
-
-
-
-void InstrumentTrackView::activityIndicatorReleased()
-{
-	model()->processInEvent( MidiEvent( MidiNoteOff, 0, DefaultKey, 0 ) );
-}
-
-
-
-
-
-void InstrumentTrackView::midiInSelected()
-{
-	if( model() )
-	{
-		model()->m_midiPort.setReadable( m_midiInputAction->isChecked() );
-	}
-}
-
-
-
-
-void InstrumentTrackView::midiOutSelected()
-{
-	if( model() )
-	{
-		model()->m_midiPort.setWritable( m_midiOutputAction->isChecked() );
-	}
-}
-
-
-
-
-void InstrumentTrackView::midiConfigChanged()
-{
-	m_midiInputAction->setChecked( model()->m_midiPort.isReadable() );
-	m_midiOutputAction->setChecked( model()->m_midiPort.isWritable() );
-}
-
-
-
-
-//FIXME: This is identical to SampleTrackView::createFxMenu
-QMenu * InstrumentTrackView::createFxMenu(QString title, QString newFxLabel)
-{
-	int channelIndex = model()->effectChannelModel()->value();
-
-	FxChannel *fxChannel = Engine::fxMixer()->effectChannel( channelIndex );
-
-	// If title allows interpolation, pass channel index and name
-	if ( title.contains( "%2" ) )
-	{
-		title = title.arg( channelIndex ).arg( fxChannel->m_name );
-	}
-
-	QMenu *fxMenu = new QMenu( title );
-
-	fxMenu->addAction( newFxLabel, this, SLOT( createFxLine() ) );
-	fxMenu->addSeparator();
-
-	for (int i = 0; i < Engine::fxMixer()->numChannels(); ++i)
-	{
-		FxChannel * currentChannel = Engine::fxMixer()->effectChannel( i );
-
-		if ( currentChannel != fxChannel )
-		{
-			auto index = currentChannel->m_channelIndex;
-			QString label = tr( "FX %1: %2" ).arg( currentChannel->m_channelIndex ).arg( currentChannel->m_name );
-			fxMenu->addAction(label, [this, index](){
-				assignFxLine(index);
-			});
-		}
-	}
-
-	return fxMenu;
-}
-
-
-
-
-// #### ITW:
-InstrumentTrackWindow::InstrumentTrackWindow( InstrumentTrackView * _itv ) :
-	QWidget(),
-	ModelView( NULL, this ),
-	m_track( _itv->model() ),
-	m_itv( _itv ),
-	m_instrumentView( NULL )
-{
-	setAcceptDrops( true );
-
-	// init own layout + widgets
-	setFocusPolicy( Qt::StrongFocus );
-	QVBoxLayout * vlayout = new QVBoxLayout( this );
-	vlayout->setMargin( 0 );
-	vlayout->setSpacing( 0 );
-
-	TabWidget* generalSettingsWidget = new TabWidget( tr( "GENERAL SETTINGS" ), this );
-
-	QVBoxLayout* generalSettingsLayout = new QVBoxLayout( generalSettingsWidget );
-
-	generalSettingsLayout->setContentsMargins( 8, 18, 8, 8 );
-	generalSettingsLayout->setSpacing( 6 );
-
-	QWidget* nameAndChangeTrackWidget = new QWidget( generalSettingsWidget );
-	QHBoxLayout* nameAndChangeTrackLayout = new QHBoxLayout( nameAndChangeTrackWidget );
-	nameAndChangeTrackLayout->setContentsMargins( 0, 0, 0, 0 );
-	nameAndChangeTrackLayout->setSpacing( 2 );
-
-	// setup line edit for changing instrument track name
-	m_nameLineEdit = new QLineEdit;
-	m_nameLineEdit->setFont( pointSize<9>( m_nameLineEdit->font() ) );
-	connect( m_nameLineEdit, SIGNAL( textChanged( const QString & ) ),
-				this, SLOT( textChanged( const QString & ) ) );
-
-	m_nameLineEdit->setSizePolicy(QSizePolicy(QSizePolicy::Expanding, QSizePolicy::Preferred));
-	nameAndChangeTrackLayout->addWidget(m_nameLineEdit, 1);
-
-
-	// set up left/right arrows for changing instrument
-	m_leftRightNav = new LeftRightNav(this);
-	connect( m_leftRightNav, SIGNAL( onNavLeft() ), this,
-						SLOT( viewPrevInstrument() ) );
-	connect( m_leftRightNav, SIGNAL( onNavRight() ), this,
-						SLOT( viewNextInstrument() ) );
-	// m_leftRightNav->setShortcuts();
-	nameAndChangeTrackLayout->addWidget(m_leftRightNav);
-
-
-	generalSettingsLayout->addWidget( nameAndChangeTrackWidget );
-
-
-
-	QGridLayout* basicControlsLayout = new QGridLayout;
-	basicControlsLayout->setHorizontalSpacing(3);
-	basicControlsLayout->setVerticalSpacing(0);
-	basicControlsLayout->setContentsMargins(0, 0, 0, 0);
-
-	QString labelStyleSheet = "font-size: 6pt;";
-	Qt::Alignment labelAlignment = Qt::AlignHCenter | Qt::AlignTop;
-	Qt::Alignment widgetAlignment = Qt::AlignHCenter | Qt::AlignCenter;
-
-	// set up volume knob
-	m_volumeKnob = new Knob( knobBright_26, NULL, tr( "Volume" ) );
-	m_volumeKnob->setVolumeKnob( true );
-	m_volumeKnob->setHintText( tr( "Volume:" ), "%" );
-
-	basicControlsLayout->addWidget( m_volumeKnob, 0, 0 );
-	basicControlsLayout->setAlignment( m_volumeKnob, widgetAlignment );
-
-	QLabel *label = new QLabel( tr( "VOL" ), this );
-	label->setStyleSheet( labelStyleSheet );
-	basicControlsLayout->addWidget( label, 1, 0);
-	basicControlsLayout->setAlignment( label, labelAlignment );
-
-
-	// set up panning knob
-	m_panningKnob = new Knob( knobBright_26, NULL, tr( "Panning" ) );
-	m_panningKnob->setHintText( tr( "Panning:" ), "" );
-
-	basicControlsLayout->addWidget( m_panningKnob, 0, 1 );
-	basicControlsLayout->setAlignment( m_panningKnob, widgetAlignment );
-
-	label = new QLabel( tr( "PAN" ), this );
-	label->setStyleSheet( labelStyleSheet );
-	basicControlsLayout->addWidget( label, 1, 1);
-	basicControlsLayout->setAlignment( label, labelAlignment );
-
-
-	basicControlsLayout->setColumnStretch(2, 1);
-
-
-	// set up pitch knob
-	m_pitchKnob = new Knob( knobBright_26, NULL, tr( "Pitch" ) );
-	m_pitchKnob->setHintText( tr( "Pitch:" ), " " + tr( "cents" ) );
-
-	basicControlsLayout->addWidget( m_pitchKnob, 0, 3 );
-	basicControlsLayout->setAlignment( m_pitchKnob, widgetAlignment );
-
-	m_pitchLabel = new QLabel( tr( "PITCH" ), this );
-	m_pitchLabel->setStyleSheet( labelStyleSheet );
-	basicControlsLayout->addWidget( m_pitchLabel, 1, 3);
-	basicControlsLayout->setAlignment( m_pitchLabel, labelAlignment );
-
-
-	// set up pitch range knob
-	m_pitchRangeSpinBox= new LcdSpinBox( 2, NULL, tr( "Pitch range (semitones)" ) );
-
-	basicControlsLayout->addWidget( m_pitchRangeSpinBox, 0, 4 );
-	basicControlsLayout->setAlignment( m_pitchRangeSpinBox, widgetAlignment );
-
-	m_pitchRangeLabel = new QLabel( tr( "RANGE" ), this );
-	m_pitchRangeLabel->setStyleSheet( labelStyleSheet );
-	basicControlsLayout->addWidget( m_pitchRangeLabel, 1, 4);
-	basicControlsLayout->setAlignment( m_pitchRangeLabel, labelAlignment );
-
-
-	basicControlsLayout->setColumnStretch(5, 1);
-
-
-	// setup spinbox for selecting FX-channel
-	m_effectChannelNumber = new FxLineLcdSpinBox( 2, NULL, tr( "FX channel" ), m_itv );
-
-	basicControlsLayout->addWidget( m_effectChannelNumber, 0, 6 );
-	basicControlsLayout->setAlignment( m_effectChannelNumber, widgetAlignment );
-
-	label = new QLabel( tr( "FX" ), this );
-	label->setStyleSheet( labelStyleSheet );
-	basicControlsLayout->addWidget( label, 1, 6);
-	basicControlsLayout->setAlignment( label, labelAlignment );
-
-	QPushButton* saveSettingsBtn = new QPushButton( embed::getIconPixmap( "project_save" ), QString() );
-	saveSettingsBtn->setMinimumSize( 32, 32 );
-
-	connect( saveSettingsBtn, SIGNAL( clicked() ), this, SLOT( saveSettingsBtnClicked() ) );
-
-	ToolTip::add( saveSettingsBtn, tr( "Save current instrument track settings in a preset file" ) );
-
-	basicControlsLayout->addWidget( saveSettingsBtn, 0, 7 );
-
-	label = new QLabel( tr( "SAVE" ), this );
-	label->setStyleSheet( labelStyleSheet );
-	basicControlsLayout->addWidget( label, 1, 7);
-	basicControlsLayout->setAlignment( label, labelAlignment );
-
-	generalSettingsLayout->addLayout( basicControlsLayout );
-
-
-	m_tabWidget = new TabWidget( "", this, true, true );
-	// "-1" :
-	// in "TabWidget::addTab", under "Position tab's window", the widget is
-	// moved up by 1 pixel
-	m_tabWidget->setMinimumHeight( INSTRUMENT_HEIGHT + GRAPHIC_TAB_HEIGHT - 4 - 1 );
-
-
-	// create tab-widgets
-	m_ssView = new InstrumentSoundShapingView( m_tabWidget );
-
-	// FUNC tab
-	QWidget* instrumentFunctions = new QWidget( m_tabWidget );
-	QVBoxLayout* instrumentFunctionsLayout = new QVBoxLayout( instrumentFunctions );
-	instrumentFunctionsLayout->setMargin( 5 );
-	m_noteStackingView = new InstrumentFunctionNoteStackingView( &m_track->m_noteStacking );
-	m_arpeggioView = new InstrumentFunctionArpeggioView( &m_track->m_arpeggio );
-
-	instrumentFunctionsLayout->addWidget( m_noteStackingView );
-	instrumentFunctionsLayout->addWidget( m_arpeggioView );
-	instrumentFunctionsLayout->addStretch();
-
-	// MIDI tab
-	m_midiView = new InstrumentMidiIOView( m_tabWidget );
-
-	// FX tab
-	m_effectView = new EffectRackView( m_track->m_audioPort.effects(), m_tabWidget );
-
-	// MISC tab
-	m_miscView = new InstrumentMiscView( m_track, m_tabWidget );
-
-
-	m_tabWidget->addTab( m_ssView, tr( "Envelope, filter & LFO" ), "env_lfo_tab", 1 );
-	m_tabWidget->addTab( instrumentFunctions, tr( "Chord stacking & arpeggio" ), "func_tab", 2 );
-	m_tabWidget->addTab( m_effectView, tr( "Effects" ), "fx_tab", 3 );
-	m_tabWidget->addTab( m_midiView, tr( "MIDI" ), "midi_tab", 4 );
-	m_tabWidget->addTab( m_miscView, tr( "Miscellaneous" ), "misc_tab", 5 );
-	adjustTabSize(m_ssView);
-	adjustTabSize(instrumentFunctions);
-	m_effectView->resize(EffectRackView::DEFAULT_WIDTH, INSTRUMENT_HEIGHT - 4 - 1);
-	adjustTabSize(m_midiView);
-	adjustTabSize(m_miscView);
-
-	// setup piano-widget
-	m_pianoView = new PianoView( this );
-	m_pianoView->setMinimumHeight( PIANO_HEIGHT );
-	m_pianoView->setMaximumHeight( PIANO_HEIGHT );
-
-	vlayout->addWidget( generalSettingsWidget );
-	// Use QWidgetItem explicitly to make the size hint change on instrument changes
-	// QLayout::addWidget() uses QWidgetItemV2 with size hint caching
-	vlayout->insertItem(1, new QWidgetItem(m_tabWidget));
-	vlayout->addWidget( m_pianoView );
-	setModel( _itv->model() );
-
-	QMdiSubWindow* subWin = gui->mainWindow()->addWindowedWidget( this );
-	Qt::WindowFlags flags = subWin->windowFlags();
-	flags |= Qt::MSWindowsFixedSizeDialogHint;
-	flags &= ~Qt::WindowMaximizeButtonHint;
-	subWin->setWindowFlags( flags );
-
-	updateInstrumentView();
-
-	// Hide the Size and Maximize options from the system menu
-	// since the dialog size is fixed.
-	QMenu * systemMenu = subWin->systemMenu();
-	systemMenu->actions().at( 2 )->setVisible( false ); // Size
-	systemMenu->actions().at( 4 )->setVisible( false ); // Maximize
-
-	subWin->setWindowIcon( embed::getIconPixmap( "instrument_track" ) );
-	subWin->setMinimumSize( subWin->size() );
-	subWin->hide();
-}
-
-
-
-
-InstrumentTrackWindow::~InstrumentTrackWindow()
-{
-	delete m_instrumentView;
-
-	if (parentWidget())
-	{
-		parentWidget()->hide();
-		parentWidget()->deleteLater();
-	}
-}
-
-
-
-
-void InstrumentTrackWindow::setInstrumentTrackView( InstrumentTrackView* view )
-{
-	if( m_itv && view )
-	{
-		m_itv->m_tlb->setChecked( false );
-	}
-
-	m_itv = view;
-	m_effectChannelNumber->setTrackView(m_itv);
-}
-
-
-
-
-void InstrumentTrackWindow::modelChanged()
-{
-	m_track = castModel<InstrumentTrack>();
-
-	m_nameLineEdit->setText( m_track->name() );
-
-	m_track->disconnect( SIGNAL( nameChanged() ), this );
-	m_track->disconnect( SIGNAL( instrumentChanged() ), this );
-
-	connect( m_track, SIGNAL( nameChanged() ),
-			this, SLOT( updateName() ) );
-	connect( m_track, SIGNAL( instrumentChanged() ),
-			this, SLOT( updateInstrumentView() ) );
-
-	m_volumeKnob->setModel( &m_track->m_volumeModel );
-	m_panningKnob->setModel( &m_track->m_panningModel );
-	m_effectChannelNumber->setModel( &m_track->m_effectChannelModel );
-	m_pianoView->setModel( &m_track->m_piano );
-
-	if( m_track->instrument() && m_track->instrument()->flags().testFlag( Instrument::IsNotBendable ) == false )
-	{
-		m_pitchKnob->setModel( &m_track->m_pitchModel );
-		m_pitchRangeSpinBox->setModel( &m_track->m_pitchRangeModel );
-		m_pitchKnob->show();
-		m_pitchLabel->show();
-		m_pitchRangeSpinBox->show();
-		m_pitchRangeLabel->show();
-	}
-	else
-	{
-		m_pitchKnob->hide();
-		m_pitchLabel->hide();
-		m_pitchKnob->setModel( NULL );
-		m_pitchRangeSpinBox->hide();
-		m_pitchRangeLabel->hide();
-	}
-
-	if (m_track->instrument() && m_track->instrument()->flags().testFlag(Instrument::IsMidiBased))
-	{
-		m_miscView->microtunerGroupBox()->hide();
-		m_track->m_microtuner.enabledModel()->setValue(false);
-	}
-	else
-	{
-		m_miscView->microtunerGroupBox()->show();
-	}
-
-	m_ssView->setModel( &m_track->m_soundShaping );
-	m_noteStackingView->setModel( &m_track->m_noteStacking );
-	m_arpeggioView->setModel( &m_track->m_arpeggio );
-	m_midiView->setModel( &m_track->m_midiPort );
-	m_effectView->setModel( m_track->m_audioPort.effects() );
-	m_miscView->pitchGroupBox()->setModel(&m_track->m_useMasterPitchModel);
-	m_miscView->microtunerGroupBox()->setModel(m_track->m_microtuner.enabledModel());
-	m_miscView->scaleCombo()->setModel(m_track->m_microtuner.scaleModel());
-	m_miscView->keymapCombo()->setModel(m_track->m_microtuner.keymapModel());
-	m_miscView->rangeImportCheckbox()->setModel(m_track->m_microtuner.keyRangeImportModel());
-	updateName();
-}
-
-
-
-
-void InstrumentTrackWindow::saveSettingsBtnClicked()
-{
-	FileDialog sfd( this, tr( "Save preset" ), "", tr( "XML preset file (*.xpf)" ) );
-
-	QString presetRoot = ConfigManager::inst()->userPresetsDir();
-	if( !QDir( presetRoot ).exists() )
-	{
-		QDir().mkdir( presetRoot );
-	}
-	if( !QDir( presetRoot + m_track->instrumentName() ).exists() )
-	{
-		QDir( presetRoot ).mkdir( m_track->instrumentName() );
-	}
-
-	sfd.setAcceptMode( FileDialog::AcceptSave );
-	sfd.setDirectory( presetRoot + m_track->instrumentName() );
-	sfd.setFileMode( FileDialog::AnyFile );
-	QString fname = m_track->name();
-	sfd.selectFile(fname.remove(QRegExp(FILENAME_FILTER)));
-	sfd.setDefaultSuffix( "xpf");
-
-	if( sfd.exec() == QDialog::Accepted &&
-		!sfd.selectedFiles().isEmpty() &&
-		!sfd.selectedFiles().first().isEmpty() )
-	{
-		DataFile dataFile( DataFile::InstrumentTrackSettings );
-		m_track->setSimpleSerializing();
-		m_track->saveSettings( dataFile, dataFile.content() );
-		QString f = sfd.selectedFiles()[0];
-		dataFile.writeFile( f );
-	}
-}
-
-
-
-
-
-void InstrumentTrackWindow::updateName()
-{
-	setWindowTitle( m_track->name().length() > 25 ? ( m_track->name().left(24)+"..." ) : m_track->name() );
-
-	if( m_nameLineEdit->text() != m_track->name() )
-	{
-		m_nameLineEdit->setText( m_track->name() );
-	}
-}
-
-
-
-
-
-void InstrumentTrackWindow::updateInstrumentView()
-{
-	delete m_instrumentView;
-	if( m_track->m_instrument != NULL )
-	{
-		m_instrumentView = m_track->m_instrument->createView( m_tabWidget );
-		m_tabWidget->addTab( m_instrumentView, tr( "Plugin" ), "plugin_tab", 0 );
-		m_tabWidget->setActiveTab( 0 );
-
-		m_ssView->setFunctionsHidden( m_track->m_instrument->flags().testFlag( Instrument::IsSingleStreamed ) );
-
-		modelChanged(); 		// Get the instrument window to refresh
-		m_track->dataChanged(); // Get the text on the trackButton to change
-
-		adjustTabSize(m_instrumentView);
-		m_pianoView->setVisible(m_track->m_instrument->hasNoteInput());
-		// adjust window size
-		layout()->invalidate();
-		resize(sizeHint());
-		if (parentWidget())
-		{
-			parentWidget()->resize(parentWidget()->sizeHint());
-		}
-		update();
-		m_instrumentView->update();
-	}
-}
-
-
-
-
-void InstrumentTrackWindow::textChanged( const QString& newName )
-{
-	m_track->setName( newName );
-	Engine::getSong()->setModified();
-}
-
-
-
-
-void InstrumentTrackWindow::toggleVisibility( bool on )
-{
-	if( on )
-	{
-		show();
-		parentWidget()->show();
-		parentWidget()->raise();
-	}
-	else
-	{
-		parentWidget()->hide();
-	}
-}
-
-
-
-
-void InstrumentTrackWindow::closeEvent( QCloseEvent* event )
-{
-	event->ignore();
-
-	if( gui->mainWindow()->workspace() )
-	{
-		parentWidget()->hide();
-	}
-	else
-	{
-		hide();
-	}
-
-	m_itv->m_tlb->setFocus();
-	m_itv->m_tlb->setChecked( false );
-}
-
-
-
-
-void InstrumentTrackWindow::focusInEvent( QFocusEvent* )
-{
-	if(m_pianoView->isVisible()) {
-		m_pianoView->setFocus();
-	}
-}
-
-
-
-
-void InstrumentTrackWindow::dragEnterEventGeneric( QDragEnterEvent* event )
-{
-	StringPairDrag::processDragEnterEvent( event, "instrument,presetfile,pluginpresetfile" );
-}
-
-
-
-
-void InstrumentTrackWindow::dragEnterEvent( QDragEnterEvent* event )
-{
-	dragEnterEventGeneric( event );
-}
-
-
-
-
-void InstrumentTrackWindow::dropEvent( QDropEvent* event )
-{
-	QString type = StringPairDrag::decodeKey( event );
-	QString value = StringPairDrag::decodeValue( event );
-
-	if( type == "instrument" )
-	{
+
 		/*
 			This is a dirty fix to be able to update zyn
 		*/
@@ -1963,137 +1127,9 @@
 					<< savedSettings.toString();
 			}
 		}
-		m_track->loadInstrument( value, nullptr, true /* DnD */ );
 
 		if(convert)
 		{
 			m_track->instrument()->restoreState(
 				newDoc.namedItem(newNode).toElement());
-		}
-
-		Engine::getSong()->setModified();
-
-		event->accept();
-		setFocus();
-	}
-	else if( type == "presetfile" )
-	{
-		DataFile dataFile(value);
-		m_track->replaceInstrument(dataFile);
-		event->accept();
-		setFocus();
-	}
-	else if( type == "pluginpresetfile" )
-	{
-		const QString ext = FileItem::extension( value );
-		Instrument * i = m_track->instrument();
-
-		if( !i->descriptor()->supportsFileType( ext ) )
-		{
-			PluginFactory::PluginInfoAndKey piakn =
-				pluginFactory->pluginSupportingExtension(ext);
-			i = m_track->loadInstrument(piakn.info.name(), &piakn.key);
-		}
-
-		i->loadFile( value );
-
-		event->accept();
-		setFocus();
-	}
-}
-
-
-
-
-void InstrumentTrackWindow::saveSettings( QDomDocument& doc, QDomElement & thisElement )
-{
-	thisElement.setAttribute( "tab", m_tabWidget->activeTab() );
-	MainWindow::saveWidgetState( this, thisElement );
-}
-
-
-
-
-void InstrumentTrackWindow::loadSettings( const QDomElement& thisElement )
-{
-	m_tabWidget->setActiveTab( thisElement.attribute( "tab" ).toInt() );
-	MainWindow::restoreWidgetState( this, thisElement );
-	if( isVisible() )
-	{
-		m_itv->m_tlb->setChecked( true );
-	}
-}
-
-void InstrumentTrackWindow::viewInstrumentInDirection(int d)
-{
-	// helper routine for viewNextInstrument, viewPrevInstrument
-	// d=-1 to view the previous instrument,
-	// d=+1 to view the next instrument
-
-	const QList<TrackView *> &trackViews = m_itv->trackContainerView()->trackViews();
-	int idxOfMe = trackViews.indexOf(m_itv);
-
-	// search for the next InstrumentTrackView (i.e. skip AutomationViews, etc)
-	// sometimes, the next InstrumentTrackView may already be open, in which case
-	//   replace our window contents with the *next* closed Instrument Track and
-	//   give focus to the InstrumentTrackView we skipped.
-	int idxOfNext = idxOfMe;
-	InstrumentTrackView *newView = nullptr;
-	InstrumentTrackView *bringToFront = nullptr;
-	do
-	{
-		idxOfNext = (idxOfNext + d + trackViews.size()) % trackViews.size();
-		newView = dynamic_cast<InstrumentTrackView*>(trackViews[idxOfNext]);
-		// the window that should be brought to focus is the FIRST InstrumentTrackView that comes after us
-		if (bringToFront == nullptr && newView != nullptr)
-		{
-			bringToFront = newView;
-		}
-		// if the next instrument doesn't have an active window, then exit loop & load that one into our window.
-		if (newView != nullptr && !newView->m_tlb->isChecked())
-		{
-			break;
-		}
-	} while (idxOfNext != idxOfMe);
-
-	// avoid reloading the window if there is only one instrument, as that will just change the active tab
-	if (idxOfNext != idxOfMe)
-	{
-		// save current window pos and then hide the window by unchecking its button in the track list
-		QPoint curPos = parentWidget()->pos();
-		m_itv->m_tlb->setChecked(false);
-
-		// enable the new window by checking its track list button & moving it to where our window just was
-		newView->m_tlb->setChecked(true);
-		newView->getInstrumentTrackWindow()->parentWidget()->move(curPos);
-
-		// scroll the SongEditor/BB-editor to make sure the new trackview label is visible
-		bringToFront->trackContainerView()->scrollToTrackView(bringToFront);
-
-		// get the instrument window to refresh
-		modelChanged();
-	}
-	Q_ASSERT(bringToFront);
-	bringToFront->getInstrumentTrackWindow()->setFocus();
-}
-
-void InstrumentTrackWindow::viewNextInstrument()
-{
-	viewInstrumentInDirection(+1);
-}
-void InstrumentTrackWindow::viewPrevInstrument()
-{
-	viewInstrumentInDirection(-1);
-}
-
-void InstrumentTrackWindow::adjustTabSize(QWidget *w)
-{
-	// "-1" :
-	// in "TabWidget::addTab", under "Position tab's window", the widget is
-	// moved up by 1 pixel
-	w->setMinimumSize(INSTRUMENT_WIDTH - 4, INSTRUMENT_HEIGHT - 4 - 1);
-}
-
-#include "InstrumentTrack.moc"
-=======
->>>>>>> 3d7ef9fa
+		}