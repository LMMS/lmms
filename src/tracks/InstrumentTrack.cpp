/*
 * InstrumentTrack.cpp - implementation of instrument-track-class
 *                        (window + data-structures)
 *
 * Copyright (c) 2004-2014 Tobias Doerffel <tobydox/at/users.sourceforge.net>
 *
 * This file is part of LMMS - https://lmms.io
 *
 * This program is free software; you can redistribute it and/or
 * modify it under the terms of the GNU General Public
 * License as published by the Free Software Foundation; either
 * version 2 of the License, or (at your option) any later version.
 *
 * This program is distributed in the hope that it will be useful,
 * but WITHOUT ANY WARRANTY; without even the implied warranty of
 * MERCHANTABILITY or FITNESS FOR A PARTICULAR PURPOSE.  See the GNU
 * General Public License for more details.
 *
 * You should have received a copy of the GNU General Public
 * License along with this program (see COPYING); if not, write to the
 * Free Software Foundation, Inc., 51 Franklin Street, Fifth Floor,
 * Boston, MA 02110-1301 USA.
 *
 */

#include <QDebug>
#include <QDir>
#include <QQueue>
#include <QApplication>
#include <QCloseEvent>
#include <QLabel>
#include <QLayout>
#include <QLineEdit>
#include <QMdiArea>
#include <QMenu>
#include <QMessageBox>
#include <QMdiSubWindow>
#include <QPainter>
#include <QTextStream>

#include "FileDialog.h"
#include "InstrumentTrack.h"
#include "AutomationPattern.h"
#include "BBTrack.h"
#include "CaptionMenu.h"
#include "ConfigManager.h"
#include "ControllerConnection.h"
#include "EffectChain.h"
#include "EffectRackView.h"
#include "embed.h"
#include "FileBrowser.h"
#include "FxMixer.h"
#include "FxMixerView.h"
#include "GuiApplication.h"
#include "InstrumentSoundShapingView.h"
#include "FadeButton.h"
#include "gui_templates.h"
#include "Instrument.h"
#include "InstrumentFunctionViews.h"
#include "InstrumentMidiIOView.h"
#include "Knob.h"
#include "LcdSpinBox.h"
#include "LedCheckbox.h"
#include "LeftRightNav.h"
#include "MainWindow.h"
#include "MidiClient.h"
#include "MidiPortMenu.h"
#include "Mixer.h"
#include "MixHelpers.h"
#include "Pattern.h"
#include "PluginFactory.h"
#include "PluginView.h"
#include "SamplePlayHandle.h"
#include "Song.h"
#include "StringPairDrag.h"
#include "TrackContainerView.h"
#include "TrackLabelButton.h"


const char * volume_help = QT_TRANSLATE_NOOP( "InstrumentTrack",
						"With this knob you can set "
						"the volume of the opened "
						"channel.");

const int INSTRUMENT_WIDTH	= 254;
const int INSTRUMENT_HEIGHT	= INSTRUMENT_WIDTH;
const int PIANO_HEIGHT		= 80;
const int INSTRUMENT_WINDOW_CACHE_SIZE = 8;


// #### IT:
InstrumentTrack::InstrumentTrack( TrackContainer* tc ) :
	Track( Track::InstrumentTrack, tc ),
	MidiEventProcessor(),
	m_midiPort( tr( "unnamed_track" ), Engine::mixer()->midiClient(),
								this, this ),
	m_notes(),
	m_sustainPedalPressed( false ),
	m_silentBuffersProcessed( false ),
	m_previewMode( false ),
	m_baseNoteModel( 0, 0, KeysPerOctave * NumOctaves - 1, this,
							tr( "Base note" ) ),
	m_volumeModel( DefaultVolume, MinVolume, MaxVolume, 0.1f, this, tr( "Volume" ) ),
	m_panningModel( DefaultPanning, PanningLeft, PanningRight, 0.1f, this, tr( "Panning" ) ),
	m_audioPort( tr( "unnamed_track" ), true, &m_volumeModel, &m_panningModel, &m_mutedModel ),
	m_pitchModel( 0, MinPitchDefault, MaxPitchDefault, 1, this, tr( "Pitch" ) ),
	m_pitchRangeModel( 1, 1, 60, this, tr( "Pitch range" ) ),
	m_effectChannelModel( 0, 0, 0, this, tr( "FX channel" ) ),
	m_useMasterPitchModel( true, this, tr( "Master pitch") ),
	m_instrument( NULL ),
	m_soundShaping( this ),
	m_arpeggio( this ),
	m_noteStacking( this ),
	m_piano( this )
{
	m_pitchModel.setCenterValue( 0 );
	m_panningModel.setCenterValue( DefaultPanning );
	m_baseNoteModel.setInitValue( DefaultKey );

	m_effectChannelModel.setRange( 0, Engine::fxMixer()->numChannels()-1, 1);

	for( int i = 0; i < NumKeys; ++i )
	{
		m_notes[i] = NULL;
		m_runningMidiNotes[i] = 0;
	}


	setName( tr( "Default preset" ) );

	connect( &m_baseNoteModel, SIGNAL( dataChanged() ), this, SLOT( updateBaseNote() ) );
	connect( &m_pitchModel, SIGNAL( dataChanged() ), this, SLOT( updatePitch() ) );
	connect( &m_pitchRangeModel, SIGNAL( dataChanged() ), this, SLOT( updatePitchRange() ) );
	connect( &m_effectChannelModel, SIGNAL( dataChanged() ), this, SLOT( updateEffectChannel() ) );
}


int InstrumentTrack::baseNote() const
{
	int mp = m_useMasterPitchModel.value() ? Engine::getSong()->masterPitch() : 0;

	return m_baseNoteModel.value() - mp;
}



InstrumentTrack::~InstrumentTrack()
{
	// kill all running notes and the iph
	silenceAllNotes( true );

	// now we're save deleting the instrument
	if( m_instrument ) delete m_instrument;
}




void InstrumentTrack::processAudioBuffer( sampleFrame* buf, const fpp_t frames, NotePlayHandle* n )
{
	// we must not play the sound if this InstrumentTrack is muted...
	if( isMuted() || ( Engine::getSong()->playMode() != Song::Mode_PlayPattern &&
				n && n->isBbTrackMuted() ) || ! m_instrument )
	{
		return;
	}

	// Test for silent input data if instrument provides a single stream only (i.e. driven by InstrumentPlayHandle)
	// We could do that in all other cases as well but the overhead for silence test is bigger than
	// what we potentially save. While playing a note, a NotePlayHandle-driven instrument will produce sound in
	// 99 of 100 cases so that test would be a waste of time.
	if( m_instrument->flags().testFlag( Instrument::IsSingleStreamed ) &&
		MixHelpers::isSilent( buf, frames ) )
	{
		// at least pass one silent buffer to allow
		if( m_silentBuffersProcessed )
		{
			// skip further processing
			return;
		}
		m_silentBuffersProcessed = true;
	}
	else
	{
		m_silentBuffersProcessed = false;
	}

	// if effects "went to sleep" because there was no input, wake them up
	// now
	m_audioPort.effects()->startRunning();

	// get volume knob data
	static const float DefaultVolumeRatio = 1.0f / DefaultVolume;
	/*ValueBuffer * volBuf = m_volumeModel.valueBuffer();
	float v_scale = volBuf
		? 1.0f
		: getVolume() * DefaultVolumeRatio;*/

	// instruments using instrument-play-handles will call this method
	// without any knowledge about notes, so they pass NULL for n, which
	// is no problem for us since we just bypass the envelopes+LFOs
	if( m_instrument->flags().testFlag( Instrument::IsSingleStreamed ) == false && n != NULL )
	{
		const f_cnt_t offset = n->noteOffset();
		m_soundShaping.processAudioBuffer( buf + offset, frames - offset, n );
		const float vol = ( (float) n->getVolume() * DefaultVolumeRatio );
		const panning_t pan = qBound( PanningLeft, n->getPanning(), PanningRight );
		stereoVolumeVector vv = panningToVolumeVector( pan, vol );
		for( f_cnt_t f = offset; f < frames; ++f )
		{
			for( int c = 0; c < 2; ++c )
			{
				buf[f][c] *= vv.vol[c];
			}
		}
	}
}




MidiEvent InstrumentTrack::applyMasterKey( const MidiEvent& event )
{
	MidiEvent copy( event );
	switch( event.type() )
	{
		case MidiNoteOn:
		case MidiNoteOff:
		case MidiKeyPressure:
			copy.setKey( masterKey( event.key() ) );
			break;
		default:
			break;
	}
	return copy;
}




void InstrumentTrack::processInEvent( const MidiEvent& event, const MidiTime& time, f_cnt_t offset )
{
	if( Engine::getSong()->isExporting() )
	{
		return;
	}

	bool eventHandled = false;

	switch( event.type() )
	{
		// we don't send MidiNoteOn, MidiNoteOff and MidiKeyPressure
		// events to instrument as NotePlayHandle will send them on its
		// own
		case MidiNoteOn:
			if( event.velocity() > 0 )
			{
				if( m_notes[event.key()] == NULL )
				{
					NotePlayHandle* nph =
						NotePlayHandleManager::acquire(
								this, offset,
								typeInfo<f_cnt_t>::max() / 2,
								Note( MidiTime(), MidiTime(), event.key(), event.volume( midiPort()->baseVelocity() ) ),
								NULL, event.channel(),
								NotePlayHandle::OriginMidiInput );
					m_notes[event.key()] = nph;
					if( ! Engine::mixer()->addPlayHandle( nph ) )
					{
						m_notes[event.key()] = NULL;
					}
				}
				eventHandled = true;
				break;
			}

		case MidiNoteOff:
			if( m_notes[event.key()] != NULL )
			{
				// do actual note off and remove internal reference to NotePlayHandle (which itself will
				// be deleted later automatically)
				Engine::mixer()->requestChangeInModel();
				m_notes[event.key()]->noteOff( offset );
				if (isSustainPedalPressed() &&
					m_notes[event.key()]->origin() ==
					m_notes[event.key()]->OriginMidiInput)
				{
					m_sustainedNotes << m_notes[event.key()];
				}
				m_notes[event.key()] = NULL;
				Engine::mixer()->doneChangeInModel();
			}
			eventHandled = true;
			break;

		case MidiKeyPressure:
			if( m_notes[event.key()] != NULL )
			{
				// setVolume() calls processOutEvent() with MidiKeyPressure so the
				// attached instrument will receive the event as well
				m_notes[event.key()]->setVolume( event.volume( midiPort()->baseVelocity() ) );
			}
			eventHandled = true;
			break;

		case MidiPitchBend:
			// updatePitch() is connected to m_pitchModel::dataChanged() which will send out
			// MidiPitchBend events
			m_pitchModel.setValue( m_pitchModel.minValue() + event.pitchBend() * m_pitchModel.range() / MidiMaxPitchBend );
			break;

		case MidiControlChange:
			if( event.controllerNumber() == MidiControllerSustain )
			{
				if( event.controllerValue() > MidiMaxControllerValue/2 )
				{
					m_sustainPedalPressed = true;
				}
				else if (isSustainPedalPressed())
				{
					for (NotePlayHandle* nph : m_sustainedNotes)
					{
						if (nph && nph->isReleased())
						{
							if( nph->origin() ==
								nph->OriginMidiInput)
							{
								nph->setLength(
									MidiTime( static_cast<f_cnt_t>(
									nph->totalFramesPlayed() /
									Engine::framesPerTick() ) ) );
								midiNoteOff( *nph );
							}
						}
					}
					m_sustainedNotes.clear();
					m_sustainPedalPressed = false;
				}
			}
			if( event.controllerNumber() == MidiControllerAllSoundOff ||
				event.controllerNumber() == MidiControllerAllNotesOff ||
				event.controllerNumber() == MidiControllerOmniOn ||
				event.controllerNumber() == MidiControllerOmniOff ||
				event.controllerNumber() == MidiControllerMonoOn ||
				event.controllerNumber() == MidiControllerPolyOn )
			{
				silenceAllNotes();
			}
			break;

		case MidiMetaEvent:
			// handle special cases such as note panning
			switch( event.metaEvent() )
			{
				case MidiNotePanning:
					if( m_notes[event.key()] != NULL )
					{
						eventHandled = true;
						m_notes[event.key()]->setPanning( event.panning() );
					}
					break;
				default:
					qWarning( "InstrumentTrack: unhandled MIDI meta event: %i", event.metaEvent() );
					break;
			}
			break;

		default:
			break;
	}

	if( eventHandled == false && instrument()->handleMidiEvent( event, time, offset ) == false )
	{
		qWarning( "InstrumentTrack: unhandled MIDI event %d", event.type() );
	}

}




void InstrumentTrack::processOutEvent( const MidiEvent& event, const MidiTime& time, f_cnt_t offset )
{
	// do nothing if we do not have an instrument instance (e.g. when loading settings)
	if( m_instrument == NULL )
	{
		return;
	}

	const MidiEvent transposedEvent = applyMasterKey( event );
	const int key = transposedEvent.key();

	switch( event.type() )
	{
		case MidiNoteOn:
			m_midiNotesMutex.lock();
			m_piano.setKeyState( event.key(), true );	// event.key() = original key

			if( key >= 0 && key < NumKeys )
			{
				if( m_runningMidiNotes[key] > 0 )
				{
					m_instrument->handleMidiEvent( MidiEvent( MidiNoteOff, midiPort()->realOutputChannel(), key, 0 ), time, offset );
				}
				++m_runningMidiNotes[key];
				m_instrument->handleMidiEvent( MidiEvent( MidiNoteOn, midiPort()->realOutputChannel(), key, event.velocity() ), time, offset );

			}
			m_midiNotesMutex.unlock();
			emit newNote();
			break;

		case MidiNoteOff:
			m_midiNotesMutex.lock();
			m_piano.setKeyState( event.key(), false );	// event.key() = original key

			if( key >= 0 && key < NumKeys && --m_runningMidiNotes[key] <= 0 )
			{
				m_instrument->handleMidiEvent( MidiEvent( MidiNoteOff, midiPort()->realOutputChannel(), key, 0 ), time, offset );
			}
			m_midiNotesMutex.unlock();
			break;

		default:
			m_instrument->handleMidiEvent( transposedEvent, time, offset );
			break;
	}

	// if appropriate, midi-port does futher routing
	m_midiPort.processOutEvent( event, time );
}




void InstrumentTrack::silenceAllNotes( bool removeIPH )
{
	m_midiNotesMutex.lock();
	for( int i = 0; i < NumKeys; ++i )
	{
		m_notes[i] = NULL;
		m_runningMidiNotes[i] = 0;
	}
	m_midiNotesMutex.unlock();

	lock();
	// invalidate all NotePlayHandles and PresetPreviewHandles linked to this track
	m_processHandles.clear();

	quint8 flags = PlayHandle::TypeNotePlayHandle | PlayHandle::TypePresetPreviewHandle;
	if( removeIPH )
	{
		flags |= PlayHandle::TypeInstrumentPlayHandle;
	}
	Engine::mixer()->removePlayHandlesOfTypes( this, flags );
	unlock();
}




f_cnt_t InstrumentTrack::beatLen( NotePlayHandle * _n ) const
{
	if( m_instrument != NULL )
	{
		const f_cnt_t len = m_instrument->beatLen( _n );
		if( len > 0 )
		{
			return len;
		}
	}
	return m_soundShaping.envFrames();
}




void InstrumentTrack::playNote( NotePlayHandle* n, sampleFrame* workingBuffer )
{
	// arpeggio- and chord-widget has to do its work -> adding sub-notes
	// for chords/arpeggios
	m_noteStacking.processNote( n );
	m_arpeggio.processNote( n );

	if( n->isMasterNote() == false && m_instrument != NULL )
	{
		// all is done, so now lets play the note!
		m_instrument->playNote( n, workingBuffer );
	}
}




QString InstrumentTrack::instrumentName() const
{
	if( m_instrument != NULL )
	{
		return m_instrument->displayName();
	}
	return QString();
}




void InstrumentTrack::deleteNotePluginData( NotePlayHandle* n )
{
	if( m_instrument != NULL )
	{
		m_instrument->deleteNotePluginData( n );
	}
}




void InstrumentTrack::setName( const QString & _new_name )
{
	// when changing name of track, also change name of those patterns,
	// which have the same name as the instrument-track
	for( int i = 0; i < numOfTCOs(); ++i )
	{
		Pattern* p = dynamic_cast<Pattern*>( getTCO( i ) );
		if( ( p != NULL && p->name() == name() ) || p->name() == "" )
		{
			p->setName( _new_name );
		}
	}

	Track::setName( _new_name );
	m_midiPort.setName( name() );
	m_audioPort.setName( name() );

	emit nameChanged();
}






void InstrumentTrack::updateBaseNote()
{
	for( NotePlayHandleList::Iterator it = m_processHandles.begin();
					it != m_processHandles.end(); ++it )
	{
		( *it )->setFrequencyUpdate();
	}
}




void InstrumentTrack::updatePitch()
{
	updateBaseNote();

	processOutEvent( MidiEvent( MidiPitchBend, midiPort()->realOutputChannel(), midiPitch() ) );
}




void InstrumentTrack::updatePitchRange()
{
	const int r = m_pitchRangeModel.value();
	m_pitchModel.setRange( MinPitchDefault * r, MaxPitchDefault * r );

	processOutEvent( MidiEvent( MidiControlChange, midiPort()->realOutputChannel(),
								MidiControllerRegisteredParameterNumberLSB, MidiPitchBendSensitivityRPN & 0x7F ) );
	processOutEvent( MidiEvent( MidiControlChange, midiPort()->realOutputChannel(),
								MidiControllerRegisteredParameterNumberMSB, ( MidiPitchBendSensitivityRPN >> 8 ) & 0x7F ) );
	processOutEvent( MidiEvent( MidiControlChange, midiPort()->realOutputChannel(), MidiControllerDataEntry, midiPitchRange() ) );
}




void InstrumentTrack::updateEffectChannel()
{
	m_audioPort.setNextFxChannel( m_effectChannelModel.value() );
}




int InstrumentTrack::masterKey( int _midi_key ) const
{

	int key = baseNote();
	return tLimit<int>( _midi_key - ( key - DefaultKey ), 0, NumKeys );
}




void InstrumentTrack::removeMidiPortNode( DataFile & _dataFile )
{
	QDomNodeList n = _dataFile.elementsByTagName( "midiport" );
	n.item( 0 ).parentNode().removeChild( n.item( 0 ) );
}




bool InstrumentTrack::play( const MidiTime & _start, const fpp_t _frames,
							const f_cnt_t _offset, int _tco_num )
{
	if( ! m_instrument || ! tryLock() )
	{
		return false;
	}
	const float frames_per_tick = Engine::framesPerTick();

	tcoVector tcos;
	::BBTrack * bb_track = NULL;
	if( _tco_num >= 0 )
	{
		TrackContentObject * tco = getTCO( _tco_num );
		tcos.push_back( tco );
		if (trackContainer() == (TrackContainer*)Engine::getBBTrackContainer())
		{
			bb_track = BBTrack::findBBTrack( _tco_num );
		}
	}
	else
	{
		getTCOsInRange( tcos, _start, _start + static_cast<int>(
					_frames / frames_per_tick ) );
	}

	// Handle automation: detuning
	for( NotePlayHandleList::Iterator it = m_processHandles.begin();
					it != m_processHandles.end(); ++it )
	{
		( *it )->processMidiTime( _start );
	}

	if ( tcos.size() == 0 )
	{
		unlock();
		return false;
	}

	bool played_a_note = false;	// will be return variable

	for( tcoVector::Iterator it = tcos.begin(); it != tcos.end(); ++it )
	{
		Pattern* p = dynamic_cast<Pattern*>( *it );
		// everything which is not a pattern or muted won't be played
		if( p == NULL || ( *it )->isMuted() )
		{
			continue;
		}
		MidiTime cur_start = _start;
		if( _tco_num < 0 )
		{
			cur_start -= p->startPosition();
		}

		// get all notes from the given pattern...
		const NoteVector & notes = p->notes();
		// ...and set our index to zero
		NoteVector::ConstIterator nit = notes.begin();

		// very effective algorithm for playing notes that are
		// posated within the current sample-frame


		if( cur_start > 0 )
		{
			// skip notes which are posated before start-tact
			while( nit != notes.end() && ( *nit )->pos() < cur_start )
			{
				++nit;
			}
		}

		Note * cur_note;
		while( nit != notes.end() &&
					( cur_note = *nit )->pos() == cur_start )
		{
			const f_cnt_t note_frames =
				cur_note->length().frames( frames_per_tick );

			NotePlayHandle* notePlayHandle = NotePlayHandleManager::acquire( this, _offset, note_frames, *cur_note );
			notePlayHandle->setBBTrack( bb_track );
			// are we playing global song?
			if( _tco_num < 0 )
			{
				// then set song-global offset of pattern in order to
				// properly perform the note detuning
				notePlayHandle->setSongGlobalParentOffset( p->startPosition() );
			}

			Engine::mixer()->addPlayHandle( notePlayHandle );
			played_a_note = true;
			++nit;
		}
	}
	unlock();
	return played_a_note;
}




TrackContentObject * InstrumentTrack::createTCO( const MidiTime & )
{
	return new Pattern( this );
}




TrackView * InstrumentTrack::createView( TrackContainerView* tcv )
{
	return new InstrumentTrackView( this, tcv );
}




void InstrumentTrack::saveTrackSpecificSettings( QDomDocument& doc, QDomElement & thisElement )
{
	m_volumeModel.saveSettings( doc, thisElement, "vol" );
	m_panningModel.saveSettings( doc, thisElement, "pan" );
	m_pitchModel.saveSettings( doc, thisElement, "pitch" );
	m_pitchRangeModel.saveSettings( doc, thisElement, "pitchrange" );

	m_effectChannelModel.saveSettings( doc, thisElement, "fxch" );
	m_baseNoteModel.saveSettings( doc, thisElement, "basenote" );
	m_useMasterPitchModel.saveSettings( doc, thisElement, "usemasterpitch");

	if( m_instrument != NULL )
	{
		QDomElement i = doc.createElement( "instrument" );
		i.setAttribute( "name", m_instrument->descriptor()->name );
		QDomElement ins = m_instrument->saveState( doc, i );
		if(m_instrument->key().isValid()) {
			ins.appendChild( m_instrument->key().saveXML( doc ) );
		}
		thisElement.appendChild( i );
	}
	m_soundShaping.saveState( doc, thisElement );
	m_noteStacking.saveState( doc, thisElement );
	m_arpeggio.saveState( doc, thisElement );
	m_midiPort.saveState( doc, thisElement );
	m_audioPort.effects()->saveState( doc, thisElement );
}




void InstrumentTrack::loadTrackSpecificSettings( const QDomElement & thisElement )
{
	silenceAllNotes( true );

	lock();

	m_volumeModel.loadSettings( thisElement, "vol" );
	m_panningModel.loadSettings( thisElement, "pan" );
	m_pitchRangeModel.loadSettings( thisElement, "pitchrange" );
	m_pitchModel.loadSettings( thisElement, "pitch" );
	m_effectChannelModel.setRange( 0, Engine::fxMixer()->numChannels()-1 );
	if ( !m_previewMode )
	{
		m_effectChannelModel.loadSettings( thisElement, "fxch" );
	}
	m_baseNoteModel.loadSettings( thisElement, "basenote" );
	m_useMasterPitchModel.loadSettings( thisElement, "usemasterpitch");

	// clear effect-chain just in case we load an old preset without FX-data
	m_audioPort.effects()->clear();

	QDomNode node = thisElement.firstChild();
	while( !node.isNull() )
	{
		if( node.isElement() )
		{
			if( m_soundShaping.nodeName() == node.nodeName() )
			{
				m_soundShaping.restoreState( node.toElement() );
			}
			else if( m_noteStacking.nodeName() == node.nodeName() )
			{
				m_noteStacking.restoreState( node.toElement() );
			}
			else if( m_arpeggio.nodeName() == node.nodeName() )
			{
				m_arpeggio.restoreState( node.toElement() );
			}
			else if( m_midiPort.nodeName() == node.nodeName() )
			{
				m_midiPort.restoreState( node.toElement() );
			}
			else if( m_audioPort.effects()->nodeName() == node.nodeName() )
			{
				m_audioPort.effects()->restoreState( node.toElement() );
			}
			else if( node.nodeName() == "instrument" )
			{
				typedef Plugin::Descriptor::SubPluginFeatures::Key PluginKey;
				PluginKey key( node.toElement().elementsByTagName( "key" ).item( 0 ).toElement() );

				delete m_instrument;
				m_instrument = NULL;
				m_instrument = Instrument::instantiate(
					node.toElement().attribute( "name" ), this, &key);
				m_instrument->restoreState( node.firstChildElement() );

				emit instrumentChanged();
			}
			// compat code - if node-name doesn't match any known
			// one, we assume that it is an instrument-plugin
			// which we'll try to load
			else if( AutomationPattern::classNodeName() != node.nodeName() &&
					ControllerConnection::classNodeName() != node.nodeName() &&
					!node.toElement().hasAttribute( "id" ) )
			{
				delete m_instrument;
				m_instrument = NULL;
				m_instrument = Instrument::instantiate(
					node.nodeName(), this, nullptr, true);
				if( m_instrument->nodeName() == node.nodeName() )
				{
					m_instrument->restoreState( node.toElement() );
				}
				emit instrumentChanged();
			}
		}
		node = node.nextSibling();
	}
	updatePitchRange();
	unlock();
}




void InstrumentTrack::setPreviewMode( const bool value )
{
	m_previewMode = value;
}




Instrument * InstrumentTrack::loadInstrument(const QString & _plugin_name,
	const Plugin::Descriptor::SubPluginFeatures::Key *key, bool keyFromDnd)
{
	if(keyFromDnd)
		Q_ASSERT(!key);

	silenceAllNotes( true );

	lock();
	delete m_instrument;
	m_instrument = Instrument::instantiate(_plugin_name, this,
					key, keyFromDnd);
	unlock();
	setName(m_instrument->displayName());

	emit instrumentChanged();

	return m_instrument;
}





// #### ITV:


QQueue<InstrumentTrackWindow *> InstrumentTrackView::s_windowCache;



InstrumentTrackView::InstrumentTrackView( InstrumentTrack * _it, TrackContainerView* tcv ) :
	TrackView( _it, tcv ),
	m_window( NULL ),
	m_lastPos( -1, -1 )
{
	setAcceptDrops( true );
	setFixedHeight( 32 );

	m_tlb = new TrackLabelButton( this, getTrackSettingsWidget() );
	m_tlb->setCheckable( true );
	m_tlb->setIcon( embed::getIconPixmap( "instrument_track" ) );
	m_tlb->move( 3, 1 );
	m_tlb->show();

	connect( m_tlb, SIGNAL( toggled( bool ) ),
			this, SLOT( toggleInstrumentWindow( bool ) ) );

	connect( _it, SIGNAL( nameChanged() ),
			m_tlb, SLOT( update() ) );

	// creation of widgets for track-settings-widget
	int widgetWidth;
	if( ConfigManager::inst()->value( "ui",
					  "compacttrackbuttons" ).toInt() )
	{
		widgetWidth = DEFAULT_SETTINGS_WIDGET_WIDTH_COMPACT;
	}
	else
	{
		widgetWidth = DEFAULT_SETTINGS_WIDGET_WIDTH;
	}

	m_volumeKnob = new Knob( knobSmall_17, getTrackSettingsWidget(),
							tr( "Volume" ) );
	m_volumeKnob->setVolumeKnob( true );
	m_volumeKnob->setModel( &_it->m_volumeModel );
	m_volumeKnob->setHintText( tr( "Volume:" ), "%" );
	m_volumeKnob->move( widgetWidth-2*24, 2 );
	m_volumeKnob->setLabel( tr( "VOL" ) );
	m_volumeKnob->show();

	m_panningKnob = new Knob( knobSmall_17, getTrackSettingsWidget(),
							tr( "Panning" ) );
	m_panningKnob->setModel( &_it->m_panningModel );
    m_panningKnob->setHintText( tr( "Panning:" ), "%" );
	m_panningKnob->move( widgetWidth-24, 2 );
	m_panningKnob->setLabel( tr( "PAN" ) );
	m_panningKnob->show();

	m_midiMenu = new QMenu( tr( "MIDI" ), this );

	// sequenced MIDI?
	if( !Engine::mixer()->midiClient()->isRaw() )
	{
		_it->m_midiPort.m_readablePortsMenu = new MidiPortMenu(
							MidiPort::Input );
		_it->m_midiPort.m_writablePortsMenu = new MidiPortMenu(
							MidiPort::Output );
		_it->m_midiPort.m_readablePortsMenu->setModel(
							&_it->m_midiPort );
		_it->m_midiPort.m_writablePortsMenu->setModel(
							&_it->m_midiPort );
		m_midiInputAction = m_midiMenu->addMenu(
					_it->m_midiPort.m_readablePortsMenu );
		m_midiOutputAction = m_midiMenu->addMenu(
					_it->m_midiPort.m_writablePortsMenu );
	}
	else
	{
		m_midiInputAction = m_midiMenu->addAction( "" );
		m_midiOutputAction = m_midiMenu->addAction( "" );
		m_midiInputAction->setCheckable( true );
		m_midiOutputAction->setCheckable( true );
		connect( m_midiInputAction, SIGNAL( changed() ), this,
						SLOT( midiInSelected() ) );
		connect( m_midiOutputAction, SIGNAL( changed() ), this,
					SLOT( midiOutSelected() ) );
		connect( &_it->m_midiPort, SIGNAL( modeChanged() ),
				this, SLOT( midiConfigChanged() ) );
	}

	m_midiInputAction->setText( tr( "Input" ) );
	m_midiOutputAction->setText( tr( "Output" ) );

	m_activityIndicator = new FadeButton( QApplication::palette().color( QPalette::Active,
							QPalette::Background),
						QApplication::palette().color( QPalette::Active,
							QPalette::BrightText ),
						getTrackSettingsWidget() );
	m_activityIndicator->setGeometry(
					 widgetWidth-2*24-11, 2, 8, 28 );
	m_activityIndicator->show();
	connect( m_activityIndicator, SIGNAL( pressed() ),
				this, SLOT( activityIndicatorPressed() ) );
	connect( m_activityIndicator, SIGNAL( released() ),
				this, SLOT( activityIndicatorReleased() ) );
	connect( _it, SIGNAL( newNote() ),
			 m_activityIndicator, SLOT( activate() ) );
	connect( &_it->m_mutedModel, SIGNAL( dataChanged() ), this, SLOT( muteChanged() ) );

	setModel( _it );
}




InstrumentTrackView::~InstrumentTrackView()
{
	freeInstrumentTrackWindow();

	delete model()->m_midiPort.m_readablePortsMenu;
	delete model()->m_midiPort.m_writablePortsMenu;
}




InstrumentTrackWindow * InstrumentTrackView::topLevelInstrumentTrackWindow()
{
	InstrumentTrackWindow * w = NULL;
	for( const QMdiSubWindow * sw :
				gui->mainWindow()->workspace()->subWindowList(
											QMdiArea::ActivationHistoryOrder ) )
	{
		if( sw->isVisible() && sw->widget()->inherits( "InstrumentTrackWindow" ) )
		{
			w = qobject_cast<InstrumentTrackWindow *>( sw->widget() );
		}
	}

	return w;
}




/*! \brief Create and assign a new FX Channel for this track */
void InstrumentTrackView::createFxLine()
{
	int channelIndex = gui->fxMixerView()->addNewChannel();

	Engine::fxMixer()->effectChannel( channelIndex )->m_name = getTrack()->name();

	assignFxLine(channelIndex);
}




/*! \brief Assign a specific FX Channel for this track */
void InstrumentTrackView::assignFxLine(int channelIndex)
{
	model()->effectChannelModel()->setValue( channelIndex );

	gui->fxMixerView()->setCurrentFxLine( channelIndex );
}



// TODO: Add windows to free list on freeInstrumentTrackWindow.
// But, don't NULL m_window or disconnect signals.  This will allow windows
// that are being show/hidden frequently to stay connected.
void InstrumentTrackView::freeInstrumentTrackWindow()
{
	if( m_window != NULL )
	{
		m_lastPos = m_window->parentWidget()->pos();

		if( ConfigManager::inst()->value( "ui",
										"oneinstrumenttrackwindow" ).toInt() ||
						s_windowCache.count() < INSTRUMENT_WINDOW_CACHE_SIZE )
		{
			model()->setHook( NULL );
			m_window->setInstrumentTrackView( NULL );
			m_window->parentWidget()->hide();
			//m_window->setModel(
			//	engine::dummyTrackContainer()->
			//			dummyInstrumentTrack() );
			m_window->updateInstrumentView();
			s_windowCache << m_window;
		}
		else
		{
			delete m_window;
		}

		m_window = NULL;
	}
}




void InstrumentTrackView::cleanupWindowCache()
{
	while( !s_windowCache.isEmpty() )
	{
		delete s_windowCache.dequeue();
	}
}




InstrumentTrackWindow * InstrumentTrackView::getInstrumentTrackWindow()
{
	if( m_window != NULL )
	{
	}
	else if( !s_windowCache.isEmpty() )
	{
		m_window = s_windowCache.dequeue();

		m_window->setInstrumentTrackView( this );
		m_window->setModel( model() );
		m_window->updateInstrumentView();
		model()->setHook( m_window );

		if( ConfigManager::inst()->
							value( "ui", "oneinstrumenttrackwindow" ).toInt() )
		{
			s_windowCache << m_window;
		}
		else if( m_lastPos.x() > 0 || m_lastPos.y() > 0 )
		{
			m_window->parentWidget()->move( m_lastPos );
		}
	}
	else
	{
		m_window = new InstrumentTrackWindow( this );
		if( ConfigManager::inst()->
							value( "ui", "oneinstrumenttrackwindow" ).toInt() )
		{
			// first time, an InstrumentTrackWindow is opened
			s_windowCache << m_window;
		}
	}

	return m_window;
}




void InstrumentTrackView::dragEnterEvent( QDragEnterEvent * _dee )
{
	InstrumentTrackWindow::dragEnterEventGeneric( _dee );
	if( !_dee->isAccepted() )
	{
		TrackView::dragEnterEvent( _dee );
	}
}




void InstrumentTrackView::dropEvent( QDropEvent * _de )
{
	getInstrumentTrackWindow()->dropEvent( _de );
	TrackView::dropEvent( _de );
}




void InstrumentTrackView::toggleInstrumentWindow( bool _on )
{
	getInstrumentTrackWindow()->toggleVisibility( _on );

	if( !_on )
	{
		freeInstrumentTrackWindow();
	}
}




void InstrumentTrackView::activityIndicatorPressed()
{
	model()->processInEvent( MidiEvent( MidiNoteOn, 0, DefaultKey, MidiDefaultVelocity ) );
}




void InstrumentTrackView::activityIndicatorReleased()
{
	model()->processInEvent( MidiEvent( MidiNoteOff, 0, DefaultKey, 0 ) );
}





void InstrumentTrackView::midiInSelected()
{
	if( model() )
	{
		model()->m_midiPort.setReadable( m_midiInputAction->isChecked() );
	}
}




void InstrumentTrackView::midiOutSelected()
{
	if( model() )
	{
		model()->m_midiPort.setWritable( m_midiOutputAction->isChecked() );
	}
}




void InstrumentTrackView::midiConfigChanged()
{
	m_midiInputAction->setChecked( model()->m_midiPort.isReadable() );
	m_midiOutputAction->setChecked( model()->m_midiPort.isWritable() );
}




void InstrumentTrackView::muteChanged()
{
	if(model()->m_mutedModel.value() )
	{
		m_activityIndicator->setActiveColor( QApplication::palette().color( QPalette::Active,
															 QPalette::Highlight ) );
	} else
	{
		m_activityIndicator->setActiveColor( QApplication::palette().color( QPalette::Active,
															 QPalette::BrightText ) );
	}
}




QMenu * InstrumentTrackView::createFxMenu(QString title, QString newFxLabel)
{
	int channelIndex = model()->effectChannelModel()->value();

	FxChannel *fxChannel = Engine::fxMixer()->effectChannel( channelIndex );

	// If title allows interpolation, pass channel index and name
	if ( title.contains( "%2" ) )
	{
		title = title.arg( channelIndex ).arg( fxChannel->m_name );
	}

	QMenu *fxMenu = new QMenu( title );

	QSignalMapper * fxMenuSignalMapper = new QSignalMapper(fxMenu);

	fxMenu->addAction( newFxLabel, this, SLOT( createFxLine() ) );
	fxMenu->addSeparator();

	for (int i = 0; i < Engine::fxMixer()->numChannels(); ++i)
	{
		FxChannel * currentChannel = Engine::fxMixer()->effectChannel( i );

		if ( currentChannel != fxChannel )
		{
			QString label = tr( "FX %1: %2" ).arg( currentChannel->m_channelIndex ).arg( currentChannel->m_name );
			QAction * action = fxMenu->addAction( label, fxMenuSignalMapper, SLOT( map() ) );
			fxMenuSignalMapper->setMapping(action, currentChannel->m_channelIndex);
		}
	}

	connect(fxMenuSignalMapper, SIGNAL(mapped(int)), this, SLOT(assignFxLine(int)));

	return fxMenu;
}




class fxLineLcdSpinBox : public LcdSpinBox
{
        Q_OBJECT
	public:
		fxLineLcdSpinBox( int _num_digits, QWidget * _parent,
				const QString & _name ) :
			LcdSpinBox( _num_digits, _parent, _name ) {}

	protected:
		virtual void mouseDoubleClickEvent ( QMouseEvent * _me )
		{
			gui->fxMixerView()->setCurrentFxLine( model()->value() );

			gui->fxMixerView()->parentWidget()->show();
			gui->fxMixerView()->show();// show fxMixer window
			gui->fxMixerView()->setFocus();// set focus to fxMixer window
			//engine::getFxMixerView()->raise();
		}

		virtual void contextMenuEvent( QContextMenuEvent* event )
		{
			// for the case, the user clicked right while pressing left mouse-
			// button, the context-menu appears while mouse-cursor is still hidden
			// and it isn't shown again until user does something which causes
			// an QApplication::restoreOverrideCursor()-call...
			mouseReleaseEvent( NULL );

			QPointer<CaptionMenu> contextMenu = new CaptionMenu( model()->displayName(), this );

			// This condition is here just as a safety check, fxLineLcdSpinBox is aways
			// created inside a TabWidget inside an InstrumentTrackWindow
			if ( InstrumentTrackWindow* window = dynamic_cast<InstrumentTrackWindow*>( (QWidget *)this->parent()->parent() ) )
			{
				QMenu *fxMenu = window->instrumentTrackView()->createFxMenu( tr( "Assign to:" ), tr( "New FX channel" ) );
				contextMenu->addMenu( fxMenu );

				contextMenu->addSeparator();
			}
			addDefaultActions( contextMenu );
			contextMenu->exec( QCursor::pos() );
		}

};



// #### ITW:
InstrumentTrackWindow::InstrumentTrackWindow( InstrumentTrackView * _itv ) :
	QWidget(),
	ModelView( NULL, this ),
	m_track( _itv->model() ),
	m_itv( _itv ),
	m_instrumentView( NULL )
{
	setAcceptDrops( true );

	// init own layout + widgets
	setFocusPolicy( Qt::StrongFocus );
	QVBoxLayout * vlayout = new QVBoxLayout( this );
	vlayout->setMargin( 0 );
	vlayout->setSpacing( 0 );

	TabWidget* generalSettingsWidget = new TabWidget( tr( "GENERAL SETTINGS" ), this );

	QVBoxLayout* generalSettingsLayout = new QVBoxLayout( generalSettingsWidget );

	generalSettingsLayout->setContentsMargins( 8, 18, 8, 8 );
	generalSettingsLayout->setSpacing( 6 );

	QWidget* nameAndChangeTrackWidget = new QWidget( generalSettingsWidget );
	QHBoxLayout* nameAndChangeTrackLayout = new QHBoxLayout( nameAndChangeTrackWidget );
	nameAndChangeTrackLayout->setContentsMargins( 0, 0, 0, 0 );
	nameAndChangeTrackLayout->setSpacing( 2 );

	// setup line edit for changing instrument track name
	m_nameLineEdit = new QLineEdit;
	m_nameLineEdit->setFont( pointSize<9>( m_nameLineEdit->font() ) );
	connect( m_nameLineEdit, SIGNAL( textChanged( const QString & ) ),
				this, SLOT( textChanged( const QString & ) ) );

	m_nameLineEdit->setSizePolicy(QSizePolicy(QSizePolicy::Expanding, QSizePolicy::Preferred));
	nameAndChangeTrackLayout->addWidget(m_nameLineEdit);


	// set up left/right arrows for changing instrument
	m_leftRightNav = new LeftRightNav(this);
	connect( m_leftRightNav, SIGNAL( onNavLeft() ), this,
						SLOT( viewPrevInstrument() ) );
	connect( m_leftRightNav, SIGNAL( onNavRight() ), this,
						SLOT( viewNextInstrument() ) );
	// m_leftRightNav->setShortcuts();
	nameAndChangeTrackLayout->addWidget(m_leftRightNav);


	generalSettingsLayout->addWidget( nameAndChangeTrackWidget );



	QGridLayout* basicControlsLayout = new QGridLayout;
	basicControlsLayout->setHorizontalSpacing(3);
	basicControlsLayout->setVerticalSpacing(0);
	basicControlsLayout->setContentsMargins(0, 0, 0, 0);

	QString labelStyleSheet = "font-size: 6pt;";
	Qt::Alignment labelAlignment = Qt::AlignHCenter | Qt::AlignTop;
	Qt::Alignment widgetAlignment = Qt::AlignHCenter | Qt::AlignCenter;

	// set up volume knob
	m_volumeKnob = new Knob( knobBright_26, NULL, tr( "Volume" ) );
	m_volumeKnob->setVolumeKnob( true );
	m_volumeKnob->setHintText( tr( "Volume:" ), "%" );

	basicControlsLayout->addWidget( m_volumeKnob, 0, 0 );
	basicControlsLayout->setAlignment( m_volumeKnob, widgetAlignment );

	QLabel *label = new QLabel( tr( "VOL" ), this );
	label->setStyleSheet( labelStyleSheet );
	basicControlsLayout->addWidget( label, 1, 0);
	basicControlsLayout->setAlignment( label, labelAlignment );


	// set up panning knob
	m_panningKnob = new Knob( knobBright_26, NULL, tr( "Panning" ) );
	m_panningKnob->setHintText( tr( "Panning:" ), "" );

	basicControlsLayout->addWidget( m_panningKnob, 0, 1 );
	basicControlsLayout->setAlignment( m_panningKnob, widgetAlignment );

	label = new QLabel( tr( "PAN" ), this );
	label->setStyleSheet( labelStyleSheet );
	basicControlsLayout->addWidget( label, 1, 1);
	basicControlsLayout->setAlignment( label, labelAlignment );


	basicControlsLayout->setColumnStretch(2, 1);


	// set up pitch knob
	m_pitchKnob = new Knob( knobBright_26, NULL, tr( "Pitch" ) );
	m_pitchKnob->setHintText( tr( "Pitch:" ), " " + tr( "cents" ) );

	basicControlsLayout->addWidget( m_pitchKnob, 0, 3 );
	basicControlsLayout->setAlignment( m_pitchKnob, widgetAlignment );

	m_pitchLabel = new QLabel( tr( "PITCH" ), this );
	m_pitchLabel->setStyleSheet( labelStyleSheet );
	basicControlsLayout->addWidget( m_pitchLabel, 1, 3);
	basicControlsLayout->setAlignment( m_pitchLabel, labelAlignment );


	// set up pitch range knob
	m_pitchRangeSpinBox= new LcdSpinBox( 2, NULL, tr( "Pitch range (semitones)" ) );

	basicControlsLayout->addWidget( m_pitchRangeSpinBox, 0, 4 );
	basicControlsLayout->setAlignment( m_pitchRangeSpinBox, widgetAlignment );

	m_pitchRangeLabel = new QLabel( tr( "RANGE" ), this );
	m_pitchRangeLabel->setStyleSheet( labelStyleSheet );
	basicControlsLayout->addWidget( m_pitchRangeLabel, 1, 4);
	basicControlsLayout->setAlignment( m_pitchRangeLabel, labelAlignment );


	basicControlsLayout->setColumnStretch(5, 1);


	// setup spinbox for selecting FX-channel
	m_effectChannelNumber = new fxLineLcdSpinBox( 2, NULL, tr( "FX channel" ) );

	basicControlsLayout->addWidget( m_effectChannelNumber, 0, 6 );
	basicControlsLayout->setAlignment( m_effectChannelNumber, widgetAlignment );

	label = new QLabel( tr( "FX" ), this );
	label->setStyleSheet( labelStyleSheet );
	basicControlsLayout->addWidget( label, 1, 6);
	basicControlsLayout->setAlignment( label, labelAlignment );

	QPushButton* saveSettingsBtn = new QPushButton( embed::getIconPixmap( "project_save" ), QString() );
	saveSettingsBtn->setMinimumSize( 32, 32 );

	connect( saveSettingsBtn, SIGNAL( clicked() ), this, SLOT( saveSettingsBtnClicked() ) );

	ToolTip::add( saveSettingsBtn, tr( "Save current instrument track settings in a preset file" ) );

	basicControlsLayout->addWidget( saveSettingsBtn, 0, 7 );

	label = new QLabel( tr( "SAVE" ), this );
	label->setStyleSheet( labelStyleSheet );
	basicControlsLayout->addWidget( label, 1, 7);
	basicControlsLayout->setAlignment( label, labelAlignment );

	generalSettingsLayout->addLayout( basicControlsLayout );


	m_tabWidget = new TabWidget( "", this, true );
	m_tabWidget->setFixedHeight( INSTRUMENT_HEIGHT + GRAPHIC_TAB_HEIGHT - 4 );


	// create tab-widgets
	m_ssView = new InstrumentSoundShapingView( m_tabWidget );

	// FUNC tab
	QWidget* instrumentFunctions = new QWidget( m_tabWidget );
	QVBoxLayout* instrumentFunctionsLayout = new QVBoxLayout( instrumentFunctions );
	instrumentFunctionsLayout->setMargin( 5 );
	m_noteStackingView = new InstrumentFunctionNoteStackingView( &m_track->m_noteStacking );
	m_arpeggioView = new InstrumentFunctionArpeggioView( &m_track->m_arpeggio );

	instrumentFunctionsLayout->addWidget( m_noteStackingView );
	instrumentFunctionsLayout->addWidget( m_arpeggioView );
	instrumentFunctionsLayout->addStretch();

	// MIDI tab
	m_midiView = new InstrumentMidiIOView( m_tabWidget );

	// FX tab
	m_effectView = new EffectRackView( m_track->m_audioPort.effects(), m_tabWidget );

	// MISC tab
	m_miscView = new InstrumentMiscView( m_track, m_tabWidget );


	m_tabWidget->addTab( m_ssView, tr( "Envelope, filter & LFO" ), "env_lfo_tab", 1 );
	m_tabWidget->addTab( instrumentFunctions, tr( "Chord stacking & arpeggio" ), "func_tab", 2 );
	m_tabWidget->addTab( m_effectView, tr( "Effects" ), "fx_tab", 3 );
	m_tabWidget->addTab( m_midiView, tr( "MIDI" ), "midi_tab", 4 );
	m_tabWidget->addTab( m_miscView, tr( "Miscellaneous" ), "misc_tab", 5 );

	// setup piano-widget
	m_pianoView = new PianoView( this );
	m_pianoView->setFixedSize( INSTRUMENT_WIDTH, PIANO_HEIGHT );

	vlayout->addWidget( generalSettingsWidget );
	vlayout->addWidget( m_tabWidget );
	vlayout->addWidget( m_pianoView );


	setModel( _itv->model() );

	updateInstrumentView();

	setFixedWidth( INSTRUMENT_WIDTH );
	resize( sizeHint() );

	QMdiSubWindow * subWin = gui->mainWindow()->addWindowedWidget( this );
	Qt::WindowFlags flags = subWin->windowFlags();
	flags |= Qt::MSWindowsFixedSizeDialogHint;
	flags &= ~Qt::WindowMaximizeButtonHint;
	subWin->setWindowFlags( flags );

	// Hide the Size and Maximize options from the system menu
	// since the dialog size is fixed.
	QMenu * systemMenu = subWin->systemMenu();
	systemMenu->actions().at( 2 )->setVisible( false ); // Size
	systemMenu->actions().at( 4 )->setVisible( false ); // Maximize

	subWin->setWindowIcon( embed::getIconPixmap( "instrument_track" ) );
	subWin->setFixedSize( subWin->size() );
	subWin->hide();
}




InstrumentTrackWindow::~InstrumentTrackWindow()
{
	InstrumentTrackView::s_windowCache.removeAll( this );

	delete m_instrumentView;

	if( gui->mainWindow()->workspace() )
	{
		parentWidget()->hide();
		parentWidget()->deleteLater();
	}
}




void InstrumentTrackWindow::setInstrumentTrackView( InstrumentTrackView* view )
{
	if( m_itv && view )
	{
		m_itv->m_tlb->setChecked( false );
	}

	m_itv = view;
}




void InstrumentTrackWindow::modelChanged()
{
	m_track = castModel<InstrumentTrack>();

	m_nameLineEdit->setText( m_track->name() );

	m_track->disconnect( SIGNAL( nameChanged() ), this );
	m_track->disconnect( SIGNAL( instrumentChanged() ), this );

	connect( m_track, SIGNAL( nameChanged() ),
			this, SLOT( updateName() ) );
	connect( m_track, SIGNAL( instrumentChanged() ),
			this, SLOT( updateInstrumentView() ) );

	m_volumeKnob->setModel( &m_track->m_volumeModel );
	m_panningKnob->setModel( &m_track->m_panningModel );
	m_effectChannelNumber->setModel( &m_track->m_effectChannelModel );
	m_pianoView->setModel( &m_track->m_piano );

	if( m_track->instrument() && m_track->instrument()->flags().testFlag( Instrument::IsNotBendable ) == false )
	{
		m_pitchKnob->setModel( &m_track->m_pitchModel );
		m_pitchRangeSpinBox->setModel( &m_track->m_pitchRangeModel );
		m_pitchKnob->show();
		m_pitchLabel->show();
		m_pitchRangeSpinBox->show();
		m_pitchRangeLabel->show();
	}
	else
	{
		m_pitchKnob->hide();
		m_pitchLabel->hide();
		m_pitchKnob->setModel( NULL );
		m_pitchRangeSpinBox->hide();
		m_pitchRangeLabel->hide();
	}

	m_ssView->setModel( &m_track->m_soundShaping );
	m_noteStackingView->setModel( &m_track->m_noteStacking );
	m_arpeggioView->setModel( &m_track->m_arpeggio );
	m_midiView->setModel( &m_track->m_midiPort );
	m_effectView->setModel( m_track->m_audioPort.effects() );
	m_miscView->pitchGroupBox()->setModel(&m_track->m_useMasterPitchModel);
	updateName();
}




void InstrumentTrackWindow::saveSettingsBtnClicked()
{
	FileDialog sfd( this, tr( "Save preset" ), "", tr( "XML preset file (*.xpf)" ) );

	QString presetRoot = ConfigManager::inst()->userPresetsDir();
	if( !QDir( presetRoot ).exists() )
	{
		QDir().mkdir( presetRoot );
	}
	if( !QDir( presetRoot + m_track->instrumentName() ).exists() )
	{
		QDir( presetRoot ).mkdir( m_track->instrumentName() );
	}

	sfd.setAcceptMode( FileDialog::AcceptSave );
	sfd.setDirectory( presetRoot + m_track->instrumentName() );
	sfd.setFileMode( FileDialog::AnyFile );
	QString fname = m_track->name();
	sfd.selectFile( fname.remove(QRegExp("[^a-zA-Z0-9_\\-\\d\\s]")) );
	sfd.setDefaultSuffix( "xpf");

	if( sfd.exec() == QDialog::Accepted &&
		!sfd.selectedFiles().isEmpty() &&
		!sfd.selectedFiles().first().isEmpty() )
	{
		DataFile dataFile( DataFile::InstrumentTrackSettings );
		m_track->setSimpleSerializing();
		m_track->saveSettings( dataFile, dataFile.content() );
		QString f = sfd.selectedFiles()[0];
		dataFile.writeFile( f );
	}
}





void InstrumentTrackWindow::updateName()
{
	setWindowTitle( m_track->name().length() > 25 ? ( m_track->name().left(24)+"..." ) : m_track->name() );

	if( m_nameLineEdit->text() != m_track->name() )
	{
		m_nameLineEdit->setText( m_track->name() );
	}
}





void InstrumentTrackWindow::updateInstrumentView()
{
	delete m_instrumentView;
	if( m_track->m_instrument != NULL )
	{
		m_instrumentView = m_track->m_instrument->createView( m_tabWidget );
		m_tabWidget->addTab( m_instrumentView, tr( "Plugin" ), "plugin_tab", 0 );
		m_tabWidget->setActiveTab( 0 );

		m_ssView->setFunctionsHidden( m_track->m_instrument->flags().testFlag( Instrument::IsSingleStreamed ) );

		modelChanged(); 		// Get the instrument window to refresh
		m_track->dataChanged(); // Get the text on the trackButton to change
	}
}




void InstrumentTrackWindow::textChanged( const QString& newName )
{
	m_track->setName( newName );
	Engine::getSong()->setModified();
}




void InstrumentTrackWindow::toggleVisibility( bool on )
{
	if( on )
	{
		show();
		parentWidget()->show();
		parentWidget()->raise();
	}
	else
	{
		parentWidget()->hide();
	}
}




void InstrumentTrackWindow::closeEvent( QCloseEvent* event )
{
	event->ignore();

	if( gui->mainWindow()->workspace() )
	{
		parentWidget()->hide();
	}
	else
	{
		hide();
	}

	m_itv->m_tlb->setFocus();
	m_itv->m_tlb->setChecked( false );
}




void InstrumentTrackWindow::focusInEvent( QFocusEvent* )
{
	m_pianoView->setFocus();
}




void InstrumentTrackWindow::dragEnterEventGeneric( QDragEnterEvent* event )
{
	StringPairDrag::processDragEnterEvent( event, "instrument,presetfile,pluginpresetfile" );
}




void InstrumentTrackWindow::dragEnterEvent( QDragEnterEvent* event )
{
	dragEnterEventGeneric( event );
}




void InstrumentTrackWindow::dropEvent( QDropEvent* event )
{
	QString type = StringPairDrag::decodeKey( event );
	QString value = StringPairDrag::decodeValue( event );

	if( type == "instrument" )
	{
		/*
			This is a dirty fix to be able to update zyn
		*/

		Instrument* oldIns = m_track->instrument();
<<<<<<< HEAD
		bool convert = value == "github.com::zynaddsubfx::osc-plugin" &&
=======

		Plugin::Descriptor::SubPluginFeatures::Key* dndKey =
		static_cast<Plugin::Descriptor::SubPluginFeatures::Key*>(Engine::pickDndPluginKey());

		bool convert = value == "spainstrument" &&
			dndKey &&
			!strcmp(dndKey->displayName(), "ZynAddSubFX") &&
>>>>>>> 1be5cb31
			!strcmp(oldIns->descriptor()->name, "zynaddsubfx");

		DataFile savedSettings(DataFile::SongProject);
		QDomDocument newDoc("ZynAddSubFX-data");
<<<<<<< HEAD
		const char* newNode;
=======
		const char* newNode = "ZASF";
>>>>>>> 1be5cb31

		if(convert)
		{
			qDebug() << "Trying to convert instrument";

			oldIns->saveState(savedSettings,
				savedSettings.content());
			QDomNode xmzNode = savedSettings
				.namedItem("lmms-project")
				.namedItem("song")
				.namedItem("zynaddsubfx")
				.namedItem("ZynAddSubFX-data");

			if(!xmzNode.isNull())
			{
<<<<<<< HEAD
				newNode = "ZASF";
=======
>>>>>>> 1be5cb31
				QDomNode zasf = newDoc.createElement(newNode);
				newDoc.appendChild(zasf);

				QString str;
				QTextStream stream(&str);
				stream << "<?xml version=\"1.0f\" "
					"encoding=\"UTF-8\"?>\n"
					<< "<!DOCTYPE ZynAddSubFX-data>\n";
				xmzNode.save(stream, 1);
				QDomCDATASection cdata = newDoc.
					createCDATASection(str);
				zasf.appendChild(cdata);

				// if you want to import the controller models,
				// too, you'd need to add model for each
				// old one into "connected-models":
				//
				//   <connected-models>
				//   <quoted-model quoted-name="/Pvolume" .../>
				//   </connected-models>
				//
				// The problem is that most MIDI events must be
				// forwarded to *multiple* OSC ports at the same
				// time
			}
			else {
				qDebug() << "Failed to extract zyn data :-(";
				qDebug() << "Saved settings: "
					<< savedSettings.toString();
			}
		}
<<<<<<< HEAD
		m_track->loadInstrument( value );
=======
		m_track->loadInstrument( value, nullptr, true /* DnD */ );

		if(convert)
		{
			m_track->instrument()->restoreState(
				newDoc.namedItem(newNode).toElement());
		}
>>>>>>> 1be5cb31

		if(convert)
		{
			m_track->instrument()->restoreState(
				newDoc.namedItem(newNode).toElement());
		}

		Engine::getSong()->setModified();

		event->accept();
		setFocus();
	}
	else if( type == "presetfile" )
	{
		DataFile dataFile( value );
		InstrumentTrack::removeMidiPortNode( dataFile );
		m_track->setSimpleSerializing();
		m_track->loadSettings( dataFile.content().toElement() );

		Engine::getSong()->setModified();

		event->accept();
		setFocus();
	}
	else if( type == "pluginpresetfile" )
	{
		const QString ext = FileItem::extension( value );
		Instrument * i = m_track->instrument();

		if( !i->descriptor()->supportsFileType( ext ) )
		{
			PluginFactory::PluginInfoAndKey piakn =
				pluginFactory->pluginSupportingExtension(ext);
			i = m_track->loadInstrument(piakn.info.name(), &piakn.key);
		}

		i->loadFile( value );

		event->accept();
		setFocus();
	}
}




void InstrumentTrackWindow::saveSettings( QDomDocument& doc, QDomElement & thisElement )
{
	thisElement.setAttribute( "tab", m_tabWidget->activeTab() );
	MainWindow::saveWidgetState( this, thisElement );
}




void InstrumentTrackWindow::loadSettings( const QDomElement& thisElement )
{
	m_tabWidget->setActiveTab( thisElement.attribute( "tab" ).toInt() );
	MainWindow::restoreWidgetState( this, thisElement );
	if( isVisible() )
	{
		m_itv->m_tlb->setChecked( true );
	}
}

void InstrumentTrackWindow::viewInstrumentInDirection(int d)
{
	// helper routine for viewNextInstrument, viewPrevInstrument
	// d=-1 to view the previous instrument,
	// d=+1 to view the next instrument

	const QList<TrackView *> &trackViews = m_itv->trackContainerView()->trackViews();
	int idxOfMe = trackViews.indexOf(m_itv);

	// search for the next InstrumentTrackView (i.e. skip AutomationViews, etc)
	// sometimes, the next InstrumentTrackView may already be open, in which case
	//   replace our window contents with the *next* closed Instrument Track and
	//   give focus to the InstrumentTrackView we skipped.
	int idxOfNext = idxOfMe;
	InstrumentTrackView *newView = nullptr;
	InstrumentTrackView *bringToFront = nullptr;
	do
	{
		idxOfNext = (idxOfNext + d + trackViews.size()) % trackViews.size();
		newView = dynamic_cast<InstrumentTrackView*>(trackViews[idxOfNext]);
		// the window that should be brought to focus is the FIRST InstrumentTrackView that comes after us
		if (bringToFront == nullptr && newView != nullptr)
		{
			bringToFront = newView;
		}
		// if the next instrument doesn't have an active window, then exit loop & load that one into our window.
		if (newView != nullptr && !newView->m_tlb->isChecked())
		{
			break;
		}
	} while (idxOfNext != idxOfMe);

	// avoid reloading the window if there is only one instrument, as that will just change the active tab
	if (idxOfNext != idxOfMe)
	{
		// save current window pos and then hide the window by unchecking its button in the track list
		QPoint curPos = parentWidget()->pos();
		m_itv->m_tlb->setChecked(false);

		// enable the new window by checking its track list button & moving it to where our window just was
		newView->m_tlb->setChecked(true);
		newView->getInstrumentTrackWindow()->parentWidget()->move(curPos);

		// scroll the SongEditor/BB-editor to make sure the new trackview label is visible
		bringToFront->trackContainerView()->scrollToTrackView(bringToFront);
	}
	bringToFront->getInstrumentTrackWindow()->setFocus();
}

void InstrumentTrackWindow::viewNextInstrument()
{
	viewInstrumentInDirection(+1);
}
void InstrumentTrackWindow::viewPrevInstrument()
{
	viewInstrumentInDirection(-1);
}

#include "InstrumentTrack.moc"<|MERGE_RESOLUTION|>--- conflicted
+++ resolved
@@ -1753,9 +1753,6 @@
 		*/
 
 		Instrument* oldIns = m_track->instrument();
-<<<<<<< HEAD
-		bool convert = value == "github.com::zynaddsubfx::osc-plugin" &&
-=======
 
 		Plugin::Descriptor::SubPluginFeatures::Key* dndKey =
 		static_cast<Plugin::Descriptor::SubPluginFeatures::Key*>(Engine::pickDndPluginKey());
@@ -1763,16 +1760,11 @@
 		bool convert = value == "spainstrument" &&
 			dndKey &&
 			!strcmp(dndKey->displayName(), "ZynAddSubFX") &&
->>>>>>> 1be5cb31
 			!strcmp(oldIns->descriptor()->name, "zynaddsubfx");
 
 		DataFile savedSettings(DataFile::SongProject);
 		QDomDocument newDoc("ZynAddSubFX-data");
-<<<<<<< HEAD
-		const char* newNode;
-=======
 		const char* newNode = "ZASF";
->>>>>>> 1be5cb31
 
 		if(convert)
 		{
@@ -1788,10 +1780,6 @@
 
 			if(!xmzNode.isNull())
 			{
-<<<<<<< HEAD
-				newNode = "ZASF";
-=======
->>>>>>> 1be5cb31
 				QDomNode zasf = newDoc.createElement(newNode);
 				newDoc.appendChild(zasf);
 
@@ -1823,17 +1811,7 @@
 					<< savedSettings.toString();
 			}
 		}
-<<<<<<< HEAD
-		m_track->loadInstrument( value );
-=======
 		m_track->loadInstrument( value, nullptr, true /* DnD */ );
-
-		if(convert)
-		{
-			m_track->instrument()->restoreState(
-				newDoc.namedItem(newNode).toElement());
-		}
->>>>>>> 1be5cb31
 
 		if(convert)
 		{
