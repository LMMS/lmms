--- conflicted
+++ resolved
@@ -693,15 +693,9 @@
 	}
 	const float frames_per_tick = Engine::framesPerTick();
 
-<<<<<<< HEAD
-	tcoVector tcos;
-	class BBTrack* bb_track = nullptr;
-	if( _tco_num >= 0 )
-=======
 	clipVector clips;
-	::PatternTrack * pattern_track = nullptr;
+	class PatternTrack * pattern_track = nullptr;
 	if( _clip_num >= 0 )
->>>>>>> 33b44ec9
 	{
 		Clip * clip = getClip( _clip_num );
 		clips.push_back( clip );
