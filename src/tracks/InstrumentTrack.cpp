/*
 * InstrumentTrack.cpp - implementation of InstrumentTrack class
 *
 * Copyright (c) 2004-2014 Tobias Doerffel <tobydox/at/users.sourceforge.net>
 *
 * This file is part of LMMS - https://lmms.io
 *
 * This program is free software; you can redistribute it and/or
 * modify it under the terms of the GNU General Public
 * License as published by the Free Software Foundation; either
 * version 2 of the License, or (at your option) any later version.
 *
 * This program is distributed in the hope that it will be useful,
 * but WITHOUT ANY WARRANTY; without even the implied warranty of
 * MERCHANTABILITY or FITNESS FOR A PARTICULAR PURPOSE.  See the GNU
 * General Public License for more details.
 *
 * You should have received a copy of the GNU General Public
 * License along with this program (see COPYING); if not, write to the
 * Free Software Foundation, Inc., 51 Franklin Street, Fifth Floor,
 * Boston, MA 02110-1301 USA.
 *
 */
#include "InstrumentTrack.h"

#include "AudioEngine.h"
#include "AutomationClip.h"
#include "ConfigManager.h"
#include "ControllerConnection.h"
#include "DataFile.h"
#include "GuiApplication.h"
#include "Mixer.h"
#include "InstrumentTrackView.h"
#include "Instrument.h"
#include "Keymap.h"
#include "MidiClient.h"
#include "MidiClip.h"
#include "MixHelpers.h"
#include "PatternStore.h"
#include "PatternTrack.h"
#include "PianoRoll.h"
#include "Pitch.h"
#include "Song.h"

namespace lmms
{


InstrumentTrack::InstrumentTrack(TrackContainer* tc) :
	Track(Track::Type::Instrument, tc),
	MidiEventProcessor(),
	m_midiPort(tr("unnamed_track"), Engine::audioEngine()->midiClient(), this, this),
	m_notes(),
	m_sustainPedalPressed(false),
	m_silentBuffersProcessed(false),
	m_previewMode(false),
	m_baseNoteModel(0, 0, NumKeys - 1, this, tr("Base note")),
	m_firstKeyModel(0, 0, NumKeys - 1, this, tr("First note")),
	m_lastKeyModel(0, 0, NumKeys - 1, this, tr("Last note")),
	m_hasAutoMidiDev(false),
	m_volumeModel(DefaultVolume, MinVolume, MaxVolume, 0.1f, this, tr("Volume")),
	m_panningModel(DefaultPanning, PanningLeft, PanningRight, 0.1f, this, tr("Panning")),
	m_audioBusHandle(tr("unnamed_track"), true, &m_volumeModel, &m_panningModel, &m_mutedModel),
	m_pitchModel(0, MinPitchDefault, MaxPitchDefault, 1, this, tr("Pitch")),
	m_pitchRangeModel(1, 1, 60, this, tr("Pitch range")),
	m_mixerChannelModel(0, 0, 0, this, tr("Mixer channel")),
	m_useMasterPitchModel(true, this, tr("Master pitch")),
	m_instrument(nullptr),
	m_soundShaping(this),
	m_arpeggio(this),
	m_noteStacking(this),
	m_piano(this),
	m_microtuner()
{
	m_pitchModel.setCenterValue( 0 );
	m_pitchModel.setStrictStepSize(true);
	m_panningModel.setCenterValue( DefaultPanning );
	m_baseNoteModel.setInitValue( DefaultKey );
	m_firstKeyModel.setInitValue(0);
	m_lastKeyModel.setInitValue(NumKeys - 1);

	m_mixerChannelModel.setRange( 0, Engine::mixer()->numChannels()-1, 1);

	for( int i = 0; i < NumKeys; ++i )
	{
		m_notes[i] = nullptr;
		m_runningMidiNotes[i] = 0;
	}


	// Initialize the m_midiCCEnabled variable, but it's actually going to be connected
	// to a LedButton
	m_midiCCEnable = std::make_unique<BoolModel>(false, nullptr, tr("Enable/Disable MIDI CC"));

	// Initialize the MIDI CC controller models and connect them to the method that processes
	// the midi cc events
	for (int i = 0; i < MidiControllerCount; ++i)
	{
		m_midiCCModel[i] = std::make_unique<FloatModel>(0.0f, 0.0f, 127.0f, 1.0f,
			nullptr, tr("CC Controller %1").arg(i));

		connect(m_midiCCModel[i].get(), &FloatModel::dataChanged,
			this, [this, i]{ processCCEvent(i); }, Qt::DirectConnection);
	}

	setName(tr("Default preset"), true);

	connect(&m_baseNoteModel, SIGNAL(dataChanged()), this, SLOT(updateBaseNote()), Qt::DirectConnection);
	connect(&m_pitchModel, SIGNAL(dataChanged()), this, SLOT(updatePitch()), Qt::DirectConnection);
	connect(&m_pitchRangeModel, SIGNAL(dataChanged()), this, SLOT(updatePitchRange()), Qt::DirectConnection);
	connect(&m_mixerChannelModel, SIGNAL(dataChanged()), this, SLOT(updateMixerChannel()), Qt::DirectConnection);

	autoAssignMidiDevice(true);
}



bool InstrumentTrack::keyRangeImport() const
{
	return m_microtuner.enabled() && m_microtuner.keyRangeImport();
}


/** \brief Check if there is a valid mapping for the given key and it is within defined of range.
 */
bool InstrumentTrack::isKeyMapped(int key) const
{
	if (key < firstKey() || key > lastKey()) {return false;}
	if (!m_microtuner.enabled()) {return true;}

	Song *song = Engine::getSong();
	if (!song) {return false;}

	return song->getKeymap(m_microtuner.currentKeymap())->getDegree(key) != -1;
}


/** \brief Return first mapped key, based on currently selected keymap or user selection.
 *	\return Number ranging from 0 to NumKeys -1
 */
int InstrumentTrack::firstKey() const
{
	if (keyRangeImport())
	{
		return Engine::getSong()->getKeymap(m_microtuner.currentKeymap())->getFirstKey();
	}
	else
	{
		return m_firstKeyModel.value();
	}
}


/** \brief Return last mapped key, based on currently selected keymap or user selection.
 *	\return Number ranging from 0 to NumKeys -1
 */
int InstrumentTrack::lastKey() const
{
	if (keyRangeImport())
	{
		return Engine::getSong()->getKeymap(m_microtuner.currentKeymap())->getLastKey();
	}
	else
	{
		return m_lastKeyModel.value();
	}
}


/** \brief Return base key number, based on currently selected keymap or user selection.
 *	\return Number ranging from 0 to NumKeys -1
 */
int InstrumentTrack::baseNote() const
{
	int mp = m_useMasterPitchModel.value() ? Engine::getSong()->masterPitch() : 0;

	if (keyRangeImport())
	{
		return Engine::getSong()->getKeymap(m_microtuner.currentKeymap())->getBaseKey() - mp;
	}
	else
	{
		return m_baseNoteModel.value() - mp;
	}
}


/** \brief Return frequency assigned to the base key, based on currently selected keymap.
 *	\return Frequency in Hz
 */
float InstrumentTrack::baseFreq() const
{
	if (m_microtuner.enabled())
	{
		return Engine::getSong()->getKeymap(m_microtuner.currentKeymap())->getBaseFreq();
	}
	else
	{
		return DefaultBaseFreq;
	}
}



InstrumentTrack::~InstrumentTrack()
{
	// De-assign midi device
	if (m_hasAutoMidiDev)
	{
		autoAssignMidiDevice(false);
		s_autoAssignedTrack = nullptr;
	}

	// kill all running notes and the iph
	silenceAllNotes( true );

	// now we're save deleting the instrument
	if( m_instrument ) delete m_instrument;
}




void InstrumentTrack::processAudioBuffer( SampleFrame* buf, const fpp_t frames, NotePlayHandle* n )
{
	// we must not play the sound if this InstrumentTrack is muted...
	if( isMuted() || ( Engine::getSong()->playMode() != Song::PlayMode::MidiClip &&
				n && n->isPatternTrackMuted() ) || ! m_instrument )
	{
		return;
	}

	// Test for silent input data if instrument provides a single stream only (i.e. driven by InstrumentPlayHandle)
	// We could do that in all other cases as well but the overhead for silence test is bigger than
	// what we potentially save. While playing a note, a NotePlayHandle-driven instrument will produce sound in
	// 99 of 100 cases so that test would be a waste of time.
	if (m_instrument->isSingleStreamed() && MixHelpers::isSilent(buf, frames))
	{
		// at least pass one silent buffer to allow
		if( m_silentBuffersProcessed )
		{
			// skip further processing
			return;
		}
		m_silentBuffersProcessed = true;
	}
	else
	{
		m_silentBuffersProcessed = false;
	}

	// if effects "went to sleep" because there was no input, wake them up
	// now
	m_audioBusHandle.effects()->startRunning();

	// get volume knob data
	static const float DefaultVolumeRatio = 1.0f / DefaultVolume;
	/*ValueBuffer * volBuf = m_volumeModel.valueBuffer();
	float v_scale = volBuf
		? 1.0f
		: getVolume() * DefaultVolumeRatio;*/

	// instruments using instrument-play-handles will call this method
	// without any knowledge about notes, so they pass NULL for n, which
	// is no problem for us since we just bypass the envelopes+LFOs
	if (!m_instrument->isSingleStreamed() && n != nullptr)
	{
		const f_cnt_t offset = n->noteOffset();
		m_soundShaping.processAudioBuffer( buf + offset, frames - offset, n );
		const float vol = ( (float) n->getVolume() * DefaultVolumeRatio );
		const panning_t pan = std::clamp(n->getPanning(), PanningLeft, PanningRight);
		StereoVolumeVector vv = panningToVolumeVector( pan, vol );
		for( f_cnt_t f = offset; f < frames; ++f )
		{
			for( int c = 0; c < 2; ++c )
			{
				buf[f][c] *= vv.vol[c];
			}
		}
	}
}




MidiEvent InstrumentTrack::applyMasterKey( const MidiEvent& event )
{
	MidiEvent copy( event );
	switch( event.type() )
	{
		case MidiNoteOn:
		case MidiNoteOff:
		case MidiKeyPressure:
			copy.setKey( masterKey( event.key() ) );
			break;
		default:
			break;
	}
	return copy;
}




void InstrumentTrack::processCCEvent(int controller)
{
	// Does nothing if the LED is disabled
	if (!m_midiCCEnable->value()) { return; }

	auto channel = static_cast<uint8_t>(midiPort()->realOutputChannel());
	auto cc = static_cast<uint16_t>(controller);
	auto value = static_cast<uint16_t>(m_midiCCModel[controller]->value());

	// Process the MIDI CC event as an input event but with source set to Internal
	// so we can know LMMS generated the event, not a controller, and can process it during
	// the project export
	processInEvent(MidiEvent(MidiControlChange, channel, cc, value, nullptr, MidiEvent::Source::Internal));
}




void InstrumentTrack::processInEvent( const MidiEvent& event, const TimePos& time, f_cnt_t offset )
{
	if (Engine::getSong()->isExporting() && event.source() == MidiEvent::Source::External)
	{
		return;
	}

	bool eventHandled = false;

	switch( event.type() )
	{
		// we don't send MidiNoteOn, MidiNoteOff and MidiKeyPressure
		// events to instrument as NotePlayHandle will send them on its
		// own
		case MidiNoteOn:
			if( event.velocity() > 0 )
			{
				// play a note only if it is not already playing and if it is within configured bounds
				if (m_notes[event.key()] == nullptr && event.key() >= firstKey() && event.key() <= lastKey())
				{
					NotePlayHandle* nph =
						NotePlayHandleManager::acquire(
								this, offset,
								std::numeric_limits<f_cnt_t>::max() / 2,
								Note(TimePos(), Engine::getSong()->getPlayPos(Engine::getSong()->playMode()),
										event.key(), event.volume(midiPort()->baseVelocity())),
								nullptr, event.channel(),
								NotePlayHandle::Origin::MidiInput);
					m_notes[event.key()] = nph;
					if( ! Engine::audioEngine()->addPlayHandle( nph ) )
					{
						m_notes[event.key()] = nullptr;
					}
				}
				eventHandled = true;
				break;
			}

		case MidiNoteOff:
			if( m_notes[event.key()] != nullptr )
			{
				// do actual note off and remove internal reference to NotePlayHandle (which itself will
				// be deleted later automatically)
				Engine::audioEngine()->requestChangeInModel();
				m_notes[event.key()]->noteOff( offset );
				if (isSustainPedalPressed() &&
					m_notes[event.key()]->origin() ==
					NotePlayHandle::Origin::MidiInput)
				{
					m_sustainedNotes << m_notes[event.key()];
				}
				m_notes[event.key()] = nullptr;
				Engine::audioEngine()->doneChangeInModel();
			}
			eventHandled = true;
			break;

		case MidiKeyPressure:
			if( m_notes[event.key()] != nullptr )
			{
				// setVolume() calls processOutEvent() with MidiKeyPressure so the
				// attached instrument will receive the event as well
				m_notes[event.key()]->setVolume( event.volume( midiPort()->baseVelocity() ) );
			}
			eventHandled = true;
			break;

		case MidiPitchBend:
			// updatePitch() is connected to m_pitchModel::dataChanged() which will send out
			// MidiPitchBend events
			m_pitchModel.setValue( m_pitchModel.minValue() + event.pitchBend() * m_pitchModel.range() / MidiMaxPitchBend );
			break;

		case MidiControlChange:
			if( event.controllerNumber() == MidiControllerSustain )
			{
				if( event.controllerValue() > MidiMaxControllerValue/2 )
				{
					m_sustainPedalPressed = true;
				}
				else if (isSustainPedalPressed())
				{
					for (NotePlayHandle* nph : m_sustainedNotes)
					{
						if (nph && nph->isReleased())
						{
							if( nph->origin() ==
								NotePlayHandle::Origin::MidiInput)
							{
								nph->setLength(
									TimePos( static_cast<f_cnt_t>(
									nph->totalFramesPlayed() /
									Engine::framesPerTick() ) ) );
								midiNoteOff( *nph );
							}
						}
					}
					m_sustainedNotes.clear();
					m_sustainPedalPressed = false;
				}
			}
			if( event.controllerNumber() == MidiControllerAllSoundOff ||
				event.controllerNumber() == MidiControllerAllNotesOff ||
				event.controllerNumber() == MidiControllerOmniOn ||
				event.controllerNumber() == MidiControllerOmniOff ||
				event.controllerNumber() == MidiControllerMonoOn ||
				event.controllerNumber() == MidiControllerPolyOn )
			{
				silenceAllNotes();
			}
			break;

		case MidiMetaEvent:
			// handle special cases such as note panning
			switch( event.metaEvent() )
			{
				case MidiNotePanning:
					if( m_notes[event.key()] != nullptr )
					{
						eventHandled = true;
						m_notes[event.key()]->setPanning( event.panning() );
					}
					break;
				default:
					qWarning( "InstrumentTrack: unhandled MIDI meta event: %i", event.metaEvent() );
					break;
			}
			break;

		default:
			break;
	}

	// If the event wasn't handled, check if there's a loaded instrument and if so send the
	// event to it. If it returns false means the instrument didn't handle the event, so we trigger a warning.
	if (eventHandled == false && !(instrument() && instrument()->handleMidiEvent(event, time, offset)))
	{
		qWarning("InstrumentTrack: unhandled MIDI event %d", event.type());
	}

}




void InstrumentTrack::processOutEvent( const MidiEvent& event, const TimePos& time, f_cnt_t offset )
{
	// do nothing if we do not have an instrument instance (e.g. when loading settings)
	if( m_instrument == nullptr )
	{
		return;
	}

	const MidiEvent transposedEvent = applyMasterKey( event );
	const int key = transposedEvent.key();

	// If we have a selected output midi channel between 1-16, we will use that channel to handle the midi event.
	// But if our selected midi output channel is 0 ("--"), we will use the event channel instead.
	const auto handleEventOutputChannel = midiPort()->outputChannel() == 0
		? event.channel()
		: midiPort()->realOutputChannel();

	switch( event.type() )
	{
		case MidiNoteOn:
			m_midiNotesMutex.lock();
			m_piano.setKeyState( event.key(), true );	// event.key() = original key

			if( key >= 0 && key < NumKeys )
			{
				if( m_runningMidiNotes[key] > 0 )
				{
					m_instrument->handleMidiEvent( MidiEvent( MidiNoteOff, handleEventOutputChannel, key, 0 ), time, offset );
				}
				++m_runningMidiNotes[key];
				m_instrument->handleMidiEvent( MidiEvent( MidiNoteOn, handleEventOutputChannel, key, event.velocity() ), time, offset );

			}
			m_midiNotesMutex.unlock();
			emit newNote();
			break;

		case MidiNoteOff:
			m_midiNotesMutex.lock();
			m_piano.setKeyState( event.key(), false );	// event.key() = original key

			if( key >= 0 && key < NumKeys && --m_runningMidiNotes[key] <= 0 )
			{
				m_instrument->handleMidiEvent( MidiEvent( MidiNoteOff, handleEventOutputChannel, key, 0 ), time, offset );
			}
			m_midiNotesMutex.unlock();
			emit endNote();
			break;

		default:
			m_instrument->handleMidiEvent( transposedEvent, time, offset );
			break;
	}

	// if appropriate, midi-port does further routing
	m_midiPort.processOutEvent( event, time );
}




void InstrumentTrack::silenceAllNotes( bool removeIPH )
{
	m_midiNotesMutex.lock();
	for( int i = 0; i < NumKeys; ++i )
	{
		m_notes[i] = nullptr;
		m_runningMidiNotes[i] = 0;
	}
	m_midiNotesMutex.unlock();

	Engine::audioEngine()->requestChangeInModel();
	// invalidate all NotePlayHandles and PresetPreviewHandles linked to this track
	m_processHandles.clear();

	auto flags = PlayHandle::Type::NotePlayHandle | PlayHandle::Type::PresetPreviewHandle;
	if( removeIPH )
	{
		flags |= PlayHandle::Type::InstrumentPlayHandle;
	}
	Engine::audioEngine()->removePlayHandlesOfTypes( this, flags );
	Engine::audioEngine()->doneChangeInModel();
}




f_cnt_t InstrumentTrack::beatLen( NotePlayHandle * _n ) const
{
	if( m_instrument != nullptr )
	{
		const f_cnt_t len = m_instrument->beatLen( _n );
		if( len > 0 )
		{
			return len;
		}
	}
	return m_soundShaping.envFrames();
}




void InstrumentTrack::playNote( NotePlayHandle* n, SampleFrame* workingBuffer )
{
	// Note: under certain circumstances the working buffer is a nullptr.
	// These cases are triggered in PlayHandle::doProcessing when the play method is called with a nullptr.
	// TODO: Find out if we can skip processing at a higher level if the buffer is nullptr.

	// arpeggio- and chord-widget has to do its work -> adding sub-notes
	// for chords/arpeggios
	m_noteStacking.processNote( n );
	m_arpeggio.processNote( n );

	if( n->isMasterNote() == false && m_instrument != nullptr )
	{
		// all is done, so now lets play the note!
		m_instrument->playNote( n, workingBuffer );

		// This is effectively the same as checking if workingBuffer is not a nullptr.
		// Calling processAudioBuffer with a nullptr leads to crashes. Hence the check.
		if (n->usesBuffer())
		{
			const fpp_t frames = n->framesLeftForCurrentPeriod();
			const f_cnt_t offset = n->noteOffset();
			processAudioBuffer(workingBuffer, frames + offset, n);
		}
	}
}




QString InstrumentTrack::instrumentName() const
{
	if( m_instrument != nullptr )
	{
		return m_instrument->displayName();
	}
	return QString();
}




void InstrumentTrack::deleteNotePluginData( NotePlayHandle* n )
{
	if( m_instrument != nullptr )
	{
		m_instrument->deleteNotePluginData( n );
	}
}




<<<<<<< HEAD
void InstrumentTrack::setName(const QString& newName, bool shouldCreateUnique)
{
	Track::setName(newName, shouldCreateUnique);
	m_midiPort.setName( name() );
	m_audioPort.setName( name() );
=======
void InstrumentTrack::setName(const QString& new_name)
{
	Track::setName(new_name);
	m_midiPort.setName(name());
	m_audioBusHandle.setName(name());
>>>>>>> eb41051b
}






void InstrumentTrack::updateBaseNote()
{
	Engine::audioEngine()->requestChangeInModel();
	for (const auto& processHandle : m_processHandles)
	{
		processHandle->setFrequencyUpdate();
	}
	Engine::audioEngine()->doneChangeInModel();
}




void InstrumentTrack::updatePitch()
{
	updateBaseNote();

	processOutEvent( MidiEvent( MidiPitchBend, midiPort()->realOutputChannel(), midiPitch() ) );
}




void InstrumentTrack::updatePitchRange()
{
	const int r = m_pitchRangeModel.value();
	m_pitchModel.setRange( MinPitchDefault * r, MaxPitchDefault * r );

	processOutEvent( MidiEvent( MidiControlChange, midiPort()->realOutputChannel(),
								MidiControllerRegisteredParameterNumberLSB, MidiPitchBendSensitivityRPN & 0x7F ) );
	processOutEvent( MidiEvent( MidiControlChange, midiPort()->realOutputChannel(),
								MidiControllerRegisteredParameterNumberMSB, ( MidiPitchBendSensitivityRPN >> 8 ) & 0x7F ) );
	processOutEvent( MidiEvent( MidiControlChange, midiPort()->realOutputChannel(), MidiControllerDataEntry, midiPitchRange() ) );
}




void InstrumentTrack::updateMixerChannel()
{
	m_audioBusHandle.setNextMixerChannel(m_mixerChannelModel.value());
}




int InstrumentTrack::masterKey( int _midi_key ) const
{

	int key = baseNote();
	return std::clamp(_midi_key - (key - DefaultKey), 0, NumKeys);
}




void InstrumentTrack::removeMidiPortNode( DataFile & _dataFile )
{
	QDomNodeList n = _dataFile.elementsByTagName( "midiport" );
	n.item( 0 ).parentNode().removeChild( n.item( 0 ) );
}




bool InstrumentTrack::play( const TimePos & _start, const fpp_t _frames,
							const f_cnt_t _offset, int _clip_num )
{
	if( ! m_instrument || ! tryLock() )
	{
		return false;
	}
	const float frames_per_tick = Engine::framesPerTick();

	clipVector clips;
	class PatternTrack * pattern_track = nullptr;
	if( _clip_num >= 0 )
	{
		Clip * clip = getClip( _clip_num );
		clips.push_back( clip );
		if (trackContainer() == Engine::patternStore())
		{
			pattern_track = PatternTrack::findPatternTrack(_clip_num);
		}
	}
	else
	{
		getClipsInRange( clips, _start, _start + static_cast<int>(
					_frames / frames_per_tick ) );
	}

	// Handle automation: detuning
	for (const auto& processHandle : m_processHandles)
	{
		processHandle->processTimePos(
			_start, m_pitchModel.value(), gui::getGUI() && gui::getGUI()->pianoRoll()->isRecording());
	}

	if ( clips.size() == 0 )
	{
		unlock();
		return false;
	}

	bool played_a_note = false;	// will be return variable

	for (const auto& clip : clips)
	{
		auto c = dynamic_cast<MidiClip*>(clip);
		// everything which is not a MIDI clip won't be played
		// A MIDI clip playing in the Piano Roll window will always play
		if (c == nullptr || (Engine::getSong()->playMode() != Song::PlayMode::MidiClip && clip->isMuted()))
		{
			continue;
		}
		TimePos cur_start = _start;
		if( _clip_num < 0 )
		{
			cur_start -= c->startPosition() + c->startTimeOffset();
		}

		// get all notes from the given clip...
		const NoteVector & notes = c->notes();
		// ...and set our index to zero
		auto nit = notes.begin();

		// very effective algorithm for playing notes that are
		// posated within the current sample-frame

		if( cur_start > 0 )
		{
			// skip notes which end before start-bar
			while( nit != notes.end() && ( *nit )->endPos() < cur_start )
			{
				++nit;
			}
		}

		while (nit != notes.end() && (*nit)->pos() < c->length() - c->startTimeOffset())
		{
			const auto currentNote = *nit;
			// Skip any notes note at the current time pos or not overlapping with the start.
			if (!(currentNote->pos() == cur_start
				|| (cur_start == -c->startTimeOffset() && (*nit)->pos() < cur_start && (*nit)->endPos() > cur_start)))
			{
				++nit;
				continue;
			}

			// Calculate the overlap of the note over the clip end.
			const auto noteOverlap = std::max(0, currentNote->endPos() - (c->length() - c->startTimeOffset()));
			// If the note is a Step Note, frames will be 0 so the NotePlayHandle
			// plays for the whole length of the sample
			const auto noteFrames = currentNote->type() == Note::Type::Step
				? 0
				: (currentNote->endPos() - cur_start - noteOverlap) * frames_per_tick;

			NotePlayHandle* notePlayHandle = NotePlayHandleManager::acquire(this, _offset, noteFrames, *currentNote);
			notePlayHandle->setPatternTrack(pattern_track);
			// are we playing global song?
			if( _clip_num < 0 )
			{
				// then set song-global offset of clip in order to
				// properly perform the note detuning
				notePlayHandle->setSongGlobalParentOffset( c->startPosition() + c->startTimeOffset());
			}

			Engine::audioEngine()->addPlayHandle( notePlayHandle );
			played_a_note = true;
			++nit;
		}
	}
	unlock();
	return played_a_note;
}




Clip* InstrumentTrack::createClip(const TimePos & pos)
{
	auto p = new MidiClip(this);
	p->movePosition(pos);
	return p;
}




gui::TrackView* InstrumentTrack::createView( gui::TrackContainerView* tcv )
{
	return new gui::InstrumentTrackView( this, tcv );
}




void InstrumentTrack::saveTrackSpecificSettings(QDomDocument& doc, QDomElement& thisElement, bool presetMode)
{
	m_volumeModel.saveSettings( doc, thisElement, "vol" );
	m_panningModel.saveSettings( doc, thisElement, "pan" );
	m_pitchModel.saveSettings( doc, thisElement, "pitch" );
	m_pitchRangeModel.saveSettings( doc, thisElement, "pitchrange" );

	m_mixerChannelModel.saveSettings( doc, thisElement, "mixch" );
	m_baseNoteModel.saveSettings( doc, thisElement, "basenote" );
	m_firstKeyModel.saveSettings(doc, thisElement, "firstkey");
	m_lastKeyModel.saveSettings(doc, thisElement, "lastkey");
	m_useMasterPitchModel.saveSettings( doc, thisElement, "usemasterpitch");
	m_microtuner.saveSettings(doc, thisElement);

	// Save MIDI CC stuff
	m_midiCCEnable->saveSettings(doc, thisElement, "enablecc");
	QDomElement midiCC = doc.createElement("midicontrollers");
	thisElement.appendChild(midiCC);
	for (int i = 0; i < MidiControllerCount; ++i)
	{
		m_midiCCModel[i]->saveSettings(doc, midiCC, "cc" + QString::number(i));
	}

	if( m_instrument != nullptr )
	{
		QDomElement i = doc.createElement( "instrument" );
		i.setAttribute( "name", m_instrument->descriptor()->name );
		QDomElement ins = m_instrument->saveState( doc, i );
		if(m_instrument->key().isValid()) {
			ins.appendChild( m_instrument->key().saveXML( doc ) );
		}
		thisElement.appendChild( i );
	}
	m_soundShaping.saveState( doc, thisElement );
	m_noteStacking.saveState( doc, thisElement );
	m_arpeggio.saveState( doc, thisElement );

	// Save the midi port info if we are not in song saving mode, e.g. in
	// track cloning mode or if we are in song saving mode and the user
	// has chosen not to discard the MIDI connections.
	if (!Engine::getSong()->isSavingProject() ||
	    !Engine::getSong()->getSaveOptions().discardMIDIConnections.value())
	{
		// Don't save auto assigned midi device connection
		bool hasAuto = m_hasAutoMidiDev;
		autoAssignMidiDevice(false);

		// Only save the MIDI port information if we are not saving a preset.
		if (!presetMode)
		{
			m_midiPort.saveState(doc, thisElement);
		}

		autoAssignMidiDevice(hasAuto);
	}

	m_audioBusHandle.effects()->saveState(doc, thisElement);
}




void InstrumentTrack::loadTrackSpecificSettings( const QDomElement & thisElement )
{
	// don't delete instrument in preview mode if it's the same
	// we can't do this for other situations due to some issues with linked models
	bool reuseInstrument = m_previewMode && m_instrument && m_instrument->nodeName() == getSavedInstrumentName(thisElement);
	// remove the InstrumentPlayHandle if and only if we need to delete the instrument
	silenceAllNotes(!reuseInstrument);

	lock();

	m_volumeModel.loadSettings( thisElement, "vol" );
	m_panningModel.loadSettings( thisElement, "pan" );
	m_pitchRangeModel.loadSettings( thisElement, "pitchrange" );
	m_pitchModel.loadSettings( thisElement, "pitch" );
	m_mixerChannelModel.setRange( 0, Engine::mixer()->numChannels()-1 );
	if ( !m_previewMode )
	{
		m_mixerChannelModel.loadSettings( thisElement, "mixch" );
	}
	m_baseNoteModel.loadSettings( thisElement, "basenote" );
	m_firstKeyModel.loadSettings(thisElement, "firstkey");
	m_lastKeyModel.loadSettings(thisElement, "lastkey");
	m_useMasterPitchModel.loadSettings( thisElement, "usemasterpitch");
	m_microtuner.loadSettings(thisElement);

	// clear effect-chain just in case we load an old preset without FX-data
	m_audioBusHandle.effects()->clear();

	// We set MIDI CC enable to false so the knobs don't trigger MIDI CC events while
	// they are being loaded. After all knobs are loaded we load the right value of m_midiCCEnable.
	m_midiCCEnable->setValue(false);

	QDomNode node = thisElement.firstChild();
	while( !node.isNull() )
	{
		if( node.isElement() )
		{
			if( m_soundShaping.nodeName() == node.nodeName() )
			{
				m_soundShaping.restoreState( node.toElement() );
			}
			else if( m_noteStacking.nodeName() == node.nodeName() )
			{
				m_noteStacking.restoreState( node.toElement() );
			}
			else if( m_arpeggio.nodeName() == node.nodeName() )
			{
				m_arpeggio.restoreState( node.toElement() );
			}
			else if( m_midiPort.nodeName() == node.nodeName() )
			{
				m_midiPort.restoreState( node.toElement() );
			}
			else if (m_audioBusHandle.effects()->nodeName() == node.nodeName())
			{
				m_audioBusHandle.effects()->restoreState(node.toElement());
			}
			else if(node.nodeName() == "instrument")
			{
				using PluginKey = Plugin::Descriptor::SubPluginFeatures::Key;
				PluginKey key(node.toElement().elementsByTagName("key").item(0).toElement());

				if (reuseInstrument)
				{
					m_instrument->restoreState(node.firstChildElement());
				}
				else
				{
					delete m_instrument;
					m_instrument = nullptr;
					m_instrument = Instrument::instantiate(
						node.toElement().attribute("name"), this, &key);
					m_instrument->restoreState(node.firstChildElement());
					emit instrumentChanged();
				}
			}
			else if (node.nodeName() == "midicontrollers")
			{
				for (int i = 0; i < MidiControllerCount; ++i)
				{
					m_midiCCModel[i]->loadSettings(node.toElement(), "cc" + QString::number(i));
				}
			}
			// compat code - if node-name doesn't match any known
			// one, we assume that it is an instrument-plugin
			// which we'll try to load
			else if(AutomationClip::classNodeName() != node.nodeName() &&
					ControllerConnection::classNodeName() != node.nodeName() &&
					!node.toElement().hasAttribute( "id" ))
			{
				delete m_instrument;
				m_instrument = nullptr;
				m_instrument = Instrument::instantiate(
					node.nodeName(), this, nullptr, true);
				if (m_instrument->nodeName() == node.nodeName())
				{
					m_instrument->restoreState(node.toElement());
				}
				emit instrumentChanged();
			}
		}
		node = node.nextSibling();
	}

	// Load the right value of m_midiCCEnable
	m_midiCCEnable->loadSettings(thisElement, "enablecc");

	updatePitchRange();
	unlock();
}




void InstrumentTrack::setPreviewMode( const bool value )
{
	m_previewMode = value;
}




void InstrumentTrack::replaceInstrument(DataFile dataFile)
{
	// loadSettings clears the mixer channel, so we save it here and set it back later
	int mixerChannel = mixerChannelModel()->value();

	InstrumentTrack::removeMidiPortNode(dataFile);
	
	//Replacing an instrument shouldn't change the solo/mute state.
	bool oldMute = isMuted();
	bool oldSolo = isSolo();
	bool oldMutedBeforeSolo = isMutedBeforeSolo();

	loadPreset(dataFile.content().toElement());
	
	setMuted(oldMute);
	setSolo(oldSolo);
	setMutedBeforeSolo(oldMutedBeforeSolo);
	
	m_mixerChannelModel.setValue(mixerChannel);
	Engine::getSong()->setModified();
}




QString InstrumentTrack::getSavedInstrumentName(const QDomElement &thisElement) const
{
	QDomElement elem = thisElement.firstChildElement("instrument");
	if (!elem.isNull())
	{
		return elem.attribute("name");
	}
	return "";
}




Instrument * InstrumentTrack::loadInstrument(const QString & _plugin_name,
	const Plugin::Descriptor::SubPluginFeatures::Key *key, bool keyFromDnd)
{
	if(keyFromDnd)
		Q_ASSERT(!key);

	silenceAllNotes( true );

	lock();
	delete m_instrument;
	m_instrument = Instrument::instantiate(_plugin_name, this,
					key, keyFromDnd);
	unlock();
	setName(m_instrument->displayName(), true);

	emit instrumentChanged();

	return m_instrument;
}



InstrumentTrack *InstrumentTrack::s_autoAssignedTrack = nullptr;

/*! \brief Automatically assign a midi controller to this track, based on the midiautoassign setting
 *
 *  \param assign set to true to connect the midi device, set to false to disconnect
 */
void InstrumentTrack::autoAssignMidiDevice(bool assign)
{
	if (assign)
	{
		if (s_autoAssignedTrack)
		{
			s_autoAssignedTrack->autoAssignMidiDevice(false);
		}
		s_autoAssignedTrack = this;
	}

	const QString &device = ConfigManager::inst()->value("midi", "midiautoassign");
	if ( Engine::audioEngine()->midiClient()->isRaw() && device != "none" )
	{
		m_midiPort.setReadable( assign );
		return;
	}

	// Check if the device exists
	if ( Engine::audioEngine()->midiClient()->readablePorts().indexOf(device) >= 0 )
	{
		m_midiPort.subscribeReadablePort(device, assign);
		m_hasAutoMidiDev = assign;
	}
}


} // namespace lmms<|MERGE_RESOLUTION|>--- conflicted
+++ resolved
@@ -621,22 +621,12 @@
 
 
 
-<<<<<<< HEAD
 void InstrumentTrack::setName(const QString& newName, bool shouldCreateUnique)
 {
 	Track::setName(newName, shouldCreateUnique);
-	m_midiPort.setName( name() );
-	m_audioPort.setName( name() );
-=======
-void InstrumentTrack::setName(const QString& new_name)
-{
-	Track::setName(new_name);
 	m_midiPort.setName(name());
 	m_audioBusHandle.setName(name());
->>>>>>> eb41051b
-}
-
-
+}
 
 
 
