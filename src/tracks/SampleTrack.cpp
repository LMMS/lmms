/*
 * SampleTrack.cpp - implementation of class SampleTrack, a track which
 *                   provides arrangement of samples
 *
 * Copyright (c) 2005-2014 Tobias Doerffel <tobydox/at/users.sourceforge.net>
 *
 * This file is part of LMMS - https://lmms.io
 *
 * This program is free software; you can redistribute it and/or
 * modify it under the terms of the GNU General Public
 * License as published by the Free Software Foundation; either
 * version 2 of the License, or (at your option) any later version.
 *
 * This program is distributed in the hope that it will be useful,
 * but WITHOUT ANY WARRANTY; without even the implied warranty of
 * MERCHANTABILITY or FITNESS FOR A PARTICULAR PURPOSE.  See the GNU
 * General Public License for more details.
 *
 * You should have received a copy of the GNU General Public
 * License along with this program (see COPYING); if not, write to the
 * Free Software Foundation, Inc., 51 Franklin Street, Fifth Floor,
 * Boston, MA 02110-1301 USA.
 *
 */
#include "SampleTrack.h"

#include <QDropEvent>
#include <QMenu>
#include <QLayout>
#include <QMdiArea>
#include <QMdiSubWindow>
#include <QPainter>
#include <QPushButton>

#include "gui_templates.h"
#include "GuiApplication.h"
#include "Song.h"
#include "embed.h"
#include "ToolTip.h"
#include "BBTrack.h"
#include "SamplePlayHandle.h"
#include "SampleRecordHandle.h"
#include "SongEditor.h"
#include "StringPairDrag.h"
#include "TimeLineWidget.h"
#include "Knob.h"
#include "MainWindow.h"
#include "Mixer.h"
#include "EffectRackView.h"
#include "TrackLabelButton.h"

SampleTCO::SampleTCO( Track * _track ) :
	TrackContentObject( _track ),
	m_sampleBuffer( new SampleBuffer ),
	m_isPlaying( false )
{
	saveJournallingState( false );
	setSampleFile( "" );
	restoreJournallingState();

	// we need to receive bpm-change-events, because then we have to
	// change length of this TCO
	connect( Engine::getSong(), SIGNAL( tempoChanged( bpm_t ) ),
					this, SLOT( updateLength() ) );
	connect( Engine::getSong(), SIGNAL( timeSignatureChanged( int,int ) ),
					this, SLOT( updateLength() ) );

	//care about positionmarker
	TimeLineWidget * timeLine = Engine::getSong()->getPlayPos( Engine::getSong()->Mode_PlaySong ).m_timeLine;
	if( timeLine )
	{
		connect( timeLine, SIGNAL( positionMarkerMoved() ), this, SLOT( playbackPositionChanged() ) );
	}
	//playbutton clicked or space key / on Export Song set isPlaying to false
	connect( Engine::getSong(), SIGNAL( playbackStateChanged() ),
			this, SLOT( playbackPositionChanged() ), Qt::DirectConnection );
	//care about loops
	connect( Engine::getSong(), SIGNAL( updateSampleTracks() ),
			this, SLOT( playbackPositionChanged() ), Qt::DirectConnection );
	//care about mute TCOs
	connect( this, SIGNAL( dataChanged() ), this, SLOT( playbackPositionChanged() ) );
	//care about mute track
	connect( getTrack()->getMutedModel(), SIGNAL( dataChanged() ),
			this, SLOT( playbackPositionChanged() ), Qt::DirectConnection );
	//care about TCO position
	connect( this, SIGNAL( positionChanged() ), this, SLOT( updateTrackTcos() ) );

	switch( getTrack()->trackContainer()->type() )
	{
		case TrackContainer::BBContainer:
			setAutoResize( true );
			break;

		case TrackContainer::SongContainer:
			// move down
		default:
			setAutoResize( false );
			break;
	}
	updateTrackTcos();
}




SampleTCO::~SampleTCO()
{
	SampleTrack * sampletrack = dynamic_cast<SampleTrack*>( getTrack() );
	if( sampletrack)
	{
		sampletrack->updateTcos();
	}
	sharedObject::unref( m_sampleBuffer );
}




void SampleTCO::changeLength( const MidiTime & _length )
{
	TrackContentObject::changeLength( qMax( static_cast<int>( _length ), 1 ) );
}




const QString & SampleTCO::sampleFile() const
{
	return m_sampleBuffer->audioFile();
}



void SampleTCO::setSampleBuffer( SampleBuffer* sb )
{
	sharedObject::unref( m_sampleBuffer );
	m_sampleBuffer = sb;
	updateLength();

	emit sampleChanged();
}



void SampleTCO::setSampleFile( const QString & _sf )
{
	int length;
	if (_sf == "")
	{	//When creating an empty sample pattern make it a bar long
		float nom = Engine::getSong()->getTimeSigModel().getNumerator();
		float den = Engine::getSong()->getTimeSigModel().getDenominator();
		length = DefaultTicksPerTact * ( nom / den );
	}
<<<<<<< HEAD
	else
	{	//Otherwise set it to the samples length
=======
	else //Otherwise set it to the sample's length
	{
>>>>>>> 1d3023b0
		m_sampleBuffer->setAudioFile( _sf );
		length = (int) ( m_sampleBuffer->frames() / Engine::framesPerTick() ) ;
	}
	changeLength(length);

	emit sampleChanged();
	emit playbackPositionChanged();
}




void SampleTCO::toggleRecord()
{
	m_recordModel.setValue( !m_recordModel.value() );
	emit dataChanged();
}




void SampleTCO::playbackPositionChanged()
{
	Engine::mixer()->removePlayHandlesOfTypes( getTrack(), PlayHandle::TypeSamplePlayHandle );
	SampleTrack * st = dynamic_cast<SampleTrack*>( getTrack() );
	st->setPlayingTcos( false );
}




void SampleTCO::updateTrackTcos()
{
	SampleTrack * sampletrack = dynamic_cast<SampleTrack*>( getTrack() );
	if( sampletrack)
	{
		sampletrack->updateTcos();
	}
}

bool SampleTCO::isPlaying() const
{
	return m_isPlaying;
}

void SampleTCO::setIsPlaying(bool isPlaying)
{
	m_isPlaying = isPlaying;
}




void SampleTCO::updateLength()
{
	emit sampleChanged();
}




MidiTime SampleTCO::sampleLength() const
{
	return (int)( m_sampleBuffer->frames() / Engine::framesPerTick() );
}




void SampleTCO::setSampleStartFrame(f_cnt_t startFrame)
{
	m_sampleBuffer->setStartFrame( startFrame );
}




void SampleTCO::setSamplePlayLength(f_cnt_t length)
{
	m_sampleBuffer->setEndFrame( length );
}




void SampleTCO::saveSettings( QDomDocument & _doc, QDomElement & _this )
{
	if( _this.parentNode().nodeName() == "clipboard" )
	{
		_this.setAttribute( "pos", -1 );
	}
	else
	{
		_this.setAttribute( "pos", startPosition() );
	}
	_this.setAttribute( "len", length() );
	_this.setAttribute( "muted", isMuted() );
	_this.setAttribute( "src", sampleFile() );
	if( sampleFile() == "" )
	{
		QString s;
		_this.setAttribute( "data", m_sampleBuffer->toBase64( s ) );
	}
	// TODO: start- and end-frame
}




void SampleTCO::loadSettings( const QDomElement & _this )
{
	if( _this.attribute( "pos" ).toInt() >= 0 )
	{
		movePosition( _this.attribute( "pos" ).toInt() );
	}
	setSampleFile( _this.attribute( "src" ) );
	if( sampleFile().isEmpty() && _this.hasAttribute( "data" ) )
	{
		m_sampleBuffer->loadFromBase64( _this.attribute( "data" ) );
	}
	changeLength( _this.attribute( "len" ).toInt() );
	setMuted( _this.attribute( "muted" ).toInt() );
}




TrackContentObjectView * SampleTCO::createView( TrackView * _tv )
{
	return new SampleTCOView( this, _tv );
}




SampleTCOView::SampleTCOView( SampleTCO * _tco, TrackView * _tv ) :
	TrackContentObjectView( _tco, _tv ),
	m_tco( _tco ),
	m_paintPixmap()
{
	// update UI and tooltip
	updateSample();

	// track future changes of SampleTCO
	connect( m_tco, SIGNAL( sampleChanged() ),
			this, SLOT( updateSample() ) );

	setStyle( QApplication::style() );
}




SampleTCOView::~SampleTCOView()
{
}




void SampleTCOView::updateSample()
{
	update();
	// set tooltip to filename so that user can see what sample this
	// sample-tco contains
	ToolTip::add( this, ( m_tco->m_sampleBuffer->audioFile() != "" ) ?
					m_tco->m_sampleBuffer->audioFile() :
					tr( "double-click to select sample" ) );
}




void SampleTCOView::contextMenuEvent( QContextMenuEvent * _cme )
{
	if( _cme->modifiers() )
	{
		return;
	}

	QMenu contextMenu( this );
	if( fixedTCOs() == false )
	{
		contextMenu.addAction( embed::getIconPixmap( "cancel" ),
					tr( "Delete (middle mousebutton)" ),
						this, SLOT( remove() ) );
		contextMenu.addSeparator();
		contextMenu.addAction( embed::getIconPixmap( "edit_cut" ),
					tr( "Cut" ), this, SLOT( cut() ) );
	}
	contextMenu.addAction( embed::getIconPixmap( "edit_copy" ),
					tr( "Copy" ), m_tco, SLOT( copy() ) );
	contextMenu.addAction( embed::getIconPixmap( "edit_paste" ),
					tr( "Paste" ), m_tco, SLOT( paste() ) );
	contextMenu.addSeparator();
	contextMenu.addAction( embed::getIconPixmap( "muted" ),
				tr( "Mute/unmute (<%1> + middle click)" ).arg(
					#ifdef LMMS_BUILD_APPLE
					"⌘"),
					#else
					"Ctrl"),
					#endif
						m_tco, SLOT( toggleMute() ) );
	/*contextMenu.addAction( embed::getIconPixmap( "record" ),
				tr( "Set/clear record" ),
						m_tco, SLOT( toggleRecord() ) );*/
	constructContextMenu( &contextMenu );

	contextMenu.exec( QCursor::pos() );
}




void SampleTCOView::dragEnterEvent( QDragEnterEvent * _dee )
{
	if( StringPairDrag::processDragEnterEvent( _dee,
					"samplefile,sampledata" ) == false )
	{
		TrackContentObjectView::dragEnterEvent( _dee );
	}
}




void SampleTCOView::dropEvent( QDropEvent * _de )
{
	if( StringPairDrag::decodeKey( _de ) == "samplefile" )
	{
		m_tco->setSampleFile( StringPairDrag::decodeValue( _de ) );
		_de->accept();
	}
	else if( StringPairDrag::decodeKey( _de ) == "sampledata" )
	{
		m_tco->m_sampleBuffer->loadFromBase64(
					StringPairDrag::decodeValue( _de ) );
		m_tco->updateLength();
		update();
		_de->accept();
		Engine::getSong()->setModified();
	}
	else
	{
		TrackContentObjectView::dropEvent( _de );
	}
}




void SampleTCOView::mousePressEvent( QMouseEvent * _me )
{
	if( _me->button() == Qt::LeftButton &&
		_me->modifiers() & Qt::ControlModifier &&
		_me->modifiers() & Qt::ShiftModifier )
	{
		m_tco->toggleRecord();
	}
	else
	{
		if( _me->button() == Qt::MiddleButton && _me->modifiers() == Qt::ControlModifier )
		{
			SampleTCO * sTco = dynamic_cast<SampleTCO*>( getTrackContentObject() );
			if( sTco )
			{
				sTco->updateTrackTcos();
			}
		}
		TrackContentObjectView::mousePressEvent( _me );
	}
}




void SampleTCOView::mouseReleaseEvent(QMouseEvent *_me)
{
	if( _me->button() == Qt::MiddleButton && !_me->modifiers() )
	{
		SampleTCO * sTco = dynamic_cast<SampleTCO*>( getTrackContentObject() );
		if( sTco )
		{
			sTco->playbackPositionChanged();
		}
	}
	TrackContentObjectView::mouseReleaseEvent( _me );
}




void SampleTCOView::mouseDoubleClickEvent( QMouseEvent * )
{
	QString af = m_tco->m_sampleBuffer->openAudioFile();

	if( af == "" ) {} //Don't do anything if no file is loaded
	else if ( af == m_tco->m_sampleBuffer->audioFile() )
	{	//Instead of reloading the existing file, just reset the size
		int length = (int) ( m_tco->m_sampleBuffer->frames() / Engine::framesPerTick() );
		m_tco->changeLength(length);
	}
	else
	{	//Otherwise load the new file as ususal
		m_tco->setSampleFile( af );
		Engine::getSong()->setModified();
	}
}




void SampleTCOView::paintEvent( QPaintEvent * pe )
{
	QPainter painter( this );

	if( !needsUpdate() )
	{
		painter.drawPixmap( 0, 0, m_paintPixmap );
		return;
	}

	setNeedsUpdate( false );

	m_paintPixmap = m_paintPixmap.isNull() == true || m_paintPixmap.size() != size()
		? QPixmap( size() ) : m_paintPixmap;

	QPainter p( &m_paintPixmap );

	QLinearGradient lingrad( 0, 0, 0, height() );
	QColor c;
	bool muted = m_tco->getTrack()->isMuted() || m_tco->isMuted();

	// state: selected, muted, normal
	c = isSelected() ? selectedColor() : ( muted ? mutedBackgroundColor()
		: painter.background().color() );

	lingrad.setColorAt( 1, c.darker( 300 ) );
	lingrad.setColorAt( 0, c );

	// paint a black rectangle under the pattern to prevent glitches with transparent backgrounds
	p.fillRect( rect(), QColor( 0, 0, 0 ) );

	if( gradient() )
	{
		p.fillRect( rect(), lingrad );
	}
	else
	{
		p.fillRect( rect(), c );
	}

	p.setPen( !muted ? painter.pen().brush().color() : mutedColor() );

	const int spacing = TCO_BORDER_WIDTH + 1;
	const float ppt = fixedTCOs() ?
			( parentWidget()->width() - 2 * TCO_BORDER_WIDTH )
					/ (float) m_tco->length().getTact() :
								pixelsPerTact();

	float nom = Engine::getSong()->getTimeSigModel().getNumerator();
	float den = Engine::getSong()->getTimeSigModel().getDenominator();
	float ticksPerTact = DefaultTicksPerTact * nom / den;

	QRect r = QRect( TCO_BORDER_WIDTH, spacing,
			qMax( static_cast<int>( m_tco->sampleLength() * ppt / ticksPerTact ), 1 ), rect().bottom() - 2 * spacing );
	m_tco->m_sampleBuffer->visualize( p, r, pe->rect() );

	// disable antialiasing for borders, since its not needed
	p.setRenderHint( QPainter::Antialiasing, false );

	// inner border
	p.setPen( c.lighter( 160 ) );
	p.drawRect( 1, 1, rect().right() - TCO_BORDER_WIDTH,
		rect().bottom() - TCO_BORDER_WIDTH );

	// outer border
	p.setPen( c.darker( 300 ) );
	p.drawRect( 0, 0, rect().right(), rect().bottom() );

	// draw the 'muted' pixmap only if the pattern was manualy muted
	if( m_tco->isMuted() )
	{
		const int spacing = TCO_BORDER_WIDTH;
		const int size = 14;
		p.drawPixmap( spacing, height() - ( size + spacing ),
			embed::getIconPixmap( "muted", size, size ) );
	}

	// recording sample tracks is not possible at the moment

	/* if( m_tco->isRecord() )
	{
		p.setFont( pointSize<7>( p.font() ) );

		p.setPen( textShadowColor() );
		p.drawText( 10, p.fontMetrics().height()+1, "Rec" );
		p.setPen( textColor() );
		p.drawText( 9, p.fontMetrics().height(), "Rec" );

		p.setBrush( QBrush( textColor() ) );
		p.drawEllipse( 4, 5, 4, 4 );
	}*/

	p.end();

	painter.drawPixmap( 0, 0, m_paintPixmap );
}






SampleTrack::SampleTrack( TrackContainer* tc ) :
	Track( Track::SampleTrack, tc ),
	m_volumeModel( DefaultVolume, MinVolume, MaxVolume, 0.1f, this,
							tr( "Volume" ) ),
	m_panningModel( DefaultPanning, PanningLeft, PanningRight, 0.1f,
					this, tr( "Panning" ) ),
	m_audioPort( tr( "Sample track" ), true, &m_volumeModel, &m_panningModel, &m_mutedModel )
{
	setName( tr( "Sample track" ) );
	m_panningModel.setCenterValue( DefaultPanning );
}




SampleTrack::~SampleTrack()
{
	Engine::mixer()->removePlayHandlesOfTypes( this, PlayHandle::TypeSamplePlayHandle );
}




bool SampleTrack::play( const MidiTime & _start, const fpp_t _frames,
					const f_cnt_t _offset, int _tco_num )
{
	m_audioPort.effects()->startRunning();
	bool played_a_note = false;	// will be return variable

	tcoVector tcos;
	::BBTrack * bb_track = NULL;
	if( _tco_num >= 0 )
	{
		if( _start != 0 )
		{
			return false;
		}
		tcos.push_back( getTCO( _tco_num ) );
		if (trackContainer() == (TrackContainer*)Engine::getBBTrackContainer())
		{
			bb_track = BBTrack::findBBTrack( _tco_num );
		}
	}
	else
	{
		for( int i = 0; i < numOfTCOs(); ++i )
		{
			TrackContentObject * tco = getTCO( i );
			SampleTCO * sTco = dynamic_cast<SampleTCO*>( tco );
			float framesPerTick = Engine::framesPerTick();
			if( _start >= sTco->startPosition() && _start < sTco->endPosition() )
			{
				if( sTco->isPlaying() == false )
				{
					f_cnt_t sampleStart = framesPerTick * ( _start - sTco->startPosition() );
					f_cnt_t tcoFrameLength = framesPerTick * ( sTco->endPosition() - sTco->startPosition() );
					f_cnt_t sampleBufferLength = sTco->sampleBuffer()->frames();
					//if the Tco smaller than the sample length we play only until Tco end
					//else we play the sample to the end but nothing more
					f_cnt_t samplePlayLength = tcoFrameLength > sampleBufferLength ? sampleBufferLength : tcoFrameLength;
					//we only play within the sampleBuffer limits
					if( sampleStart < sampleBufferLength )
					{
						sTco->setSampleStartFrame( sampleStart );
						sTco->setSamplePlayLength( samplePlayLength );
						tcos.push_back( sTco );
						sTco->setIsPlaying( true );
					}
				}
			}
			else
			{
				sTco->setIsPlaying( false );
			}
		}
	}

	for( tcoVector::Iterator it = tcos.begin(); it != tcos.end(); ++it )
	{
		SampleTCO * st = dynamic_cast<SampleTCO *>( *it );
		if( !st->isMuted() )
		{
			PlayHandle* handle;
			if( st->isRecord() )
			{
				if( !Engine::getSong()->isRecording() )
				{
					return played_a_note;
				}
				SampleRecordHandle* smpHandle = new SampleRecordHandle( st );
				handle = smpHandle;
			}
			else
			{
				SamplePlayHandle* smpHandle = new SamplePlayHandle( st );
				smpHandle->setVolumeModel( &m_volumeModel );
				smpHandle->setBBTrack( bb_track );
				handle = smpHandle;
			}
			handle->setOffset( _offset );
			// send it to the mixer
			Engine::mixer()->addPlayHandle( handle );
			played_a_note = true;
		}
	}

	return played_a_note;
}




TrackView * SampleTrack::createView( TrackContainerView* tcv )
{
	return new SampleTrackView( this, tcv );
}




TrackContentObject * SampleTrack::createTCO( const MidiTime & )
{
	return new SampleTCO( this );
}




void SampleTrack::saveTrackSpecificSettings( QDomDocument & _doc,
							QDomElement & _this )
{
	m_audioPort.effects()->saveState( _doc, _this );
#if 0
	_this.setAttribute( "icon", tlb->pixmapFile() );
#endif
	m_volumeModel.saveSettings( _doc, _this, "vol" );
	m_panningModel.saveSettings( _doc, _this, "pan" );
}




void SampleTrack::loadTrackSpecificSettings( const QDomElement & _this )
{
	QDomNode node = _this.firstChild();
	m_audioPort.effects()->clear();
	while( !node.isNull() )
	{
		if( node.isElement() )
		{
			if( m_audioPort.effects()->nodeName() == node.nodeName() )
			{
				m_audioPort.effects()->restoreState( node.toElement() );
			}
		}
		node = node.nextSibling();
	}
	m_volumeModel.loadSettings( _this, "vol" );
	m_panningModel.loadSettings( _this, "pan" );
}




void SampleTrack::updateTcos()
{
	Engine::mixer()->removePlayHandlesOfTypes( this, PlayHandle::TypeSamplePlayHandle );
	setPlayingTcos( false );
}




void SampleTrack::setPlayingTcos( bool isPlaying )
{
	for( int i = 0; i < numOfTCOs(); ++i )
	{
		TrackContentObject * tco = getTCO( i );
		SampleTCO * sTco = dynamic_cast<SampleTCO*>( tco );
		sTco->setIsPlaying( isPlaying );
	}
}






SampleTrackView::SampleTrackView( SampleTrack * _t, TrackContainerView* tcv ) :
	TrackView( _t, tcv )
{
	setFixedHeight( 32 );

	TrackLabelButton * tlb = new TrackLabelButton( this,
						getTrackSettingsWidget() );
	connect( tlb, SIGNAL( clicked( bool ) ),
			this, SLOT( showEffects() ) );
	tlb->setIcon( embed::getIconPixmap( "sample_track" ) );
	tlb->move( 3, 1 );
	tlb->show();

	m_volumeKnob = new Knob( knobSmall_17, getTrackSettingsWidget(),
						    tr( "Track volume" ) );
	m_volumeKnob->setVolumeKnob( true );
	m_volumeKnob->setModel( &_t->m_volumeModel );
	m_volumeKnob->setHintText( tr( "Channel volume:" ), "%" );

	int settingsWidgetWidth = ConfigManager::inst()->
					value( "ui", "compacttrackbuttons" ).toInt()
				? DEFAULT_SETTINGS_WIDGET_WIDTH_COMPACT
				: DEFAULT_SETTINGS_WIDGET_WIDTH;
	m_volumeKnob->move( settingsWidgetWidth - 2 * 24, 2 );
	m_volumeKnob->setLabel( tr( "VOL" ) );
	m_volumeKnob->show();

	m_panningKnob = new Knob( knobSmall_17, getTrackSettingsWidget(),
							tr( "Panning" ) );
	m_panningKnob->setModel( &_t->m_panningModel );
	m_panningKnob->setHintText( tr( "Panning:" ), "%" );
	m_panningKnob->move( settingsWidgetWidth - 24, 2 );
	m_panningKnob->setLabel( tr( "PAN" ) );
	m_panningKnob->show();

	m_effectRack = new EffectRackView( _t->audioPort()->effects() );
	m_effectRack->setFixedSize( 240, 242 );

	m_effWindow = gui->mainWindow()->addWindowedWidget( m_effectRack );
	m_effWindow->setAttribute( Qt::WA_DeleteOnClose, false );
	m_effWindow->layout()->setSizeConstraint( QLayout::SetFixedSize );
 	m_effWindow->setWindowTitle( _t->name() );
	m_effWindow->hide();

	setModel( _t );
}




SampleTrackView::~SampleTrackView()
{
	m_effWindow->deleteLater();
}




void SampleTrackView::showEffects()
{
	if( m_effWindow->isHidden() )
	{
		m_effectRack->show();
		m_effWindow->show();
		m_effWindow->raise();
	}
	else
	{
		m_effWindow->hide();
	}
}



void SampleTrackView::modelChanged()
{
	SampleTrack * st = castModel<SampleTrack>();
	m_volumeKnob->setModel( &st->m_volumeModel );

	TrackView::modelChanged();
}<|MERGE_RESOLUTION|>--- conflicted
+++ resolved
@@ -151,13 +151,8 @@
 		float den = Engine::getSong()->getTimeSigModel().getDenominator();
 		length = DefaultTicksPerTact * ( nom / den );
 	}
-<<<<<<< HEAD
 	else
-	{	//Otherwise set it to the samples length
-=======
-	else //Otherwise set it to the sample's length
-	{
->>>>>>> 1d3023b0
+	{	//Otherwise set it to the sample's length
 		m_sampleBuffer->setAudioFile( _sf );
 		length = (int) ( m_sampleBuffer->frames() / Engine::framesPerTick() ) ;
 	}
