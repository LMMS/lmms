/*
 * SampleTrack.cpp - implementation of class SampleTrack, a track which
 *                   provides arrangement of samples
 *
 * Copyright (c) 2005-2014 Tobias Doerffel <tobydox/at/users.sourceforge.net>
 *
 * This file is part of LMMS - https://lmms.io
 *
 * This program is free software; you can redistribute it and/or
 * modify it under the terms of the GNU General Public
 * License as published by the Free Software Foundation; either
 * version 2 of the License, or (at your option) any later version.
 *
 * This program is distributed in the hope that it will be useful,
 * but WITHOUT ANY WARRANTY; without even the implied warranty of
 * MERCHANTABILITY or FITNESS FOR A PARTICULAR PURPOSE.  See the GNU
 * General Public License for more details.
 *
 * You should have received a copy of the GNU General Public
 * License along with this program (see COPYING); if not, write to the
 * Free Software Foundation, Inc., 51 Franklin Street, Fifth Floor,
 * Boston, MA 02110-1301 USA.
 *
 */
#include "SampleTrack.h"

#include <QDropEvent>
#include <QFileInfo>
#include <QMenu>
#include <QLayout>
#include <QMdiArea>
#include <QMdiSubWindow>
#include <QPainter>
#include <QPushButton>

#include "gui_templates.h"
#include "GuiApplication.h"
#include "Song.h"
#include "embed.h"
#include "ToolTip.h"
#include "BBTrack.h"
#include "SamplePlayHandle.h"
#include "SampleRecordHandle.h"
#include "SongEditor.h"
#include "StringPairDrag.h"
#include "TimeLineWidget.h"
#include "Knob.h"
#include "MainWindow.h"
#include "Mixer.h"
#include "EffectRackView.h"
#include "TrackLabelButton.h"

SampleTCO::SampleTCO( Track * _track ) :
	TrackContentObject( _track ),
	m_sampleBuffer( new SampleBuffer ),
	m_isPlaying( false )
{
	saveJournallingState( false );
	setSampleFile( "" );
	restoreJournallingState();

	// we need to receive bpm-change-events, because then we have to
	// change length of this TCO
	connect( Engine::getSong(), SIGNAL( tempoChanged( bpm_t ) ),
					this, SLOT( updateLength() ) );
	connect( Engine::getSong(), SIGNAL( timeSignatureChanged( int,int ) ),
					this, SLOT( updateLength() ) );

	//care about positionmarker
	TimeLineWidget * timeLine = Engine::getSong()->getPlayPos( Engine::getSong()->Mode_PlaySong ).m_timeLine;
	if( timeLine )
	{
		connect( timeLine, SIGNAL( positionMarkerMoved() ), this, SLOT( playbackPositionChanged() ) );
	}
	//playbutton clicked or space key / on Export Song set isPlaying to false
	connect( Engine::getSong(), SIGNAL( playbackStateChanged() ), this, SLOT( playbackPositionChanged() ) );
	//care about loops
	connect( Engine::getSong(), SIGNAL( updateSampleTracks() ), this, SLOT( playbackPositionChanged() ) );
	//care about mute TCOs
	connect( this, SIGNAL( dataChanged() ), this, SLOT( playbackPositionChanged() ) );
	//care about mute track
	connect( getTrack()->getMutedModel(), SIGNAL( dataChanged() ),this, SLOT( playbackPositionChanged() ) );
	//care about TCO position
	connect( this, SIGNAL( positionChanged() ), this, SLOT( updateTrackTcos() ) );

	switch( getTrack()->trackContainer()->type() )
	{
		case TrackContainer::BBContainer:
			setAutoResize( true );
			break;

		case TrackContainer::SongContainer:
			// move down
		default:
			setAutoResize( false );
			break;
	}
	updateTrackTcos();
}




SampleTCO::~SampleTCO()
{
	SampleTrack * sampletrack = dynamic_cast<SampleTrack*>( getTrack() );
	if( sampletrack)
	{
		sampletrack->updateTcos();
	}
	sharedObject::unref( m_sampleBuffer );
}




void SampleTCO::changeLength( const MidiTime & _length )
{
	float nom = Engine::getSong()->getTimeSigModel().getNumerator();
	float den = Engine::getSong()->getTimeSigModel().getDenominator();
	int ticksPerTact = DefaultTicksPerTact * ( nom / den );
	TrackContentObject::changeLength( qMax( static_cast<int>( _length ), ticksPerTact ) );
}




const QString & SampleTCO::sampleFile() const
{
	return m_sampleBuffer->audioFile();
}



void SampleTCO::setSampleBuffer( SampleBuffer* sb )
{
	sharedObject::unref( m_sampleBuffer );
	m_sampleBuffer = sb;
	updateLength();

	emit sampleChanged();
}



void SampleTCO::setSampleFile( const QString & _sf )
{
	m_sampleBuffer->setAudioFile( _sf );
<<<<<<< HEAD
	setStartTimeOffset( 0 );
=======
>>>>>>> 8dcf9978
	changeLength( (int) ( m_sampleBuffer->frames() / Engine::framesPerTick() ) );

	emit sampleChanged();
	emit playbackPositionChanged();
}




void SampleTCO::toggleRecord()
{
	m_recordModel.setValue( !m_recordModel.value() );
	emit dataChanged();
}




void SampleTCO::playbackPositionChanged()
{
	Engine::mixer()->removePlayHandlesOfTypes( getTrack(), PlayHandle::TypeSamplePlayHandle );
	SampleTrack * st = dynamic_cast<SampleTrack*>( getTrack() );
	st->setPlayingTcos( false );
}




void SampleTCO::updateTrackTcos()
{
	SampleTrack * sampletrack = dynamic_cast<SampleTrack*>( getTrack() );
	if( sampletrack)
	{
		sampletrack->updateTcos();
	}
}




bool SampleTCO::isPlaying() const
{
	return m_isPlaying;
}




void SampleTCO::setIsPlaying(bool isPlaying)
{
	m_isPlaying = isPlaying;
}




void SampleTCO::updateLength()
{
	emit sampleChanged();
}




MidiTime SampleTCO::sampleLength() const
{
	return (int)( m_sampleBuffer->frames() / Engine::framesPerTick() );
}




void SampleTCO::setSampleStartFrame(f_cnt_t startFrame)
{
	m_sampleBuffer->setStartFrame( startFrame );
}




void SampleTCO::setSamplePlayLength(f_cnt_t length)
{
	m_sampleBuffer->setEndFrame( length );
}




void SampleTCO::saveSettings( QDomDocument & _doc, QDomElement & _this )
{
	if( _this.parentNode().nodeName() == "clipboard" )
	{
		_this.setAttribute( "pos", -1 );
	}
	else
	{
		_this.setAttribute( "pos", startPosition() );
	}
	_this.setAttribute( "len", length() );
	_this.setAttribute( "muted", isMuted() );
	_this.setAttribute( "src", sampleFile() );
	_this.setAttribute( "off", startTimeOffset() );
	if( sampleFile() == "" )
	{
		QString s;
		_this.setAttribute( "data", m_sampleBuffer->toBase64( s ) );
	}
	// TODO: start- and end-frame
}




void SampleTCO::loadSettings( const QDomElement & _this )
{
	if( _this.attribute( "pos" ).toInt() >= 0 )
	{
		movePosition( _this.attribute( "pos" ).toInt() );
	}
	setSampleFile( _this.attribute( "src" ) );
	if( sampleFile().isEmpty() && _this.hasAttribute( "data" ) )
	{
		m_sampleBuffer->loadFromBase64( _this.attribute( "data" ) );
	}
	changeLength( _this.attribute( "len" ).toInt() );
	setMuted( _this.attribute( "muted" ).toInt() );
	setStartTimeOffset( _this.attribute( "off" ).toInt() );
}




TrackContentObjectView * SampleTCO::createView( TrackView * _tv )
{
	return new SampleTCOView( this, _tv );
}




SampleTCOView::SampleTCOView( SampleTCO * _tco, TrackView * _tv ) :
	TrackContentObjectView( _tco, _tv ),
	m_tco( _tco ),
	m_paintPixmap()
{
	// update UI and tooltip
	updateSample();

	// track future changes of SampleTCO
	connect( m_tco, SIGNAL( sampleChanged() ),
			this, SLOT( updateSample() ) );

	setStyle( QApplication::style() );
}




SampleTCOView::~SampleTCOView()
{
}




void SampleTCOView::updateSample()
{
	update();
	// set tooltip to filename so that user can see what sample this
	// sample-tco contains
	ToolTip::add( this, ( m_tco->m_sampleBuffer->audioFile() != "" ) ?
					m_tco->m_sampleBuffer->audioFile() :
					tr( "double-click to select sample" ) );
}




void SampleTCOView::contextMenuEvent( QContextMenuEvent * _cme )
{
	if( _cme->modifiers() )
	{
		return;
	}

	QMenu contextMenu( this );
	if( fixedTCOs() == false )
	{
		contextMenu.addAction( embed::getIconPixmap( "cancel" ),
					tr( "Delete (middle mousebutton)" ),
						this, SLOT( remove() ) );
		contextMenu.addSeparator();
		contextMenu.addAction( embed::getIconPixmap( "edit_cut" ),
					tr( "Cut" ), this, SLOT( cut() ) );
	}
	contextMenu.addAction( embed::getIconPixmap( "edit_copy" ),
					tr( "Copy" ), m_tco, SLOT( copy() ) );
	contextMenu.addAction( embed::getIconPixmap( "edit_paste" ),
					tr( "Paste" ), m_tco, SLOT( paste() ) );
	contextMenu.addSeparator();
	contextMenu.addAction( embed::getIconPixmap( "muted" ),
				tr( "Mute/unmute (<%1> + middle click)" ).arg(
					#ifdef LMMS_BUILD_APPLE
					"⌘"),
					#else
					"Ctrl"),
					#endif
						m_tco, SLOT( toggleMute() ) );
	/*contextMenu.addAction( embed::getIconPixmap( "record" ),
				tr( "Set/clear record" ),
						m_tco, SLOT( toggleRecord() ) );*/
	constructContextMenu( &contextMenu );

	contextMenu.exec( QCursor::pos() );
}




void SampleTCOView::dragEnterEvent( QDragEnterEvent * _dee )
{
	if( StringPairDrag::processDragEnterEvent( _dee,
					"samplefile,sampledata" ) == false )
	{
		TrackContentObjectView::dragEnterEvent( _dee );
	}
}






void SampleTCOView::dropEvent( QDropEvent * _de )
{
	if( StringPairDrag::decodeKey( _de ) == "samplefile" )
	{
		m_tco->setSampleFile( StringPairDrag::decodeValue( _de ) );
		_de->accept();
	}
	else if( StringPairDrag::decodeKey( _de ) == "sampledata" )
	{
		m_tco->m_sampleBuffer->loadFromBase64(
					StringPairDrag::decodeValue( _de ) );
		m_tco->updateLength();
		update();
		_de->accept();
		Engine::getSong()->setModified();
	}
	else
	{
		TrackContentObjectView::dropEvent( _de );
	}
}




void SampleTCOView::mousePressEvent( QMouseEvent * _me )
{
	if( _me->button() == Qt::LeftButton &&
		_me->modifiers() & Qt::ControlModifier &&
		_me->modifiers() & Qt::ShiftModifier )
	{
		m_tco->toggleRecord();
	}
	else
	{
		if( _me->button() == Qt::MiddleButton && _me->modifiers() == Qt::ControlModifier )
		{
			SampleTCO * sTco = dynamic_cast<SampleTCO*>( getTrackContentObject() );
			if( sTco )
			{
				sTco->updateTrackTcos();
			}
		}
		TrackContentObjectView::mousePressEvent( _me );
	}
}




void SampleTCOView::mouseReleaseEvent(QMouseEvent *_me)
{
	if( _me->button() == Qt::MiddleButton && !_me->modifiers() )
	{
		SampleTCO * sTco = dynamic_cast<SampleTCO*>( getTrackContentObject() );
		if( sTco )
		{
			sTco->playbackPositionChanged();
		}
	}
	TrackContentObjectView::mouseReleaseEvent( _me );
}




void SampleTCOView::mouseDoubleClickEvent( QMouseEvent * )
{
	QString af = m_tco->m_sampleBuffer->openAudioFile();
	if( af != "" && af != m_tco->m_sampleBuffer->audioFile() )
	{
		m_tco->setSampleFile( af );
		Engine::getSong()->setModified();
	}
}




void SampleTCOView::paintEvent( QPaintEvent * pe )
{
	QPainter painter( this );

	if( !needsUpdate() )
	{
		painter.drawPixmap( 0, 0, m_paintPixmap );
		return;
	}

	setNeedsUpdate( false );

	if (m_paintPixmap.isNull() || m_paintPixmap.size() != size())
	{
		m_paintPixmap = QPixmap(size());
	}

	QPainter p( &m_paintPixmap );

	QLinearGradient lingrad( 0, 0, 0, height() );
	QColor c;
	bool muted = m_tco->getTrack()->isMuted() || m_tco->isMuted();

	// state: selected, muted, normal
	c = isSelected() ? selectedColor() : ( muted ? mutedBackgroundColor() 
		: painter.background().color() );

	lingrad.setColorAt( 1, c.darker( 300 ) );
	lingrad.setColorAt( 0, c );

	if( gradient() )
	{
		p.fillRect( rect(), lingrad );
	}
	else
	{
		p.fillRect( rect(), c );
	}

	p.setPen( !muted ? painter.pen().brush().color() : mutedColor() );

	const int spacing = TCO_BORDER_WIDTH + 1;
	const float ppt = fixedTCOs() ?
			( parentWidget()->width() - 2 * TCO_BORDER_WIDTH )
					/ (float) m_tco->length().getTact() :
								pixelsPerTact();

	float nom = Engine::getSong()->getTimeSigModel().getNumerator();
	float den = Engine::getSong()->getTimeSigModel().getDenominator();
	float ticksPerTact = DefaultTicksPerTact * nom / den;
	
	float offset =  m_tco->startTimeOffset() / ticksPerTact * pixelsPerTact();
	QRect r = QRect( TCO_BORDER_WIDTH + offset, spacing,
			qMax( static_cast<int>( m_tco->sampleLength() * ppt / ticksPerTact ), 1 ), rect().bottom() - 2 * spacing );
	m_tco->m_sampleBuffer->visualize( p, r, pe->rect() );

	QFileInfo fileInfo(m_tco->m_sampleBuffer->audioFile());
	QString filename = fileInfo.fileName();
	paintTextLabel(filename, p);

	// disable antialiasing for borders, since its not needed
	p.setRenderHint( QPainter::Antialiasing, false );

	// inner border
	p.setPen( c.lighter( 160 ) );
	p.drawRect( 1, 1, rect().right() - TCO_BORDER_WIDTH, 
		rect().bottom() - TCO_BORDER_WIDTH );

	// outer border
	p.setPen( c.darker( 300 ) );
	p.drawRect( 0, 0, rect().right(), rect().bottom() );

	// draw the 'muted' pixmap only if the pattern was manualy muted
	if( m_tco->isMuted() )
	{
		const int spacing = TCO_BORDER_WIDTH;
		const int size = 14;
		p.drawPixmap( spacing, height() - ( size + spacing ),
			embed::getIconPixmap( "muted", size, size ) );
	}

	// recording sample tracks is not possible at the moment 

	/* if( m_tco->isRecord() )
	{
		p.setFont( pointSize<7>( p.font() ) );

		p.setPen( textShadowColor() );
		p.drawText( 10, p.fontMetrics().height()+1, "Rec" );
		p.setPen( textColor() );
		p.drawText( 9, p.fontMetrics().height(), "Rec" );

		p.setBrush( QBrush( textColor() ) );
		p.drawEllipse( 4, 5, 4, 4 );
	}*/

	p.end();

	painter.drawPixmap( 0, 0, m_paintPixmap );
}






SampleTrack::SampleTrack( TrackContainer* tc ) :
	Track( Track::SampleTrack, tc ),
	m_volumeModel( DefaultVolume, MinVolume, MaxVolume, 0.1f, this,
							tr( "Volume" ) ),
	m_panningModel( DefaultPanning, PanningLeft, PanningRight, 0.1f,
					this, tr( "Panning" ) ),
	m_audioPort( tr( "Sample track" ), true, &m_volumeModel, &m_panningModel, &m_mutedModel )
{
	setName( tr( "Sample track" ) );
	m_panningModel.setCenterValue( DefaultPanning );
}




SampleTrack::~SampleTrack()
{
	Engine::mixer()->removePlayHandlesOfTypes( this, PlayHandle::TypeSamplePlayHandle );
}




bool SampleTrack::play( const MidiTime & _start, const fpp_t _frames,
					const f_cnt_t _offset, int _tco_num )
{
	m_audioPort.effects()->startRunning();
	bool played_a_note = false;	// will be return variable

	tcoVector tcos;
	::BBTrack * bb_track = NULL;
	if( _tco_num >= 0 )
	{
		if( _start != 0 )
		{
			return false;
		}
		tcos.push_back( getTCO( _tco_num ) );
		bb_track = BBTrack::findBBTrack( _tco_num );
	}
	else
	{
		for( int i = 0; i < numOfTCOs(); ++i )
		{
			TrackContentObject * tco = getTCO( i );
			SampleTCO * sTco = dynamic_cast<SampleTCO*>( tco );
			float framesPerTick = Engine::framesPerTick();
			if( _start >= sTco->startPosition() && _start < sTco->endPosition() )
			{
				if( sTco->isPlaying() == false && _start > sTco->startPosition() + sTco->startTimeOffset() )
				{
					f_cnt_t sampleStart = framesPerTick * ( _start - sTco->startPosition() - sTco->startTimeOffset() );
					f_cnt_t tcoFrameLength = framesPerTick * ( sTco->endPosition() - sTco->startPosition() - sTco->startTimeOffset() );
					f_cnt_t sampleBufferLength = sTco->sampleBuffer()->frames();
					//if the Tco smaller than the sample length we play only until Tco end
					//else we play the sample to the end but nothing more
					f_cnt_t samplePlayLength = tcoFrameLength > sampleBufferLength ? sampleBufferLength : tcoFrameLength;
					//we only play within the sampleBuffer limits
					if( sampleStart < sampleBufferLength )
					{
						sTco->setSampleStartFrame( sampleStart );
						sTco->setSamplePlayLength( samplePlayLength );
						tcos.push_back( sTco );
						sTco->setIsPlaying( true );
					}
				}
			}
			else
			{
				sTco->setIsPlaying( false );
			}
		}
	}

	for( tcoVector::Iterator it = tcos.begin(); it != tcos.end(); ++it )
	{
		SampleTCO * st = dynamic_cast<SampleTCO *>( *it );
		if( !st->isMuted() )
		{
			PlayHandle* handle;
			if( st->isRecord() )
			{
				if( !Engine::getSong()->isRecording() )
				{
					return played_a_note;
				}
				SampleRecordHandle* smpHandle = new SampleRecordHandle( st );
				handle = smpHandle;
			}
			else
			{
				SamplePlayHandle* smpHandle = new SamplePlayHandle( st );
				smpHandle->setVolumeModel( &m_volumeModel );
				smpHandle->setBBTrack( bb_track );
				handle = smpHandle;
			}
			handle->setOffset( _offset );
			// send it to the mixer
			Engine::mixer()->addPlayHandle( handle );
			played_a_note = true;
		}
	}

	return played_a_note;
}




TrackView * SampleTrack::createView( TrackContainerView* tcv )
{
	return new SampleTrackView( this, tcv );
}




TrackContentObject * SampleTrack::createTCO( const MidiTime & )
{
	return new SampleTCO( this );
}




void SampleTrack::saveTrackSpecificSettings( QDomDocument & _doc,
							QDomElement & _this )
{
	m_audioPort.effects()->saveState( _doc, _this );
#if 0
	_this.setAttribute( "icon", tlb->pixmapFile() );
#endif
	m_volumeModel.saveSettings( _doc, _this, "vol" );
	m_panningModel.saveSettings( _doc, _this, "pan" );
}




void SampleTrack::loadTrackSpecificSettings( const QDomElement & _this )
{
	QDomNode node = _this.firstChild();
	m_audioPort.effects()->clear();
	while( !node.isNull() )
	{
		if( node.isElement() )
		{
			if( m_audioPort.effects()->nodeName() == node.nodeName() )
			{
				m_audioPort.effects()->restoreState( node.toElement() );
			}
		}
		node = node.nextSibling();
	}
	m_volumeModel.loadSettings( _this, "vol" );
	m_panningModel.loadSettings( _this, "pan" );
}




void SampleTrack::updateTcos()
{
	Engine::mixer()->removePlayHandlesOfTypes( this, PlayHandle::TypeSamplePlayHandle );
	setPlayingTcos( false );
}




void SampleTrack::setPlayingTcos( bool isPlaying )
{
	for( int i = 0; i < numOfTCOs(); ++i )
	{
		TrackContentObject * tco = getTCO( i );
		SampleTCO * sTco = dynamic_cast<SampleTCO*>( tco );
		sTco->setIsPlaying( isPlaying );
	}
}






SampleTrackView::SampleTrackView( SampleTrack * _t, TrackContainerView* tcv ) :
	TrackView( _t, tcv )
{
	setFixedHeight( 32 );

	TrackLabelButton * tlb = new TrackLabelButton( this,
						getTrackSettingsWidget() );
	connect( tlb, SIGNAL( clicked( bool ) ),
			this, SLOT( showEffects() ) );
	tlb->setIcon( embed::getIconPixmap( "sample_track" ) );
	tlb->move( 3, 1 );
	tlb->show();

	m_volumeKnob = new Knob( knobSmall_17, getTrackSettingsWidget(),
						    tr( "Track volume" ) );
	m_volumeKnob->setVolumeKnob( true );
	m_volumeKnob->setModel( &_t->m_volumeModel );
	m_volumeKnob->setHintText( tr( "Channel volume:" ), "%" );
	if( ConfigManager::inst()->value( "ui",
					  "compacttrackbuttons" ).toInt() )
	{
		m_volumeKnob->move( DEFAULT_SETTINGS_WIDGET_WIDTH_COMPACT-2*24, 2 );
	}
	else
	{
		m_volumeKnob->move( DEFAULT_SETTINGS_WIDGET_WIDTH-2*24, 2 );
	}
	m_volumeKnob->setLabel( tr( "VOL" ) );
	m_volumeKnob->show();

	m_panningKnob = new Knob( knobSmall_17, getTrackSettingsWidget(),
							tr( "Panning" ) );
	m_panningKnob->setModel( &_t->m_panningModel );
	m_panningKnob->setHintText( tr( "Panning:" ), "%" );
	m_panningKnob->move( DEFAULT_SETTINGS_WIDGET_WIDTH-24, 2 );
	m_panningKnob->setLabel( tr( "PAN" ) );
	m_panningKnob->show();

	m_effectRack = new EffectRackView( _t->audioPort()->effects() );
	m_effectRack->setFixedSize( 240, 242 );

	m_effWindow = gui->mainWindow()->addWindowedWidget( m_effectRack );
	m_effWindow->setAttribute( Qt::WA_DeleteOnClose, false );
	m_effWindow->layout()->setSizeConstraint( QLayout::SetFixedSize );
 	m_effWindow->setWindowTitle( _t->name() );
	m_effWindow->hide();

	setModel( _t );
}




SampleTrackView::~SampleTrackView()
{
	m_effWindow->deleteLater();
}




void SampleTrackView::showEffects()
{
	if( m_effWindow->isHidden() )
	{
		m_effectRack->show();
		m_effWindow->show();
		m_effWindow->raise();
	}
	else
	{
		m_effWindow->hide();
	}
}



void SampleTrackView::modelChanged()
{
	SampleTrack * st = castModel<SampleTrack>();
	m_volumeKnob->setModel( &st->m_volumeModel );

	TrackView::modelChanged();
}<|MERGE_RESOLUTION|>--- conflicted
+++ resolved
@@ -146,10 +146,7 @@
 void SampleTCO::setSampleFile( const QString & _sf )
 {
 	m_sampleBuffer->setAudioFile( _sf );
-<<<<<<< HEAD
 	setStartTimeOffset( 0 );
-=======
->>>>>>> 8dcf9978
 	changeLength( (int) ( m_sampleBuffer->frames() / Engine::framesPerTick() ) );
 
 	emit sampleChanged();
