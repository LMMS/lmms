--- conflicted
+++ resolved
@@ -76,15 +76,10 @@
 	m_audioPort.effects()->startRunning();
 	bool played_a_note = false; // will be return variable
 
-<<<<<<< HEAD
-	tcoVector tcos;
-	class BBTrack* bb_track = nullptr;
-	if( _tco_num >= 0 )
-=======
+
 	clipVector clips;
-	::PatternTrack * pattern_track = nullptr;
+	class PatternTrack * pattern_track = nullptr;
 	if( _clip_num >= 0 )
->>>>>>> 33b44ec9
 	{
 		if (_start > getClip(_clip_num)->length())
 		{
@@ -256,13 +251,8 @@
 
 void SampleTrack::updateMixerChannel()
 {
-<<<<<<< HEAD
-	m_audioPort.setNextFxChannel( m_effectChannelModel.value() );
-}
-
-
-} // namespace lmms
-=======
 	m_audioPort.setNextMixerChannel( m_mixerChannelModel.value() );
 }
->>>>>>> 33b44ec9
+
+
+} // namespace lmms