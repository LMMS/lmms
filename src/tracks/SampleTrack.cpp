/*
 * SampleTrack.cpp - implementation of class SampleTrack, a track which
 *                   provides arrangement of samples
 *
 * Copyright (c) 2005-2014 Tobias Doerffel <tobydox/at/users.sourceforge.net>
 *
 * This file is part of LMMS - https://lmms.io
 *
 * This program is free software; you can redistribute it and/or
 * modify it under the terms of the GNU General Public
 * License as published by the Free Software Foundation; either
 * version 2 of the License, or (at your option) any later version.
 *
 * This program is distributed in the hope that it will be useful,
 * but WITHOUT ANY WARRANTY; without even the implied warranty of
 * MERCHANTABILITY or FITNESS FOR A PARTICULAR PURPOSE.  See the GNU
 * General Public License for more details.
 *
 * You should have received a copy of the GNU General Public
 * License along with this program (see COPYING); if not, write to the
 * Free Software Foundation, Inc., 51 Franklin Street, Fifth Floor,
 * Boston, MA 02110-1301 USA.
 *
 */
#include "SampleTrack.h"

#include <QDropEvent>
#include <QFileInfo>
#include <QMenu>
#include <QLayout>
#include <QLineEdit>
#include <QMdiArea>
#include <QMdiSubWindow>
#include <QPainter>
#include <QPushButton>

#include "gui_templates.h"
#include "GuiApplication.h"
#include "Song.h"
#include "embed.h"
#include "ToolTip.h"
#include "BBTrack.h"
#include "SamplePlayHandle.h"
#include "SampleRecordHandle.h"
#include "SongEditor.h"
#include "StringPairDrag.h"
#include "TimeLineWidget.h"
#include "Knob.h"
#include "MainWindow.h"
#include "Mixer.h"
#include "EffectRackView.h"
#include "FxMixerView.h"
#include "TabWidget.h"
#include "TrackLabelButton.h"

SampleTCO::SampleTCO( Track * _track ) :
	TrackContentObject( _track ),
	m_sampleBuffer( new SampleBuffer ),
	m_isPlaying( false )
{
	saveJournallingState( false );
	setSampleFile( "" );
	restoreJournallingState();

	// we need to receive bpm-change-events, because then we have to
	// change length of this TCO
	connect( Engine::getSong(), SIGNAL( tempoChanged( bpm_t ) ),
					this, SLOT( updateLength() ), Qt::DirectConnection );
	connect( Engine::getSong(), SIGNAL( timeSignatureChanged( int,int ) ),
					this, SLOT( updateLength() ) );

	//care about positionmarker
	TimeLineWidget * timeLine = Engine::getSong()->getPlayPos( Engine::getSong()->Mode_PlaySong ).m_timeLine;
	if( timeLine )
	{
		connect( timeLine, SIGNAL( positionMarkerMoved() ), this, SLOT( playbackPositionChanged() ) );
	}
	//playbutton clicked or space key / on Export Song set isPlaying to false
	connect( Engine::getSong(), SIGNAL( playbackStateChanged() ),
			this, SLOT( playbackPositionChanged() ), Qt::DirectConnection );
	//care about loops
	connect( Engine::getSong(), SIGNAL( updateSampleTracks() ),
			this, SLOT( playbackPositionChanged() ), Qt::DirectConnection );
	//care about mute TCOs
	connect( this, SIGNAL( dataChanged() ), this, SLOT( playbackPositionChanged() ) );
	//care about mute track
	connect( getTrack()->getMutedModel(), SIGNAL( dataChanged() ),
			this, SLOT( playbackPositionChanged() ), Qt::DirectConnection );
	//care about TCO position
	connect( this, SIGNAL( positionChanged() ), this, SLOT( updateTrackTcos() ) );

	switch( getTrack()->trackContainer()->type() )
	{
		case TrackContainer::BBContainer:
			setAutoResize( true );
			break;

		case TrackContainer::SongContainer:
			// move down
		default:
			setAutoResize( false );
			break;
	}
	updateTrackTcos();
}




SampleTCO::~SampleTCO()
{
	SampleTrack * sampletrack = dynamic_cast<SampleTrack*>( getTrack() );
	if ( sampletrack )
	{
		sampletrack->updateTcos();
	}
	Engine::mixer()->requestChangeInModel();
	sharedObject::unref( m_sampleBuffer );
	Engine::mixer()->doneChangeInModel();
}




void SampleTCO::changeLength( const TimePos & _length )
{
	TrackContentObject::changeLength( qMax( static_cast<int>( _length ), 1 ) );
}




const QString & SampleTCO::sampleFile() const
{
	return m_sampleBuffer->audioFile();
}



void SampleTCO::setSampleBuffer( SampleBuffer* sb )
{
	Engine::mixer()->requestChangeInModel();
	sharedObject::unref( m_sampleBuffer );
	Engine::mixer()->doneChangeInModel();
	m_sampleBuffer = sb;
	updateLength();

	emit sampleChanged();
}



void SampleTCO::setSampleFile( const QString & _sf )
{
	int length;
	if ( _sf.isEmpty() )
	{	//When creating an empty sample pattern make it a bar long
		float nom = Engine::getSong()->getTimeSigModel().getNumerator();
		float den = Engine::getSong()->getTimeSigModel().getDenominator();
		length = DefaultTicksPerTact * ( nom / den );
	}
	else
	{	//Otherwise set it to the sample's length
		m_sampleBuffer->setAudioFile( _sf );
		length = sampleLength();
	}
	changeLength(length);

	setStartTimeOffset( 0 );

	emit sampleChanged();
	emit playbackPositionChanged();
}




void SampleTCO::toggleRecord()
{
	m_recordModel.setValue( !m_recordModel.value() );
	emit dataChanged();
}




void SampleTCO::playbackPositionChanged()
{
	Engine::mixer()->removePlayHandlesOfTypes( getTrack(), PlayHandle::TypeSamplePlayHandle );
	SampleTrack * st = dynamic_cast<SampleTrack*>( getTrack() );
	st->setPlayingTcos( false );
}




void SampleTCO::updateTrackTcos()
{
	SampleTrack * sampletrack = dynamic_cast<SampleTrack*>( getTrack() );
	if( sampletrack)
	{
		sampletrack->updateTcos();
	}
}




bool SampleTCO::isPlaying() const
{
	return m_isPlaying;
}




void SampleTCO::setIsPlaying(bool isPlaying)
{
	m_isPlaying = isPlaying;
}




void SampleTCO::updateLength()
{
	emit sampleChanged();
}




TimePos SampleTCO::sampleLength() const
{
	return (int)( m_sampleBuffer->frames() / Engine::framesPerTick() );
}




void SampleTCO::setSampleStartFrame(f_cnt_t startFrame)
{
	m_sampleBuffer->setStartFrame( startFrame );
}




void SampleTCO::setSamplePlayLength(f_cnt_t length)
{
	m_sampleBuffer->setEndFrame( length );
}




void SampleTCO::saveSettings( QDomDocument & _doc, QDomElement & _this )
{
	if( _this.parentNode().nodeName() == "clipboard" )
	{
		_this.setAttribute( "pos", -1 );
	}
	else
	{
		_this.setAttribute( "pos", startPosition() );
	}
	_this.setAttribute( "len", length() );
	_this.setAttribute( "muted", isMuted() );
	_this.setAttribute( "src", sampleFile() );
	_this.setAttribute( "off", startTimeOffset() );
	if( sampleFile() == "" )
	{
		QString s;
		_this.setAttribute( "data", m_sampleBuffer->toBase64( s ) );
	}

	_this.setAttribute ("sample_rate", m_sampleBuffer->sampleRate());
	// TODO: start- and end-frame
}




void SampleTCO::loadSettings( const QDomElement & _this )
{
	if( _this.attribute( "pos" ).toInt() >= 0 )
	{
		movePosition( _this.attribute( "pos" ).toInt() );
	}
	setSampleFile( _this.attribute( "src" ) );
	if( sampleFile().isEmpty() && _this.hasAttribute( "data" ) )
	{
		m_sampleBuffer->loadFromBase64( _this.attribute( "data" ) );
	}
	changeLength( _this.attribute( "len" ).toInt() );
	setMuted( _this.attribute( "muted" ).toInt() );
	setStartTimeOffset( _this.attribute( "off" ).toInt() );

	if (_this.hasAttribute("sample_rate")) {
		m_sampleBuffer->setSampleRate(_this.attribute("sample_rate").toInt());
	}
}




TrackContentObjectView * SampleTCO::createView( TrackView * _tv )
{
	return new SampleTCOView( this, _tv );
}




SampleTCOView::SampleTCOView( SampleTCO * _tco, TrackView * _tv ) :
	TrackContentObjectView( _tco, _tv ),
	m_tco( _tco ),
	m_paintPixmap()
{
	// update UI and tooltip
	updateSample();

	// track future changes of SampleTCO
	connect( m_tco, SIGNAL( sampleChanged() ),
			this, SLOT( updateSample() ) );

	setStyle( QApplication::style() );
}

void SampleTCOView::updateSample()
{
	update();
	// set tooltip to filename so that user can see what sample this
	// sample-tco contains
	ToolTip::add( this, ( m_tco->m_sampleBuffer->audioFile() != "" ) ?
					m_tco->m_sampleBuffer->audioFile() :
					tr( "Double-click to open sample" ) );
}




void SampleTCOView::contextMenuEvent( QContextMenuEvent * _cme )
{
	if( _cme->modifiers() )
	{
		return;
	}

	QMenu contextMenu( this );
	if( fixedTCOs() == false )
	{
		contextMenu.addAction( embed::getIconPixmap( "cancel" ),
					tr( "Delete (middle mousebutton)" ),
						this, SLOT( remove() ) );
		contextMenu.addSeparator();
		contextMenu.addAction( embed::getIconPixmap( "edit_cut" ),
					tr( "Cut" ), this, SLOT( cut() ) );
	}
	contextMenu.addAction( embed::getIconPixmap( "edit_copy" ),
					tr( "Copy" ), m_tco, SLOT( copy() ) );
	contextMenu.addAction( embed::getIconPixmap( "edit_paste" ),
					tr( "Paste" ), m_tco, SLOT( paste() ) );
	contextMenu.addSeparator();
	contextMenu.addAction( embed::getIconPixmap( "muted" ),
				tr( "Mute/unmute (<%1> + middle click)" ).arg(UI_CTRL_KEY),
						m_tco, SLOT( toggleMute() ) );
	/*contextMenu.addAction( embed::getIconPixmap( "record" ),
				tr( "Set/clear record" ),
						m_tco, SLOT( toggleRecord() ) );*/
	constructContextMenu( &contextMenu );

	contextMenu.exec( QCursor::pos() );
}




void SampleTCOView::dragEnterEvent( QDragEnterEvent * _dee )
{
	if( StringPairDrag::processDragEnterEvent( _dee,
					"samplefile,sampledata" ) == false )
	{
		TrackContentObjectView::dragEnterEvent( _dee );
	}
}






void SampleTCOView::dropEvent( QDropEvent * _de )
{
	if( StringPairDrag::decodeKey( _de ) == "samplefile" )
	{
		m_tco->setSampleFile( StringPairDrag::decodeValue( _de ) );
		_de->accept();
	}
	else if( StringPairDrag::decodeKey( _de ) == "sampledata" )
	{
		m_tco->m_sampleBuffer->loadFromBase64(
					StringPairDrag::decodeValue( _de ) );
		m_tco->updateLength();
		update();
		_de->accept();
		Engine::getSong()->setModified();
	}
	else
	{
		TrackContentObjectView::dropEvent( _de );
	}
}




void SampleTCOView::mousePressEvent( QMouseEvent * _me )
{
	if( _me->button() == Qt::LeftButton &&
		_me->modifiers() & Qt::ControlModifier &&
		_me->modifiers() & Qt::ShiftModifier )
	{
		m_tco->toggleRecord();
	}
	else
	{
		if( _me->button() == Qt::MiddleButton && _me->modifiers() == Qt::ControlModifier )
		{
			SampleTCO * sTco = dynamic_cast<SampleTCO*>( getTrackContentObject() );
			if( sTco )
			{
				sTco->updateTrackTcos();
			}
		}
		TrackContentObjectView::mousePressEvent( _me );
	}
}




void SampleTCOView::mouseReleaseEvent(QMouseEvent *_me)
{
	if( _me->button() == Qt::MiddleButton && !_me->modifiers() )
	{
		SampleTCO * sTco = dynamic_cast<SampleTCO*>( getTrackContentObject() );
		if( sTco )
		{
			sTco->playbackPositionChanged();
		}
	}
	TrackContentObjectView::mouseReleaseEvent( _me );
}




void SampleTCOView::mouseDoubleClickEvent( QMouseEvent * )
{
	QString af = m_tco->m_sampleBuffer->openAudioFile();

	if ( af.isEmpty() ) {} //Don't do anything if no file is loaded
	else if ( af == m_tco->m_sampleBuffer->audioFile() )
	{	//Instead of reloading the existing file, just reset the size
		int length = (int) ( m_tco->m_sampleBuffer->frames() / Engine::framesPerTick() );
		m_tco->changeLength(length);
	}
	else
	{	//Otherwise load the new file as ususal
		m_tco->setSampleFile( af );
		Engine::getSong()->setModified();
	}
}




void SampleTCOView::paintEvent( QPaintEvent * pe )
{
	QPainter painter( this );

	if( !needsUpdate() )
	{
		painter.drawPixmap( 0, 0, m_paintPixmap );
		return;
	}

	setNeedsUpdate( false );

	if (m_paintPixmap.isNull() || m_paintPixmap.size() != size())
	{
		m_paintPixmap = QPixmap(size());
	}

	QPainter p( &m_paintPixmap );

	QLinearGradient lingrad( 0, 0, 0, height() );
	QColor c;
	bool muted = m_tco->getTrack()->isMuted() || m_tco->isMuted();

	// state: selected, muted, normal
	c = isSelected() ? selectedColor() : ( muted ? mutedBackgroundColor()
		: painter.background().color() );

	lingrad.setColorAt( 1, c.darker( 300 ) );
	lingrad.setColorAt( 0, c );

	// paint a black rectangle under the pattern to prevent glitches with transparent backgrounds
	p.fillRect( rect(), QColor( 0, 0, 0 ) );

	if( gradient() )
	{
		p.fillRect( rect(), lingrad );
	}
	else
	{
		p.fillRect( rect(), c );
	}

	p.setPen( !muted ? painter.pen().brush().color() : mutedColor() );

	const int spacing = TCO_BORDER_WIDTH + 1;
	const float ppt = fixedTCOs() ?
			( parentWidget()->width() - 2 * TCO_BORDER_WIDTH )
					/ (float) m_tco->length().getTact() :
								pixelsPerTact();

	float nom = Engine::getSong()->getTimeSigModel().getNumerator();
	float den = Engine::getSong()->getTimeSigModel().getDenominator();
	float ticksPerTact = DefaultTicksPerTact * nom / den;

	float offset =  m_tco->startTimeOffset() / ticksPerTact * pixelsPerTact();
	QRect r = QRect( TCO_BORDER_WIDTH + offset, spacing,
			qMax( static_cast<int>( m_tco->sampleLength() * ppt / ticksPerTact ), 1 ), rect().bottom() - 2 * spacing );
	m_tco->m_sampleBuffer->visualize( p, r, pe->rect() );

	QFileInfo fileInfo(m_tco->m_sampleBuffer->audioFile());
	QString filename = fileInfo.fileName();
	paintTextLabel(filename, p);

	// disable antialiasing for borders, since its not needed
	p.setRenderHint( QPainter::Antialiasing, false );

	// inner border
	p.setPen( c.lighter( 160 ) );
	p.drawRect( 1, 1, rect().right() - TCO_BORDER_WIDTH,
		rect().bottom() - TCO_BORDER_WIDTH );

	// outer border
	p.setPen( c.darker( 300 ) );
	p.drawRect( 0, 0, rect().right(), rect().bottom() );

	// draw the 'muted' pixmap only if the pattern was manualy muted
	if( m_tco->isMuted() )
	{
		const int spacing = TCO_BORDER_WIDTH;
		const int size = 14;
		p.drawPixmap( spacing, height() - ( size + spacing ),
			embed::getIconPixmap( "muted", size, size ) );
	}

	// recording sample tracks is not possible at the moment

	/* if( m_tco->isRecord() )
	{
		p.setFont( pointSize<7>( p.font() ) );

		p.setPen( textShadowColor() );
		p.drawText( 10, p.fontMetrics().height()+1, "Rec" );
		p.setPen( textColor() );
		p.drawText( 9, p.fontMetrics().height(), "Rec" );

		p.setBrush( QBrush( textColor() ) );
		p.drawEllipse( 4, 5, 4, 4 );
	}*/

	p.end();

	painter.drawPixmap( 0, 0, m_paintPixmap );
}






SampleTrack::SampleTrack( TrackContainer* tc ) :
	Track( Track::SampleTrack, tc ),
	m_volumeModel( DefaultVolume, MinVolume, MaxVolume, 0.1f, this,
							tr( "Volume" ) ),
	m_panningModel( DefaultPanning, PanningLeft, PanningRight, 0.1f,
					this, tr( "Panning" ) ),
	m_effectChannelModel( 0, 0, 0, this, tr( "FX channel" ) ),
	m_audioPort( tr( "Sample track" ), true, &m_volumeModel, &m_panningModel, &m_mutedModel )
{
	setName( tr( "Sample track" ) );
	m_panningModel.setCenterValue( DefaultPanning );
	m_effectChannelModel.setRange( 0, Engine::fxMixer()->numChannels()-1, 1);

	connect( &m_effectChannelModel, SIGNAL( dataChanged() ), this, SLOT( updateEffectChannel() ) );
}




SampleTrack::~SampleTrack()
{
	Engine::mixer()->removePlayHandlesOfTypes( this, PlayHandle::TypeSamplePlayHandle );
}




bool SampleTrack::play( const TimePos & _start, const fpp_t _frames,
					const f_cnt_t _offset, int _tco_num )
{
	m_audioPort.effects()->startRunning();
	bool played_a_note = false;	// will be return variable

	tcoVector tcos;
	::BBTrack * bb_track = NULL;
	if( _tco_num >= 0 )
	{
		if( _start != 0 )
		{
			return false;
		}
		tcos.push_back( getTCO( _tco_num ) );
		if (trackContainer() == (TrackContainer*)Engine::getBBTrackContainer())
		{
			bb_track = BBTrack::findBBTrack( _tco_num );
		}
	}
	else
	{
		for( int i = 0; i < numOfTCOs(); ++i )
		{
			TrackContentObject * tco = getTCO( i );
			SampleTCO * sTco = dynamic_cast<SampleTCO*>( tco );

			if( _start >= sTco->startPosition() && _start < sTco->endPosition() )
			{
				if( sTco->isPlaying() == false && _start > sTco->startPosition() + sTco->startTimeOffset() )
				{
					auto bufferFramesPerTick = Engine::framesPerTick (sTco->sampleBuffer ()->sampleRate ());
					f_cnt_t sampleStart = bufferFramesPerTick * ( _start - sTco->startPosition() - sTco->startTimeOffset() );
					f_cnt_t tcoFrameLength = bufferFramesPerTick * ( sTco->endPosition() - sTco->startPosition() - sTco->startTimeOffset() );
					f_cnt_t sampleBufferLength = sTco->sampleBuffer()->frames();
					//if the Tco smaller than the sample length we play only until Tco end
					//else we play the sample to the end but nothing more
					f_cnt_t samplePlayLength = tcoFrameLength > sampleBufferLength ? sampleBufferLength : tcoFrameLength;
					//we only play within the sampleBuffer limits
					if( sampleStart < sampleBufferLength )
					{
						sTco->setSampleStartFrame( sampleStart );
						sTco->setSamplePlayLength( samplePlayLength );
						tcos.push_back( sTco );
						sTco->setIsPlaying( true );
					}
				}
			}
			else
			{
				sTco->setIsPlaying( false );
			}
		}
	}

	for( tcoVector::Iterator it = tcos.begin(); it != tcos.end(); ++it )
	{
		SampleTCO * st = dynamic_cast<SampleTCO *>( *it );
		if( !st->isMuted() )
		{
			PlayHandle* handle;
			if( st->isRecord() )
			{
				if( !Engine::getSong()->isRecording() )
				{
					return played_a_note;
				}
				SampleRecordHandle* smpHandle = new SampleRecordHandle( st );
				handle = smpHandle;
			}
			else
			{
				SamplePlayHandle* smpHandle = new SamplePlayHandle( st );
				smpHandle->setVolumeModel( &m_volumeModel );
				smpHandle->setBBTrack( bb_track );
				handle = smpHandle;
			}
			handle->setOffset( _offset );
			// send it to the mixer
			Engine::mixer()->addPlayHandle( handle );
			played_a_note = true;
		}
	}

	return played_a_note;
}




TrackView * SampleTrack::createView( TrackContainerView* tcv )
{
	return new SampleTrackView( this, tcv );
}




<<<<<<< HEAD
TrackContentObject * SampleTrack::createTCO( const TimePos & )
=======
TrackContentObject * SampleTrack::createTCO(const MidiTime & pos)
>>>>>>> 1c715bc3
{
	SampleTCO * sTco = new SampleTCO(this);
	sTco->movePosition(pos);
	return sTco;
}




void SampleTrack::saveTrackSpecificSettings( QDomDocument & _doc,
							QDomElement & _this )
{
	m_audioPort.effects()->saveState( _doc, _this );
#if 0
	_this.setAttribute( "icon", tlb->pixmapFile() );
#endif
	m_volumeModel.saveSettings( _doc, _this, "vol" );
	m_panningModel.saveSettings( _doc, _this, "pan" );
	m_effectChannelModel.saveSettings( _doc, _this, "fxch" );
}




void SampleTrack::loadTrackSpecificSettings( const QDomElement & _this )
{
	QDomNode node = _this.firstChild();
	m_audioPort.effects()->clear();
	while( !node.isNull() )
	{
		if( node.isElement() )
		{
			if( m_audioPort.effects()->nodeName() == node.nodeName() )
			{
				m_audioPort.effects()->restoreState( node.toElement() );
			}
		}
		node = node.nextSibling();
	}
	m_volumeModel.loadSettings( _this, "vol" );
	m_panningModel.loadSettings( _this, "pan" );
	m_effectChannelModel.setRange( 0, Engine::fxMixer()->numChannels() - 1 );
	m_effectChannelModel.loadSettings( _this, "fxch" );
}




void SampleTrack::updateTcos()
{
	Engine::mixer()->removePlayHandlesOfTypes( this, PlayHandle::TypeSamplePlayHandle );
	setPlayingTcos( false );
}




void SampleTrack::setPlayingTcos( bool isPlaying )
{
	for( int i = 0; i < numOfTCOs(); ++i )
	{
		TrackContentObject * tco = getTCO( i );
		SampleTCO * sTco = dynamic_cast<SampleTCO*>( tco );
		sTco->setIsPlaying( isPlaying );
	}
}




void SampleTrack::updateEffectChannel()
{
	m_audioPort.setNextFxChannel( m_effectChannelModel.value() );
}






SampleTrackView::SampleTrackView( SampleTrack * _t, TrackContainerView* tcv ) :
	TrackView( _t, tcv )
{
	setFixedHeight( 32 );

	m_tlb = new TrackLabelButton(this, getTrackSettingsWidget());
	m_tlb->setCheckable(true);
	connect(m_tlb, SIGNAL(clicked( bool )),
			this, SLOT(showEffects()));
	m_tlb->setIcon(embed::getIconPixmap("sample_track"));
	m_tlb->move(3, 1);
	m_tlb->show();

	m_volumeKnob = new Knob( knobSmall_17, getTrackSettingsWidget(),
						    tr( "Track volume" ) );
	m_volumeKnob->setVolumeKnob( true );
	m_volumeKnob->setModel( &_t->m_volumeModel );
	m_volumeKnob->setHintText( tr( "Channel volume:" ), "%" );

	int settingsWidgetWidth = ConfigManager::inst()->
					value( "ui", "compacttrackbuttons" ).toInt()
				? DEFAULT_SETTINGS_WIDGET_WIDTH_COMPACT
				: DEFAULT_SETTINGS_WIDGET_WIDTH;
	m_volumeKnob->move( settingsWidgetWidth - 2 * 24, 2 );
	m_volumeKnob->setLabel( tr( "VOL" ) );
	m_volumeKnob->show();

	m_panningKnob = new Knob( knobSmall_17, getTrackSettingsWidget(),
							tr( "Panning" ) );
	m_panningKnob->setModel( &_t->m_panningModel );
	m_panningKnob->setHintText( tr( "Panning:" ), "%" );
	m_panningKnob->move( settingsWidgetWidth - 24, 2 );
	m_panningKnob->setLabel( tr( "PAN" ) );
	m_panningKnob->show();

	setModel( _t );

	m_window = new SampleTrackWindow(this);
	m_window->toggleVisibility(false);
}




SampleTrackView::~SampleTrackView()
{
	if(m_window != NULL)
	{
		m_window->setSampleTrackView(NULL);
		m_window->parentWidget()->hide();
	}
	m_window = NULL;
}



QMenu * SampleTrackView::createFxMenu(QString title, QString newFxLabel)
{
	int channelIndex = model()->effectChannelModel()->value();

	FxChannel *fxChannel = Engine::fxMixer()->effectChannel(channelIndex);

	// If title allows interpolation, pass channel index and name
	if (title.contains("%2"))
	{
		title = title.arg(channelIndex).arg(fxChannel->m_name);
	}

	QMenu *fxMenu = new QMenu(title);

	QSignalMapper * fxMenuSignalMapper = new QSignalMapper(fxMenu);

	fxMenu->addAction(newFxLabel, this, SLOT(createFxLine()));
	fxMenu->addSeparator();

	for (int i = 0; i < Engine::fxMixer()->numChannels(); ++i)
	{
		FxChannel * currentChannel = Engine::fxMixer()->effectChannel(i);

		if (currentChannel != fxChannel)
		{
			QString label = tr("FX %1: %2").arg(currentChannel->m_channelIndex).arg(currentChannel->m_name);
			QAction * action = fxMenu->addAction(label, fxMenuSignalMapper, SLOT(map()));
			fxMenuSignalMapper->setMapping(action, currentChannel->m_channelIndex);
		}
	}

	connect(fxMenuSignalMapper, SIGNAL(mapped(int)), this, SLOT(assignFxLine(int)));

	return fxMenu;
}




void SampleTrackView::showEffects()
{
	m_window->toggleVisibility(m_window->parentWidget()->isHidden());
}



void SampleTrackView::modelChanged()
{
	SampleTrack * st = castModel<SampleTrack>();
	m_volumeKnob->setModel(&st->m_volumeModel);

	TrackView::modelChanged();
}




void SampleTrackView::dragEnterEvent(QDragEnterEvent *dee)
{
	StringPairDrag::processDragEnterEvent(dee, QString("samplefile"));
}




void SampleTrackView::dropEvent(QDropEvent *de)
{
	QString type  = StringPairDrag::decodeKey(de);
	QString value = StringPairDrag::decodeValue(de);

	if (type == "samplefile")
	{
		int trackHeadWidth = ConfigManager::inst()->value("ui", "compacttrackbuttons").toInt()==1
				? DEFAULT_SETTINGS_WIDGET_WIDTH_COMPACT + TRACK_OP_WIDTH_COMPACT
				: DEFAULT_SETTINGS_WIDGET_WIDTH + TRACK_OP_WIDTH;

		int xPos = de->pos().x() < trackHeadWidth
				? trackHeadWidth
				: de->pos().x();

		MidiTime tcoPos = trackContainerView()->fixedTCOs()
				? MidiTime(0)
				: MidiTime(((xPos - trackHeadWidth) / trackContainerView()->pixelsPerTact()
							* MidiTime::ticksPerTact()) + trackContainerView()->currentPosition()
						).quantize(1.0);

		SampleTCO * sTco = static_cast<SampleTCO*>(getTrack()->createTCO(tcoPos));
		if (sTco) { sTco->setSampleFile(value); }
	}

}




SampleTrackWindow::SampleTrackWindow(SampleTrackView * tv) :
	QWidget(),
	ModelView(NULL, this),
	m_track(tv->model()),
	m_stv(tv)
{
	// init own layout + widgets
	setFocusPolicy(Qt::StrongFocus);
	QVBoxLayout * vlayout = new QVBoxLayout(this);
	vlayout->setMargin(0);
	vlayout->setSpacing(0);

	TabWidget* generalSettingsWidget = new TabWidget(tr("GENERAL SETTINGS"), this);

	QVBoxLayout* generalSettingsLayout = new QVBoxLayout(generalSettingsWidget);

	generalSettingsLayout->setContentsMargins(8, 18, 8, 8);
	generalSettingsLayout->setSpacing(6);

	QWidget* nameWidget = new QWidget(generalSettingsWidget);
	QHBoxLayout* nameLayout = new QHBoxLayout(nameWidget);
	nameLayout->setContentsMargins(0, 0, 0, 0);
	nameLayout->setSpacing(2);

	// setup line edit for changing sample track name
	m_nameLineEdit = new QLineEdit;
	m_nameLineEdit->setFont(pointSize<9>(m_nameLineEdit->font()));
	connect(m_nameLineEdit, SIGNAL(textChanged(const QString &)),
				this, SLOT(textChanged(const QString &)));

	m_nameLineEdit->setSizePolicy(QSizePolicy(QSizePolicy::Expanding, QSizePolicy::Preferred));
	nameLayout->addWidget(m_nameLineEdit);


	generalSettingsLayout->addWidget(nameWidget);


	QGridLayout* basicControlsLayout = new QGridLayout;
	basicControlsLayout->setHorizontalSpacing(3);
	basicControlsLayout->setVerticalSpacing(0);
	basicControlsLayout->setContentsMargins(0, 0, 0, 0);

	QString labelStyleSheet = "font-size: 6pt;";
	Qt::Alignment labelAlignment = Qt::AlignHCenter | Qt::AlignTop;
	Qt::Alignment widgetAlignment = Qt::AlignHCenter | Qt::AlignCenter;

	// set up volume knob
	m_volumeKnob = new Knob(knobBright_26, NULL, tr("Sample volume"));
	m_volumeKnob->setVolumeKnob(true);
	m_volumeKnob->setHintText(tr("Volume:"), "%");

	basicControlsLayout->addWidget(m_volumeKnob, 0, 0);
	basicControlsLayout->setAlignment(m_volumeKnob, widgetAlignment);

	QLabel *label = new QLabel(tr("VOL"), this);
	label->setStyleSheet(labelStyleSheet);
	basicControlsLayout->addWidget(label, 1, 0);
	basicControlsLayout->setAlignment(label, labelAlignment);


	// set up panning knob
	m_panningKnob = new Knob(knobBright_26, NULL, tr("Panning"));
	m_panningKnob->setHintText(tr("Panning:"), "");

	basicControlsLayout->addWidget(m_panningKnob, 0, 1);
	basicControlsLayout->setAlignment(m_panningKnob, widgetAlignment);

	label = new QLabel(tr("PAN"),this);
	label->setStyleSheet(labelStyleSheet);
	basicControlsLayout->addWidget(label, 1, 1);
	basicControlsLayout->setAlignment(label, labelAlignment);


	basicControlsLayout->setColumnStretch(2, 1);


	// setup spinbox for selecting FX-channel
	m_effectChannelNumber = new FxLineLcdSpinBox(2, NULL, tr("FX channel"), m_stv);

	basicControlsLayout->addWidget(m_effectChannelNumber, 0, 3);
	basicControlsLayout->setAlignment(m_effectChannelNumber, widgetAlignment);

	label = new QLabel(tr("FX"), this);
	label->setStyleSheet(labelStyleSheet);
	basicControlsLayout->addWidget(label, 1, 3);
	basicControlsLayout->setAlignment(label, labelAlignment);

	generalSettingsLayout->addLayout(basicControlsLayout);

	m_effectRack = new EffectRackView(tv->model()->audioPort()->effects());
	m_effectRack->setFixedSize(240, 242);

	vlayout->addWidget(generalSettingsWidget);
	vlayout->addWidget(m_effectRack);


	setModel(tv->model());

	QMdiSubWindow * subWin = gui->mainWindow()->addWindowedWidget(this);
	Qt::WindowFlags flags = subWin->windowFlags();
	flags |= Qt::MSWindowsFixedSizeDialogHint;
	flags &= ~Qt::WindowMaximizeButtonHint;
	subWin->setWindowFlags(flags);

	// Hide the Size and Maximize options from the system menu
	// since the dialog size is fixed.
	QMenu * systemMenu = subWin->systemMenu();
	systemMenu->actions().at(2)->setVisible(false); // Size
	systemMenu->actions().at(4)->setVisible(false); // Maximize

	subWin->setWindowIcon(embed::getIconPixmap("sample_track"));
	subWin->setFixedSize(subWin->size());
	subWin->hide();
}



SampleTrackWindow::~SampleTrackWindow()
{
}



void SampleTrackWindow::setSampleTrackView(SampleTrackView* tv)
{
	if(m_stv && tv)
	{
		m_stv->m_tlb->setChecked(false);
	}

	m_stv = tv;
}



void SampleTrackWindow::modelChanged()
{
	m_track = castModel<SampleTrack>();

	m_nameLineEdit->setText(m_track->name());

	m_track->disconnect(SIGNAL(nameChanged()), this);

	connect(m_track, SIGNAL(nameChanged()),
			this, SLOT(updateName()));

	m_volumeKnob->setModel(&m_track->m_volumeModel);
	m_panningKnob->setModel(&m_track->m_panningModel);
	m_effectChannelNumber->setModel(&m_track->m_effectChannelModel);

	updateName();
}



/*! \brief Create and assign a new FX Channel for this track */
void SampleTrackView::createFxLine()
{
	int channelIndex = gui->fxMixerView()->addNewChannel();

	Engine::fxMixer()->effectChannel(channelIndex)->m_name = getTrack()->name();

	assignFxLine(channelIndex);
}




/*! \brief Assign a specific FX Channel for this track */
void SampleTrackView::assignFxLine(int channelIndex)
{
	model()->effectChannelModel()->setValue(channelIndex);

	gui->fxMixerView()->setCurrentFxLine(channelIndex);
}



void SampleTrackWindow::updateName()
{
	setWindowTitle(m_track->name().length() > 25 ? (m_track->name().left(24) + "...") : m_track->name());

	if(m_nameLineEdit->text() != m_track->name())
	{
		m_nameLineEdit->setText(m_track->name());
	}
}



void SampleTrackWindow::textChanged(const QString& new_name)
{
	m_track->setName(new_name);
	Engine::getSong()->setModified();
}



void SampleTrackWindow::toggleVisibility(bool on)
{
	if(on)
	{
		show();
		parentWidget()->show();
		parentWidget()->raise();
	}
	else
	{
		parentWidget()->hide();
	}
}




void SampleTrackWindow::closeEvent(QCloseEvent* ce)
{
	ce->ignore();

	if(gui->mainWindow()->workspace())
	{
		parentWidget()->hide();
	}
	else
	{
		hide();
	}

	m_stv->m_tlb->setFocus();
	m_stv->m_tlb->setChecked(false);
}



void SampleTrackWindow::saveSettings(QDomDocument& doc, QDomElement & element)
{
	MainWindow::saveWidgetState(this, element);
	Q_UNUSED(element)
}



void SampleTrackWindow::loadSettings(const QDomElement& element)
{
	MainWindow::restoreWidgetState(this, element);
	if(isVisible())
	{
		m_stv->m_tlb->setChecked(true);
	}
}<|MERGE_RESOLUTION|>--- conflicted
+++ resolved
@@ -710,11 +710,7 @@
 
 
 
-<<<<<<< HEAD
-TrackContentObject * SampleTrack::createTCO( const TimePos & )
-=======
-TrackContentObject * SampleTrack::createTCO(const MidiTime & pos)
->>>>>>> 1c715bc3
+TrackContentObject * SampleTrack::createTCO(const TimePos & pos)
 {
 	SampleTCO * sTco = new SampleTCO(this);
 	sTco->movePosition(pos);
@@ -931,10 +927,10 @@
 				? trackHeadWidth
 				: de->pos().x();
 
-		MidiTime tcoPos = trackContainerView()->fixedTCOs()
-				? MidiTime(0)
-				: MidiTime(((xPos - trackHeadWidth) / trackContainerView()->pixelsPerTact()
-							* MidiTime::ticksPerTact()) + trackContainerView()->currentPosition()
+		TimePos tcoPos = trackContainerView()->fixedTCOs()
+				? TimePos(0)
+				: TimePos(((xPos - trackHeadWidth) / trackContainerView()->pixelsPerTact()
+							* TimePos::ticksPerTact()) + trackContainerView()->currentPosition()
 						).quantize(1.0);
 
 		SampleTCO * sTco = static_cast<SampleTCO*>(getTrack()->createTCO(tcoPos));
