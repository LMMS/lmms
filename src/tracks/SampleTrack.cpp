/*
 * SampleTrack.cpp - implementation of class SampleTrack, a track which
 *                   provides arrangement of samples
 *
 * Copyright (c) 2005-2014 Tobias Doerffel <tobydox/at/users.sourceforge.net>
 *
 * This file is part of LMMS - https://lmms.io
 *
 * This program is free software; you can redistribute it and/or
 * modify it under the terms of the GNU General Public
 * License as published by the Free Software Foundation; either
 * version 2 of the License, or (at your option) any later version.
 *
 * This program is distributed in the hope that it will be useful,
 * but WITHOUT ANY WARRANTY; without even the implied warranty of
 * MERCHANTABILITY or FITNESS FOR A PARTICULAR PURPOSE.  See the GNU
 * General Public License for more details.
 *
 * You should have received a copy of the GNU General Public
 * License along with this program (see COPYING); if not, write to the
 * Free Software Foundation, Inc., 51 Franklin Street, Fifth Floor,
 * Boston, MA 02110-1301 USA.
 *
 */
#include "SampleTrack.h"

#include <QDropEvent>
#include <QFileInfo>
#include <QMenu>
#include <QLayout>
#include <QLineEdit>
#include <QMdiArea>
#include <QMdiSubWindow>
#include <QPainter>
#include <QPushButton>

#include "gui_templates.h"
#include "GuiApplication.h"
#include "Song.h"
#include "embed.h"
#include "ToolTip.h"
#include "BBTrack.h"
#include "SamplePlayHandle.h"
#include "SampleRecordHandle.h"
#include "SongEditor.h"
#include "StringPairDrag.h"
#include "TimeLineWidget.h"
#include "Knob.h"
#include "MainWindow.h"
#include "Mixer.h"
#include "EffectRackView.h"
#include "FxMixerView.h"
#include "TabWidget.h"
#include "TrackLabelButton.h"

SampleTCO::SampleTCO( Track * _track ) :
	TrackContentObject( _track ),
	m_sampleBuffer( new SampleBuffer ),
	m_isPlaying( false )
{
	saveJournallingState( false );
	setSampleFile( "" );
	restoreJournallingState();

	// we need to receive bpm-change-events, because then we have to
	// change length of this TCO
	connect( Engine::getSong(), SIGNAL( tempoChanged( bpm_t ) ),
					this, SLOT( updateLength() ), Qt::DirectConnection );
	connect( Engine::getSong(), SIGNAL( timeSignatureChanged( int,int ) ),
					this, SLOT( updateLength() ) );

	//care about positionmarker
	TimeLineWidget * timeLine = Engine::getSong()->getPlayPos( Engine::getSong()->Mode_PlaySong ).m_timeLine;
	if( timeLine )
	{
		connect( timeLine, SIGNAL( positionMarkerMoved() ), this, SLOT( playbackPositionChanged() ) );
	}
	//playbutton clicked or space key / on Export Song set isPlaying to false
	connect( Engine::getSong(), SIGNAL( playbackStateChanged() ),
			this, SLOT( playbackPositionChanged() ), Qt::DirectConnection );
	//care about loops
	connect( Engine::getSong(), SIGNAL( updateSampleTracks() ),
			this, SLOT( playbackPositionChanged() ), Qt::DirectConnection );
	//care about mute TCOs
	connect( this, SIGNAL( dataChanged() ), this, SLOT( playbackPositionChanged() ) );
	//care about mute track
	connect( getTrack()->getMutedModel(), SIGNAL( dataChanged() ),
			this, SLOT( playbackPositionChanged() ), Qt::DirectConnection );
	//care about TCO position
	connect( this, SIGNAL( positionChanged() ), this, SLOT( updateTrackTcos() ) );

	switch( getTrack()->trackContainer()->type() )
	{
		case TrackContainer::BBContainer:
			setAutoResize( true );
			break;

		case TrackContainer::SongContainer:
			// move down
		default:
			setAutoResize( false );
			break;
	}
	updateTrackTcos();
}




SampleTCO::~SampleTCO()
{
	SampleTrack * sampletrack = dynamic_cast<SampleTrack*>( getTrack() );
	if ( sampletrack )
	{
		sampletrack->updateTcos();
	}
	sharedObject::unref( m_sampleBuffer );
}




void SampleTCO::changeLength( const MidiTime & _length )
{
	TrackContentObject::changeLength( qMax( static_cast<int>( _length ), 1 ) );
}




const QString & SampleTCO::sampleFile() const
{
	return m_sampleBuffer->audioFile();
}



void SampleTCO::setSampleBuffer( SampleBuffer* sb )
{
	sharedObject::unref( m_sampleBuffer );
	m_sampleBuffer = sb;
	updateLength();

	emit sampleChanged();
}



void SampleTCO::setSampleFile( const QString & _sf )
{
<<<<<<< HEAD
	m_sampleBuffer->setAudioFile( _sf );
	setStartTimeOffset( 0 );
	changeLength( (int) ( m_sampleBuffer->frames() / Engine::framesPerTick() ) );
=======
	int length;
	if ( _sf.isEmpty() )
	{	//When creating an empty sample pattern make it a bar long
		float nom = Engine::getSong()->getTimeSigModel().getNumerator();
		float den = Engine::getSong()->getTimeSigModel().getDenominator();
		length = DefaultTicksPerTact * ( nom / den );
	}
	else
	{	//Otherwise set it to the sample's length
		m_sampleBuffer->setAudioFile( _sf );
		length = sampleLength();
	}
	changeLength(length);
>>>>>>> bba84ad3

	emit sampleChanged();
	emit playbackPositionChanged();
}




void SampleTCO::toggleRecord()
{
	m_recordModel.setValue( !m_recordModel.value() );
	emit dataChanged();
}




void SampleTCO::playbackPositionChanged()
{
	Engine::mixer()->removePlayHandlesOfTypes( getTrack(), PlayHandle::TypeSamplePlayHandle );
	SampleTrack * st = dynamic_cast<SampleTrack*>( getTrack() );
	st->setPlayingTcos( false );
}




void SampleTCO::updateTrackTcos()
{
	SampleTrack * sampletrack = dynamic_cast<SampleTrack*>( getTrack() );
	if( sampletrack)
	{
		sampletrack->updateTcos();
	}
}




bool SampleTCO::isPlaying() const
{
	return m_isPlaying;
}




void SampleTCO::setIsPlaying(bool isPlaying)
{
	m_isPlaying = isPlaying;
}




void SampleTCO::updateLength()
{
	emit sampleChanged();
}




MidiTime SampleTCO::sampleLength() const
{
	return (int)( m_sampleBuffer->frames() / Engine::framesPerTick() );
}




void SampleTCO::setSampleStartFrame(f_cnt_t startFrame)
{
	m_sampleBuffer->setStartFrame( startFrame );
}




void SampleTCO::setSamplePlayLength(f_cnt_t length)
{
	m_sampleBuffer->setEndFrame( length );
}




void SampleTCO::saveSettings( QDomDocument & _doc, QDomElement & _this )
{
	if( _this.parentNode().nodeName() == "clipboard" )
	{
		_this.setAttribute( "pos", -1 );
	}
	else
	{
		_this.setAttribute( "pos", startPosition() );
	}
	_this.setAttribute( "len", length() );
	_this.setAttribute( "muted", isMuted() );
	_this.setAttribute( "src", sampleFile() );
	_this.setAttribute( "off", startTimeOffset() );
	if( sampleFile() == "" )
	{
		QString s;
		_this.setAttribute( "data", m_sampleBuffer->toBase64( s ) );
	}
	// TODO: start- and end-frame
}




void SampleTCO::loadSettings( const QDomElement & _this )
{
	if( _this.attribute( "pos" ).toInt() >= 0 )
	{
		movePosition( _this.attribute( "pos" ).toInt() );
	}
	setSampleFile( _this.attribute( "src" ) );
	if( sampleFile().isEmpty() && _this.hasAttribute( "data" ) )
	{
		m_sampleBuffer->loadFromBase64( _this.attribute( "data" ) );
	}
	changeLength( _this.attribute( "len" ).toInt() );
	setMuted( _this.attribute( "muted" ).toInt() );
	setStartTimeOffset( _this.attribute( "off" ).toInt() );
}




TrackContentObjectView * SampleTCO::createView( TrackView * _tv )
{
	return new SampleTCOView( this, _tv );
}




SampleTCOView::SampleTCOView( SampleTCO * _tco, TrackView * _tv ) :
	TrackContentObjectView( _tco, _tv ),
	m_tco( _tco ),
	m_paintPixmap()
{
	// update UI and tooltip
	updateSample();

	// track future changes of SampleTCO
	connect( m_tco, SIGNAL( sampleChanged() ),
			this, SLOT( updateSample() ) );

	setStyle( QApplication::style() );
}

void SampleTCOView::updateSample()
{
	update();
	// set tooltip to filename so that user can see what sample this
	// sample-tco contains
	ToolTip::add( this, ( m_tco->m_sampleBuffer->audioFile() != "" ) ?
					m_tco->m_sampleBuffer->audioFile() :
					tr( "Double-click to open sample" ) );
}




void SampleTCOView::contextMenuEvent( QContextMenuEvent * _cme )
{
	if( _cme->modifiers() )
	{
		return;
	}

	QMenu contextMenu( this );
	if( fixedTCOs() == false )
	{
		contextMenu.addAction( embed::getIconPixmap( "cancel" ),
					tr( "Delete (middle mousebutton)" ),
						this, SLOT( remove() ) );
		contextMenu.addSeparator();
		contextMenu.addAction( embed::getIconPixmap( "edit_cut" ),
					tr( "Cut" ), this, SLOT( cut() ) );
	}
	contextMenu.addAction( embed::getIconPixmap( "edit_copy" ),
					tr( "Copy" ), m_tco, SLOT( copy() ) );
	contextMenu.addAction( embed::getIconPixmap( "edit_paste" ),
					tr( "Paste" ), m_tco, SLOT( paste() ) );
	contextMenu.addSeparator();
	contextMenu.addAction( embed::getIconPixmap( "muted" ),
				tr( "Mute/unmute (<%1> + middle click)" ).arg(UI_CTRL_KEY),
						m_tco, SLOT( toggleMute() ) );
	/*contextMenu.addAction( embed::getIconPixmap( "record" ),
				tr( "Set/clear record" ),
						m_tco, SLOT( toggleRecord() ) );*/
	constructContextMenu( &contextMenu );

	contextMenu.exec( QCursor::pos() );
}




void SampleTCOView::dragEnterEvent( QDragEnterEvent * _dee )
{
	if( StringPairDrag::processDragEnterEvent( _dee,
					"samplefile,sampledata" ) == false )
	{
		TrackContentObjectView::dragEnterEvent( _dee );
	}
}






void SampleTCOView::dropEvent( QDropEvent * _de )
{
	if( StringPairDrag::decodeKey( _de ) == "samplefile" )
	{
		m_tco->setSampleFile( StringPairDrag::decodeValue( _de ) );
		_de->accept();
	}
	else if( StringPairDrag::decodeKey( _de ) == "sampledata" )
	{
		m_tco->m_sampleBuffer->loadFromBase64(
					StringPairDrag::decodeValue( _de ) );
		m_tco->updateLength();
		update();
		_de->accept();
		Engine::getSong()->setModified();
	}
	else
	{
		TrackContentObjectView::dropEvent( _de );
	}
}




void SampleTCOView::mousePressEvent( QMouseEvent * _me )
{
	if( _me->button() == Qt::LeftButton &&
		_me->modifiers() & Qt::ControlModifier &&
		_me->modifiers() & Qt::ShiftModifier )
	{
		m_tco->toggleRecord();
	}
	else
	{
		if( _me->button() == Qt::MiddleButton && _me->modifiers() == Qt::ControlModifier )
		{
			SampleTCO * sTco = dynamic_cast<SampleTCO*>( getTrackContentObject() );
			if( sTco )
			{
				sTco->updateTrackTcos();
			}
		}
		TrackContentObjectView::mousePressEvent( _me );
	}
}




void SampleTCOView::mouseReleaseEvent(QMouseEvent *_me)
{
	if( _me->button() == Qt::MiddleButton && !_me->modifiers() )
	{
		SampleTCO * sTco = dynamic_cast<SampleTCO*>( getTrackContentObject() );
		if( sTco )
		{
			sTco->playbackPositionChanged();
		}
	}
	TrackContentObjectView::mouseReleaseEvent( _me );
}




void SampleTCOView::mouseDoubleClickEvent( QMouseEvent * )
{
	QString af = m_tco->m_sampleBuffer->openAudioFile();

	if ( af.isEmpty() ) {} //Don't do anything if no file is loaded
	else if ( af == m_tco->m_sampleBuffer->audioFile() )
	{	//Instead of reloading the existing file, just reset the size
		int length = (int) ( m_tco->m_sampleBuffer->frames() / Engine::framesPerTick() );
		m_tco->changeLength(length);
	}
	else
	{	//Otherwise load the new file as ususal
		m_tco->setSampleFile( af );
		Engine::getSong()->setModified();
	}
}




void SampleTCOView::paintEvent( QPaintEvent * pe )
{
	QPainter painter( this );

	if( !needsUpdate() )
	{
		painter.drawPixmap( 0, 0, m_paintPixmap );
		return;
	}

	setNeedsUpdate( false );

<<<<<<< HEAD
	if (m_paintPixmap.isNull() || m_paintPixmap.size() != size())
	{
		m_paintPixmap = QPixmap(size());
	}
=======
	m_paintPixmap = m_paintPixmap.isNull() == true || m_paintPixmap.size() != size()
		? QPixmap( size() ) : m_paintPixmap;
>>>>>>> bba84ad3

	QPainter p( &m_paintPixmap );

	QLinearGradient lingrad( 0, 0, 0, height() );
	QColor c;
	bool muted = m_tco->getTrack()->isMuted() || m_tco->isMuted();

	// state: selected, muted, normal
	c = isSelected() ? selectedColor() : ( muted ? mutedBackgroundColor()
		: painter.background().color() );

	lingrad.setColorAt( 1, c.darker( 300 ) );
	lingrad.setColorAt( 0, c );

	// paint a black rectangle under the pattern to prevent glitches with transparent backgrounds
	p.fillRect( rect(), QColor( 0, 0, 0 ) );

	if( gradient() )
	{
		p.fillRect( rect(), lingrad );
	}
	else
	{
		p.fillRect( rect(), c );
	}

	p.setPen( !muted ? painter.pen().brush().color() : mutedColor() );

	const int spacing = TCO_BORDER_WIDTH + 1;
	const float ppt = fixedTCOs() ?
			( parentWidget()->width() - 2 * TCO_BORDER_WIDTH )
					/ (float) m_tco->length().getTact() :
								pixelsPerTact();

	float nom = Engine::getSong()->getTimeSigModel().getNumerator();
	float den = Engine::getSong()->getTimeSigModel().getDenominator();
	float ticksPerTact = DefaultTicksPerTact * nom / den;
	
	float offset =  m_tco->startTimeOffset() / ticksPerTact * pixelsPerTact();
	QRect r = QRect( TCO_BORDER_WIDTH + offset, spacing,
			qMax( static_cast<int>( m_tco->sampleLength() * ppt / ticksPerTact ), 1 ), rect().bottom() - 2 * spacing );
	m_tco->m_sampleBuffer->visualize( p, r, pe->rect() );

	QFileInfo fileInfo(m_tco->m_sampleBuffer->audioFile());
	QString filename = fileInfo.fileName();
	paintTextLabel(filename, p);

	// disable antialiasing for borders, since its not needed
	p.setRenderHint( QPainter::Antialiasing, false );

	// inner border
	p.setPen( c.lighter( 160 ) );
	p.drawRect( 1, 1, rect().right() - TCO_BORDER_WIDTH,
		rect().bottom() - TCO_BORDER_WIDTH );

	// outer border
	p.setPen( c.darker( 300 ) );
	p.drawRect( 0, 0, rect().right(), rect().bottom() );

	// draw the 'muted' pixmap only if the pattern was manualy muted
	if( m_tco->isMuted() )
	{
		const int spacing = TCO_BORDER_WIDTH;
		const int size = 14;
		p.drawPixmap( spacing, height() - ( size + spacing ),
			embed::getIconPixmap( "muted", size, size ) );
	}

	// recording sample tracks is not possible at the moment

	/* if( m_tco->isRecord() )
	{
		p.setFont( pointSize<7>( p.font() ) );

		p.setPen( textShadowColor() );
		p.drawText( 10, p.fontMetrics().height()+1, "Rec" );
		p.setPen( textColor() );
		p.drawText( 9, p.fontMetrics().height(), "Rec" );

		p.setBrush( QBrush( textColor() ) );
		p.drawEllipse( 4, 5, 4, 4 );
	}*/

	p.end();

	painter.drawPixmap( 0, 0, m_paintPixmap );
}






SampleTrack::SampleTrack( TrackContainer* tc ) :
	Track( Track::SampleTrack, tc ),
	m_volumeModel( DefaultVolume, MinVolume, MaxVolume, 0.1f, this,
							tr( "Volume" ) ),
	m_panningModel( DefaultPanning, PanningLeft, PanningRight, 0.1f,
					this, tr( "Panning" ) ),
	m_effectChannelModel( 0, 0, 0, this, tr( "FX channel" ) ),
	m_audioPort( tr( "Sample track" ), true, &m_volumeModel, &m_panningModel, &m_mutedModel )
{
	setName( tr( "Sample track" ) );
	m_panningModel.setCenterValue( DefaultPanning );
	m_effectChannelModel.setRange( 0, Engine::fxMixer()->numChannels()-1, 1);

	connect( &m_effectChannelModel, SIGNAL( dataChanged() ), this, SLOT( updateEffectChannel() ) );
}




SampleTrack::~SampleTrack()
{
	Engine::mixer()->removePlayHandlesOfTypes( this, PlayHandle::TypeSamplePlayHandle );
}




bool SampleTrack::play( const MidiTime & _start, const fpp_t _frames,
					const f_cnt_t _offset, int _tco_num )
{
	m_audioPort.effects()->startRunning();
	bool played_a_note = false;	// will be return variable

	tcoVector tcos;
	::BBTrack * bb_track = NULL;
	if( _tco_num >= 0 )
	{
		if( _start != 0 )
		{
			return false;
		}
		tcos.push_back( getTCO( _tco_num ) );
		if (trackContainer() == (TrackContainer*)Engine::getBBTrackContainer())
		{
			bb_track = BBTrack::findBBTrack( _tco_num );
		}
	}
	else
	{
		for( int i = 0; i < numOfTCOs(); ++i )
		{
			TrackContentObject * tco = getTCO( i );
			SampleTCO * sTco = dynamic_cast<SampleTCO*>( tco );
			float framesPerTick = Engine::framesPerTick();
			if( _start >= sTco->startPosition() && _start < sTco->endPosition() )
			{
				if( sTco->isPlaying() == false && _start > sTco->startPosition() + sTco->startTimeOffset() )
				{
					f_cnt_t sampleStart = framesPerTick * ( _start - sTco->startPosition() - sTco->startTimeOffset() );
					f_cnt_t tcoFrameLength = framesPerTick * ( sTco->endPosition() - sTco->startPosition() - sTco->startTimeOffset() );
					f_cnt_t sampleBufferLength = sTco->sampleBuffer()->frames();
					//if the Tco smaller than the sample length we play only until Tco end
					//else we play the sample to the end but nothing more
					f_cnt_t samplePlayLength = tcoFrameLength > sampleBufferLength ? sampleBufferLength : tcoFrameLength;
					//we only play within the sampleBuffer limits
					if( sampleStart < sampleBufferLength )
					{
						sTco->setSampleStartFrame( sampleStart );
						sTco->setSamplePlayLength( samplePlayLength );
						tcos.push_back( sTco );
						sTco->setIsPlaying( true );
					}
				}
			}
			else
			{
				sTco->setIsPlaying( false );
			}
		}
	}

	for( tcoVector::Iterator it = tcos.begin(); it != tcos.end(); ++it )
	{
		SampleTCO * st = dynamic_cast<SampleTCO *>( *it );
		if( !st->isMuted() )
		{
			PlayHandle* handle;
			if( st->isRecord() )
			{
				if( !Engine::getSong()->isRecording() )
				{
					return played_a_note;
				}
				SampleRecordHandle* smpHandle = new SampleRecordHandle( st );
				handle = smpHandle;
			}
			else
			{
				SamplePlayHandle* smpHandle = new SamplePlayHandle( st );
				smpHandle->setVolumeModel( &m_volumeModel );
				smpHandle->setBBTrack( bb_track );
				handle = smpHandle;
			}
			handle->setOffset( _offset );
			// send it to the mixer
			Engine::mixer()->addPlayHandle( handle );
			played_a_note = true;
		}
	}

	return played_a_note;
}




TrackView * SampleTrack::createView( TrackContainerView* tcv )
{
	return new SampleTrackView( this, tcv );
}




TrackContentObject * SampleTrack::createTCO( const MidiTime & )
{
	return new SampleTCO( this );
}




void SampleTrack::saveTrackSpecificSettings( QDomDocument & _doc,
							QDomElement & _this )
{
	m_audioPort.effects()->saveState( _doc, _this );
#if 0
	_this.setAttribute( "icon", tlb->pixmapFile() );
#endif
	m_volumeModel.saveSettings( _doc, _this, "vol" );
	m_panningModel.saveSettings( _doc, _this, "pan" );
	m_effectChannelModel.saveSettings( _doc, _this, "fxch" );
}




void SampleTrack::loadTrackSpecificSettings( const QDomElement & _this )
{
	QDomNode node = _this.firstChild();
	m_audioPort.effects()->clear();
	while( !node.isNull() )
	{
		if( node.isElement() )
		{
			if( m_audioPort.effects()->nodeName() == node.nodeName() )
			{
				m_audioPort.effects()->restoreState( node.toElement() );
			}
		}
		node = node.nextSibling();
	}
	m_volumeModel.loadSettings( _this, "vol" );
	m_panningModel.loadSettings( _this, "pan" );
	m_effectChannelModel.setRange( 0, Engine::fxMixer()->numChannels() - 1 );
	m_effectChannelModel.loadSettings( _this, "fxch" );
}




void SampleTrack::updateTcos()
{
	Engine::mixer()->removePlayHandlesOfTypes( this, PlayHandle::TypeSamplePlayHandle );
	setPlayingTcos( false );
}




void SampleTrack::setPlayingTcos( bool isPlaying )
{
	for( int i = 0; i < numOfTCOs(); ++i )
	{
		TrackContentObject * tco = getTCO( i );
		SampleTCO * sTco = dynamic_cast<SampleTCO*>( tco );
		sTco->setIsPlaying( isPlaying );
	}
}




void SampleTrack::updateEffectChannel()
{
	m_audioPort.setNextFxChannel( m_effectChannelModel.value() );
}






SampleTrackView::SampleTrackView( SampleTrack * _t, TrackContainerView* tcv ) :
	TrackView( _t, tcv )
{
	setFixedHeight( 32 );

	m_tlb = new TrackLabelButton(this, getTrackSettingsWidget());
	m_tlb->setCheckable(true);
	connect(m_tlb, SIGNAL(clicked( bool )),
			this, SLOT(showEffects()));
	m_tlb->setIcon(embed::getIconPixmap("sample_track"));
	m_tlb->move(3, 1);
	m_tlb->show();

	m_volumeKnob = new Knob( knobSmall_17, getTrackSettingsWidget(),
						    tr( "Track volume" ) );
	m_volumeKnob->setVolumeKnob( true );
	m_volumeKnob->setModel( &_t->m_volumeModel );
	m_volumeKnob->setHintText( tr( "Channel volume:" ), "%" );

	int settingsWidgetWidth = ConfigManager::inst()->
					value( "ui", "compacttrackbuttons" ).toInt()
				? DEFAULT_SETTINGS_WIDGET_WIDTH_COMPACT
				: DEFAULT_SETTINGS_WIDGET_WIDTH;
	m_volumeKnob->move( settingsWidgetWidth - 2 * 24, 2 );
	m_volumeKnob->setLabel( tr( "VOL" ) );
	m_volumeKnob->show();

	m_panningKnob = new Knob( knobSmall_17, getTrackSettingsWidget(),
							tr( "Panning" ) );
	m_panningKnob->setModel( &_t->m_panningModel );
	m_panningKnob->setHintText( tr( "Panning:" ), "%" );
	m_panningKnob->move( settingsWidgetWidth - 24, 2 );
	m_panningKnob->setLabel( tr( "PAN" ) );
	m_panningKnob->show();

	setModel( _t );

	m_window = new SampleTrackWindow(this);
	m_window->toggleVisibility(false);
}




SampleTrackView::~SampleTrackView()
{
	if(m_window != NULL)
	{
		m_window->setSampleTrackView(NULL);
		m_window->parentWidget()->hide();
	}
	m_window = NULL;
}



QMenu * SampleTrackView::createFxMenu(QString title, QString newFxLabel)
{
	int channelIndex = model()->effectChannelModel()->value();

	FxChannel *fxChannel = Engine::fxMixer()->effectChannel(channelIndex);

	// If title allows interpolation, pass channel index and name
	if (title.contains("%2"))
	{
		title = title.arg(channelIndex).arg(fxChannel->m_name);
	}

	QMenu *fxMenu = new QMenu(title);

	QSignalMapper * fxMenuSignalMapper = new QSignalMapper(fxMenu);

	fxMenu->addAction(newFxLabel, this, SLOT(createFxLine()));
	fxMenu->addSeparator();

	for (int i = 0; i < Engine::fxMixer()->numChannels(); ++i)
	{
		FxChannel * currentChannel = Engine::fxMixer()->effectChannel(i);

		if (currentChannel != fxChannel)
		{
			QString label = tr("FX %1: %2").arg(currentChannel->m_channelIndex).arg(currentChannel->m_name);
			QAction * action = fxMenu->addAction(label, fxMenuSignalMapper, SLOT(map()));
			fxMenuSignalMapper->setMapping(action, currentChannel->m_channelIndex);
		}
	}

	connect(fxMenuSignalMapper, SIGNAL(mapped(int)), this, SLOT(assignFxLine(int)));

	return fxMenu;
}




void SampleTrackView::showEffects()
{
	m_window->toggleVisibility(m_window->parentWidget()->isHidden());
}



void SampleTrackView::modelChanged()
{
	SampleTrack * st = castModel<SampleTrack>();
	m_volumeKnob->setModel(&st->m_volumeModel);

	TrackView::modelChanged();
}



SampleTrackWindow::SampleTrackWindow(SampleTrackView * tv) :
	QWidget(),
	ModelView(NULL, this),
	m_track(tv->model()),
	m_stv(tv)
{
	// init own layout + widgets
	setFocusPolicy(Qt::StrongFocus);
	QVBoxLayout * vlayout = new QVBoxLayout(this);
	vlayout->setMargin(0);
	vlayout->setSpacing(0);

	TabWidget* generalSettingsWidget = new TabWidget(tr("GENERAL SETTINGS"), this);

	QVBoxLayout* generalSettingsLayout = new QVBoxLayout(generalSettingsWidget);

	generalSettingsLayout->setContentsMargins(8, 18, 8, 8);
	generalSettingsLayout->setSpacing(6);

	QWidget* nameWidget = new QWidget(generalSettingsWidget);
	QHBoxLayout* nameLayout = new QHBoxLayout(nameWidget);
	nameLayout->setContentsMargins(0, 0, 0, 0);
	nameLayout->setSpacing(2);

	// setup line edit for changing sample track name
	m_nameLineEdit = new QLineEdit;
	m_nameLineEdit->setFont(pointSize<9>(m_nameLineEdit->font()));
	connect(m_nameLineEdit, SIGNAL(textChanged(const QString &)),
				this, SLOT(textChanged(const QString &)));

	m_nameLineEdit->setSizePolicy(QSizePolicy(QSizePolicy::Expanding, QSizePolicy::Preferred));
	nameLayout->addWidget(m_nameLineEdit);


	generalSettingsLayout->addWidget(nameWidget);


	QGridLayout* basicControlsLayout = new QGridLayout;
	basicControlsLayout->setHorizontalSpacing(3);
	basicControlsLayout->setVerticalSpacing(0);
	basicControlsLayout->setContentsMargins(0, 0, 0, 0);

	QString labelStyleSheet = "font-size: 6pt;";
	Qt::Alignment labelAlignment = Qt::AlignHCenter | Qt::AlignTop;
	Qt::Alignment widgetAlignment = Qt::AlignHCenter | Qt::AlignCenter;

	// set up volume knob
	m_volumeKnob = new Knob(knobBright_26, NULL, tr("Sample volume"));
	m_volumeKnob->setVolumeKnob(true);
	m_volumeKnob->setHintText(tr("Volume:"), "%");

	basicControlsLayout->addWidget(m_volumeKnob, 0, 0);
	basicControlsLayout->setAlignment(m_volumeKnob, widgetAlignment);

	QLabel *label = new QLabel(tr("VOL"), this);
	label->setStyleSheet(labelStyleSheet);
	basicControlsLayout->addWidget(label, 1, 0);
	basicControlsLayout->setAlignment(label, labelAlignment);


	// set up panning knob
	m_panningKnob = new Knob(knobBright_26, NULL, tr("Panning"));
	m_panningKnob->setHintText(tr("Panning:"), "");

	basicControlsLayout->addWidget(m_panningKnob, 0, 1);
	basicControlsLayout->setAlignment(m_panningKnob, widgetAlignment);

	label = new QLabel(tr("PAN"),this);
	label->setStyleSheet(labelStyleSheet);
	basicControlsLayout->addWidget(label, 1, 1);
	basicControlsLayout->setAlignment(label, labelAlignment);


	basicControlsLayout->setColumnStretch(2, 1);


	// setup spinbox for selecting FX-channel
	m_effectChannelNumber = new FxLineLcdSpinBox(2, NULL, tr("FX channel"), m_stv);

	basicControlsLayout->addWidget(m_effectChannelNumber, 0, 3);
	basicControlsLayout->setAlignment(m_effectChannelNumber, widgetAlignment);

	label = new QLabel(tr("FX"), this);
	label->setStyleSheet(labelStyleSheet);
	basicControlsLayout->addWidget(label, 1, 3);
	basicControlsLayout->setAlignment(label, labelAlignment);

	generalSettingsLayout->addLayout(basicControlsLayout);

	m_effectRack = new EffectRackView(tv->model()->audioPort()->effects());
	m_effectRack->setFixedSize(240, 242);

	vlayout->addWidget(generalSettingsWidget);
	vlayout->addWidget(m_effectRack);


	setModel(tv->model());

	QMdiSubWindow * subWin = gui->mainWindow()->addWindowedWidget(this);
	Qt::WindowFlags flags = subWin->windowFlags();
	flags |= Qt::MSWindowsFixedSizeDialogHint;
	flags &= ~Qt::WindowMaximizeButtonHint;
	subWin->setWindowFlags(flags);

	// Hide the Size and Maximize options from the system menu
	// since the dialog size is fixed.
	QMenu * systemMenu = subWin->systemMenu();
	systemMenu->actions().at(2)->setVisible(false); // Size
	systemMenu->actions().at(4)->setVisible(false); // Maximize

	subWin->setWindowIcon(embed::getIconPixmap("sample_track"));
	subWin->setFixedSize(subWin->size());
	subWin->hide();
}



SampleTrackWindow::~SampleTrackWindow()
{
}



void SampleTrackWindow::setSampleTrackView(SampleTrackView* tv)
{
	if(m_stv && tv)
	{
		m_stv->m_tlb->setChecked(false);
	}

	m_stv = tv;
}



void SampleTrackWindow::modelChanged()
{
	m_track = castModel<SampleTrack>();

	m_nameLineEdit->setText(m_track->name());

	m_track->disconnect(SIGNAL(nameChanged()), this);

	connect(m_track, SIGNAL(nameChanged()),
			this, SLOT(updateName()));

	m_volumeKnob->setModel(&m_track->m_volumeModel);
	m_panningKnob->setModel(&m_track->m_panningModel);
	m_effectChannelNumber->setModel(&m_track->m_effectChannelModel);

	updateName();
}



/*! \brief Create and assign a new FX Channel for this track */
void SampleTrackView::createFxLine()
{
	int channelIndex = gui->fxMixerView()->addNewChannel();

	Engine::fxMixer()->effectChannel(channelIndex)->m_name = getTrack()->name();

	assignFxLine(channelIndex);
}




/*! \brief Assign a specific FX Channel for this track */
void SampleTrackView::assignFxLine(int channelIndex)
{
	model()->effectChannelModel()->setValue(channelIndex);

	gui->fxMixerView()->setCurrentFxLine(channelIndex);
}



void SampleTrackWindow::updateName()
{
	setWindowTitle(m_track->name().length() > 25 ? (m_track->name().left(24) + "...") : m_track->name());

	if(m_nameLineEdit->text() != m_track->name())
	{
		m_nameLineEdit->setText(m_track->name());
	}
}



void SampleTrackWindow::textChanged(const QString& new_name)
{
	m_track->setName(new_name);
	Engine::getSong()->setModified();
}



void SampleTrackWindow::toggleVisibility(bool on)
{
	if(on)
	{
		show();
		parentWidget()->show();
		parentWidget()->raise();
	}
	else
	{
		parentWidget()->hide();
	}
}




void SampleTrackWindow::closeEvent(QCloseEvent* ce)
{
	ce->ignore();

	if(gui->mainWindow()->workspace())
	{
		parentWidget()->hide();
	}
	else
	{
		hide();
	}

	m_stv->m_tlb->setFocus();
	m_stv->m_tlb->setChecked(false);
}



void SampleTrackWindow::saveSettings(QDomDocument& doc, QDomElement & element)
{
	MainWindow::saveWidgetState(this, element);
	Q_UNUSED(element)
}



void SampleTrackWindow::loadSettings(const QDomElement& element)
{
	MainWindow::restoreWidgetState(this, element);
	if(isVisible())
	{
		m_stv->m_tlb->setChecked(true);
	}
}
<|MERGE_RESOLUTION|>--- conflicted
+++ resolved
@@ -148,11 +148,6 @@
 
 void SampleTCO::setSampleFile( const QString & _sf )
 {
-<<<<<<< HEAD
-	m_sampleBuffer->setAudioFile( _sf );
-	setStartTimeOffset( 0 );
-	changeLength( (int) ( m_sampleBuffer->frames() / Engine::framesPerTick() ) );
-=======
 	int length;
 	if ( _sf.isEmpty() )
 	{	//When creating an empty sample pattern make it a bar long
@@ -166,7 +161,8 @@
 		length = sampleLength();
 	}
 	changeLength(length);
->>>>>>> bba84ad3
+
+	setStartTimeOffset( 0 );
 
 	emit sampleChanged();
 	emit playbackPositionChanged();
@@ -482,15 +478,10 @@
 
 	setNeedsUpdate( false );
 
-<<<<<<< HEAD
 	if (m_paintPixmap.isNull() || m_paintPixmap.size() != size())
 	{
 		m_paintPixmap = QPixmap(size());
 	}
-=======
-	m_paintPixmap = m_paintPixmap.isNull() == true || m_paintPixmap.size() != size()
-		? QPixmap( size() ) : m_paintPixmap;
->>>>>>> bba84ad3
 
 	QPainter p( &m_paintPixmap );
 
