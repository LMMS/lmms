--- conflicted
+++ resolved
@@ -137,11 +137,7 @@
 
 	for (const auto& clip : clips)
 	{
-<<<<<<< HEAD
-		SampleClip* st = dynamic_cast<SampleClip*>(clip);
-=======
-		auto st = dynamic_cast<SampleClip*>(*it);
->>>>>>> e407e73e
+		auto st = dynamic_cast<SampleClip*>(clip);
 		if( !st->isMuted() )
 		{
 			PlayHandle* handle;
