--- conflicted
+++ resolved
@@ -294,14 +294,11 @@
 	}
 	changeLength( _this.attribute( "len" ).toInt() );
 	setMuted( _this.attribute( "muted" ).toInt() );
-<<<<<<< HEAD
 	setStartTimeOffset( _this.attribute( "off" ).toInt() );
-=======
 
 	if (_this.hasAttribute("sample_rate")) {
 		m_sampleBuffer->setSampleRate(_this.attribute("sample_rate").toInt());
 	}
->>>>>>> 997767dd
 }
 
 
@@ -646,16 +643,9 @@
 			{
 				if( sTco->isPlaying() == false && _start > sTco->startPosition() + sTco->startTimeOffset() )
 				{
-<<<<<<< HEAD
-					f_cnt_t sampleStart = framesPerTick * ( _start - sTco->startPosition() - sTco->startTimeOffset() );
-					f_cnt_t tcoFrameLength = framesPerTick * ( sTco->endPosition() - sTco->startPosition() - sTco->startTimeOffset() );
-=======
 					auto bufferFramesPerTick = Engine::framesPerTick (sTco->sampleBuffer ()->sampleRate ());
-					f_cnt_t sampleStart = bufferFramesPerTick * ( _start - sTco->startPosition() );
-
-					f_cnt_t tcoFrameLength = bufferFramesPerTick * ( sTco->endPosition() - sTco->startPosition() );
-
->>>>>>> 997767dd
+					f_cnt_t sampleStart = bufferFramesPerTick * ( _start - sTco->startPosition() - sTco->startTimeOffset() );
+					f_cnt_t tcoFrameLength = bufferFramesPerTick * ( sTco->endPosition() - sTco->startPosition() - sTco->startTimeOffset() );
 					f_cnt_t sampleBufferLength = sTco->sampleBuffer()->frames();
 					//if the Tco smaller than the sample length we play only until Tco end
 					//else we play the sample to the end but nothing more
