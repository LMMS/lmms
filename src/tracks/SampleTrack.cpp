/*
 * SampleTrack.cpp - implementation of class SampleTrack, a track which
 *                   provides arrangement of samples
 *
 * Copyright (c) 2005-2014 Tobias Doerffel <tobydox/at/users.sourceforge.net>
 *
 * This file is part of LMMS - https://lmms.io
 *
 * This program is free software; you can redistribute it and/or
 * modify it under the terms of the GNU General Public
 * License as published by the Free Software Foundation; either
 * version 2 of the License, or (at your option) any later version.
 *
 * This program is distributed in the hope that it will be useful,
 * but WITHOUT ANY WARRANTY; without even the implied warranty of
 * MERCHANTABILITY or FITNESS FOR A PARTICULAR PURPOSE.  See the GNU
 * General Public License for more details.
 *
 * You should have received a copy of the GNU General Public
 * License along with this program (see COPYING); if not, write to the
 * Free Software Foundation, Inc., 51 Franklin Street, Fifth Floor,
 * Boston, MA 02110-1301 USA.
 *
 */
#include "SampleTrack.h"

#include <QDropEvent>
#include <QFileInfo>
#include <QMenu>
#include <QLayout>
#include <QLineEdit>
#include <QMdiArea>
#include <QMdiSubWindow>
#include <QPainter>
#include <QPushButton>

#include "gui_templates.h"
#include "GuiApplication.h"
#include "Song.h"
#include "embed.h"
#include "ToolTip.h"
#include "BBTrack.h"
#include "SamplePlayHandle.h"
#include "SampleRecordHandle.h"
#include "SongEditor.h"
#include "StringPairDrag.h"
#include "TimeLineWidget.h"
#include "Knob.h"
#include "MainWindow.h"
#include "Mixer.h"
#include "EffectRackView.h"
#include "FxMixerView.h"
#include "TabWidget.h"
#include "TrackLabelButton.h"

SampleTCO::SampleTCO( Track * _track ) :
	TrackContentObject( _track ),
	m_sampleBuffer( new SampleBuffer ),
	m_isPlaying( false )
{
	saveJournallingState( false );
	setSampleFile( "" );
	restoreJournallingState();

	// we need to receive bpm-change-events, because then we have to
	// change length of this TCO
	connect( Engine::getSong(), SIGNAL( tempoChanged( bpm_t ) ),
					this, SLOT( updateLength() ), Qt::DirectConnection );
	connect( Engine::getSong(), SIGNAL( timeSignatureChanged( int,int ) ),
					this, SLOT( updateLength() ) );

	//care about positionmarker
	TimeLineWidget * timeLine = Engine::getSong()->getPlayPos( Engine::getSong()->Mode_PlaySong ).m_timeLine;
	if( timeLine )
	{
		connect( timeLine, SIGNAL( positionMarkerMoved() ), this, SLOT( playbackPositionChanged() ) );
	}
	//playbutton clicked or space key / on Export Song set isPlaying to false
	connect( Engine::getSong(), SIGNAL( playbackStateChanged() ),
			this, SLOT( playbackPositionChanged() ), Qt::DirectConnection );
	//care about loops
	connect( Engine::getSong(), SIGNAL( updateSampleTracks() ),
			this, SLOT( playbackPositionChanged() ), Qt::DirectConnection );
	//care about mute TCOs
	connect( this, SIGNAL( dataChanged() ), this, SLOT( playbackPositionChanged() ) );
	//care about mute track
	connect( getTrack()->getMutedModel(), SIGNAL( dataChanged() ),
			this, SLOT( playbackPositionChanged() ), Qt::DirectConnection );
	//care about TCO position
	connect( this, SIGNAL( positionChanged() ), this, SLOT( updateTrackTcos() ) );

	switch( getTrack()->trackContainer()->type() )
	{
		case TrackContainer::BBContainer:
			setAutoResize( true );
			break;

		case TrackContainer::SongContainer:
			// move down
		default:
			setAutoResize( false );
			break;
	}
	updateTrackTcos();
}




SampleTCO::~SampleTCO()
{
	SampleTrack * sampletrack = dynamic_cast<SampleTrack*>( getTrack() );
	if ( sampletrack )
	{
		sampletrack->updateTcos();
	}
	Engine::mixer()->requestChangeInModel();
	sharedObject::unref( m_sampleBuffer );
	Engine::mixer()->doneChangeInModel();
}




void SampleTCO::changeLength( const MidiTime & _length )
{
	TrackContentObject::changeLength( qMax( static_cast<int>( _length ), 1 ) );
}




const QString & SampleTCO::sampleFile() const
{
	return m_sampleBuffer->audioFile();
}



void SampleTCO::setSampleBuffer( SampleBuffer* sb )
{
	Engine::mixer()->requestChangeInModel();
	sharedObject::unref( m_sampleBuffer );
	Engine::mixer()->doneChangeInModel();
	m_sampleBuffer = sb;
	updateLength();

	emit sampleChanged();
}



void SampleTCO::setSampleFile( const QString & _sf )
{
	int length;
	if ( _sf.isEmpty() )
	{	//When creating an empty sample pattern make it a bar long
		float nom = Engine::getSong()->getTimeSigModel().getNumerator();
		float den = Engine::getSong()->getTimeSigModel().getDenominator();
		length = DefaultTicksPerBar * ( nom / den );
	}
	else
	{	//Otherwise set it to the sample's length
		m_sampleBuffer->setAudioFile( _sf );
		length = sampleLength();
	}
	changeLength(length);

	setStartTimeOffset( 0 );

	emit sampleChanged();
	emit playbackPositionChanged();
}




void SampleTCO::toggleRecord()
{
	m_recordModel.setValue( !m_recordModel.value() );
	emit dataChanged();
}




void SampleTCO::playbackPositionChanged()
{
	Engine::mixer()->removePlayHandlesOfTypes( getTrack(), PlayHandle::TypeSamplePlayHandle );
	SampleTrack * st = dynamic_cast<SampleTrack*>( getTrack() );
	st->setPlayingTcos( false );
}




void SampleTCO::updateTrackTcos()
{
	SampleTrack * sampletrack = dynamic_cast<SampleTrack*>( getTrack() );
	if( sampletrack)
	{
		sampletrack->updateTcos();
	}
}




bool SampleTCO::isPlaying() const
{
	return m_isPlaying;
}




void SampleTCO::setIsPlaying(bool isPlaying)
{
	m_isPlaying = isPlaying;
}




void SampleTCO::updateLength()
{
	emit sampleChanged();
}




MidiTime SampleTCO::sampleLength() const
{
	return (int)( m_sampleBuffer->frames() / Engine::framesPerTick() );
}




void SampleTCO::setSampleStartFrame(f_cnt_t startFrame)
{
	m_sampleBuffer->setStartFrame( startFrame );
}




void SampleTCO::setSamplePlayLength(f_cnt_t length)
{
	m_sampleBuffer->setEndFrame( length );
}




void SampleTCO::saveSettings( QDomDocument & _doc, QDomElement & _this )
{
	if( _this.parentNode().nodeName() == "clipboard" )
	{
		_this.setAttribute( "pos", -1 );
	}
	else
	{
		_this.setAttribute( "pos", startPosition() );
	}
	_this.setAttribute( "len", length() );
	_this.setAttribute( "muted", isMuted() );
	_this.setAttribute( "src", sampleFile() );
	_this.setAttribute( "off", startTimeOffset() );
	if( sampleFile() == "" )
	{
		QString s;
		_this.setAttribute( "data", m_sampleBuffer->toBase64( s ) );
	}

	_this.setAttribute ("sample_rate", m_sampleBuffer->sampleRate());
	// TODO: start- and end-frame
}




void SampleTCO::loadSettings( const QDomElement & _this )
{
	if( _this.attribute( "pos" ).toInt() >= 0 )
	{
		movePosition( _this.attribute( "pos" ).toInt() );
	}
	setSampleFile( _this.attribute( "src" ) );
	if( sampleFile().isEmpty() && _this.hasAttribute( "data" ) )
	{
		m_sampleBuffer->loadFromBase64( _this.attribute( "data" ) );
	}
	changeLength( _this.attribute( "len" ).toInt() );
	setMuted( _this.attribute( "muted" ).toInt() );
	setStartTimeOffset( _this.attribute( "off" ).toInt() );

	if (_this.hasAttribute("sample_rate")) {
		m_sampleBuffer->setSampleRate(_this.attribute("sample_rate").toInt());
	}
}




TrackContentObjectView * SampleTCO::createView( TrackView * _tv )
{
	return new SampleTCOView( this, _tv );
}




SampleTCOView::SampleTCOView( SampleTCO * _tco, TrackView * _tv ) :
	TrackContentObjectView( _tco, _tv ),
	m_tco( _tco ),
	m_paintPixmap()
{
	// update UI and tooltip
	updateSample();

	// track future changes of SampleTCO
	connect( m_tco, SIGNAL( sampleChanged() ),
			this, SLOT( updateSample() ) );

	setStyle( QApplication::style() );
}

void SampleTCOView::updateSample()
{
	update();
	// set tooltip to filename so that user can see what sample this
	// sample-tco contains
	ToolTip::add( this, ( m_tco->m_sampleBuffer->audioFile() != "" ) ?
					m_tco->m_sampleBuffer->audioFile() :
					tr( "Double-click to open sample" ) );
}




void SampleTCOView::contextMenuEvent( QContextMenuEvent * _cme )
{
	if( _cme->modifiers() )
	{
		return;
	}

	QMenu contextMenu( this );
	if( fixedTCOs() == false )
	{
		contextMenu.addAction( embed::getIconPixmap( "cancel" ),
					tr( "Delete (middle mousebutton)" ),
						this, SLOT( remove() ) );
		contextMenu.addSeparator();
		contextMenu.addAction( embed::getIconPixmap( "edit_cut" ),
					tr( "Cut" ), this, SLOT( cut() ) );
	}
	contextMenu.addAction( embed::getIconPixmap( "edit_copy" ),
					tr( "Copy" ), m_tco, SLOT( copy() ) );
	contextMenu.addAction( embed::getIconPixmap( "edit_paste" ),
					tr( "Paste" ), m_tco, SLOT( paste() ) );
	contextMenu.addSeparator();
	contextMenu.addAction( embed::getIconPixmap( "muted" ),
				tr( "Mute/unmute (<%1> + middle click)" ).arg(UI_CTRL_KEY),
						m_tco, SLOT( toggleMute() ) );
	/*contextMenu.addAction( embed::getIconPixmap( "record" ),
				tr( "Set/clear record" ),
						m_tco, SLOT( toggleRecord() ) );*/
	constructContextMenu( &contextMenu );

	contextMenu.exec( QCursor::pos() );
}




void SampleTCOView::dragEnterEvent( QDragEnterEvent * _dee )
{
	if( StringPairDrag::processDragEnterEvent( _dee,
					"samplefile,sampledata" ) == false )
	{
		TrackContentObjectView::dragEnterEvent( _dee );
	}
}






void SampleTCOView::dropEvent( QDropEvent * _de )
{
	if( StringPairDrag::decodeKey( _de ) == "samplefile" )
	{
		m_tco->setSampleFile( StringPairDrag::decodeValue( _de ) );
		_de->accept();
	}
	else if( StringPairDrag::decodeKey( _de ) == "sampledata" )
	{
		m_tco->m_sampleBuffer->loadFromBase64(
					StringPairDrag::decodeValue( _de ) );
		m_tco->updateLength();
		update();
		_de->accept();
		Engine::getSong()->setModified();
	}
	else
	{
		TrackContentObjectView::dropEvent( _de );
	}
}




void SampleTCOView::mousePressEvent( QMouseEvent * _me )
{
	if( _me->button() == Qt::LeftButton &&
		_me->modifiers() & Qt::ControlModifier &&
		_me->modifiers() & Qt::ShiftModifier )
	{
		m_tco->toggleRecord();
	}
	else
	{
		if( _me->button() == Qt::MiddleButton && _me->modifiers() == Qt::ControlModifier )
		{
			SampleTCO * sTco = dynamic_cast<SampleTCO*>( getTrackContentObject() );
			if( sTco )
			{
				sTco->updateTrackTcos();
			}
		}
		TrackContentObjectView::mousePressEvent( _me );
	}
}




void SampleTCOView::mouseReleaseEvent(QMouseEvent *_me)
{
	if( _me->button() == Qt::MiddleButton && !_me->modifiers() )
	{
		SampleTCO * sTco = dynamic_cast<SampleTCO*>( getTrackContentObject() );
		if( sTco )
		{
			sTco->playbackPositionChanged();
		}
	}
	TrackContentObjectView::mouseReleaseEvent( _me );
}




void SampleTCOView::mouseDoubleClickEvent( QMouseEvent * )
{
	QString af = m_tco->m_sampleBuffer->openAudioFile();

	if ( af.isEmpty() ) {} //Don't do anything if no file is loaded
	else if ( af == m_tco->m_sampleBuffer->audioFile() )
	{	//Instead of reloading the existing file, just reset the size
		int length = (int) ( m_tco->m_sampleBuffer->frames() / Engine::framesPerTick() );
		m_tco->changeLength(length);
	}
	else
	{	//Otherwise load the new file as ususal
		m_tco->setSampleFile( af );
		Engine::getSong()->setModified();
	}
}




void SampleTCOView::paintEvent( QPaintEvent * pe )
{
	QPainter painter( this );

	if( !needsUpdate() )
	{
		painter.drawPixmap( 0, 0, m_paintPixmap );
		return;
	}

	setNeedsUpdate( false );

	if (m_paintPixmap.isNull() || m_paintPixmap.size() != size())
	{
		m_paintPixmap = QPixmap(size());
	}

	QPainter p( &m_paintPixmap );

	QLinearGradient lingrad( 0, 0, 0, height() );
	QColor c;
	bool muted = m_tco->getTrack()->isMuted() || m_tco->isMuted();

	// state: selected, muted, normal
	c = isSelected() ? selectedColor() : ( muted ? mutedBackgroundColor()
		: painter.background().color() );

	lingrad.setColorAt( 1, c.darker( 300 ) );
	lingrad.setColorAt( 0, c );

	// paint a black rectangle under the pattern to prevent glitches with transparent backgrounds
	p.fillRect( rect(), QColor( 0, 0, 0 ) );

	if( gradient() )
	{
		p.fillRect( rect(), lingrad );
	}
	else
	{
		p.fillRect( rect(), c );
	}

	p.setPen( !muted ? painter.pen().brush().color() : mutedColor() );

	const int spacing = TCO_BORDER_WIDTH + 1;
	const float ppb = fixedTCOs() ?
			( parentWidget()->width() - 2 * TCO_BORDER_WIDTH )
					/ (float) m_tco->length().getBar() :
								pixelsPerBar();

	float nom = Engine::getSong()->getTimeSigModel().getNumerator();
	float den = Engine::getSong()->getTimeSigModel().getDenominator();
	float ticksPerBar = DefaultTicksPerBar * nom / den;

	float offset =  m_tco->startTimeOffset() / ticksPerBar * pixelsPerBar();
	QRect r = QRect( TCO_BORDER_WIDTH + offset, spacing,
			qMax( static_cast<int>( m_tco->sampleLength() * ppb / ticksPerBar ), 1 ), rect().bottom() - 2 * spacing );
	m_tco->m_sampleBuffer->visualize( p, r, pe->rect() );

	QFileInfo fileInfo(m_tco->m_sampleBuffer->audioFile());
	QString filename = fileInfo.fileName();
	paintTextLabel(filename, p);

	// disable antialiasing for borders, since its not needed
	p.setRenderHint( QPainter::Antialiasing, false );

	// inner border
	p.setPen( c.lighter( 160 ) );
	p.drawRect( 1, 1, rect().right() - TCO_BORDER_WIDTH,
		rect().bottom() - TCO_BORDER_WIDTH );

	// outer border
	p.setPen( c.darker( 300 ) );
	p.drawRect( 0, 0, rect().right(), rect().bottom() );

	// draw the 'muted' pixmap only if the pattern was manualy muted
	if( m_tco->isMuted() )
	{
		const int spacing = TCO_BORDER_WIDTH;
		const int size = 14;
		p.drawPixmap( spacing, height() - ( size + spacing ),
			embed::getIconPixmap( "muted", size, size ) );
	}

	// recording sample tracks is not possible at the moment

	/* if( m_tco->isRecord() )
	{
		p.setFont( pointSize<7>( p.font() ) );

		p.setPen( textShadowColor() );
		p.drawText( 10, p.fontMetrics().height()+1, "Rec" );
		p.setPen( textColor() );
		p.drawText( 9, p.fontMetrics().height(), "Rec" );

		p.setBrush( QBrush( textColor() ) );
		p.drawEllipse( 4, 5, 4, 4 );
	}*/

	p.end();

	painter.drawPixmap( 0, 0, m_paintPixmap );
}






SampleTrack::SampleTrack( TrackContainer* tc ) :
	Track( Track::SampleTrack, tc ),
	m_volumeModel( DefaultVolume, MinVolume, MaxVolume, 0.1f, this,
							tr( "Volume" ) ),
	m_panningModel( DefaultPanning, PanningLeft, PanningRight, 0.1f,
					this, tr( "Panning" ) ),
	m_effectChannelModel( 0, 0, 0, this, tr( "FX channel" ) ),
	m_audioPort( tr( "Sample track" ), true, &m_volumeModel, &m_panningModel, &m_mutedModel )
{
	setName( tr( "Sample track" ) );
	m_panningModel.setCenterValue( DefaultPanning );
	m_effectChannelModel.setRange( 0, Engine::fxMixer()->numChannels()-1, 1);

	connect( &m_effectChannelModel, SIGNAL( dataChanged() ), this, SLOT( updateEffectChannel() ) );
}




SampleTrack::~SampleTrack()
{
	Engine::mixer()->removePlayHandlesOfTypes( this, PlayHandle::TypeSamplePlayHandle );
}




bool SampleTrack::play( const MidiTime & _start, const fpp_t _frames,
					const f_cnt_t _offset, int _tco_num )
{
	m_audioPort.effects()->startRunning();
	bool played_a_note = false;	// will be return variable

	tcoVector tcos;
	::BBTrack * bb_track = NULL;
	if( _tco_num >= 0 )
	{
		if( _start != 0 )
		{
			return false;
		}
		tcos.push_back( getTCO( _tco_num ) );
		if (trackContainer() == (TrackContainer*)Engine::getBBTrackContainer())
		{
			bb_track = BBTrack::findBBTrack( _tco_num );
		}
	}
	else
	{
		for( int i = 0; i < numOfTCOs(); ++i )
		{
			TrackContentObject * tco = getTCO( i );
			SampleTCO * sTco = dynamic_cast<SampleTCO*>( tco );

			if( _start >= sTco->startPosition() && _start < sTco->endPosition() )
			{
				if( sTco->isPlaying() == false && _start > sTco->startPosition() + sTco->startTimeOffset() )
				{
					auto bufferFramesPerTick = Engine::framesPerTick (sTco->sampleBuffer ()->sampleRate ());
					f_cnt_t sampleStart = bufferFramesPerTick * ( _start - sTco->startPosition() - sTco->startTimeOffset() );
					f_cnt_t tcoFrameLength = bufferFramesPerTick * ( sTco->endPosition() - sTco->startPosition() - sTco->startTimeOffset() );
					f_cnt_t sampleBufferLength = sTco->sampleBuffer()->frames();
					//if the Tco smaller than the sample length we play only until Tco end
					//else we play the sample to the end but nothing more
					f_cnt_t samplePlayLength = tcoFrameLength > sampleBufferLength ? sampleBufferLength : tcoFrameLength;
					//we only play within the sampleBuffer limits
					if( sampleStart < sampleBufferLength )
					{
						sTco->setSampleStartFrame( sampleStart );
						sTco->setSamplePlayLength( samplePlayLength );
						tcos.push_back( sTco );
						sTco->setIsPlaying( true );
					}
				}
			}
			else
			{
				sTco->setIsPlaying( false );
			}
		}
	}

	for( tcoVector::Iterator it = tcos.begin(); it != tcos.end(); ++it )
	{
		SampleTCO * st = dynamic_cast<SampleTCO *>( *it );
		if( !st->isMuted() )
		{
			PlayHandle* handle;
			if( st->isRecord() )
			{
				if( !Engine::getSong()->isRecording() )
				{
					return played_a_note;
				}
				SampleRecordHandle* smpHandle = new SampleRecordHandle( st );
				handle = smpHandle;
			}
			else
			{
				SamplePlayHandle* smpHandle = new SamplePlayHandle( st );
				smpHandle->setVolumeModel( &m_volumeModel );
				smpHandle->setBBTrack( bb_track );
				handle = smpHandle;
			}
			handle->setOffset( _offset );
			// send it to the mixer
			Engine::mixer()->addPlayHandle( handle );
			played_a_note = true;
		}
	}

	return played_a_note;
}




TrackView * SampleTrack::createView( TrackContainerView* tcv )
{
	return new SampleTrackView( this, tcv );
}




TrackContentObject * SampleTrack::createTCO(const MidiTime & pos)
{
	SampleTCO * sTco = new SampleTCO(this);
	sTco->movePosition(pos);
	return sTco;
}




void SampleTrack::saveTrackSpecificSettings( QDomDocument & _doc,
							QDomElement & _this )
{
	m_audioPort.effects()->saveState( _doc, _this );
#if 0
	_this.setAttribute( "icon", tlb->pixmapFile() );
#endif
	m_volumeModel.saveSettings( _doc, _this, "vol" );
	m_panningModel.saveSettings( _doc, _this, "pan" );
	m_effectChannelModel.saveSettings( _doc, _this, "fxch" );
}




void SampleTrack::loadTrackSpecificSettings( const QDomElement & _this )
{
	QDomNode node = _this.firstChild();
	m_audioPort.effects()->clear();
	while( !node.isNull() )
	{
		if( node.isElement() )
		{
			if( m_audioPort.effects()->nodeName() == node.nodeName() )
			{
				m_audioPort.effects()->restoreState( node.toElement() );
			}
		}
		node = node.nextSibling();
	}
	m_volumeModel.loadSettings( _this, "vol" );
	m_panningModel.loadSettings( _this, "pan" );
	m_effectChannelModel.setRange( 0, Engine::fxMixer()->numChannels() - 1 );
	m_effectChannelModel.loadSettings( _this, "fxch" );
}




void SampleTrack::updateTcos()
{
	Engine::mixer()->removePlayHandlesOfTypes( this, PlayHandle::TypeSamplePlayHandle );
	setPlayingTcos( false );
}




void SampleTrack::setPlayingTcos( bool isPlaying )
{
	for( int i = 0; i < numOfTCOs(); ++i )
	{
		TrackContentObject * tco = getTCO( i );
		SampleTCO * sTco = dynamic_cast<SampleTCO*>( tco );
		sTco->setIsPlaying( isPlaying );
	}
}




void SampleTrack::updateEffectChannel()
{
	m_audioPort.setNextFxChannel( m_effectChannelModel.value() );
}






SampleTrackView::SampleTrackView( SampleTrack * _t, TrackContainerView* tcv ) :
	TrackView( _t, tcv )
{
	setFixedHeight( 32 );

	m_tlb = new TrackLabelButton(this, getTrackSettingsWidget());
	m_tlb->setCheckable(true);
	connect(m_tlb, SIGNAL(clicked( bool )),
			this, SLOT(showEffects()));
	m_tlb->setIcon(embed::getIconPixmap("sample_track"));
	m_tlb->move(3, 1);
	m_tlb->show();

	m_volumeKnob = new Knob( knobSmall_17, getTrackSettingsWidget(),
						    tr( "Track volume" ) );
	m_volumeKnob->setVolumeKnob( true );
	m_volumeKnob->setModel( &_t->m_volumeModel );
	m_volumeKnob->setHintText( tr( "Channel volume:" ), "%" );

	int settingsWidgetWidth = ConfigManager::inst()->
					value( "ui", "compacttrackbuttons" ).toInt()
				? DEFAULT_SETTINGS_WIDGET_WIDTH_COMPACT
				: DEFAULT_SETTINGS_WIDGET_WIDTH;
	m_volumeKnob->move( settingsWidgetWidth - 2 * 24, 2 );
	m_volumeKnob->setLabel( tr( "VOL" ) );
	m_volumeKnob->show();

	m_panningKnob = new Knob( knobSmall_17, getTrackSettingsWidget(),
							tr( "Panning" ) );
	m_panningKnob->setModel( &_t->m_panningModel );
	m_panningKnob->setHintText( tr( "Panning:" ), "%" );
	m_panningKnob->move( settingsWidgetWidth - 24, 2 );
	m_panningKnob->setLabel( tr( "PAN" ) );
	m_panningKnob->show();

	setModel( _t );

	m_window = new SampleTrackWindow(this);
	m_window->toggleVisibility(false);
}




SampleTrackView::~SampleTrackView()
{
	if(m_window != NULL)
	{
		m_window->setSampleTrackView(NULL);
		m_window->parentWidget()->hide();
	}
	m_window = NULL;
}



<<<<<<< HEAD
=======
//FIXME: This is identical to InstrumentTrackView::createFxMenu
>>>>>>> eebdc0f4
QMenu * SampleTrackView::createFxMenu(QString title, QString newFxLabel)
{
	int channelIndex = model()->effectChannelModel()->value();

	FxChannel *fxChannel = Engine::fxMixer()->effectChannel(channelIndex);

	// If title allows interpolation, pass channel index and name
	if (title.contains("%2"))
	{
		title = title.arg(channelIndex).arg(fxChannel->m_name);
	}

	QMenu *fxMenu = new QMenu(title);

<<<<<<< HEAD
	QSignalMapper * fxMenuSignalMapper = new QSignalMapper(fxMenu);

=======
>>>>>>> eebdc0f4
	fxMenu->addAction(newFxLabel, this, SLOT(createFxLine()));
	fxMenu->addSeparator();

	for (int i = 0; i < Engine::fxMixer()->numChannels(); ++i)
	{
		FxChannel * currentChannel = Engine::fxMixer()->effectChannel(i);

		if (currentChannel != fxChannel)
		{
<<<<<<< HEAD
			QString label = tr("FX %1: %2").arg(currentChannel->m_channelIndex).arg(currentChannel->m_name);
			QAction * action = fxMenu->addAction(label, fxMenuSignalMapper, SLOT(map()));
			fxMenuSignalMapper->setMapping(action, currentChannel->m_channelIndex);
		}
	}

	connect(fxMenuSignalMapper, SIGNAL(mapped(int)), this, SLOT(assignFxLine(int)));

=======
			const auto index = currentChannel->m_channelIndex;
			QString label = tr("FX %1: %2").arg(currentChannel->m_channelIndex).arg(currentChannel->m_name);
			fxMenu->addAction(label, [this, index](){
				assignFxLine(index);
			});
		}
	}

>>>>>>> eebdc0f4
	return fxMenu;
}




void SampleTrackView::showEffects()
{
	m_window->toggleVisibility(m_window->parentWidget()->isHidden());
}



void SampleTrackView::modelChanged()
{
	SampleTrack * st = castModel<SampleTrack>();
	m_volumeKnob->setModel(&st->m_volumeModel);

	TrackView::modelChanged();
}



<<<<<<< HEAD
=======

void SampleTrackView::dragEnterEvent(QDragEnterEvent *dee)
{
	StringPairDrag::processDragEnterEvent(dee, QString("samplefile"));
}




void SampleTrackView::dropEvent(QDropEvent *de)
{
	QString type  = StringPairDrag::decodeKey(de);
	QString value = StringPairDrag::decodeValue(de);

	if (type == "samplefile")
	{
		int trackHeadWidth = ConfigManager::inst()->value("ui", "compacttrackbuttons").toInt()==1
				? DEFAULT_SETTINGS_WIDGET_WIDTH_COMPACT + TRACK_OP_WIDTH_COMPACT
				: DEFAULT_SETTINGS_WIDGET_WIDTH + TRACK_OP_WIDTH;

		int xPos = de->pos().x() < trackHeadWidth
				? trackHeadWidth
				: de->pos().x();

		MidiTime tcoPos = trackContainerView()->fixedTCOs()
				? MidiTime(0)
				: MidiTime(((xPos - trackHeadWidth) / trackContainerView()->pixelsPerBar()
							* MidiTime::ticksPerBar()) + trackContainerView()->currentPosition()
						).quantize(1.0);

		SampleTCO * sTco = static_cast<SampleTCO*>(getTrack()->createTCO(tcoPos));
		if (sTco) { sTco->setSampleFile(value); }
	}

}




>>>>>>> eebdc0f4
SampleTrackWindow::SampleTrackWindow(SampleTrackView * tv) :
	QWidget(),
	ModelView(NULL, this),
	m_track(tv->model()),
	m_stv(tv)
{
	// init own layout + widgets
	setFocusPolicy(Qt::StrongFocus);
	QVBoxLayout * vlayout = new QVBoxLayout(this);
	vlayout->setMargin(0);
	vlayout->setSpacing(0);

	TabWidget* generalSettingsWidget = new TabWidget(tr("GENERAL SETTINGS"), this);

	QVBoxLayout* generalSettingsLayout = new QVBoxLayout(generalSettingsWidget);

	generalSettingsLayout->setContentsMargins(8, 18, 8, 8);
	generalSettingsLayout->setSpacing(6);

	QWidget* nameWidget = new QWidget(generalSettingsWidget);
	QHBoxLayout* nameLayout = new QHBoxLayout(nameWidget);
	nameLayout->setContentsMargins(0, 0, 0, 0);
	nameLayout->setSpacing(2);

	// setup line edit for changing sample track name
	m_nameLineEdit = new QLineEdit;
	m_nameLineEdit->setFont(pointSize<9>(m_nameLineEdit->font()));
	connect(m_nameLineEdit, SIGNAL(textChanged(const QString &)),
				this, SLOT(textChanged(const QString &)));

	m_nameLineEdit->setSizePolicy(QSizePolicy(QSizePolicy::Expanding, QSizePolicy::Preferred));
	nameLayout->addWidget(m_nameLineEdit);


	generalSettingsLayout->addWidget(nameWidget);


	QGridLayout* basicControlsLayout = new QGridLayout;
	basicControlsLayout->setHorizontalSpacing(3);
	basicControlsLayout->setVerticalSpacing(0);
	basicControlsLayout->setContentsMargins(0, 0, 0, 0);

	QString labelStyleSheet = "font-size: 6pt;";
	Qt::Alignment labelAlignment = Qt::AlignHCenter | Qt::AlignTop;
	Qt::Alignment widgetAlignment = Qt::AlignHCenter | Qt::AlignCenter;

	// set up volume knob
	m_volumeKnob = new Knob(knobBright_26, NULL, tr("Sample volume"));
	m_volumeKnob->setVolumeKnob(true);
	m_volumeKnob->setHintText(tr("Volume:"), "%");

	basicControlsLayout->addWidget(m_volumeKnob, 0, 0);
	basicControlsLayout->setAlignment(m_volumeKnob, widgetAlignment);

	QLabel *label = new QLabel(tr("VOL"), this);
	label->setStyleSheet(labelStyleSheet);
	basicControlsLayout->addWidget(label, 1, 0);
	basicControlsLayout->setAlignment(label, labelAlignment);


	// set up panning knob
	m_panningKnob = new Knob(knobBright_26, NULL, tr("Panning"));
	m_panningKnob->setHintText(tr("Panning:"), "");

	basicControlsLayout->addWidget(m_panningKnob, 0, 1);
	basicControlsLayout->setAlignment(m_panningKnob, widgetAlignment);

	label = new QLabel(tr("PAN"),this);
	label->setStyleSheet(labelStyleSheet);
	basicControlsLayout->addWidget(label, 1, 1);
	basicControlsLayout->setAlignment(label, labelAlignment);


	basicControlsLayout->setColumnStretch(2, 1);


	// setup spinbox for selecting FX-channel
	m_effectChannelNumber = new FxLineLcdSpinBox(2, NULL, tr("FX channel"), m_stv);

	basicControlsLayout->addWidget(m_effectChannelNumber, 0, 3);
	basicControlsLayout->setAlignment(m_effectChannelNumber, widgetAlignment);

	label = new QLabel(tr("FX"), this);
	label->setStyleSheet(labelStyleSheet);
	basicControlsLayout->addWidget(label, 1, 3);
	basicControlsLayout->setAlignment(label, labelAlignment);

	generalSettingsLayout->addLayout(basicControlsLayout);

	m_effectRack = new EffectRackView(tv->model()->audioPort()->effects());
	m_effectRack->setFixedSize(240, 242);

	vlayout->addWidget(generalSettingsWidget);
	vlayout->addWidget(m_effectRack);


	setModel(tv->model());

	QMdiSubWindow * subWin = gui->mainWindow()->addWindowedWidget(this);
	Qt::WindowFlags flags = subWin->windowFlags();
	flags |= Qt::MSWindowsFixedSizeDialogHint;
	flags &= ~Qt::WindowMaximizeButtonHint;
	subWin->setWindowFlags(flags);

	// Hide the Size and Maximize options from the system menu
	// since the dialog size is fixed.
	QMenu * systemMenu = subWin->systemMenu();
	systemMenu->actions().at(2)->setVisible(false); // Size
	systemMenu->actions().at(4)->setVisible(false); // Maximize

	subWin->setWindowIcon(embed::getIconPixmap("sample_track"));
	subWin->setFixedSize(subWin->size());
	subWin->hide();
}



SampleTrackWindow::~SampleTrackWindow()
{
}



void SampleTrackWindow::setSampleTrackView(SampleTrackView* tv)
{
	if(m_stv && tv)
	{
		m_stv->m_tlb->setChecked(false);
	}

	m_stv = tv;
}



void SampleTrackWindow::modelChanged()
{
	m_track = castModel<SampleTrack>();

	m_nameLineEdit->setText(m_track->name());

	m_track->disconnect(SIGNAL(nameChanged()), this);

	connect(m_track, SIGNAL(nameChanged()),
			this, SLOT(updateName()));

	m_volumeKnob->setModel(&m_track->m_volumeModel);
	m_panningKnob->setModel(&m_track->m_panningModel);
	m_effectChannelNumber->setModel(&m_track->m_effectChannelModel);

	updateName();
}



/*! \brief Create and assign a new FX Channel for this track */
void SampleTrackView::createFxLine()
{
	int channelIndex = gui->fxMixerView()->addNewChannel();

	Engine::fxMixer()->effectChannel(channelIndex)->m_name = getTrack()->name();

	assignFxLine(channelIndex);
}




/*! \brief Assign a specific FX Channel for this track */
void SampleTrackView::assignFxLine(int channelIndex)
{
	model()->effectChannelModel()->setValue(channelIndex);

	gui->fxMixerView()->setCurrentFxLine(channelIndex);
}



void SampleTrackWindow::updateName()
{
	setWindowTitle(m_track->name().length() > 25 ? (m_track->name().left(24) + "...") : m_track->name());

	if(m_nameLineEdit->text() != m_track->name())
	{
		m_nameLineEdit->setText(m_track->name());
	}
}



void SampleTrackWindow::textChanged(const QString& new_name)
{
	m_track->setName(new_name);
	Engine::getSong()->setModified();
}



void SampleTrackWindow::toggleVisibility(bool on)
{
	if(on)
	{
		show();
		parentWidget()->show();
		parentWidget()->raise();
	}
	else
	{
		parentWidget()->hide();
	}
}




void SampleTrackWindow::closeEvent(QCloseEvent* ce)
{
	ce->ignore();

	if(gui->mainWindow()->workspace())
	{
		parentWidget()->hide();
	}
	else
	{
		hide();
	}

	m_stv->m_tlb->setFocus();
	m_stv->m_tlb->setChecked(false);
}



void SampleTrackWindow::saveSettings(QDomDocument& doc, QDomElement & element)
{
	MainWindow::saveWidgetState(this, element);
	Q_UNUSED(element)
}



void SampleTrackWindow::loadSettings(const QDomElement& element)
{
	MainWindow::restoreWidgetState(this, element);
	if(isVisible())
	{
		m_stv->m_tlb->setChecked(true);
	}
<<<<<<< HEAD
}
=======
}
>>>>>>> eebdc0f4
<|MERGE_RESOLUTION|>--- conflicted
+++ resolved
@@ -847,10 +847,7 @@
 
 
 
-<<<<<<< HEAD
-=======
 //FIXME: This is identical to InstrumentTrackView::createFxMenu
->>>>>>> eebdc0f4
 QMenu * SampleTrackView::createFxMenu(QString title, QString newFxLabel)
 {
 	int channelIndex = model()->effectChannelModel()->value();
@@ -865,11 +862,6 @@
 
 	QMenu *fxMenu = new QMenu(title);
 
-<<<<<<< HEAD
-	QSignalMapper * fxMenuSignalMapper = new QSignalMapper(fxMenu);
-
-=======
->>>>>>> eebdc0f4
 	fxMenu->addAction(newFxLabel, this, SLOT(createFxLine()));
 	fxMenu->addSeparator();
 
@@ -879,16 +871,6 @@
 
 		if (currentChannel != fxChannel)
 		{
-<<<<<<< HEAD
-			QString label = tr("FX %1: %2").arg(currentChannel->m_channelIndex).arg(currentChannel->m_name);
-			QAction * action = fxMenu->addAction(label, fxMenuSignalMapper, SLOT(map()));
-			fxMenuSignalMapper->setMapping(action, currentChannel->m_channelIndex);
-		}
-	}
-
-	connect(fxMenuSignalMapper, SIGNAL(mapped(int)), this, SLOT(assignFxLine(int)));
-
-=======
 			const auto index = currentChannel->m_channelIndex;
 			QString label = tr("FX %1: %2").arg(currentChannel->m_channelIndex).arg(currentChannel->m_name);
 			fxMenu->addAction(label, [this, index](){
@@ -897,7 +879,6 @@
 		}
 	}
 
->>>>>>> eebdc0f4
 	return fxMenu;
 }
 
@@ -921,8 +902,6 @@
 
 
 
-<<<<<<< HEAD
-=======
 
 void SampleTrackView::dragEnterEvent(QDragEnterEvent *dee)
 {
@@ -962,7 +941,6 @@
 
 
 
->>>>>>> eebdc0f4
 SampleTrackWindow::SampleTrackWindow(SampleTrackView * tv) :
 	QWidget(),
 	ModelView(NULL, this),
@@ -1212,8 +1190,4 @@
 	{
 		m_stv->m_tlb->setChecked(true);
 	}
-<<<<<<< HEAD
-}
-=======
-}
->>>>>>> eebdc0f4
+}