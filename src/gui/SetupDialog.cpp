/*
 * SetupDialog.cpp - dialog for setting up LMMS
 *
 * Copyright (c) 2005-2014 Tobias Doerffel <tobydox/at/users.sourceforge.net>
 *
 * This file is part of LMMS - https://lmms.io
 *
 * This program is free software; you can redistribute it and/or
 * modify it under the terms of the GNU General Public
 * License as published by the Free Software Foundation; either
 * version 2 of the License, or (at your option) any later version.
 *
 * This program is distributed in the hope that it will be useful,
 * but WITHOUT ANY WARRANTY; without even the implied warranty of
 * MERCHANTABILITY or FITNESS FOR A PARTICULAR PURPOSE.  See the GNU
 * General Public License for more details.
 *
 * You should have received a copy of the GNU General Public
 * License along with this program (see COPYING); if not, write to the
 * Free Software Foundation, Inc., 51 Franklin Street, Fifth Floor,
 * Boston, MA 02110-1301 USA.
 *
 */


#include <QComboBox>
#include <QImageReader>
#include <QLabel>
#include <QLayout>
#include <QLineEdit>
#include <QMessageBox>
#include <QScrollArea>

#include "SetupDialog.h"
#include "TabBar.h"
#include "TabButton.h"
#include "gui_templates.h"
#include "Mixer.h"
#include "MainWindow.h"
#include "ProjectJournal.h"
#include "embed.h"
#include "Engine.h"
#include "debug.h"
#include "ToolTip.h"
#include "FileDialog.h"


// Platform-specific audio-interface classes.
#include "AudioAlsa.h"
#include "AudioAlsaSetupWidget.h"
#include "AudioJack.h"
#include "AudioOss.h"
#include "AudioSndio.h"
#include "AudioPortAudio.h"
#include "AudioSoundIo.h"
#include "AudioPulseAudio.h"
#include "AudioSdl.h"
#include "AudioDummy.h"

// Platform-specific midi-interface classes.
#include "MidiAlsaRaw.h"
#include "MidiAlsaSeq.h"
#include "MidiJack.h"
#include "MidiOss.h"
#include "MidiSndio.h"
#include "MidiWinMM.h"
#include "MidiApple.h"
#include "MidiDummy.h"


inline void labelWidget(QWidget * w, const QString & txt)
{
	QLabel * title = new QLabel(txt, w);
	QFont f = title->font();
	f.setBold(true);
	title->setFont(pointSize<12>(f));


	assert(dynamic_cast<QBoxLayout *>(w->layout()) != NULL);

	dynamic_cast<QBoxLayout *>(w->layout())->addSpacing(5);
	dynamic_cast<QBoxLayout *>(w->layout())->addWidget(title);
}




SetupDialog::SetupDialog(ConfigTabs tab_to_open) :
	m_tooltips(!ConfigManager::inst()->value(
			"tooltips", "disabled").toInt()),
	m_displaydBFS(ConfigManager::inst()->value(
			"app", "displaydbfs").toInt()),
	m_displayWaveform(ConfigManager::inst()->value(
			"ui", "displaywaveform").toInt()),
	m_printNoteLabels(ConfigManager::inst()->value(
			"ui", "printnotelabels").toInt()),
	m_compactTrackButtons(ConfigManager::inst()->value(
			"ui", "compacttrackbuttons").toInt()),
	m_oneInstrumentTrackWindow(ConfigManager::inst()->value(
			"ui", "oneinstrumenttrackwindow").toInt()),
	m_MMPZ(!ConfigManager::inst()->value(
			"app", "nommpz").toInt()),
	m_disableBackup(!ConfigManager::inst()->value(
			"app", "disablebackup").toInt()),
	m_openLastProject(ConfigManager::inst()->value(
			"app", "openlastproject").toInt()),
	m_lang(ConfigManager::inst()->value(
			"app", "language")),
	m_saveInterval(	ConfigManager::inst()->value(
			"ui", "saveinterval").toInt() < 1 ?
			MainWindow::DEFAULT_SAVE_INTERVAL_MINUTES :
			ConfigManager::inst()->value(
			"ui", "saveinterval").toInt()),
	m_enableAutoSave(ConfigManager::inst()->value(
			"ui", "enableautosave", "1").toInt()),
	m_enableRunningAutoSave(ConfigManager::inst()->value(
			"ui", "enablerunningautosave", "0").toInt()),
	m_smoothScroll(ConfigManager::inst()->value(
			"ui", "smoothscroll").toInt()),
	m_animateAFP(ConfigManager::inst()->value(
			"ui", "animateafp", "1").toInt()),
	m_vstEmbedMethod(ConfigManager::inst()->vstEmbedMethod()),
	m_syncVSTPlugins(ConfigManager::inst()->value(
			"ui", "syncvstplugins").toInt()),
	m_disableAutoQuit(ConfigManager::inst()->value(
			"ui", "disableautoquit").toInt()),
	m_hqAudioDev(ConfigManager::inst()->value(
			"mixer", "hqaudio").toInt()),
	m_bufferSize(ConfigManager::inst()->value(
			"mixer", "framesperaudiobuffer").toInt()),
	m_workingDir(QDir::toNativeSeparators(ConfigManager::inst()->workingDir())),
	m_vstDir(QDir::toNativeSeparators(ConfigManager::inst()->vstDir())),
	m_ladspaDir(QDir::toNativeSeparators(ConfigManager::inst()->ladspaDir())),
	m_gigDir(QDir::toNativeSeparators(ConfigManager::inst()->gigDir())),
	m_sf2Dir(QDir::toNativeSeparators(ConfigManager::inst()->sf2Dir())),
#ifdef LMMS_HAVE_FLUIDSYNTH
	m_sf2File(QDir::toNativeSeparators(ConfigManager::inst()->sf2File())),
#endif
	m_themeDir(QDir::toNativeSeparators(ConfigManager::inst()->themeDir())),
	m_backgroundPicFile(QDir::toNativeSeparators(ConfigManager::inst()->backgroundPicFile()))
{
<<<<<<< HEAD
	setWindowIcon(embed::getIconPixmap("setup_general"));
	setWindowTitle(tr("Settings"));
	setWindowFlags(windowFlags() & ~Qt::WindowContextHelpButtonHint);
	setModal(true);
	setFixedSize(454, 400);

	Engine::projectJournal()->setJournalling(false);


	// Constants for positioning LED check boxes.
=======
	setWindowIcon( embed::getIconPixmap( "setup_general" ) );
	setWindowTitle( tr( "Setup LMMS" ) );
	setModal( true );
	setFixedSize( 452, 570 );

	Engine::projectJournal()->setJournalling( false );

	QVBoxLayout * vlayout = new QVBoxLayout( this );
	vlayout->setSpacing( 0 );
	vlayout->setMargin( 0 );
	QWidget * settings = new QWidget( this );
	QHBoxLayout * hlayout = new QHBoxLayout( settings );
	hlayout->setSpacing( 0 );
	hlayout->setMargin( 0 );

	m_tabBar = new TabBar( settings, QBoxLayout::TopToBottom );
	m_tabBar->setExclusive( true );
	m_tabBar->setFixedWidth( 72 );

	QWidget * ws = new QWidget( settings );
	int wsHeight = 420;
#ifdef LMMS_HAVE_STK
	wsHeight += 50;
#endif
#ifdef LMMS_HAVE_FLUIDSYNTH
	wsHeight += 50;
#endif
	ws->setFixedSize( 360, wsHeight );
	QWidget * general = new QWidget( ws );
	general->setFixedSize( 360, 290 );
	QVBoxLayout * gen_layout = new QVBoxLayout( general );
	gen_layout->setSpacing( 0 );
	gen_layout->setMargin( 0 );
	labelWidget( general, tr( "General settings" ) );

	TabWidget * bufsize_tw = new TabWidget( tr( "BUFFER SIZE" ), general );
	bufsize_tw->setFixedHeight( 80 );

	m_bufSizeSlider = new QSlider( Qt::Horizontal, bufsize_tw );
	m_bufSizeSlider->setRange( 1, 256 );
	m_bufSizeSlider->setTickPosition( QSlider::TicksBelow );
	m_bufSizeSlider->setPageStep( 8 );
	m_bufSizeSlider->setTickInterval( 8 );
	m_bufSizeSlider->setGeometry( 10, 16, 340, 18 );
	m_bufSizeSlider->setValue( m_bufferSize / 64 );

	connect( m_bufSizeSlider, SIGNAL( valueChanged( int ) ), this,
						SLOT( setBufferSize( int ) ) );

	m_bufSizeLbl = new QLabel( bufsize_tw );
	m_bufSizeLbl->setGeometry( 10, 40, 200, 32 );
	setBufferSize( m_bufSizeSlider->value() );

	QPushButton * bufsize_reset_btn = new QPushButton(
			embed::getIconPixmap( "reload" ), "", bufsize_tw );
	bufsize_reset_btn->setGeometry( 320, 40, 28, 28 );
	connect( bufsize_reset_btn, SIGNAL( clicked() ), this,
						SLOT( resetBufSize() ) );
	ToolTip::add( bufsize_reset_btn, tr( "Reset to default value" ) );

	TabWidget * misc_tw = new TabWidget( tr( "MISC" ), general );
>>>>>>> 05128b9a
	const int XDelta = 10;
	const int YDelta = 18;

<<<<<<< HEAD

	// Main widget.
	QWidget * main_w = new QWidget(this);


	// Vertical layout.
	QVBoxLayout * vlayout = new QVBoxLayout(this);
	vlayout->setSpacing(0);
	vlayout->setMargin(0);

	// Horizontal layout.
	QHBoxLayout * hlayout = new QHBoxLayout(main_w);
	hlayout->setSpacing(0);
	hlayout->setMargin(0);

	// Tab bar for the main tabs.
	m_tabBar = new TabBar(main_w, QBoxLayout::TopToBottom);
	m_tabBar->setExclusive(true);
	m_tabBar->setFixedWidth(72);

	// Settings widget.
	QWidget * settings_w = new QWidget(main_w);
	settings_w->setFixedSize(360, 360);

	// General widget.
	QWidget * general_w = new QWidget(settings_w);
	QVBoxLayout * general_layout = new QVBoxLayout(general_w);
	general_layout->setSpacing(10);
	general_layout->setMargin(0);
	labelWidget(general_w, tr("General settings"));


	int labelNumber1 = 0;

	// GUI tab.
	TabWidget * gui_tw = new TabWidget(
			tr("Graphical user interface (GUI)"), general_w);

	LedCheckBox * enableTooltips = new LedCheckBox(
			tr("Enable tooltips"), gui_tw);
	labelNumber1++;
	enableTooltips->move(XDelta, YDelta * labelNumber1);
	enableTooltips->setChecked(m_tooltips);
	connect(enableTooltips, SIGNAL(toggled(bool)),
			this, SLOT(toggleTooltips(bool)));
	connect(enableTooltips, SIGNAL(toggled(bool)),
			this, SLOT(showRestartWarning()));

	LedCheckBox * dbfs = new LedCheckBox(
			tr("Display volume as dBFS "), gui_tw);
	labelNumber1++;
	dbfs->move(XDelta, YDelta * labelNumber1);
	dbfs->setChecked(m_displaydBFS);
	connect(dbfs, SIGNAL(toggled(bool)),
			this, SLOT(toggleDisplaydBFS(bool)));
	connect(dbfs, SIGNAL(toggled(bool)),
			this, SLOT(showRestartWarning()));

	LedCheckBox * displayWaveform = new LedCheckBox(
			tr("Enable master oscilloscope by default"), gui_tw);
	labelNumber1++;
	displayWaveform->move(XDelta, YDelta * labelNumber1);
	displayWaveform->setChecked(m_displayWaveform);
	connect(displayWaveform, SIGNAL(toggled(bool)),
			this, SLOT(toggleDisplayWaveform(bool)));
	connect(displayWaveform, SIGNAL(toggled(bool)),
			this, SLOT(showRestartWarning()));

	LedCheckBox * noteLabels = new LedCheckBox(
			tr("Enable all note labels in piano roll"), gui_tw);
	labelNumber1++;
	noteLabels->move(XDelta, YDelta * labelNumber1);
	noteLabels->setChecked(m_printNoteLabels);
	connect(noteLabels, SIGNAL(toggled(bool)),
			this, SLOT(toggleNoteLabels(bool)));

	LedCheckBox * compactTracks = new LedCheckBox(
			tr("Enable compact track buttons"), gui_tw);
	labelNumber1++;
	compactTracks->move(XDelta, YDelta * labelNumber1);
	compactTracks->setChecked(m_compactTrackButtons);
	connect(compactTracks, SIGNAL(toggled(bool)),
			this, SLOT(toggleCompactTrackButtons(bool)));
	connect(compactTracks, SIGNAL(toggled(bool)),
			this, SLOT(showRestartWarning()));

	LedCheckBox * oneitw = new LedCheckBox(
			tr("Enable one instrument-track-window mode"), gui_tw);
	labelNumber1++;
	oneitw->move(XDelta, YDelta * labelNumber1);
	oneitw->setChecked(m_oneInstrumentTrackWindow);
	connect(oneitw, SIGNAL(toggled(bool)),
			this, SLOT(toggleOneInstrumentTrackWindow(bool)));
	connect(oneitw, SIGNAL(toggled(bool)),
			this, SLOT(showRestartWarning()));
=======
	auto addLedCheckBox = [&XDelta, &YDelta, &misc_tw, &labelNumber, this](
		const char* ledText,
		bool initialState,
		const char* toggledSlot
	){
		LedCheckBox * checkBox = new LedCheckBox(tr(ledText), misc_tw);
		labelNumber++;
		checkBox->move(XDelta, YDelta*labelNumber);
		checkBox->setChecked(initialState);
		connect(checkBox, SIGNAL(toggled(bool)), this, toggledSlot);
	};

	addLedCheckBox("Enable tooltips",
		m_toolTips, SLOT(toggleToolTips(bool)));
	addLedCheckBox("Show restart warning after changing settings",
		m_warnAfterSetup, SLOT(toggleWarnAfterSetup(bool)));
	addLedCheckBox("Display volume as dBFS ",
		m_displaydBFS, SLOT(toggleDisplaydBFS(bool)));
	addLedCheckBox("Compress project files per default",
		m_MMPZ, SLOT(toggleMMPZ(bool)));
	addLedCheckBox("One instrument track window mode",
		m_oneInstrumentTrackWindow,
		SLOT(toggleOneInstrumentTrackWindow(bool)));
	addLedCheckBox("HQ-mode for output audio-device",
		m_hqAudioDev, SLOT(toggleHQAudioDev(bool)));
	addLedCheckBox("Compact track buttons",
		m_compactTrackButtons, SLOT(toggleCompactTrackButtons(bool)));
	addLedCheckBox("Sync VST plugins to host playback",
		m_syncVSTPlugins, SLOT(toggleSyncVSTPlugins(bool)));
	addLedCheckBox("Enable note labels in piano roll",
		m_printNoteLabels, SLOT(toggleNoteLabels(bool)));
	addLedCheckBox("Enable waveform display by default",
		m_displayWaveform, SLOT(toggleDisplayWaveform(bool)));
	addLedCheckBox("Keep effects running even without input",
		m_disableAutoQuit, SLOT(toggleDisableAutoquit(bool)));
	addLedCheckBox("Create backup file when saving a project",
		m_disableBackup, SLOT(toggleDisableBackup(bool)));
	addLedCheckBox("Reopen last project on start",
		m_openLastProject, SLOT(toggleOpenLastProject(bool)));
>>>>>>> 05128b9a


	gui_tw->setFixedHeight(YDelta + YDelta * labelNumber1);


	int labelNumber2 = 0;

	// Projects tab.
	TabWidget * projects_tw = new TabWidget(
			tr("Projects"), general_w);


	LedCheckBox * mmpz = new LedCheckBox(
			tr("Compress project files by default"), projects_tw);
	labelNumber2++;
	mmpz->move(XDelta, YDelta * labelNumber2);
	mmpz->setChecked(m_MMPZ);
	connect(mmpz, SIGNAL(toggled(bool)),
			this, SLOT(toggleMMPZ(bool)));
	connect(mmpz, SIGNAL(toggled(bool)),
			this, SLOT(showRestartWarning()));

	LedCheckBox * disableBackup = new LedCheckBox(
			tr("Create a backup file when saving a project"), projects_tw);
	labelNumber2++;
	disableBackup->move(XDelta, YDelta * labelNumber2);
	disableBackup->setChecked(m_disableBackup);
	connect(disableBackup, SIGNAL(toggled(bool)),
			this, SLOT(toggleDisableBackup(bool)));

	LedCheckBox * openLastProject = new LedCheckBox(
			tr("Reopen last project on startup"), projects_tw);
	labelNumber2++;
	openLastProject->move(XDelta, YDelta * labelNumber2);
	openLastProject->setChecked(m_openLastProject);
	connect(openLastProject, SIGNAL(toggled(bool)),
			this, SLOT(toggleOpenLastProject(bool)));


	projects_tw->setFixedHeight(YDelta + YDelta * labelNumber2);

	// Language tab.
	TabWidget * lang_tw = new TabWidget(
			tr("Language"), general_w);
	lang_tw->setFixedHeight(48);
	QComboBox * changeLang = new QComboBox(lang_tw);
	changeLang->move(XDelta, 20);

	QDir dir(ConfigManager::inst()->localeDir());
	QStringList fileNames = dir.entryList(QStringList("*.qm"));
	for(int i = 0; i < fileNames.size(); ++i)
	{
		// Get locale extracted by filename.
		fileNames[i].truncate(fileNames[i].lastIndexOf('.'));
		m_languages.append(fileNames[i]);
		QString lang = QLocale(m_languages.last()).nativeLanguageName();
		changeLang->addItem(lang);
	}

	// If language unset, fallback to system language when available.
	if(m_lang == "")
	{
		QString tmp = QLocale::system().name().left(2);
		if(m_languages.contains(tmp))
		{
			m_lang = tmp;
		}
		else
		{
			m_lang = "en";
		}
	}

	for(int i = 0; i < changeLang->count(); ++i)
	{
		if(m_lang == m_languages.at(i))
		{
			changeLang->setCurrentIndex(i);
			break;
		}
	}

	connect(changeLang, SIGNAL(currentIndexChanged(int)),
			this, SLOT(setLanguage(int)));
	connect(changeLang, SIGNAL(currentIndexChanged(int)),
			this, SLOT(showRestartWarning()));


	// General layout ordering.
	general_layout->addWidget(gui_tw);
	general_layout->addWidget(projects_tw);
	general_layout->addWidget(lang_tw);
	general_layout->addStretch();




	// Performance widget.
	QWidget * performance_w = new QWidget(settings_w);
	QVBoxLayout * performance_layout = new QVBoxLayout(performance_w);
	performance_layout->setSpacing(10);
	performance_layout->setMargin(0);
	labelWidget(performance_w,
			tr("Performance settings"));

<<<<<<< HEAD

	// Autosave tab.
	TabWidget * auto_save_tw = new TabWidget(
			tr("Autosave"), performance_w);
	auto_save_tw->setFixedHeight(106);

	m_saveIntervalSlider = new QSlider(Qt::Horizontal, auto_save_tw);
	m_saveIntervalSlider->setValue(m_saveInterval);
	m_saveIntervalSlider->setRange(1, 20);
	m_saveIntervalSlider->setTickInterval(1);
	m_saveIntervalSlider->setPageStep(1);
	m_saveIntervalSlider->setGeometry(10, 18, 340, 18);
	m_saveIntervalSlider->setTickPosition(QSlider::TicksBelow);

	connect(m_saveIntervalSlider, SIGNAL(valueChanged(int)),
			this, SLOT(setAutoSaveInterval(int)));
=======
	const int txtLength = 284;
	const int btnStart = 297;


	auto addPathEntry = [&](const char* caption,
		const QString& content,
		const char* setSlot,
		const char* openSlot,
		QLineEdit*& lineEdit,
		QWidget* twParent,
		const char* pixmap = "project_open")
	{
		TabWidget * newTw = new TabWidget(tr(caption).toUpper(),
					twParent);
		newTw->setFixedHeight(48);

		lineEdit = new QLineEdit(content, newTw);
		lineEdit->setGeometry(10, 20, txtLength, 16);
		connect(lineEdit, SIGNAL(textChanged(const QString &)),
			this, setSlot);

		QPushButton * selectBtn = new QPushButton(
			embed::getIconPixmap(pixmap, 16, 16),
			"", newTw);
		selectBtn->setFixedSize(24, 24);
		selectBtn->move(btnStart, 16);
		connect(selectBtn, SIGNAL(clicked()), this, openSlot);

		pathSelectorLayout->addWidget(newTw);
		pathSelectorLayout->addSpacing(10);
	};

	addPathEntry("LMMS working directory", m_workingDir,
		SLOT(setWorkingDir(const QString &)),
		SLOT(openWorkingDir()),
		m_wdLineEdit, pathSelectors);
	addPathEntry("GIG directory", m_gigDir,
		SLOT(setGIGDir(const QString &)),
		SLOT(openGIGDir()),
		m_gigLineEdit, pathSelectors);
	addPathEntry("SF2 directory", m_sf2Dir,
		SLOT(setSF2Dir(const QString &)),
		SLOT(openSF2Dir()),
		m_sf2LineEdit, pathSelectors);
	addPathEntry("VST-plugin directory", m_vstDir,
		SLOT(setVSTDir(const QString &)),
		SLOT(openVSTDir()),
		m_vdLineEdit, pathSelectors);
	addPathEntry("LADSPA plugin directories", m_ladDir,
		SLOT(setLADSPADir(const QString &)),
		SLOT(openLADSPADir()),
		m_ladLineEdit, paths,
		"add_folder");
#ifdef LMMS_HAVE_STK
	addPathEntry("STK rawwave directory", m_stkDir,
		SLOT(setSTKDir(const QString &)),
		SLOT(openSTKDir()),
		m_stkLineEdit, paths);
#endif
#ifdef LMMS_HAVE_FLUIDSYNTH
	addPathEntry("Default Soundfont File", m_defaultSoundfont,
		SLOT(setDefaultSoundfont(const QString &)),
		SLOT(openDefaultSoundfont()),
		m_sfLineEdit, paths);
#endif
	addPathEntry("Themes directory", m_artworkDir,
		SLOT(setArtworkDir(const QString &)),
		SLOT(openArtwortDir()),
		m_adLineEdit, pathSelectors);
	pathSelectorLayout->addStretch();
	addPathEntry("Background artwork", m_backgroundArtwork,
		SLOT(setBackgroundArtwork(const QString &)),
		SLOT(openBackgroundArtwork()),
		m_baLineEdit, paths);
	pathSelectors->setLayout(pathSelectorLayout);


	dir_layout->addWidget(pathSelectors);

	pathScroll->setWidget(pathSelectors);
	pathScroll->setWidgetResizable(true);
>>>>>>> 05128b9a

	m_saveIntervalLbl = new QLabel(auto_save_tw);
	m_saveIntervalLbl->setGeometry(10, 40, 200, 24);
	setAutoSaveInterval(m_saveIntervalSlider->value());

	m_autoSave = new LedCheckBox(
			tr("Enable autosave"), auto_save_tw);
	m_autoSave->move(10, 70);
	m_autoSave->setChecked(m_enableAutoSave);
	connect(m_autoSave, SIGNAL(toggled(bool)),
			this, SLOT(toggleAutoSave(bool)));

	m_runningAutoSave = new LedCheckBox(
			tr("Allow autosave while playing"), auto_save_tw);
	m_runningAutoSave->move(20, 88);
	m_runningAutoSave->setChecked(m_enableRunningAutoSave);
	connect(m_runningAutoSave, SIGNAL(toggled(bool)),
			this, SLOT(toggleRunningAutoSave(bool)));

	QPushButton * autoSaveResetBtn = new QPushButton(
			embed::getIconPixmap("reload"), "", auto_save_tw);
	autoSaveResetBtn->setGeometry(320, 70, 28, 28);
	connect(autoSaveResetBtn, SIGNAL(clicked()),
			this, SLOT(resetAutoSave()));

	m_saveIntervalSlider->setEnabled(m_enableAutoSave);
	m_runningAutoSave->setVisible(m_enableAutoSave);


	int labelNumber3 = 0;

	// UI effect vs. performance tab.
	TabWidget * ui_fx_tw = new TabWidget(
			tr("User interface (UI) effects vs. performance"), performance_w);

	LedCheckBox * smoothScroll = new LedCheckBox(
			tr("Smooth scroll in song editor"), ui_fx_tw);
	labelNumber3++;
	smoothScroll->move(XDelta, YDelta * labelNumber3);
	smoothScroll->setChecked(m_smoothScroll);
	connect(smoothScroll, SIGNAL(toggled(bool)),
			this, SLOT(toggleSmoothScroll(bool)));

	LedCheckBox * animAFP = new LedCheckBox(
			tr("Display playback cursor in AudioFileProcessor"), ui_fx_tw);
	labelNumber3++;
	animAFP->move(XDelta, YDelta * labelNumber3);
	animAFP->setChecked(m_animateAFP);
	connect(animAFP, SIGNAL(toggled(bool)),
			this, SLOT(toggleAnimateAFP(bool)));

	ui_fx_tw->setFixedHeight(YDelta + YDelta * labelNumber3);


	float labelNumber4 = 0;

	// Plugins tab.
	TabWidget * plugins_tw = new TabWidget(
			tr("Plugins"), performance_w);

	m_vstEmbedLbl = new QLabel(plugins_tw);
	labelNumber4++;
	m_vstEmbedLbl->move(XDelta, YDelta * labelNumber4);
	m_vstEmbedLbl->setText(tr("VST plugins embedding:"));

	m_vstEmbedComboBox = new QComboBox(plugins_tw);
	labelNumber4++;
	m_vstEmbedComboBox->move(XDelta, YDelta * labelNumber4);

	QStringList embedMethods = ConfigManager::availabeVstEmbedMethods();
	m_vstEmbedComboBox->addItem(tr("No embedding"), "none");
	if(embedMethods.contains("qt"))
	{
		m_vstEmbedComboBox->addItem(tr("Embed using Qt API"), "qt");
	}
	if(embedMethods.contains("win32"))
	{
		m_vstEmbedComboBox->addItem(tr("Embed using native Win32 API"), "win32");
	}
	if(embedMethods.contains("xembed"))
	{
		m_vstEmbedComboBox->addItem(tr("Embed using XEmbed protocol"), "xembed");
	}
	m_vstEmbedComboBox->setCurrentIndex(m_vstEmbedComboBox->findData(m_vstEmbedMethod));

	LedCheckBox * syncVST = new LedCheckBox(
			tr("Sync VST plugins to host playback"), plugins_tw);
	labelNumber4 += 1.6;
	syncVST->move(XDelta, YDelta * labelNumber4);
	syncVST->setChecked(m_syncVSTPlugins);
	connect(syncVST, SIGNAL(toggled(bool)),
			this, SLOT(toggleSyncVSTPlugins(bool)));

	LedCheckBox * disableAutoQuit = new LedCheckBox(
			tr("Keep effects running even without input"), plugins_tw);
	labelNumber4++;
	disableAutoQuit->move(XDelta, YDelta * labelNumber4);
	disableAutoQuit->setChecked(m_disableAutoQuit);
	connect(disableAutoQuit, SIGNAL(toggled(bool)),
			this, SLOT(toggleDisableAutoQuit(bool)));

	plugins_tw->setFixedHeight(YDelta + YDelta * labelNumber4);


	// Performance layout ordering.
	performance_layout->addWidget(auto_save_tw);
	performance_layout->addWidget(ui_fx_tw);
	performance_layout->addWidget(plugins_tw);
	performance_layout->addStretch();



	// Audio widget.
	QWidget * audio_w = new QWidget(settings_w);
	QVBoxLayout * audio_layout = new QVBoxLayout(audio_w);
	audio_layout->setSpacing(10);
	audio_layout->setMargin(0);
	labelWidget(audio_w,
			tr("Audio settings"));

	// Audio interface tab.
	TabWidget * audioiface_tw = new TabWidget(
			tr("Audio interface"), audio_w);
	audioiface_tw->setFixedHeight(56);

	m_audioInterfaces = new QComboBox(audioiface_tw);
	m_audioInterfaces->setGeometry(10, 20, 240, 28);


	// Ifaces-settings-widget.
	QWidget * as_w = new QWidget(audio_w);
	as_w->setFixedHeight(60);

	QHBoxLayout * as_w_layout = new QHBoxLayout(as_w);
	as_w_layout->setSpacing(0);
	as_w_layout->setMargin(0);

#ifdef LMMS_HAVE_JACK
	m_audioIfaceSetupWidgets[AudioJack::name()] = 
			new AudioJack::setupWidget(as_w);
#endif

#ifdef LMMS_HAVE_ALSA
	m_audioIfaceSetupWidgets[AudioAlsa::name()] =
			new AudioAlsaSetupWidget(as_w);
#endif

#ifdef LMMS_HAVE_PULSEAUDIO
	m_audioIfaceSetupWidgets[AudioPulseAudio::name()] =
			new AudioPulseAudio::setupWidget(as_w);
#endif

#ifdef LMMS_HAVE_PORTAUDIO
	m_audioIfaceSetupWidgets[AudioPortAudio::name()] =
			new AudioPortAudio::setupWidget(as_w);
#endif

#ifdef LMMS_HAVE_SOUNDIO
	m_audioIfaceSetupWidgets[AudioSoundIo::name()] =
			new AudioSoundIo::setupWidget(as_w);
#endif

#ifdef LMMS_HAVE_SDL
	m_audioIfaceSetupWidgets[AudioSdl::name()] =
			new AudioSdl::setupWidget(as_w);
#endif

#ifdef LMMS_HAVE_OSS
	m_audioIfaceSetupWidgets[AudioOss::name()] =
			new AudioOss::setupWidget(as_w);
#endif

#ifdef LMMS_HAVE_SNDIO
	m_audioIfaceSetupWidgets[AudioSndio::name()] =
			new AudioSndio::setupWidget(as_w);
#endif

	m_audioIfaceSetupWidgets[AudioDummy::name()] =
			new AudioDummy::setupWidget(as_w);


	for(AswMap::iterator it = m_audioIfaceSetupWidgets.begin();
		it != m_audioIfaceSetupWidgets.end(); ++it)
	{
		m_audioIfaceNames[
			tr(it.key().toLatin1())] = it.key();
	}
	for(trMap::iterator it = m_audioIfaceNames.begin();
		it != m_audioIfaceNames.end(); ++it)
	{
		QWidget * audioWidget = m_audioIfaceSetupWidgets[it.value()];
		audioWidget->hide();
		as_w_layout->addWidget(audioWidget);
		m_audioInterfaces->addItem(it.key());
	}

<<<<<<< HEAD
	// If no preferred audio device is saved, save the current one.
	QString audioDevName = ConfigManager::inst()->value("mixer", "audiodev");
	if(audioDevName.length() == 0)
=======
	// If no preferred audio device is saved, save the current one
	QString audioDevName = 
		ConfigManager::inst()->value( "mixer", "audiodev" );
	if( m_audioInterfaces->findText(audioDevName) < 0 )
>>>>>>> 05128b9a
	{
		audioDevName = Engine::mixer()->audioDevName();
		ConfigManager::inst()->setValue("mixer", "audiodev", audioDevName);
	}
	m_audioInterfaces->
		setCurrentIndex(m_audioInterfaces->findText(audioDevName));
	m_audioIfaceSetupWidgets[audioDevName]->show();

	connect(m_audioInterfaces, SIGNAL(activated(const QString &)),
			this, SLOT(audioInterfaceChanged(const QString &)));


	// HQ mode LED.
	LedCheckBox * hqaudio = new LedCheckBox(
			tr("HQ mode for output audio device"), audio_w);
	hqaudio->move(10, 0);
	hqaudio->setChecked(m_hqAudioDev);
	connect(hqaudio, SIGNAL(toggled(bool)),
			this, SLOT(toggleHQAudioDev(bool)));


	// Buffer size tab.
	TabWidget * bufferSize_tw = new TabWidget(
			tr("Buffer size"), audio_w);
	bufferSize_tw->setFixedHeight(76);

	m_bufferSizeSlider = new QSlider(Qt::Horizontal, bufferSize_tw);
	m_bufferSizeSlider->setRange(1, 256);
	m_bufferSizeSlider->setTickInterval(8);
	m_bufferSizeSlider->setPageStep(8);
	m_bufferSizeSlider->setValue(m_bufferSize / 64);
	m_bufferSizeSlider->setGeometry(10, 18, 340, 18);
	m_bufferSizeSlider->setTickPosition(QSlider::TicksBelow);

	connect(m_bufferSizeSlider, SIGNAL(valueChanged(int)),
			this, SLOT(setBufferSize(int)));
	connect(m_bufferSizeSlider, SIGNAL(valueChanged(int)),
			this, SLOT(showRestartWarning()));

	m_bufferSizeLbl = new QLabel(bufferSize_tw);
	m_bufferSizeLbl->setGeometry(10, 40, 200, 24);
	setBufferSize(m_bufferSizeSlider->value());

	QPushButton * bufferSize_reset_btn = new QPushButton(
			embed::getIconPixmap("reload"), "", bufferSize_tw);
	bufferSize_reset_btn->setGeometry(320, 40, 28, 28);
	connect(bufferSize_reset_btn, SIGNAL(clicked()),
			this, SLOT(resetBufferSize()));
	ToolTip::add(bufferSize_reset_btn,
			tr("Reset to default value"));


	// Audio layout ordering.
	audio_layout->addWidget(audioiface_tw);
	audio_layout->addWidget(as_w);
	audio_layout->addWidget(hqaudio);
	audio_layout->addWidget(bufferSize_tw);
	audio_layout->addStretch();



	// MIDI widget.
	QWidget * midi_w = new QWidget(settings_w);
	QVBoxLayout * midi_layout = new QVBoxLayout(midi_w);
	midi_layout->setSpacing(10);
	midi_layout->setMargin(0);
	labelWidget(midi_w,
			tr("MIDI settings"));

	// MIDI interface tab.
	TabWidget * midiiface_tw = new TabWidget(
			tr("MIDI interface"), midi_w);
	midiiface_tw->setFixedHeight(56);

	m_midiInterfaces = new QComboBox(midiiface_tw);
	m_midiInterfaces->setGeometry(10, 20, 240, 28);

	// Ifaces-settings-widget.
	QWidget * ms_w = new QWidget(midi_w);
	ms_w->setFixedHeight(60);

	QHBoxLayout * ms_w_layout = new QHBoxLayout(ms_w);
	ms_w_layout->setSpacing(0);
	ms_w_layout->setMargin(0);

#ifdef LMMS_HAVE_ALSA
	m_midiIfaceSetupWidgets[MidiAlsaSeq::name()] =
			MidiSetupWidget::create<MidiAlsaSeq>(ms_w);
	m_midiIfaceSetupWidgets[MidiAlsaRaw::name()] =
			MidiSetupWidget::create<MidiAlsaRaw>(ms_w);
#endif

#ifdef LMMS_HAVE_JACK
	m_midiIfaceSetupWidgets[MidiJack::name()] =
			MidiSetupWidget::create<MidiJack>(ms_w);
#endif

#ifdef LMMS_HAVE_OSS
	m_midiIfaceSetupWidgets[MidiOss::name()] =
			MidiSetupWidget::create<MidiOss>(ms_w);
#endif

#ifdef LMMS_HAVE_SNDIO
	m_midiIfaceSetupWidgets[MidiSndio::name()] =
			MidiSetupWidget::create<MidiSndio>(ms_w);
#endif

#ifdef LMMS_BUILD_WIN32
	m_midiIfaceSetupWidgets[MidiWinMM::name()] =
			MidiSetupWidget::create<MidiWinMM>(ms_w);
#endif

#ifdef LMMS_BUILD_APPLE
    m_midiIfaceSetupWidgets[MidiApple::name()] =
			MidiSetupWidget::create<MidiApple>(ms_w);
#endif

	m_midiIfaceSetupWidgets[MidiDummy::name()] =
			MidiSetupWidget::create<MidiDummy>(ms_w);


	for(MswMap::iterator it = m_midiIfaceSetupWidgets.begin();
		it != m_midiIfaceSetupWidgets.end(); ++it)
	{
		m_midiIfaceNames[
			tr(it.key().toLatin1())] = it.key();
	}
	for(trMap::iterator it = m_midiIfaceNames.begin();
		it != m_midiIfaceNames.end(); ++it)
	{
		QWidget * midiWidget = m_midiIfaceSetupWidgets[it.value()];
		midiWidget->hide();
		ms_w_layout->addWidget(midiWidget);
		m_midiInterfaces->addItem(it.key());
	}

<<<<<<< HEAD
	QString midiDevName = ConfigManager::inst()->value("mixer", "mididev");
	if(midiDevName.length() == 0)
=======
	QString midiDevName = 
		ConfigManager::inst()->value( "mixer", "mididev" );
	if( m_midiInterfaces->findText(midiDevName) < 0 )
>>>>>>> 05128b9a
	{
		midiDevName = Engine::mixer()->midiClientName();
		ConfigManager::inst()->setValue("mixer", "mididev", midiDevName);
	}
	m_midiInterfaces->setCurrentIndex(m_midiInterfaces->findText(midiDevName));
	m_midiIfaceSetupWidgets[midiDevName]->show();

	connect(m_midiInterfaces, SIGNAL(activated(const QString &)),
			this, SLOT(midiInterfaceChanged(const QString &)));


	// MIDI layout ordering.
	midi_layout->addWidget(midiiface_tw);
	midi_layout->addWidget(ms_w);
	midi_layout->addStretch();



	// Paths widget.
	QWidget * paths_w = new QWidget(settings_w);

	QVBoxLayout * paths_layout = new QVBoxLayout(paths_w);
	paths_layout->setSpacing(10);
	paths_layout->setMargin(0);

	labelWidget(paths_w, tr("Paths settings"));


	// Paths scroll area.
	QScrollArea * pathsScroll = new QScrollArea(paths_w);
	pathsScroll->setVerticalScrollBarPolicy(Qt::ScrollBarAlwaysOn);
	pathsScroll->setHorizontalScrollBarPolicy(Qt::ScrollBarAlwaysOff);

	// Path selectors widget.
	QWidget * pathSelectors = new QWidget(paths_w);

	const int txtLength = 284;
	const int btnStart = 300;

	// LMMS working directory tab.
	TabWidget * workingDir_tw = new TabWidget(
			tr("LMMS working directory"), pathSelectors);
	workingDir_tw->setFixedHeight(48);

	m_workingDirLineEdit = new QLineEdit(m_workingDir, workingDir_tw);
	m_workingDirLineEdit->setGeometry(10, 20, txtLength, 16);
	connect(m_workingDirLineEdit, SIGNAL(textChanged(const QString &)),
			this, SLOT(setWorkingDir(const QString &)));

	QPushButton * workingDir_select_btn = new QPushButton(
			embed::getIconPixmap("project_open", 16, 16), "", workingDir_tw);
	workingDir_select_btn->setFixedSize(24, 24);
	workingDir_select_btn->move(btnStart, 16);
	connect(workingDir_select_btn, SIGNAL(clicked()),
			this, SLOT(openWorkingDir()));

	// VST plugins directory tab.
	TabWidget * vstDir_tw = new TabWidget(
			tr("VST plugins directory"), pathSelectors);
	vstDir_tw->setFixedHeight(48);

	m_vstDirLineEdit = new QLineEdit(m_vstDir, vstDir_tw);
	m_vstDirLineEdit->setGeometry(10, 20, txtLength, 16);
	connect(m_vstDirLineEdit, SIGNAL(textChanged(const QString &)),
			this, SLOT(setVSTDir(const QString &)));

	QPushButton * vstDir_select_btn = new QPushButton(
			embed::getIconPixmap("project_open", 16, 16), "", vstDir_tw);
	vstDir_select_btn->setFixedSize(24, 24);
	vstDir_select_btn->move(btnStart, 16);
	connect(vstDir_select_btn, SIGNAL(clicked()),
			this, SLOT(openVSTDir()));

	// LADSPA plugins directory tab.
	TabWidget * ladspaDir_tw = new TabWidget(
			tr("LADSPA plugins directories"), pathSelectors);
	ladspaDir_tw->setFixedHeight(48);

	m_ladspaDirLineEdit = new QLineEdit(m_ladspaDir, ladspaDir_tw);
	m_ladspaDirLineEdit->setGeometry(10, 20, txtLength, 16);
	connect(m_ladspaDirLineEdit, SIGNAL(textChanged(const QString &)),
			this, SLOT(setLADSPADir(const QString &)));

	QPushButton * ladspaDir_select_btn = new QPushButton(
			embed::getIconPixmap("add_folder", 16, 16), "", ladspaDir_tw);
	ladspaDir_select_btn->setFixedSize(24, 24);
	ladspaDir_select_btn->move(btnStart, 16);
	connect(ladspaDir_select_btn, SIGNAL(clicked()),
			this, SLOT(openLADSPADir()));

	// SF2 files directory tab.
	TabWidget * sf2Dir_tw = new TabWidget(
			tr("SF2 files directory"), pathSelectors);
	sf2Dir_tw->setFixedHeight(48);

	m_sf2DirLineEdit = new QLineEdit(m_sf2Dir, sf2Dir_tw);
	m_sf2DirLineEdit->setGeometry(10, 20, txtLength, 16);
	connect(m_sf2DirLineEdit, SIGNAL(textChanged(const QString &)),
			this, SLOT(setSF2Dir(const QString &)));

	QPushButton * sf2Dir_select_btn = new QPushButton(
			embed::getIconPixmap("project_open", 16, 16), "", sf2Dir_tw);
	sf2Dir_select_btn->setFixedSize(24, 24);
	sf2Dir_select_btn->move(btnStart, 16);
	connect(sf2Dir_select_btn, SIGNAL(clicked()),
			this, SLOT(openSF2Dir()));
	
#ifdef LMMS_HAVE_FLUIDSYNTH
	// Default SF2 file tab.
	TabWidget * sf2File_tw = new TabWidget(
			tr("Default SF2 file"), pathSelectors);
	sf2File_tw->setFixedHeight(48);

	m_sf2FileLineEdit = new QLineEdit(m_sf2File, sf2File_tw);
	m_sf2FileLineEdit->setGeometry(10, 20, txtLength, 16);
	connect(m_sf2FileLineEdit, SIGNAL(textChanged(const QString &)),
			this, SLOT(setSF2File(const QString &)));

	QPushButton * sf2File_select_btn = new QPushButton(
			embed::getIconPixmap("project_open", 16, 16), "", sf2File_tw);
	sf2File_select_btn->setFixedSize(24, 24);
	sf2File_select_btn->move(btnStart, 16);
	connect(sf2File_select_btn, SIGNAL(clicked()),
			this, SLOT(openSF2File()));
#endif

	// GIG files directory tab.
	TabWidget * gigDir_tw = new TabWidget(
			tr("GIG files directory"), pathSelectors);
	gigDir_tw->setFixedHeight(48);

	m_gigDirLineEdit = new QLineEdit(m_gigDir, gigDir_tw);
	m_gigDirLineEdit->setGeometry(10, 20, txtLength, 16);
	connect(m_gigDirLineEdit, SIGNAL(textChanged(const QString &)),
			this, SLOT(setGIGDir(const QString &)));

	QPushButton * gigDir_select_btn = new QPushButton(
			embed::getIconPixmap("project_open", 16, 16), "", gigDir_tw);
	gigDir_select_btn->setFixedSize(24, 24);
	gigDir_select_btn->move(btnStart, 16);
	connect(gigDir_select_btn, SIGNAL(clicked()),
			this, SLOT(openGIGDir()));

	// Theme directory tab.
	TabWidget * themeDir_tw = new TabWidget(
			tr("Theme directory"), pathSelectors);
	themeDir_tw->setFixedHeight(48);

	m_themeDirLineEdit = new QLineEdit(m_themeDir, themeDir_tw);
	m_themeDirLineEdit->setGeometry(10, 20, txtLength, 16);
	connect(m_themeDirLineEdit, SIGNAL(textChanged(const QString &)),
			this, SLOT(setThemeDir(const QString &)));
	connect(m_themeDirLineEdit, SIGNAL(textChanged(const QString &)),
			this, SLOT(showRestartWarning()));

	QPushButton * themeDir_select_btn = new QPushButton(
			embed::getIconPixmap("project_open", 16, 16), "", themeDir_tw);
	themeDir_select_btn->setFixedSize(24, 24);
	themeDir_select_btn->move(btnStart, 16);
	connect(themeDir_select_btn, SIGNAL(clicked()),
			this, SLOT(openThemeDir()));

	// Background picture file tab.
	TabWidget * backgroundPicFile_tw = new TabWidget(
			tr("Background picture file"), pathSelectors);
	backgroundPicFile_tw->setFixedHeight(48);

	m_backgroundPicFileLineEdit = new QLineEdit(m_backgroundPicFile, backgroundPicFile_tw);
	m_backgroundPicFileLineEdit->setGeometry(10, 20, txtLength, 16);
	connect(m_backgroundPicFileLineEdit, SIGNAL(textChanged(const QString &)),
			this, SLOT(setBackgroundPicFile(const QString &)));
	connect(m_backgroundPicFileLineEdit, SIGNAL(textChanged(const QString &)),
			this, SLOT(showRestartWarning()));

	QPushButton * backgroundPicFile_select_btn = new QPushButton(
			embed::getIconPixmap("project_open", 16, 16), "", backgroundPicFile_tw);
	backgroundPicFile_select_btn->setFixedSize(24, 24);
	backgroundPicFile_select_btn->move(btnStart, 16);
	connect(backgroundPicFile_select_btn, SIGNAL(clicked()),
			this, SLOT(openBackgroundPicFile()));

	// Path selectors layout.
	QVBoxLayout * pathSelectorsLayout = new QVBoxLayout;
	pathSelectorsLayout->setSpacing(10);

	pathSelectorsLayout->addWidget(workingDir_tw);
	pathSelectorsLayout->addWidget(vstDir_tw);
	pathSelectorsLayout->addWidget(ladspaDir_tw);
	pathSelectorsLayout->addWidget(sf2Dir_tw);
#ifdef LMMS_HAVE_FLUIDSYNTH
	pathSelectorsLayout->addWidget(sf2File_tw);
#endif
	pathSelectorsLayout->addWidget(gigDir_tw);
	pathSelectorsLayout->addWidget(themeDir_tw);
	pathSelectorsLayout->addWidget(backgroundPicFile_tw);
	pathSelectorsLayout->addStretch();

	pathSelectors->setLayout(pathSelectorsLayout);

	pathsScroll->setWidget(pathSelectors);
	pathsScroll->setWidgetResizable(true);

	paths_layout->addWidget(pathsScroll);
	paths_layout->addStretch();



	// Major tabs ordering.
	m_tabBar->addTab(general_w,
			tr("General settings"), 0, false, true)->setIcon(
					embed::getIconPixmap("setup_general"));
	m_tabBar->addTab(performance_w,
			tr("Performance settings"), 1, false, true)->setIcon(
					embed::getIconPixmap("setup_performance"));
	m_tabBar->addTab(audio_w,
			tr("Audio settings"), 2, false, true)->setIcon(
					embed::getIconPixmap("setup_audio"));
	m_tabBar->addTab(midi_w,
			tr("MIDI settings"), 3, false, true)->setIcon(
					embed::getIconPixmap("setup_midi"));
	m_tabBar->addTab(paths_w,
			tr("Paths settings"), 4, true, true)->setIcon(
					embed::getIconPixmap("setup_directories"));

	m_tabBar->setActiveTab(tab_to_open);

	// Horizontal layout ordering.
	hlayout->addSpacing(2);
	hlayout->addWidget(m_tabBar);
	hlayout->addSpacing(10);
	hlayout->addWidget(settings_w);
	hlayout->addSpacing(10);

	// Extras widget and layout.
	QWidget * extras_w = new QWidget(this);
	QHBoxLayout * extras_layout = new QHBoxLayout(extras_w);
	extras_layout->setSpacing(0);
	extras_layout->setMargin(0);

	// Restart warning label.
	restartWarningLbl = new QLabel(
			tr("<strong>Warning:</strong> Some changes require restarting LMMS."), extras_w);
	restartWarningLbl->hide();

	// OK button.
	QPushButton * ok_btn = new QPushButton(
			embed::getIconPixmap("apply"),
			tr("OK"), extras_w);
	connect(ok_btn, SIGNAL(clicked()),
			this, SLOT(accept()));

	// Cancel button.
	QPushButton * cancel_btn = new QPushButton(
			embed::getIconPixmap("cancel"),
			tr("Cancel"), extras_w);
	connect(cancel_btn, SIGNAL(clicked()),
			this, SLOT(reject()));

	// Extras layout ordering.
	extras_layout->addSpacing(10);
	extras_layout->addWidget(restartWarningLbl);
	extras_layout->addStretch();
	extras_layout->addWidget(ok_btn);
	extras_layout->addSpacing(10);
	extras_layout->addWidget(cancel_btn);
	extras_layout->addSpacing(10);

	// Vertical layout ordering.
	vlayout->addWidget(main_w);
	vlayout->addSpacing(10);
	vlayout->addWidget(extras_w);
	vlayout->addSpacing(10);

	show();
}




SetupDialog::~SetupDialog()
{
	Engine::projectJournal()->setJournalling(true);
}




void SetupDialog::accept()
{
	/* Hide dialog before setting values. This prevents an obscure bug
	where non-embedded VST windows would steal focus and prevent LMMS
	from taking mouse input, rendering the application unusable. */
	QDialog::accept();

<<<<<<< HEAD
	ConfigManager::inst()->setValue("tooltips", "disabled",
					QString::number(!m_tooltips));
	ConfigManager::inst()->setValue("app", "displaydbfs",
					QString::number(m_displaydBFS));
	ConfigManager::inst()->setValue("ui", "displaywaveform",
					QString::number(m_displayWaveform));
	ConfigManager::inst()->setValue("ui", "printnotelabels",
					QString::number(m_printNoteLabels));
	ConfigManager::inst()->setValue("ui", "compacttrackbuttons",
					QString::number(m_compactTrackButtons));
	ConfigManager::inst()->setValue("ui", "oneinstrumenttrackwindow",
					QString::number(m_oneInstrumentTrackWindow));
	ConfigManager::inst()->setValue("app", "nommpz",
					QString::number(!m_MMPZ));
	ConfigManager::inst()->setValue("app", "disablebackup",
					QString::number(!m_disableBackup));
	ConfigManager::inst()->setValue("app", "openlastproject",
					QString::number(m_openLastProject));
	ConfigManager::inst()->setValue("app", "language", m_lang);
	ConfigManager::inst()->setValue("ui", "saveinterval",
					QString::number(m_saveInterval));
	ConfigManager::inst()->setValue("ui", "enableautosave",
					QString::number(m_enableAutoSave));
	ConfigManager::inst()->setValue("ui", "enablerunningautosave",
					QString::number(m_enableRunningAutoSave));
	ConfigManager::inst()->setValue("ui", "smoothscroll",
					QString::number(m_smoothScroll));
	ConfigManager::inst()->setValue("ui", "animateafp",
					QString::number(m_animateAFP));
	ConfigManager::inst()->setValue("ui", "vstembedmethod",
#if QT_VERSION >= 0x050000
					m_vstEmbedComboBox->currentData().toString());
#else
					m_vstEmbedComboBox->itemData(m_vstEmbedComboBox->currentIndex()).toString());
#endif
	ConfigManager::inst()->setValue("ui", "syncvstplugins",
					QString::number(m_syncVSTPlugins));
	ConfigManager::inst()->setValue("ui", "disableautoquit",
					QString::number(m_disableAutoQuit));
	ConfigManager::inst()->setValue("mixer", "audiodev",
					m_audioIfaceNames[m_audioInterfaces->currentText()]);
	ConfigManager::inst()->setValue("mixer", "hqaudio",
					QString::number(m_hqAudioDev));
	ConfigManager::inst()->setValue("mixer", "framesperaudiobuffer",
					QString::number(m_bufferSize));
	ConfigManager::inst()->setValue("mixer", "mididev",
					m_midiIfaceNames[m_midiInterfaces->currentText()]);
=======
	ConfigManager::inst()->setValue( "mixer", "framesperaudiobuffer",
					QString::number( m_bufferSize ) );
	ConfigManager::inst()->setValue( "mixer", "audiodev",
			m_audioIfaceNames[m_audioInterfaces->currentText()] );
	ConfigManager::inst()->setValue( "mixer", "mididev",
			m_midiIfaceNames[m_midiInterfaces->currentText()] );
	ConfigManager::inst()->setValue( "tooltips", "disabled",
					QString::number( !m_toolTips ) );
	ConfigManager::inst()->setValue( "app", "nomsgaftersetup",
					QString::number( !m_warnAfterSetup ) );
	ConfigManager::inst()->setValue( "app", "displaydbfs",
					QString::number( m_displaydBFS ) );
	ConfigManager::inst()->setValue( "app", "nommpz",
						QString::number( !m_MMPZ ) );
	ConfigManager::inst()->setValue( "app", "disablebackup",
					QString::number( !m_disableBackup ) );
	ConfigManager::inst()->setValue( "app", "openlastproject",
					QString::number( m_openLastProject ) );
	ConfigManager::inst()->setValue( "mixer", "hqaudio",
					QString::number( m_hqAudioDev ) );
	ConfigManager::inst()->setValue( "ui", "smoothscroll",
					QString::number( m_smoothScroll ) );
	ConfigManager::inst()->setValue( "ui", "enableautosave",
					QString::number( m_enableAutoSave ) );
	ConfigManager::inst()->setValue( "ui", "saveinterval",
					QString::number( m_saveInterval ) );
	ConfigManager::inst()->setValue( "ui", "enablerunningautosave",
					QString::number( m_enableRunningAutoSave ) );
	ConfigManager::inst()->setValue( "ui", "oneinstrumenttrackwindow",
					QString::number( m_oneInstrumentTrackWindow ) );
	ConfigManager::inst()->setValue( "ui", "compacttrackbuttons",
					QString::number( m_compactTrackButtons ) );
	ConfigManager::inst()->setValue( "ui", "syncvstplugins",
					QString::number( m_syncVSTPlugins ) );
	ConfigManager::inst()->setValue( "ui", "animateafp",
					QString::number( m_animateAFP ) );
	ConfigManager::inst()->setValue( "ui", "printnotelabels",
					QString::number( m_printNoteLabels ) );
	ConfigManager::inst()->setValue( "ui", "displaywaveform",
					QString::number( m_displayWaveform ) );
	ConfigManager::inst()->setValue( "ui", "disableautoquit",
					QString::number( m_disableAutoQuit ) );
	ConfigManager::inst()->setValue( "app", "language", m_lang );
	ConfigManager::inst()->setValue( "ui", "vstembedmethod",
					m_vstEmbedComboBox->currentData().toString() );


>>>>>>> 05128b9a
	ConfigManager::inst()->setWorkingDir(QDir::fromNativeSeparators(m_workingDir));
	ConfigManager::inst()->setVSTDir(QDir::fromNativeSeparators(m_vstDir));
	ConfigManager::inst()->setLADSPADir(QDir::fromNativeSeparators(m_ladspaDir));
	ConfigManager::inst()->setSF2Dir(QDir::fromNativeSeparators(m_sf2Dir));
#ifdef LMMS_HAVE_FLUIDSYNTH
	ConfigManager::inst()->setSF2File(m_sf2File);
#endif
	ConfigManager::inst()->setGIGDir(QDir::fromNativeSeparators(m_gigDir));
	ConfigManager::inst()->setThemeDir(QDir::fromNativeSeparators(m_themeDir));
	ConfigManager::inst()->setBackgroundPicFile(m_backgroundPicFile);

	// Tell all audio-settings-widgets to save their settings.
	for(AswMap::iterator it = m_audioIfaceSetupWidgets.begin();
		it != m_audioIfaceSetupWidgets.end(); ++it)
	{
		it.value()->saveSettings();
	}
	// Tell all MIDI-settings-widgets to save their settings.
	for(MswMap::iterator it = m_midiIfaceSetupWidgets.begin();
		it != m_midiIfaceSetupWidgets.end(); ++it)
	{
		it.value()->saveSettings();
	}
	ConfigManager::inst()->saveConfigFile();
}




// General settings slots.

void SetupDialog::toggleTooltips(bool enabled)
{
	m_tooltips = enabled;
}


void SetupDialog::toggleDisplaydBFS(bool enabled)
{
	m_displaydBFS = enabled;
}


void SetupDialog::toggleDisplayWaveform(bool enabled)
{
	m_displayWaveform = enabled;
}


void SetupDialog::toggleNoteLabels(bool enabled)
{
	m_printNoteLabels = enabled;
}


void SetupDialog::toggleCompactTrackButtons(bool enabled)
{
	m_compactTrackButtons = enabled;
}


void SetupDialog::toggleOneInstrumentTrackWindow(bool enabled)
{
	m_oneInstrumentTrackWindow = enabled;
}


void SetupDialog::toggleMMPZ(bool enabled)
{
	m_MMPZ = enabled;
}


void SetupDialog::toggleDisableBackup(bool enabled)
{
	m_disableBackup = enabled;
}


void SetupDialog::toggleOpenLastProject(bool enabled)
{
	m_openLastProject = enabled;
}


void SetupDialog::setLanguage(int lang)
{
	m_lang = m_languages[lang];
}




// Performance settings slots.

void SetupDialog::setAutoSaveInterval(int value)
{
	m_saveInterval = value;
	m_saveIntervalSlider->setValue(m_saveInterval);
	QString minutes = m_saveInterval > 1 ? tr("minutes") : tr("minute");
	minutes = QString("%1 %2").arg(QString::number(m_saveInterval), minutes);
	minutes = m_enableAutoSave ?  minutes : tr("disabled");
	m_saveIntervalLbl->setText(
			tr("Autosave interval: %1").arg(minutes));
}


void SetupDialog::toggleAutoSave(bool enabled)
{
	m_enableAutoSave = enabled;
	m_saveIntervalSlider->setEnabled(enabled);
	m_runningAutoSave->setVisible(enabled);
	setAutoSaveInterval(m_saveIntervalSlider->value());
}


void SetupDialog::toggleRunningAutoSave(bool enabled)
{
	m_enableRunningAutoSave = enabled;
}


void SetupDialog::resetAutoSave()
{
	setAutoSaveInterval(MainWindow::DEFAULT_SAVE_INTERVAL_MINUTES);
	m_autoSave->setChecked(true);
	m_runningAutoSave->setChecked(false);
}


void SetupDialog::toggleSmoothScroll(bool enabled)
{
	m_smoothScroll = enabled;
}


void SetupDialog::toggleAnimateAFP(bool enabled)
{
	m_animateAFP = enabled;
}


void SetupDialog::toggleSyncVSTPlugins(bool enabled)
{
	m_syncVSTPlugins = enabled;
}


void SetupDialog::toggleDisableAutoQuit(bool enabled)
{
	m_disableAutoQuit = enabled;
}




// Audio settings slots.

void SetupDialog::toggleHQAudioDev(bool enabled)
{
<<<<<<< HEAD
	m_hqAudioDev = enabled;
=======
	QString new_dir = FileDialog::getExistingDirectory( this,
					tr( "Choose LMMS working directory" ), m_workingDir );
	if( ! new_dir.isEmpty() )
	{
		m_wdLineEdit->setText( new_dir );
	}
>>>>>>> 05128b9a
}


void SetupDialog::audioInterfaceChanged(const QString & iface)
{
<<<<<<< HEAD
	for(AswMap::iterator it = m_audioIfaceSetupWidgets.begin();
		it != m_audioIfaceSetupWidgets.end(); ++it)
=======
	QString new_dir = FileDialog::getExistingDirectory( this,
				tr( "Choose your GIG directory" ),
							m_gigDir );
	if( ! new_dir.isEmpty() )
>>>>>>> 05128b9a
	{
		it.value()->hide();
	}

	m_audioIfaceSetupWidgets[m_audioIfaceNames[iface]]->show();
}


void SetupDialog::setBufferSize(int value)
{
<<<<<<< HEAD
	const int step = DEFAULT_BUFFER_SIZE / 64;
	if(value > step && value % step)
=======
	QString new_dir = FileDialog::getExistingDirectory( this,
				tr( "Choose your SF2 directory" ),
							m_sf2Dir );
	if( ! new_dir.isEmpty() )
>>>>>>> 05128b9a
	{
		int mod_value = value % step;
		if(mod_value < step / 2)
		{
			m_bufferSizeSlider->setValue(value - mod_value);
		}
		else
		{
			m_bufferSizeSlider->setValue(value + step - mod_value);
		}
		return;
	}

	if(m_bufferSizeSlider->value() != value)
	{
		m_bufferSizeSlider->setValue(value);
	}

	m_bufferSize = value * 64;
	m_bufferSizeLbl->setText(
			tr("Frames: %1\nLatency: %2 ms").arg(
			m_bufferSize).arg(
			1000.0f * m_bufferSize / Engine::mixer()->processingSampleRate(),
			0, 'f', 1));
}


void SetupDialog::resetBufferSize()
{
	setBufferSize(DEFAULT_BUFFER_SIZE / 64);
}


// MIDI settings slots.

void SetupDialog::midiInterfaceChanged(const QString & iface)
{
<<<<<<< HEAD
	for(MswMap::iterator it = m_midiIfaceSetupWidgets.begin();
		it != m_midiIfaceSetupWidgets.end(); ++it)
=======
	QString new_dir = FileDialog::getExistingDirectory( this,
				tr( "Choose your VST-plugin directory" ),
							m_vstDir );
	if( ! new_dir.isEmpty() )
>>>>>>> 05128b9a
	{
		it.value()->hide();
	}

	m_midiIfaceSetupWidgets[m_midiIfaceNames[iface]]->show();
}


// Paths settings slots.

void SetupDialog::openWorkingDir()
{
	QString new_dir = FileDialog::getExistingDirectory(this,
			tr("Choose the LMMS working directory"), m_workingDir);
	if(new_dir != QString::null)
	{
		m_workingDirLineEdit->setText(new_dir);
	}
}


void SetupDialog::setWorkingDir(const QString & workingDir)
{
	m_workingDir = workingDir;
}


void SetupDialog::openVSTDir()
{
<<<<<<< HEAD
	QString new_dir = FileDialog::getExistingDirectory(this,
			tr("Choose your VST plugins directory"), m_vstDir);
	if(new_dir != QString::null)
=======
	QString new_dir = FileDialog::getExistingDirectory( this,
				tr( "Choose artwork-theme directory" ),
							m_artworkDir );
	if( ! new_dir.isEmpty() )
>>>>>>> 05128b9a
	{
		m_vstDirLineEdit->setText(new_dir);
	}
}


void SetupDialog::setVSTDir(const QString & vstDir)
{
	m_vstDir = vstDir;
}


void SetupDialog::openLADSPADir()
{
<<<<<<< HEAD
	QString new_dir = FileDialog::getExistingDirectory(this,
			tr("Choose your LADSPA plugins directory"), m_ladspaDir);
	if(new_dir != QString::null)
=======
	QString new_dir = FileDialog::getExistingDirectory( this,
				tr( "Choose LADSPA plugin directory" ),
							m_ladDir );
	if( ! new_dir.isEmpty() )
>>>>>>> 05128b9a
	{
		if(m_ladspaDirLineEdit->text() == "")
		{
			m_ladspaDirLineEdit->setText(new_dir);
		}
		else
		{
			m_ladspaDirLineEdit->setText(m_ladspaDirLineEdit->text() + "," +
								new_dir);
		}
	}
}


void SetupDialog::setLADSPADir(const QString & ladspaDir)
{
<<<<<<< HEAD
	m_ladspaDir = ladspaDir;
=======
#ifdef LMMS_HAVE_STK
	QString new_dir = FileDialog::getExistingDirectory( this,
				tr( "Choose STK rawwave directory" ),
							m_stkDir );
	if( ! new_dir.isEmpty() )
	{
		m_stkLineEdit->setText( new_dir );
	}
#endif
>>>>>>> 05128b9a
}


void SetupDialog::openSF2Dir()
{
<<<<<<< HEAD
	QString new_dir = FileDialog::getExistingDirectory(this,
			tr("Choose your SF2 files directory"), m_sf2Dir);
	if(new_dir != QString::null)
=======
#ifdef LMMS_HAVE_FLUIDSYNTH
	QString new_file = FileDialog::getOpenFileName( this,
				tr( "Choose default SoundFont" ), m_defaultSoundfont, 
				"SoundFont2 Files (*.sf2)" );
	
	if( ! new_file.isEmpty() )
>>>>>>> 05128b9a
	{
		m_sf2DirLineEdit->setText(new_dir);
	}
}


void SetupDialog::setSF2Dir(const QString & sf2Dir)
{
	m_sf2Dir = sf2Dir;
}


void SetupDialog::openSF2File()
{
#ifdef LMMS_HAVE_FLUIDSYNTH
	QString new_file = FileDialog::getOpenFileName(this,
			tr("Choose your default SF2 file"), m_sf2File, "SoundFont 2 files (*.sf2)");
	
<<<<<<< HEAD
	if(new_file != QString::null)
=======
	if( ! new_file.isEmpty() )
>>>>>>> 05128b9a
	{
		m_sf2FileLineEdit->setText(new_file);
	}
#endif
}


void SetupDialog::setSF2File(const QString & sf2File)
{
#ifdef LMMS_HAVE_FLUIDSYNTH
	m_sf2File = sf2File;
#endif
}


void SetupDialog::openGIGDir()
{
	QString new_dir = FileDialog::getExistingDirectory(this,
			tr("Choose your GIG files directory"), m_gigDir);
	if(new_dir != QString::null)
	{
		m_gigDirLineEdit->setText(new_dir);
	}
}


void SetupDialog::setGIGDir(const QString & gigDir)
{
	m_gigDir = gigDir;
}


void SetupDialog::openThemeDir()
{
	QString new_dir = FileDialog::getExistingDirectory(this,
			tr("Choose your theme directory"), m_themeDir);
	if(new_dir != QString::null)
	{
		m_themeDirLineEdit->setText(new_dir);
	}
}


void SetupDialog::setThemeDir(const QString & themeDir)
{
	m_themeDir = themeDir;
}


void SetupDialog::openBackgroundPicFile()
{
	QList<QByteArray> fileTypesList = QImageReader::supportedImageFormats();
	QString fileTypes;
	for(int i = 0; i < fileTypesList.count(); i++)
	{
		if(fileTypesList[i] != fileTypesList[i].toUpper())
		{
			if(!fileTypes.isEmpty())
			{
				fileTypes += " ";
			}
			fileTypes += "*." + QString(fileTypesList[i]);
		}
	}

	QString dir = (m_backgroundPicFile.isEmpty()) ?
		m_themeDir :
		m_backgroundPicFile;
	QString new_file = FileDialog::getOpenFileName(this,
			tr("Choose your background picture file"), dir, "Image files (" + fileTypes + ")");

	if(new_file != QString::null)
	{
		m_backgroundPicFileLineEdit->setText(new_file);
	}
}


void SetupDialog::setBackgroundPicFile(const QString & backgroundPicFile)
{
	m_backgroundPicFile = backgroundPicFile;
}




void SetupDialog::showRestartWarning()
{
	restartWarningLbl->show();
}<|MERGE_RESOLUTION|>--- conflicted
+++ resolved
@@ -139,7 +139,6 @@
 	m_themeDir(QDir::toNativeSeparators(ConfigManager::inst()->themeDir())),
 	m_backgroundPicFile(QDir::toNativeSeparators(ConfigManager::inst()->backgroundPicFile()))
 {
-<<<<<<< HEAD
 	setWindowIcon(embed::getIconPixmap("setup_general"));
 	setWindowTitle(tr("Settings"));
 	setWindowFlags(windowFlags() & ~Qt::WindowContextHelpButtonHint);
@@ -150,73 +149,8 @@
 
 
 	// Constants for positioning LED check boxes.
-=======
-	setWindowIcon( embed::getIconPixmap( "setup_general" ) );
-	setWindowTitle( tr( "Setup LMMS" ) );
-	setModal( true );
-	setFixedSize( 452, 570 );
-
-	Engine::projectJournal()->setJournalling( false );
-
-	QVBoxLayout * vlayout = new QVBoxLayout( this );
-	vlayout->setSpacing( 0 );
-	vlayout->setMargin( 0 );
-	QWidget * settings = new QWidget( this );
-	QHBoxLayout * hlayout = new QHBoxLayout( settings );
-	hlayout->setSpacing( 0 );
-	hlayout->setMargin( 0 );
-
-	m_tabBar = new TabBar( settings, QBoxLayout::TopToBottom );
-	m_tabBar->setExclusive( true );
-	m_tabBar->setFixedWidth( 72 );
-
-	QWidget * ws = new QWidget( settings );
-	int wsHeight = 420;
-#ifdef LMMS_HAVE_STK
-	wsHeight += 50;
-#endif
-#ifdef LMMS_HAVE_FLUIDSYNTH
-	wsHeight += 50;
-#endif
-	ws->setFixedSize( 360, wsHeight );
-	QWidget * general = new QWidget( ws );
-	general->setFixedSize( 360, 290 );
-	QVBoxLayout * gen_layout = new QVBoxLayout( general );
-	gen_layout->setSpacing( 0 );
-	gen_layout->setMargin( 0 );
-	labelWidget( general, tr( "General settings" ) );
-
-	TabWidget * bufsize_tw = new TabWidget( tr( "BUFFER SIZE" ), general );
-	bufsize_tw->setFixedHeight( 80 );
-
-	m_bufSizeSlider = new QSlider( Qt::Horizontal, bufsize_tw );
-	m_bufSizeSlider->setRange( 1, 256 );
-	m_bufSizeSlider->setTickPosition( QSlider::TicksBelow );
-	m_bufSizeSlider->setPageStep( 8 );
-	m_bufSizeSlider->setTickInterval( 8 );
-	m_bufSizeSlider->setGeometry( 10, 16, 340, 18 );
-	m_bufSizeSlider->setValue( m_bufferSize / 64 );
-
-	connect( m_bufSizeSlider, SIGNAL( valueChanged( int ) ), this,
-						SLOT( setBufferSize( int ) ) );
-
-	m_bufSizeLbl = new QLabel( bufsize_tw );
-	m_bufSizeLbl->setGeometry( 10, 40, 200, 32 );
-	setBufferSize( m_bufSizeSlider->value() );
-
-	QPushButton * bufsize_reset_btn = new QPushButton(
-			embed::getIconPixmap( "reload" ), "", bufsize_tw );
-	bufsize_reset_btn->setGeometry( 320, 40, 28, 28 );
-	connect( bufsize_reset_btn, SIGNAL( clicked() ), this,
-						SLOT( resetBufSize() ) );
-	ToolTip::add( bufsize_reset_btn, tr( "Reset to default value" ) );
-
-	TabWidget * misc_tw = new TabWidget( tr( "MISC" ), general );
->>>>>>> 05128b9a
 	const int XDelta = 10;
 	const int YDelta = 18;
-
-<<<<<<< HEAD
 
 	// Main widget.
 	QWidget * main_w = new QWidget(this);
@@ -255,105 +189,37 @@
 	TabWidget * gui_tw = new TabWidget(
 			tr("Graphical user interface (GUI)"), general_w);
 
-	LedCheckBox * enableTooltips = new LedCheckBox(
-			tr("Enable tooltips"), gui_tw);
-	labelNumber1++;
-	enableTooltips->move(XDelta, YDelta * labelNumber1);
-	enableTooltips->setChecked(m_tooltips);
-	connect(enableTooltips, SIGNAL(toggled(bool)),
-			this, SLOT(toggleTooltips(bool)));
-	connect(enableTooltips, SIGNAL(toggled(bool)),
-			this, SLOT(showRestartWarning()));
-
-	LedCheckBox * dbfs = new LedCheckBox(
-			tr("Display volume as dBFS "), gui_tw);
-	labelNumber1++;
-	dbfs->move(XDelta, YDelta * labelNumber1);
-	dbfs->setChecked(m_displaydBFS);
-	connect(dbfs, SIGNAL(toggled(bool)),
-			this, SLOT(toggleDisplaydBFS(bool)));
-	connect(dbfs, SIGNAL(toggled(bool)),
-			this, SLOT(showRestartWarning()));
-
-	LedCheckBox * displayWaveform = new LedCheckBox(
-			tr("Enable master oscilloscope by default"), gui_tw);
-	labelNumber1++;
-	displayWaveform->move(XDelta, YDelta * labelNumber1);
-	displayWaveform->setChecked(m_displayWaveform);
-	connect(displayWaveform, SIGNAL(toggled(bool)),
-			this, SLOT(toggleDisplayWaveform(bool)));
-	connect(displayWaveform, SIGNAL(toggled(bool)),
-			this, SLOT(showRestartWarning()));
-
-	LedCheckBox * noteLabels = new LedCheckBox(
-			tr("Enable all note labels in piano roll"), gui_tw);
-	labelNumber1++;
-	noteLabels->move(XDelta, YDelta * labelNumber1);
-	noteLabels->setChecked(m_printNoteLabels);
-	connect(noteLabels, SIGNAL(toggled(bool)),
-			this, SLOT(toggleNoteLabels(bool)));
-
-	LedCheckBox * compactTracks = new LedCheckBox(
-			tr("Enable compact track buttons"), gui_tw);
-	labelNumber1++;
-	compactTracks->move(XDelta, YDelta * labelNumber1);
-	compactTracks->setChecked(m_compactTrackButtons);
-	connect(compactTracks, SIGNAL(toggled(bool)),
-			this, SLOT(toggleCompactTrackButtons(bool)));
-	connect(compactTracks, SIGNAL(toggled(bool)),
-			this, SLOT(showRestartWarning()));
-
-	LedCheckBox * oneitw = new LedCheckBox(
-			tr("Enable one instrument-track-window mode"), gui_tw);
-	labelNumber1++;
-	oneitw->move(XDelta, YDelta * labelNumber1);
-	oneitw->setChecked(m_oneInstrumentTrackWindow);
-	connect(oneitw, SIGNAL(toggled(bool)),
-			this, SLOT(toggleOneInstrumentTrackWindow(bool)));
-	connect(oneitw, SIGNAL(toggled(bool)),
-			this, SLOT(showRestartWarning()));
-=======
-	auto addLedCheckBox = [&XDelta, &YDelta, &misc_tw, &labelNumber, this](
+	auto addLedCheckBox = [&XDelta, &YDelta, this](
 		const char* ledText,
+		TabWidget* tw,
+		int& labelNumber,
 		bool initialState,
-		const char* toggledSlot
+		const char* toggledSlot,
+		bool showRestartWarning = true
 	){
-		LedCheckBox * checkBox = new LedCheckBox(tr(ledText), misc_tw);
+		LedCheckBox * checkBox = new LedCheckBox(tr(ledText), tw);
 		labelNumber++;
-		checkBox->move(XDelta, YDelta*labelNumber);
+		checkBox->move(XDelta, YDelta * labelNumber);
 		checkBox->setChecked(initialState);
 		connect(checkBox, SIGNAL(toggled(bool)), this, toggledSlot);
+		if (showRestartWarning)
+		{
+			connect(checkBox, SIGNAL(toggled(bool)), this, SLOT(showRestartWarning()));
+		}
 	};
 
-	addLedCheckBox("Enable tooltips",
-		m_toolTips, SLOT(toggleToolTips(bool)));
-	addLedCheckBox("Show restart warning after changing settings",
-		m_warnAfterSetup, SLOT(toggleWarnAfterSetup(bool)));
-	addLedCheckBox("Display volume as dBFS ",
-		m_displaydBFS, SLOT(toggleDisplaydBFS(bool)));
-	addLedCheckBox("Compress project files per default",
-		m_MMPZ, SLOT(toggleMMPZ(bool)));
-	addLedCheckBox("One instrument track window mode",
-		m_oneInstrumentTrackWindow,
-		SLOT(toggleOneInstrumentTrackWindow(bool)));
-	addLedCheckBox("HQ-mode for output audio-device",
-		m_hqAudioDev, SLOT(toggleHQAudioDev(bool)));
-	addLedCheckBox("Compact track buttons",
-		m_compactTrackButtons, SLOT(toggleCompactTrackButtons(bool)));
-	addLedCheckBox("Sync VST plugins to host playback",
-		m_syncVSTPlugins, SLOT(toggleSyncVSTPlugins(bool)));
-	addLedCheckBox("Enable note labels in piano roll",
+	addLedCheckBox("Enable tooltips", gui_tw, labelNumber1,
+		m_tooltips, SLOT(toggleTooltips(bool)), true);
+	addLedCheckBox("Display volume as dBFS ", gui_tw, labelNumber1,
+		m_displaydBFS, SLOT(toggleDisplaydBFS(bool)), true);
+	addLedCheckBox("Enable master oscilloscope by default", gui_tw, labelNumber1,
+		m_displayWaveform, SLOT(toggleDisplayWaveform(bool)), true);
+	addLedCheckBox("Enable all note labels in piano roll", gui_tw, labelNumber1,
 		m_printNoteLabels, SLOT(toggleNoteLabels(bool)));
-	addLedCheckBox("Enable waveform display by default",
-		m_displayWaveform, SLOT(toggleDisplayWaveform(bool)));
-	addLedCheckBox("Keep effects running even without input",
-		m_disableAutoQuit, SLOT(toggleDisableAutoquit(bool)));
-	addLedCheckBox("Create backup file when saving a project",
-		m_disableBackup, SLOT(toggleDisableBackup(bool)));
-	addLedCheckBox("Reopen last project on start",
-		m_openLastProject, SLOT(toggleOpenLastProject(bool)));
->>>>>>> 05128b9a
-
+	addLedCheckBox("Enable compact track buttons", gui_tw, labelNumber1,
+		m_compactTrackButtons, SLOT(toggleCompactTrackButtons(bool)), true);
+	addLedCheckBox("Enable one instrument-track-window mode", gui_tw, labelNumber1,
+		m_oneInstrumentTrackWindow, SLOT(toggleOneInstrumentTrackWindow(bool)), true);
 
 	gui_tw->setFixedHeight(YDelta + YDelta * labelNumber1);
 
@@ -365,32 +231,12 @@
 			tr("Projects"), general_w);
 
 
-	LedCheckBox * mmpz = new LedCheckBox(
-			tr("Compress project files by default"), projects_tw);
-	labelNumber2++;
-	mmpz->move(XDelta, YDelta * labelNumber2);
-	mmpz->setChecked(m_MMPZ);
-	connect(mmpz, SIGNAL(toggled(bool)),
-			this, SLOT(toggleMMPZ(bool)));
-	connect(mmpz, SIGNAL(toggled(bool)),
-			this, SLOT(showRestartWarning()));
-
-	LedCheckBox * disableBackup = new LedCheckBox(
-			tr("Create a backup file when saving a project"), projects_tw);
-	labelNumber2++;
-	disableBackup->move(XDelta, YDelta * labelNumber2);
-	disableBackup->setChecked(m_disableBackup);
-	connect(disableBackup, SIGNAL(toggled(bool)),
-			this, SLOT(toggleDisableBackup(bool)));
-
-	LedCheckBox * openLastProject = new LedCheckBox(
-			tr("Reopen last project on startup"), projects_tw);
-	labelNumber2++;
-	openLastProject->move(XDelta, YDelta * labelNumber2);
-	openLastProject->setChecked(m_openLastProject);
-	connect(openLastProject, SIGNAL(toggled(bool)),
-			this, SLOT(toggleOpenLastProject(bool)));
-
+	addLedCheckBox("Compress project files by default", projects_tw, labelNumber2,
+		m_MMPZ, SLOT(toggleMMPZ(bool)), true);
+	addLedCheckBox("Create a backup file when saving a project", projects_tw, labelNumber2,
+		m_disableBackup,  SLOT(toggleDisableBackup(bool)));
+	addLedCheckBox("Reopen last project on startup", projects_tw, labelNumber2,
+		m_openLastProject, SLOT(toggleOpenLastProject(bool)));
 
 	projects_tw->setFixedHeight(YDelta + YDelta * labelNumber2);
 
@@ -458,7 +304,6 @@
 	labelWidget(performance_w,
 			tr("Performance settings"));
 
-<<<<<<< HEAD
 
 	// Autosave tab.
 	TabWidget * auto_save_tw = new TabWidget(
@@ -475,89 +320,6 @@
 
 	connect(m_saveIntervalSlider, SIGNAL(valueChanged(int)),
 			this, SLOT(setAutoSaveInterval(int)));
-=======
-	const int txtLength = 284;
-	const int btnStart = 297;
-
-
-	auto addPathEntry = [&](const char* caption,
-		const QString& content,
-		const char* setSlot,
-		const char* openSlot,
-		QLineEdit*& lineEdit,
-		QWidget* twParent,
-		const char* pixmap = "project_open")
-	{
-		TabWidget * newTw = new TabWidget(tr(caption).toUpper(),
-					twParent);
-		newTw->setFixedHeight(48);
-
-		lineEdit = new QLineEdit(content, newTw);
-		lineEdit->setGeometry(10, 20, txtLength, 16);
-		connect(lineEdit, SIGNAL(textChanged(const QString &)),
-			this, setSlot);
-
-		QPushButton * selectBtn = new QPushButton(
-			embed::getIconPixmap(pixmap, 16, 16),
-			"", newTw);
-		selectBtn->setFixedSize(24, 24);
-		selectBtn->move(btnStart, 16);
-		connect(selectBtn, SIGNAL(clicked()), this, openSlot);
-
-		pathSelectorLayout->addWidget(newTw);
-		pathSelectorLayout->addSpacing(10);
-	};
-
-	addPathEntry("LMMS working directory", m_workingDir,
-		SLOT(setWorkingDir(const QString &)),
-		SLOT(openWorkingDir()),
-		m_wdLineEdit, pathSelectors);
-	addPathEntry("GIG directory", m_gigDir,
-		SLOT(setGIGDir(const QString &)),
-		SLOT(openGIGDir()),
-		m_gigLineEdit, pathSelectors);
-	addPathEntry("SF2 directory", m_sf2Dir,
-		SLOT(setSF2Dir(const QString &)),
-		SLOT(openSF2Dir()),
-		m_sf2LineEdit, pathSelectors);
-	addPathEntry("VST-plugin directory", m_vstDir,
-		SLOT(setVSTDir(const QString &)),
-		SLOT(openVSTDir()),
-		m_vdLineEdit, pathSelectors);
-	addPathEntry("LADSPA plugin directories", m_ladDir,
-		SLOT(setLADSPADir(const QString &)),
-		SLOT(openLADSPADir()),
-		m_ladLineEdit, paths,
-		"add_folder");
-#ifdef LMMS_HAVE_STK
-	addPathEntry("STK rawwave directory", m_stkDir,
-		SLOT(setSTKDir(const QString &)),
-		SLOT(openSTKDir()),
-		m_stkLineEdit, paths);
-#endif
-#ifdef LMMS_HAVE_FLUIDSYNTH
-	addPathEntry("Default Soundfont File", m_defaultSoundfont,
-		SLOT(setDefaultSoundfont(const QString &)),
-		SLOT(openDefaultSoundfont()),
-		m_sfLineEdit, paths);
-#endif
-	addPathEntry("Themes directory", m_artworkDir,
-		SLOT(setArtworkDir(const QString &)),
-		SLOT(openArtwortDir()),
-		m_adLineEdit, pathSelectors);
-	pathSelectorLayout->addStretch();
-	addPathEntry("Background artwork", m_backgroundArtwork,
-		SLOT(setBackgroundArtwork(const QString &)),
-		SLOT(openBackgroundArtwork()),
-		m_baLineEdit, paths);
-	pathSelectors->setLayout(pathSelectorLayout);
-
-
-	dir_layout->addWidget(pathSelectors);
-
-	pathScroll->setWidget(pathSelectors);
-	pathScroll->setWidgetResizable(true);
->>>>>>> 05128b9a
 
 	m_saveIntervalLbl = new QLabel(auto_save_tw);
 	m_saveIntervalLbl->setGeometry(10, 40, 200, 24);
@@ -593,26 +355,15 @@
 	TabWidget * ui_fx_tw = new TabWidget(
 			tr("User interface (UI) effects vs. performance"), performance_w);
 
-	LedCheckBox * smoothScroll = new LedCheckBox(
-			tr("Smooth scroll in song editor"), ui_fx_tw);
-	labelNumber3++;
-	smoothScroll->move(XDelta, YDelta * labelNumber3);
-	smoothScroll->setChecked(m_smoothScroll);
-	connect(smoothScroll, SIGNAL(toggled(bool)),
-			this, SLOT(toggleSmoothScroll(bool)));
-
-	LedCheckBox * animAFP = new LedCheckBox(
-			tr("Display playback cursor in AudioFileProcessor"), ui_fx_tw);
-	labelNumber3++;
-	animAFP->move(XDelta, YDelta * labelNumber3);
-	animAFP->setChecked(m_animateAFP);
-	connect(animAFP, SIGNAL(toggled(bool)),
-			this, SLOT(toggleAnimateAFP(bool)));
+	addLedCheckBox("Smooth scroll in song editor", ui_fx_tw, labelNumber3,
+		m_smoothScroll, SLOT(toggleSmoothScroll(bool)));
+	addLedCheckBox("Display playback cursor in AudioFileProcessor", ui_fx_tw, labelNumber3,
+		m_animateAFP, SLOT(toggleAnimateAFP(bool)));
 
 	ui_fx_tw->setFixedHeight(YDelta + YDelta * labelNumber3);
 
 
-	float labelNumber4 = 0;
+	int labelNumber4 = 0;
 
 	// Plugins tab.
 	TabWidget * plugins_tw = new TabWidget(
@@ -645,19 +396,14 @@
 
 	LedCheckBox * syncVST = new LedCheckBox(
 			tr("Sync VST plugins to host playback"), plugins_tw);
-	labelNumber4 += 1.6;
+	labelNumber4 += 2;
 	syncVST->move(XDelta, YDelta * labelNumber4);
 	syncVST->setChecked(m_syncVSTPlugins);
 	connect(syncVST, SIGNAL(toggled(bool)),
 			this, SLOT(toggleSyncVSTPlugins(bool)));
 
-	LedCheckBox * disableAutoQuit = new LedCheckBox(
-			tr("Keep effects running even without input"), plugins_tw);
-	labelNumber4++;
-	disableAutoQuit->move(XDelta, YDelta * labelNumber4);
-	disableAutoQuit->setChecked(m_disableAutoQuit);
-	connect(disableAutoQuit, SIGNAL(toggled(bool)),
-			this, SLOT(toggleDisableAutoQuit(bool)));
+	addLedCheckBox("Keep effects running even without input", plugins_tw, labelNumber4,
+		m_disableAutoQuit, SLOT(toggleDisableAutoQuit(bool)));
 
 	plugins_tw->setFixedHeight(YDelta + YDelta * labelNumber4);
 
@@ -754,16 +500,9 @@
 		m_audioInterfaces->addItem(it.key());
 	}
 
-<<<<<<< HEAD
 	// If no preferred audio device is saved, save the current one.
 	QString audioDevName = ConfigManager::inst()->value("mixer", "audiodev");
-	if(audioDevName.length() == 0)
-=======
-	// If no preferred audio device is saved, save the current one
-	QString audioDevName = 
-		ConfigManager::inst()->value( "mixer", "audiodev" );
-	if( m_audioInterfaces->findText(audioDevName) < 0 )
->>>>>>> 05128b9a
+	if (m_audioInterfaces->findText(audioDevName) < 0)
 	{
 		audioDevName = Engine::mixer()->audioDevName();
 		ConfigManager::inst()->setValue("mixer", "audiodev", audioDevName);
@@ -900,14 +639,8 @@
 		m_midiInterfaces->addItem(it.key());
 	}
 
-<<<<<<< HEAD
 	QString midiDevName = ConfigManager::inst()->value("mixer", "mididev");
-	if(midiDevName.length() == 0)
-=======
-	QString midiDevName = 
-		ConfigManager::inst()->value( "mixer", "mididev" );
-	if( m_midiInterfaces->findText(midiDevName) < 0 )
->>>>>>> 05128b9a
+	if (m_midiInterfaces->findText(midiDevName) < 0)
 	{
 		midiDevName = Engine::mixer()->midiClientName();
 		ConfigManager::inst()->setValue("mixer", "mididev", midiDevName);
@@ -947,162 +680,72 @@
 	const int txtLength = 284;
 	const int btnStart = 300;
 
-	// LMMS working directory tab.
-	TabWidget * workingDir_tw = new TabWidget(
-			tr("LMMS working directory"), pathSelectors);
-	workingDir_tw->setFixedHeight(48);
-
-	m_workingDirLineEdit = new QLineEdit(m_workingDir, workingDir_tw);
-	m_workingDirLineEdit->setGeometry(10, 20, txtLength, 16);
-	connect(m_workingDirLineEdit, SIGNAL(textChanged(const QString &)),
-			this, SLOT(setWorkingDir(const QString &)));
-
-	QPushButton * workingDir_select_btn = new QPushButton(
-			embed::getIconPixmap("project_open", 16, 16), "", workingDir_tw);
-	workingDir_select_btn->setFixedSize(24, 24);
-	workingDir_select_btn->move(btnStart, 16);
-	connect(workingDir_select_btn, SIGNAL(clicked()),
-			this, SLOT(openWorkingDir()));
-
-	// VST plugins directory tab.
-	TabWidget * vstDir_tw = new TabWidget(
-			tr("VST plugins directory"), pathSelectors);
-	vstDir_tw->setFixedHeight(48);
-
-	m_vstDirLineEdit = new QLineEdit(m_vstDir, vstDir_tw);
-	m_vstDirLineEdit->setGeometry(10, 20, txtLength, 16);
-	connect(m_vstDirLineEdit, SIGNAL(textChanged(const QString &)),
-			this, SLOT(setVSTDir(const QString &)));
-
-	QPushButton * vstDir_select_btn = new QPushButton(
-			embed::getIconPixmap("project_open", 16, 16), "", vstDir_tw);
-	vstDir_select_btn->setFixedSize(24, 24);
-	vstDir_select_btn->move(btnStart, 16);
-	connect(vstDir_select_btn, SIGNAL(clicked()),
-			this, SLOT(openVSTDir()));
-
-	// LADSPA plugins directory tab.
-	TabWidget * ladspaDir_tw = new TabWidget(
-			tr("LADSPA plugins directories"), pathSelectors);
-	ladspaDir_tw->setFixedHeight(48);
-
-	m_ladspaDirLineEdit = new QLineEdit(m_ladspaDir, ladspaDir_tw);
-	m_ladspaDirLineEdit->setGeometry(10, 20, txtLength, 16);
-	connect(m_ladspaDirLineEdit, SIGNAL(textChanged(const QString &)),
-			this, SLOT(setLADSPADir(const QString &)));
-
-	QPushButton * ladspaDir_select_btn = new QPushButton(
-			embed::getIconPixmap("add_folder", 16, 16), "", ladspaDir_tw);
-	ladspaDir_select_btn->setFixedSize(24, 24);
-	ladspaDir_select_btn->move(btnStart, 16);
-	connect(ladspaDir_select_btn, SIGNAL(clicked()),
-			this, SLOT(openLADSPADir()));
-
-	// SF2 files directory tab.
-	TabWidget * sf2Dir_tw = new TabWidget(
-			tr("SF2 files directory"), pathSelectors);
-	sf2Dir_tw->setFixedHeight(48);
-
-	m_sf2DirLineEdit = new QLineEdit(m_sf2Dir, sf2Dir_tw);
-	m_sf2DirLineEdit->setGeometry(10, 20, txtLength, 16);
-	connect(m_sf2DirLineEdit, SIGNAL(textChanged(const QString &)),
-			this, SLOT(setSF2Dir(const QString &)));
-
-	QPushButton * sf2Dir_select_btn = new QPushButton(
-			embed::getIconPixmap("project_open", 16, 16), "", sf2Dir_tw);
-	sf2Dir_select_btn->setFixedSize(24, 24);
-	sf2Dir_select_btn->move(btnStart, 16);
-	connect(sf2Dir_select_btn, SIGNAL(clicked()),
-			this, SLOT(openSF2Dir()));
-	
-#ifdef LMMS_HAVE_FLUIDSYNTH
-	// Default SF2 file tab.
-	TabWidget * sf2File_tw = new TabWidget(
-			tr("Default SF2 file"), pathSelectors);
-	sf2File_tw->setFixedHeight(48);
-
-	m_sf2FileLineEdit = new QLineEdit(m_sf2File, sf2File_tw);
-	m_sf2FileLineEdit->setGeometry(10, 20, txtLength, 16);
-	connect(m_sf2FileLineEdit, SIGNAL(textChanged(const QString &)),
-			this, SLOT(setSF2File(const QString &)));
-
-	QPushButton * sf2File_select_btn = new QPushButton(
-			embed::getIconPixmap("project_open", 16, 16), "", sf2File_tw);
-	sf2File_select_btn->setFixedSize(24, 24);
-	sf2File_select_btn->move(btnStart, 16);
-	connect(sf2File_select_btn, SIGNAL(clicked()),
-			this, SLOT(openSF2File()));
-#endif
-
-	// GIG files directory tab.
-	TabWidget * gigDir_tw = new TabWidget(
-			tr("GIG files directory"), pathSelectors);
-	gigDir_tw->setFixedHeight(48);
-
-	m_gigDirLineEdit = new QLineEdit(m_gigDir, gigDir_tw);
-	m_gigDirLineEdit->setGeometry(10, 20, txtLength, 16);
-	connect(m_gigDirLineEdit, SIGNAL(textChanged(const QString &)),
-			this, SLOT(setGIGDir(const QString &)));
-
-	QPushButton * gigDir_select_btn = new QPushButton(
-			embed::getIconPixmap("project_open", 16, 16), "", gigDir_tw);
-	gigDir_select_btn->setFixedSize(24, 24);
-	gigDir_select_btn->move(btnStart, 16);
-	connect(gigDir_select_btn, SIGNAL(clicked()),
-			this, SLOT(openGIGDir()));
-
-	// Theme directory tab.
-	TabWidget * themeDir_tw = new TabWidget(
-			tr("Theme directory"), pathSelectors);
-	themeDir_tw->setFixedHeight(48);
-
-	m_themeDirLineEdit = new QLineEdit(m_themeDir, themeDir_tw);
-	m_themeDirLineEdit->setGeometry(10, 20, txtLength, 16);
-	connect(m_themeDirLineEdit, SIGNAL(textChanged(const QString &)),
-			this, SLOT(setThemeDir(const QString &)));
-	connect(m_themeDirLineEdit, SIGNAL(textChanged(const QString &)),
-			this, SLOT(showRestartWarning()));
-
-	QPushButton * themeDir_select_btn = new QPushButton(
-			embed::getIconPixmap("project_open", 16, 16), "", themeDir_tw);
-	themeDir_select_btn->setFixedSize(24, 24);
-	themeDir_select_btn->move(btnStart, 16);
-	connect(themeDir_select_btn, SIGNAL(clicked()),
-			this, SLOT(openThemeDir()));
-
-	// Background picture file tab.
-	TabWidget * backgroundPicFile_tw = new TabWidget(
-			tr("Background picture file"), pathSelectors);
-	backgroundPicFile_tw->setFixedHeight(48);
-
-	m_backgroundPicFileLineEdit = new QLineEdit(m_backgroundPicFile, backgroundPicFile_tw);
-	m_backgroundPicFileLineEdit->setGeometry(10, 20, txtLength, 16);
-	connect(m_backgroundPicFileLineEdit, SIGNAL(textChanged(const QString &)),
-			this, SLOT(setBackgroundPicFile(const QString &)));
-	connect(m_backgroundPicFileLineEdit, SIGNAL(textChanged(const QString &)),
-			this, SLOT(showRestartWarning()));
-
-	QPushButton * backgroundPicFile_select_btn = new QPushButton(
-			embed::getIconPixmap("project_open", 16, 16), "", backgroundPicFile_tw);
-	backgroundPicFile_select_btn->setFixedSize(24, 24);
-	backgroundPicFile_select_btn->move(btnStart, 16);
-	connect(backgroundPicFile_select_btn, SIGNAL(clicked()),
-			this, SLOT(openBackgroundPicFile()));
-
 	// Path selectors layout.
 	QVBoxLayout * pathSelectorsLayout = new QVBoxLayout;
 	pathSelectorsLayout->setSpacing(10);
 
-	pathSelectorsLayout->addWidget(workingDir_tw);
-	pathSelectorsLayout->addWidget(vstDir_tw);
-	pathSelectorsLayout->addWidget(ladspaDir_tw);
-	pathSelectorsLayout->addWidget(sf2Dir_tw);
+	auto addPathEntry = [&](const char* caption,
+		const QString& content,
+		const char* setSlot,
+		const char* openSlot,
+		QLineEdit*& lineEdit,
+		const char* pixmap = "project_open")
+	{
+		TabWidget * newTw = new TabWidget(tr(caption).toUpper(),
+					pathSelectors);
+		newTw->setFixedHeight(48);
+
+		lineEdit = new QLineEdit(content, newTw);
+		lineEdit->setGeometry(10, 20, txtLength, 16);
+		connect(lineEdit, SIGNAL(textChanged(const QString &)),
+			this, setSlot);
+
+		QPushButton * selectBtn = new QPushButton(
+			embed::getIconPixmap(pixmap, 16, 16),
+			"", newTw);
+		selectBtn->setFixedSize(24, 24);
+		selectBtn->move(btnStart, 16);
+		connect(selectBtn, SIGNAL(clicked()), this, openSlot);
+
+		pathSelectorsLayout->addWidget(newTw);
+		pathSelectorsLayout->addSpacing(10);
+	};
+
+	addPathEntry("LMMS working directory", m_workingDir,
+		SLOT(setWorkingDir(const QString &)),
+		SLOT(openWorkingDir()),
+		m_workingDirLineEdit);
+	addPathEntry("VST-plugin directory", m_vstDir,
+		SLOT(setVSTDir(const QString &)),
+		SLOT(openVSTDir()),
+		m_vstDirLineEdit);
+	addPathEntry("LADSPA plugin directories", m_ladspaDir,
+		SLOT(setLADSPADir(const QString &)),
+		SLOT(openLADSPADir()),
+		m_ladspaDirLineEdit, "add_folder");
+	addPathEntry("SF2 files directory", m_sf2Dir,
+		SLOT(setSF2Dir(const QString &)),
+		SLOT(openSF2Dir()),
+		m_sf2DirLineEdit);
 #ifdef LMMS_HAVE_FLUIDSYNTH
-	pathSelectorsLayout->addWidget(sf2File_tw);
-#endif
-	pathSelectorsLayout->addWidget(gigDir_tw);
-	pathSelectorsLayout->addWidget(themeDir_tw);
-	pathSelectorsLayout->addWidget(backgroundPicFile_tw);
+	addPathEntry("Default Soundfont File", m_sf2File,
+		SLOT(setSF2File(const QString &)),
+		SLOT(openSF2File()),
+		m_sf2FileLineEdit);
+#endif
+	addPathEntry("GIG directory", m_gigDir,
+		SLOT(setGIGDir(const QString &)),
+		SLOT(openGIGDir()),
+		m_gigDirLineEdit);
+	addPathEntry("Theme directory", m_themeDir,
+		SLOT(setThemeDir(const QString &)),
+		SLOT(openThemeDir()),
+		m_themeDirLineEdit);
+	addPathEntry("Background artwork", m_backgroundPicFile,
+		SLOT(setBackgroundPicFile(const QString &)),
+		SLOT(openBackgroundPicFile()),
+		m_backgroundPicFileLineEdit);
+
 	pathSelectorsLayout->addStretch();
 
 	pathSelectors->setLayout(pathSelectorsLayout);
@@ -1112,8 +755,6 @@
 
 	paths_layout->addWidget(pathsScroll);
 	paths_layout->addStretch();
-
-
 
 	// Major tabs ordering.
 	m_tabBar->addTab(general_w,
@@ -1202,7 +843,6 @@
 	from taking mouse input, rendering the application unusable. */
 	QDialog::accept();
 
-<<<<<<< HEAD
 	ConfigManager::inst()->setValue("tooltips", "disabled",
 					QString::number(!m_tooltips));
 	ConfigManager::inst()->setValue("app", "displaydbfs",
@@ -1233,11 +873,7 @@
 	ConfigManager::inst()->setValue("ui", "animateafp",
 					QString::number(m_animateAFP));
 	ConfigManager::inst()->setValue("ui", "vstembedmethod",
-#if QT_VERSION >= 0x050000
 					m_vstEmbedComboBox->currentData().toString());
-#else
-					m_vstEmbedComboBox->itemData(m_vstEmbedComboBox->currentIndex()).toString());
-#endif
 	ConfigManager::inst()->setValue("ui", "syncvstplugins",
 					QString::number(m_syncVSTPlugins));
 	ConfigManager::inst()->setValue("ui", "disableautoquit",
@@ -1250,55 +886,8 @@
 					QString::number(m_bufferSize));
 	ConfigManager::inst()->setValue("mixer", "mididev",
 					m_midiIfaceNames[m_midiInterfaces->currentText()]);
-=======
-	ConfigManager::inst()->setValue( "mixer", "framesperaudiobuffer",
-					QString::number( m_bufferSize ) );
-	ConfigManager::inst()->setValue( "mixer", "audiodev",
-			m_audioIfaceNames[m_audioInterfaces->currentText()] );
-	ConfigManager::inst()->setValue( "mixer", "mididev",
-			m_midiIfaceNames[m_midiInterfaces->currentText()] );
-	ConfigManager::inst()->setValue( "tooltips", "disabled",
-					QString::number( !m_toolTips ) );
-	ConfigManager::inst()->setValue( "app", "nomsgaftersetup",
-					QString::number( !m_warnAfterSetup ) );
-	ConfigManager::inst()->setValue( "app", "displaydbfs",
-					QString::number( m_displaydBFS ) );
-	ConfigManager::inst()->setValue( "app", "nommpz",
-						QString::number( !m_MMPZ ) );
-	ConfigManager::inst()->setValue( "app", "disablebackup",
-					QString::number( !m_disableBackup ) );
-	ConfigManager::inst()->setValue( "app", "openlastproject",
-					QString::number( m_openLastProject ) );
-	ConfigManager::inst()->setValue( "mixer", "hqaudio",
-					QString::number( m_hqAudioDev ) );
-	ConfigManager::inst()->setValue( "ui", "smoothscroll",
-					QString::number( m_smoothScroll ) );
-	ConfigManager::inst()->setValue( "ui", "enableautosave",
-					QString::number( m_enableAutoSave ) );
-	ConfigManager::inst()->setValue( "ui", "saveinterval",
-					QString::number( m_saveInterval ) );
-	ConfigManager::inst()->setValue( "ui", "enablerunningautosave",
-					QString::number( m_enableRunningAutoSave ) );
-	ConfigManager::inst()->setValue( "ui", "oneinstrumenttrackwindow",
-					QString::number( m_oneInstrumentTrackWindow ) );
-	ConfigManager::inst()->setValue( "ui", "compacttrackbuttons",
-					QString::number( m_compactTrackButtons ) );
-	ConfigManager::inst()->setValue( "ui", "syncvstplugins",
-					QString::number( m_syncVSTPlugins ) );
-	ConfigManager::inst()->setValue( "ui", "animateafp",
-					QString::number( m_animateAFP ) );
-	ConfigManager::inst()->setValue( "ui", "printnotelabels",
-					QString::number( m_printNoteLabels ) );
-	ConfigManager::inst()->setValue( "ui", "displaywaveform",
-					QString::number( m_displayWaveform ) );
-	ConfigManager::inst()->setValue( "ui", "disableautoquit",
-					QString::number( m_disableAutoQuit ) );
-	ConfigManager::inst()->setValue( "app", "language", m_lang );
-	ConfigManager::inst()->setValue( "ui", "vstembedmethod",
-					m_vstEmbedComboBox->currentData().toString() );
-
-
->>>>>>> 05128b9a
+
+
 	ConfigManager::inst()->setWorkingDir(QDir::fromNativeSeparators(m_workingDir));
 	ConfigManager::inst()->setVSTDir(QDir::fromNativeSeparators(m_vstDir));
 	ConfigManager::inst()->setLADSPADir(QDir::fromNativeSeparators(m_ladspaDir));
@@ -1459,30 +1048,14 @@
 
 void SetupDialog::toggleHQAudioDev(bool enabled)
 {
-<<<<<<< HEAD
 	m_hqAudioDev = enabled;
-=======
-	QString new_dir = FileDialog::getExistingDirectory( this,
-					tr( "Choose LMMS working directory" ), m_workingDir );
-	if( ! new_dir.isEmpty() )
-	{
-		m_wdLineEdit->setText( new_dir );
-	}
->>>>>>> 05128b9a
 }
 
 
 void SetupDialog::audioInterfaceChanged(const QString & iface)
 {
-<<<<<<< HEAD
 	for(AswMap::iterator it = m_audioIfaceSetupWidgets.begin();
 		it != m_audioIfaceSetupWidgets.end(); ++it)
-=======
-	QString new_dir = FileDialog::getExistingDirectory( this,
-				tr( "Choose your GIG directory" ),
-							m_gigDir );
-	if( ! new_dir.isEmpty() )
->>>>>>> 05128b9a
 	{
 		it.value()->hide();
 	}
@@ -1493,15 +1066,8 @@
 
 void SetupDialog::setBufferSize(int value)
 {
-<<<<<<< HEAD
 	const int step = DEFAULT_BUFFER_SIZE / 64;
 	if(value > step && value % step)
-=======
-	QString new_dir = FileDialog::getExistingDirectory( this,
-				tr( "Choose your SF2 directory" ),
-							m_sf2Dir );
-	if( ! new_dir.isEmpty() )
->>>>>>> 05128b9a
 	{
 		int mod_value = value % step;
 		if(mod_value < step / 2)
@@ -1539,15 +1105,8 @@
 
 void SetupDialog::midiInterfaceChanged(const QString & iface)
 {
-<<<<<<< HEAD
 	for(MswMap::iterator it = m_midiIfaceSetupWidgets.begin();
 		it != m_midiIfaceSetupWidgets.end(); ++it)
-=======
-	QString new_dir = FileDialog::getExistingDirectory( this,
-				tr( "Choose your VST-plugin directory" ),
-							m_vstDir );
-	if( ! new_dir.isEmpty() )
->>>>>>> 05128b9a
 	{
 		it.value()->hide();
 	}
@@ -1562,7 +1121,7 @@
 {
 	QString new_dir = FileDialog::getExistingDirectory(this,
 			tr("Choose the LMMS working directory"), m_workingDir);
-	if(new_dir != QString::null)
+	if (!new_dir.isEmpty())
 	{
 		m_workingDirLineEdit->setText(new_dir);
 	}
@@ -1577,16 +1136,9 @@
 
 void SetupDialog::openVSTDir()
 {
-<<<<<<< HEAD
 	QString new_dir = FileDialog::getExistingDirectory(this,
 			tr("Choose your VST plugins directory"), m_vstDir);
-	if(new_dir != QString::null)
-=======
-	QString new_dir = FileDialog::getExistingDirectory( this,
-				tr( "Choose artwork-theme directory" ),
-							m_artworkDir );
-	if( ! new_dir.isEmpty() )
->>>>>>> 05128b9a
+	if (!new_dir.isEmpty())
 	{
 		m_vstDirLineEdit->setText(new_dir);
 	}
@@ -1601,16 +1153,9 @@
 
 void SetupDialog::openLADSPADir()
 {
-<<<<<<< HEAD
 	QString new_dir = FileDialog::getExistingDirectory(this,
 			tr("Choose your LADSPA plugins directory"), m_ladspaDir);
-	if(new_dir != QString::null)
-=======
-	QString new_dir = FileDialog::getExistingDirectory( this,
-				tr( "Choose LADSPA plugin directory" ),
-							m_ladDir );
-	if( ! new_dir.isEmpty() )
->>>>>>> 05128b9a
+	if (!new_dir.isEmpty())
 	{
 		if(m_ladspaDirLineEdit->text() == "")
 		{
@@ -1627,36 +1172,15 @@
 
 void SetupDialog::setLADSPADir(const QString & ladspaDir)
 {
-<<<<<<< HEAD
 	m_ladspaDir = ladspaDir;
-=======
-#ifdef LMMS_HAVE_STK
-	QString new_dir = FileDialog::getExistingDirectory( this,
-				tr( "Choose STK rawwave directory" ),
-							m_stkDir );
-	if( ! new_dir.isEmpty() )
-	{
-		m_stkLineEdit->setText( new_dir );
-	}
-#endif
->>>>>>> 05128b9a
 }
 
 
 void SetupDialog::openSF2Dir()
 {
-<<<<<<< HEAD
 	QString new_dir = FileDialog::getExistingDirectory(this,
 			tr("Choose your SF2 files directory"), m_sf2Dir);
-	if(new_dir != QString::null)
-=======
-#ifdef LMMS_HAVE_FLUIDSYNTH
-	QString new_file = FileDialog::getOpenFileName( this,
-				tr( "Choose default SoundFont" ), m_defaultSoundfont, 
-				"SoundFont2 Files (*.sf2)" );
-	
-	if( ! new_file.isEmpty() )
->>>>>>> 05128b9a
+	if (!new_dir.isEmpty())
 	{
 		m_sf2DirLineEdit->setText(new_dir);
 	}
@@ -1674,12 +1198,8 @@
 #ifdef LMMS_HAVE_FLUIDSYNTH
 	QString new_file = FileDialog::getOpenFileName(this,
 			tr("Choose your default SF2 file"), m_sf2File, "SoundFont 2 files (*.sf2)");
-	
-<<<<<<< HEAD
-	if(new_file != QString::null)
-=======
-	if( ! new_file.isEmpty() )
->>>>>>> 05128b9a
+
+	if (!new_file.isEmpty())
 	{
 		m_sf2FileLineEdit->setText(new_file);
 	}
