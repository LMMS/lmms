/*
 * SetupDialog.cpp - dialog for setting up LMMS
 *
 * Copyright (c) 2005-2014 Tobias Doerffel <tobydox/at/users.sourceforge.net>
 *
 * This file is part of LMMS - https://lmms.io
 *
 * This program is free software; you can redistribute it and/or
 * modify it under the terms of the GNU General Public
 * License as published by the Free Software Foundation; either
 * version 2 of the License, or (at your option) any later version.
 *
 * This program is distributed in the hope that it will be useful,
 * but WITHOUT ANY WARRANTY; without even the implied warranty of
 * MERCHANTABILITY or FITNESS FOR A PARTICULAR PURPOSE.  See the GNU
 * General Public License for more details.
 *
 * You should have received a copy of the GNU General Public
 * License along with this program (see COPYING); if not, write to the
 * Free Software Foundation, Inc., 51 Franklin Street, Fifth Floor,
 * Boston, MA 02110-1301 USA.
 *
 */


#include <QComboBox>
#include <QImageReader>
#include <QLabel>
#include <QLayout>
#include <QLineEdit>
#include <QMessageBox>
#include <QScrollArea>

#include "SetupDialog.h"
#include "TabBar.h"
#include "TabButton.h"
#include "gui_templates.h"
#include "Mixer.h"
#include "MainWindow.h"
#include "ProjectJournal.h"
#include "embed.h"
#include "Engine.h"
#include "debug.h"
#include "ToolTip.h"
#include "FileDialog.h"


// Platform-specific audio-interface classes.
#include "AudioAlsa.h"
#include "AudioAlsaSetupWidget.h"
#include "AudioJack.h"
#include "AudioOss.h"
#include "AudioSndio.h"
#include "AudioPortAudio.h"
#include "AudioSoundIo.h"
#include "AudioPulseAudio.h"
#include "AudioSdl.h"
#include "AudioDummy.h"

// Platform-specific midi-interface classes.
#include "MidiAlsaRaw.h"
#include "MidiAlsaSeq.h"
#include "MidiJack.h"
#include "MidiOss.h"
#include "MidiSndio.h"
#include "MidiWinMM.h"
#include "MidiApple.h"
#include "MidiDummy.h"

<<<<<<< HEAD

inline void labelWidget(QWidget * w, const QString & txt)
=======
constexpr int BUFFERSIZE_RESOLUTION = 32;

inline void labelWidget( QWidget * _w, const QString & _txt )
>>>>>>> f141ae68
{
	QLabel * title = new QLabel(txt, w);
	QFont f = title->font();
	f.setBold(true);
	title->setFont(pointSize<12>(f));


	assert(dynamic_cast<QBoxLayout *>(w->layout()) != NULL);

	dynamic_cast<QBoxLayout *>(w->layout())->addSpacing(5);
	dynamic_cast<QBoxLayout *>(w->layout())->addWidget(title);
}




<<<<<<< HEAD
SetupDialog::SetupDialog(ConfigTabs tab_to_open) :
	m_tooltips(!ConfigManager::inst()->value(
			"tooltips", "disabled").toInt()),
	m_displaydBFS(ConfigManager::inst()->value(
			"app", "displaydbfs").toInt()),
	m_displayWaveform(ConfigManager::inst()->value(
			"ui", "displaywaveform").toInt()),
	m_printNoteLabels(ConfigManager::inst()->value(
			"ui", "printnotelabels").toInt()),
	m_compactTrackButtons(ConfigManager::inst()->value(
			"ui", "compacttrackbuttons").toInt()),
	m_oneInstrumentTrackWindow(ConfigManager::inst()->value(
			"ui", "oneinstrumenttrackwindow").toInt()),
	m_MMPZ(!ConfigManager::inst()->value(
			"app", "nommpz").toInt()),
	m_disableBackup(!ConfigManager::inst()->value(
			"app", "disablebackup").toInt()),
	m_openLastProject(ConfigManager::inst()->value(
			"app", "openlastproject").toInt()),
	m_lang(ConfigManager::inst()->value(
			"app", "language")),
	m_saveInterval(	ConfigManager::inst()->value(
			"ui", "saveinterval").toInt() < 1 ?
			MainWindow::DEFAULT_SAVE_INTERVAL_MINUTES :
			ConfigManager::inst()->value(
			"ui", "saveinterval").toInt()),
	m_enableAutoSave(ConfigManager::inst()->value(
			"ui", "enableautosave", "1").toInt()),
	m_enableRunningAutoSave(ConfigManager::inst()->value(
			"ui", "enablerunningautosave", "0").toInt()),
	m_smoothScroll(ConfigManager::inst()->value(
			"ui", "smoothscroll").toInt()),
	m_animateAFP(ConfigManager::inst()->value(
			"ui", "animateafp", "1").toInt()),
	m_vstEmbedMethod(ConfigManager::inst()->vstEmbedMethod()),
	m_syncVSTPlugins(ConfigManager::inst()->value(
			"ui", "syncvstplugins").toInt()),
	m_disableAutoQuit(ConfigManager::inst()->value(
			"ui", "disableautoquit").toInt()),
	m_hqAudioDev(ConfigManager::inst()->value(
			"mixer", "hqaudio").toInt()),
	m_bufferSize(ConfigManager::inst()->value(
			"mixer", "framesperaudiobuffer").toInt()),
	m_workingDir(QDir::toNativeSeparators(ConfigManager::inst()->workingDir())),
	m_vstDir(QDir::toNativeSeparators(ConfigManager::inst()->vstDir())),
	m_ladspaDir(QDir::toNativeSeparators(ConfigManager::inst()->ladspaDir())),
	m_gigDir(QDir::toNativeSeparators(ConfigManager::inst()->gigDir())),
	m_sf2Dir(QDir::toNativeSeparators(ConfigManager::inst()->sf2Dir())),
=======
SetupDialog::SetupDialog( ConfigTabs _tab_to_open ) :
	m_bufferSize( ConfigManager::inst()->value( "mixer",
					"framesperaudiobuffer" ).toInt() ),
	m_toolTips( !ConfigManager::inst()->value( "tooltips",
							"disabled" ).toInt() ),
	m_warnAfterSetup( !ConfigManager::inst()->value( "app",
						"nomsgaftersetup" ).toInt() ),
	m_displaydBFS( ConfigManager::inst()->value( "app", 
		      				"displaydbfs" ).toInt() ),
	m_MMPZ( !ConfigManager::inst()->value( "app", "nommpz" ).toInt() ),
	m_disableBackup( !ConfigManager::inst()->value( "app",
							"disablebackup" ).toInt() ),
	m_openLastProject( ConfigManager::inst()->value( "app",
							"openlastproject" ).toInt() ),
	m_NaNHandler( ConfigManager::inst()->value( "app",
							"nanhandler", "1" ).toInt() ),
	m_hqAudioDev( ConfigManager::inst()->value( "mixer",
							"hqaudio" ).toInt() ),
	m_lang( ConfigManager::inst()->value( "app",
							"language" ) ),
	m_workingDir( QDir::toNativeSeparators( ConfigManager::inst()->workingDir() ) ),
	m_vstDir( QDir::toNativeSeparators( ConfigManager::inst()->vstDir() ) ),
	m_artworkDir( QDir::toNativeSeparators( ConfigManager::inst()->artworkDir() ) ),
	m_ladDir( QDir::toNativeSeparators( ConfigManager::inst()->ladspaDir() ) ),
	m_gigDir( QDir::toNativeSeparators( ConfigManager::inst()->gigDir() ) ),
	m_sf2Dir( QDir::toNativeSeparators( ConfigManager::inst()->sf2Dir() ) ),
>>>>>>> f141ae68
#ifdef LMMS_HAVE_FLUIDSYNTH
	m_sf2File(QDir::toNativeSeparators(ConfigManager::inst()->sf2File())),
#endif
<<<<<<< HEAD
	m_themeDir(QDir::toNativeSeparators(ConfigManager::inst()->themeDir())),
	m_backgroundPicFile(QDir::toNativeSeparators(ConfigManager::inst()->backgroundPicFile()))
{
	setWindowIcon(embed::getIconPixmap("setup_general"));
	setWindowTitle(tr("Settings"));
	setWindowFlags(windowFlags() & ~Qt::WindowContextHelpButtonHint);
	setModal(true);
	setFixedSize(454, 400);

	Engine::projectJournal()->setJournalling(false);


	// Constants for positioning LED check boxes.
=======
	m_backgroundArtwork( QDir::toNativeSeparators( ConfigManager::inst()->backgroundArtwork() ) ),
	m_smoothScroll( ConfigManager::inst()->value( "ui", "smoothscroll" ).toInt() ),
	m_enableAutoSave( ConfigManager::inst()->value( "ui", "enableautosave", "1" ).toInt() ),
	m_enableRunningAutoSave( ConfigManager::inst()->value( "ui", "enablerunningautosave", "0" ).toInt() ),
	m_saveInterval(	ConfigManager::inst()->value( "ui", "saveinterval" ).toInt() < 1 ?
					MainWindow::DEFAULT_SAVE_INTERVAL_MINUTES :
			ConfigManager::inst()->value( "ui", "saveinterval" ).toInt() ),
	m_oneInstrumentTrackWindow( ConfigManager::inst()->value( "ui",
					"oneinstrumenttrackwindow" ).toInt() ),
	m_compactTrackButtons( ConfigManager::inst()->value( "ui",
					"compacttrackbuttons" ).toInt() ),
	m_syncVSTPlugins( ConfigManager::inst()->value( "ui",
							"syncvstplugins", "1" ).toInt() ),
	m_animateAFP(ConfigManager::inst()->value( "ui",
						   "animateafp", "1" ).toInt() ),
	m_printNoteLabels(ConfigManager::inst()->value( "ui",
						   "printnotelabels").toInt() ),
	m_displayWaveform(ConfigManager::inst()->value( "ui",
						   "displaywaveform").toInt() ),
	m_disableAutoQuit(ConfigManager::inst()->value( "ui",
						   "disableautoquit", "1" ).toInt() ),
	m_vstEmbedMethod( ConfigManager::inst()->vstEmbedMethod() ),
	m_vstAlwaysOnTop( ConfigManager::inst()->value( "ui",
						   "vstalwaysontop" ).toInt() )
{
	setWindowIcon( embed::getIconPixmap( "setup_general" ) );
	setWindowTitle( tr( "Setup LMMS" ) );
	setModal( true );
	setFixedSize( 452, 570 );

	Engine::projectJournal()->setJournalling( false );

	QVBoxLayout * vlayout = new QVBoxLayout( this );
	vlayout->setSpacing( 0 );
	vlayout->setMargin( 0 );
	QWidget * settings = new QWidget( this );
	QHBoxLayout * hlayout = new QHBoxLayout( settings );
	hlayout->setSpacing( 0 );
	hlayout->setMargin( 0 );

	m_tabBar = new TabBar( settings, QBoxLayout::TopToBottom );
	m_tabBar->setExclusive( true );
	m_tabBar->setFixedWidth( 72 );

	QWidget * ws = new QWidget( settings );
	int wsHeight = 420;
#ifdef LMMS_HAVE_STK
	wsHeight += 50;
#endif
#ifdef LMMS_HAVE_FLUIDSYNTH
	wsHeight += 50;
#endif
	ws->setFixedSize( 360, wsHeight );
	QWidget * general = new QWidget( ws );
	general->setFixedSize( 360, 290 );
	QVBoxLayout * gen_layout = new QVBoxLayout( general );
	gen_layout->setSpacing( 0 );
	gen_layout->setMargin( 0 );
	labelWidget( general, tr( "General settings" ) );

	TabWidget * bufsize_tw = new TabWidget( tr( "BUFFER SIZE" ), general );
	bufsize_tw->setFixedHeight( 80 );

	m_bufSizeSlider = new QSlider( Qt::Horizontal, bufsize_tw );
	m_bufSizeSlider->setRange( 1, 128 );
	m_bufSizeSlider->setTickPosition( QSlider::TicksBelow );
	m_bufSizeSlider->setPageStep( 8 );
	m_bufSizeSlider->setTickInterval( 8 );
	m_bufSizeSlider->setGeometry( 10, 16, 340, 18 );
	m_bufSizeSlider->setValue( m_bufferSize / BUFFERSIZE_RESOLUTION );

	connect( m_bufSizeSlider, SIGNAL( valueChanged( int ) ), this,
						SLOT( setBufferSize( int ) ) );

	m_bufSizeLbl = new QLabel( bufsize_tw );
	m_bufSizeLbl->setGeometry( 10, 40, 200, 32 );
	setBufferSize( m_bufSizeSlider->value() );

	QPushButton * bufsize_reset_btn = new QPushButton(
			embed::getIconPixmap( "reload" ), "", bufsize_tw );
	bufsize_reset_btn->setGeometry( 320, 40, 28, 28 );
	connect( bufsize_reset_btn, SIGNAL( clicked() ), this,
						SLOT( resetBufSize() ) );
	ToolTip::add( bufsize_reset_btn, tr( "Reset to default value" ) );

	TabWidget * misc_tw = new TabWidget( tr( "MISC" ), general );
>>>>>>> f141ae68
	const int XDelta = 10;
	const int YDelta = 18;

	// Main widget.
	QWidget * main_w = new QWidget(this);


	// Vertical layout.
	QVBoxLayout * vlayout = new QVBoxLayout(this);
	vlayout->setSpacing(0);
	vlayout->setMargin(0);

	// Horizontal layout.
	QHBoxLayout * hlayout = new QHBoxLayout(main_w);
	hlayout->setSpacing(0);
	hlayout->setMargin(0);

	// Tab bar for the main tabs.
	m_tabBar = new TabBar(main_w, QBoxLayout::TopToBottom);
	m_tabBar->setExclusive(true);
	m_tabBar->setFixedWidth(72);

	// Settings widget.
	QWidget * settings_w = new QWidget(main_w);
	settings_w->setFixedSize(360, 360);

	// General widget.
	QWidget * general_w = new QWidget(settings_w);
	QVBoxLayout * general_layout = new QVBoxLayout(general_w);
	general_layout->setSpacing(10);
	general_layout->setMargin(0);
	labelWidget(general_w, tr("General settings"));


	int labelNumber1 = 0;

	// GUI tab.
	TabWidget * gui_tw = new TabWidget(
			tr("Graphical user interface (GUI)"), general_w);

	auto addLedCheckBox = [&XDelta, &YDelta, this](
		const char* ledText,
		TabWidget* tw,
		int& labelNumber,
		bool initialState,
		const char* toggledSlot,
		bool showRestartWarning = true
	){
		LedCheckBox * checkBox = new LedCheckBox(tr(ledText), tw);
		labelNumber++;
		checkBox->move(XDelta, YDelta * labelNumber);
		checkBox->setChecked(initialState);
		connect(checkBox, SIGNAL(toggled(bool)), this, toggledSlot);
		if (showRestartWarning)
		{
			connect(checkBox, SIGNAL(toggled(bool)), this, SLOT(showRestartWarning()));
		}
	};

	addLedCheckBox("Enable tooltips", gui_tw, labelNumber1,
		m_tooltips, SLOT(toggleTooltips(bool)), true);
	addLedCheckBox("Display volume as dBFS ", gui_tw, labelNumber1,
		m_displaydBFS, SLOT(toggleDisplaydBFS(bool)), true);
	addLedCheckBox("Enable master oscilloscope by default", gui_tw, labelNumber1,
		m_displayWaveform, SLOT(toggleDisplayWaveform(bool)), true);
	addLedCheckBox("Enable all note labels in piano roll", gui_tw, labelNumber1,
		m_printNoteLabels, SLOT(toggleNoteLabels(bool)));
	addLedCheckBox("Enable compact track buttons", gui_tw, labelNumber1,
		m_compactTrackButtons, SLOT(toggleCompactTrackButtons(bool)), true);
	addLedCheckBox("Enable one instrument-track-window mode", gui_tw, labelNumber1,
		m_oneInstrumentTrackWindow, SLOT(toggleOneInstrumentTrackWindow(bool)), true);

	gui_tw->setFixedHeight(YDelta + YDelta * labelNumber1);

<<<<<<< HEAD

	int labelNumber2 = 0;

	// Projects tab.
	TabWidget * projects_tw = new TabWidget(
			tr("Projects"), general_w);
=======
	// Advanced setting, hidden for now
	if( false )
	{
		LedCheckBox * useNaNHandler = new LedCheckBox(
				tr( "Use built-in NaN handler" ),
								misc_tw );
		useNaNHandler->setChecked( m_NaNHandler );
	}

	TabWidget* embed_tw = new TabWidget( tr( "PLUGIN EMBEDDING" ), general);
	embed_tw->setFixedHeight( 66 );
	m_vstEmbedComboBox = new QComboBox( embed_tw );
	m_vstEmbedComboBox->move( XDelta, YDelta );

	QStringList embedMethods = ConfigManager::availabeVstEmbedMethods();
	m_vstEmbedComboBox->addItem( tr( "No embedding" ), "none" );
	if( embedMethods.contains("qt") )
	{
		m_vstEmbedComboBox->addItem( tr( "Embed using Qt API" ), "qt" );
	}
	if( embedMethods.contains("win32") )
	{
		m_vstEmbedComboBox->addItem( tr( "Embed using native Win32 API" ), "win32" );
	}
	if( embedMethods.contains("xembed") )
	{
		m_vstEmbedComboBox->addItem( tr( "Embed using XEmbed protocol" ), "xembed" );
	}
	m_vstEmbedComboBox->setCurrentIndex( m_vstEmbedComboBox->findData( m_vstEmbedMethod ) );
	connect( m_vstEmbedComboBox, SIGNAL( currentIndexChanged( int ) ),
				this, SLOT( vstEmbedMethodChanged() ) );

	m_vstAlwaysOnTopCheckBox = new LedCheckBox(
				tr( "Keep plugin windows on top when not embedded" ),
								embed_tw );
	m_vstAlwaysOnTopCheckBox->move( 20, 44 );
	m_vstAlwaysOnTopCheckBox->setChecked( m_vstAlwaysOnTop );
	m_vstAlwaysOnTopCheckBox->setVisible( m_vstEmbedMethod == "none" );
	connect( m_vstAlwaysOnTopCheckBox, SIGNAL( toggled( bool ) ),
				this, SLOT( toggleVSTAlwaysOnTop( bool ) ) );
>>>>>>> f141ae68


	addLedCheckBox("Compress project files by default", projects_tw, labelNumber2,
		m_MMPZ, SLOT(toggleMMPZ(bool)), true);
	addLedCheckBox("Create a backup file when saving a project", projects_tw, labelNumber2,
		m_disableBackup,  SLOT(toggleDisableBackup(bool)));
	addLedCheckBox("Reopen last project on startup", projects_tw, labelNumber2,
		m_openLastProject, SLOT(toggleOpenLastProject(bool)));

	projects_tw->setFixedHeight(YDelta + YDelta * labelNumber2);

	// Language tab.
	TabWidget * lang_tw = new TabWidget(
			tr("Language"), general_w);
	lang_tw->setFixedHeight(48);
	QComboBox * changeLang = new QComboBox(lang_tw);
	changeLang->move(XDelta, 20);

	QDir dir(ConfigManager::inst()->localeDir());
	QStringList fileNames = dir.entryList(QStringList("*.qm"));
	for(int i = 0; i < fileNames.size(); ++i)
	{
		// Get locale extracted by filename.
		fileNames[i].truncate(fileNames[i].lastIndexOf('.'));
		m_languages.append(fileNames[i]);
		QString lang = QLocale(m_languages.last()).nativeLanguageName();
		changeLang->addItem(lang);
	}

	// If language unset, fallback to system language when available.
	if(m_lang == "")
	{
		QString tmp = QLocale::system().name().left(2);
		if(m_languages.contains(tmp))
		{
			m_lang = tmp;
		}
		else
		{
			m_lang = "en";
		}
	}

	for(int i = 0; i < changeLang->count(); ++i)
	{
		if(m_lang == m_languages.at(i))
		{
			changeLang->setCurrentIndex(i);
			break;
		}
	}

	connect(changeLang, SIGNAL(currentIndexChanged(int)),
			this, SLOT(setLanguage(int)));
	connect(changeLang, SIGNAL(currentIndexChanged(int)),
			this, SLOT(showRestartWarning()));


	// General layout ordering.
	general_layout->addWidget(gui_tw);
	general_layout->addWidget(projects_tw);
	general_layout->addWidget(lang_tw);
	general_layout->addStretch();




	// Performance widget.
	QWidget * performance_w = new QWidget(settings_w);
	QVBoxLayout * performance_layout = new QVBoxLayout(performance_w);
	performance_layout->setSpacing(10);
	performance_layout->setMargin(0);
	labelWidget(performance_w,
			tr("Performance settings"));

<<<<<<< HEAD
=======
		QPushButton * selectBtn = new QPushButton(
			embed::getIconPixmap(pixmap, 16, 16),
			"", newTw);
		selectBtn->setFixedSize(24, 24);
		selectBtn->move(btnStart, 16);
		connect(selectBtn, SIGNAL(clicked()), this, openSlot);

		pathSelectorLayout->addWidget(newTw);
		pathSelectorLayout->addSpacing(10);
	};

	addPathEntry("LMMS working directory", m_workingDir,
		SLOT(setWorkingDir(const QString &)),
		SLOT(openWorkingDir()),
		m_wdLineEdit, pathSelectors);
	addPathEntry("GIG directory", m_gigDir,
		SLOT(setGIGDir(const QString &)),
		SLOT(openGIGDir()),
		m_gigLineEdit, pathSelectors);
	addPathEntry("SF2 directory", m_sf2Dir,
		SLOT(setSF2Dir(const QString &)),
		SLOT(openSF2Dir()),
		m_sf2LineEdit, pathSelectors);
	addPathEntry("VST-plugin directory", m_vstDir,
		SLOT(setVSTDir(const QString &)),
		SLOT(openVSTDir()),
		m_vdLineEdit, pathSelectors);
	addPathEntry("LADSPA plugin directories", m_ladDir,
		SLOT(setLADSPADir(const QString &)),
		SLOT(openLADSPADir()),
		m_ladLineEdit, paths,
		"add_folder");
#ifdef LMMS_HAVE_STK
	addPathEntry("STK rawwave directory", m_stkDir,
		SLOT(setSTKDir(const QString &)),
		SLOT(openSTKDir()),
		m_stkLineEdit, paths);
#endif
#ifdef LMMS_HAVE_FLUIDSYNTH
	addPathEntry("Default Soundfont File", m_defaultSoundfont,
		SLOT(setDefaultSoundfont(const QString &)),
		SLOT(openDefaultSoundfont()),
		m_sfLineEdit, paths);
#endif
	addPathEntry("Themes directory", m_artworkDir,
		SLOT(setArtworkDir(const QString &)),
		SLOT(openArtworkDir()),
		m_adLineEdit, pathSelectors);
	pathSelectorLayout->addStretch();
	addPathEntry("Background artwork", m_backgroundArtwork,
		SLOT(setBackgroundArtwork(const QString &)),
		SLOT(openBackgroundArtwork()),
		m_baLineEdit, paths);
	pathSelectors->setLayout(pathSelectorLayout);
>>>>>>> f141ae68

	// Autosave tab.
	TabWidget * auto_save_tw = new TabWidget(
			tr("Autosave"), performance_w);
	auto_save_tw->setFixedHeight(106);

	m_saveIntervalSlider = new QSlider(Qt::Horizontal, auto_save_tw);
	m_saveIntervalSlider->setValue(m_saveInterval);
	m_saveIntervalSlider->setRange(1, 20);
	m_saveIntervalSlider->setTickInterval(1);
	m_saveIntervalSlider->setPageStep(1);
	m_saveIntervalSlider->setGeometry(10, 18, 340, 18);
	m_saveIntervalSlider->setTickPosition(QSlider::TicksBelow);

	connect(m_saveIntervalSlider, SIGNAL(valueChanged(int)),
			this, SLOT(setAutoSaveInterval(int)));

	m_saveIntervalLbl = new QLabel(auto_save_tw);
	m_saveIntervalLbl->setGeometry(10, 40, 200, 24);
	setAutoSaveInterval(m_saveIntervalSlider->value());

	m_autoSave = new LedCheckBox(
			tr("Enable autosave"), auto_save_tw);
	m_autoSave->move(10, 70);
	m_autoSave->setChecked(m_enableAutoSave);
	connect(m_autoSave, SIGNAL(toggled(bool)),
			this, SLOT(toggleAutoSave(bool)));

	m_runningAutoSave = new LedCheckBox(
			tr("Allow autosave while playing"), auto_save_tw);
	m_runningAutoSave->move(20, 88);
	m_runningAutoSave->setChecked(m_enableRunningAutoSave);
	connect(m_runningAutoSave, SIGNAL(toggled(bool)),
			this, SLOT(toggleRunningAutoSave(bool)));

	QPushButton * autoSaveResetBtn = new QPushButton(
			embed::getIconPixmap("reload"), "", auto_save_tw);
	autoSaveResetBtn->setGeometry(320, 70, 28, 28);
	connect(autoSaveResetBtn, SIGNAL(clicked()),
			this, SLOT(resetAutoSave()));

	m_saveIntervalSlider->setEnabled(m_enableAutoSave);
	m_runningAutoSave->setVisible(m_enableAutoSave);


	int labelNumber3 = 0;

	// UI effect vs. performance tab.
	TabWidget * ui_fx_tw = new TabWidget(
			tr("User interface (UI) effects vs. performance"), performance_w);

	addLedCheckBox("Smooth scroll in song editor", ui_fx_tw, labelNumber3,
		m_smoothScroll, SLOT(toggleSmoothScroll(bool)));
	addLedCheckBox("Display playback cursor in AudioFileProcessor", ui_fx_tw, labelNumber3,
		m_animateAFP, SLOT(toggleAnimateAFP(bool)));

	ui_fx_tw->setFixedHeight(YDelta + YDelta * labelNumber3);


	int labelNumber4 = 0;

	// Plugins tab.
	TabWidget * plugins_tw = new TabWidget(
			tr("Plugins"), performance_w);

	m_vstEmbedLbl = new QLabel(plugins_tw);
	labelNumber4++;
	m_vstEmbedLbl->move(XDelta, YDelta * labelNumber4);
	m_vstEmbedLbl->setText(tr("VST plugins embedding:"));

	m_vstEmbedComboBox = new QComboBox(plugins_tw);
	labelNumber4++;
	m_vstEmbedComboBox->move(XDelta, YDelta * labelNumber4);

	QStringList embedMethods = ConfigManager::availabeVstEmbedMethods();
	m_vstEmbedComboBox->addItem(tr("No embedding"), "none");
	if(embedMethods.contains("qt"))
	{
		m_vstEmbedComboBox->addItem(tr("Embed using Qt API"), "qt");
	}
	if(embedMethods.contains("win32"))
	{
		m_vstEmbedComboBox->addItem(tr("Embed using native Win32 API"), "win32");
	}
	if(embedMethods.contains("xembed"))
	{
		m_vstEmbedComboBox->addItem(tr("Embed using XEmbed protocol"), "xembed");
	}
	m_vstEmbedComboBox->setCurrentIndex(m_vstEmbedComboBox->findData(m_vstEmbedMethod));

	LedCheckBox * syncVST = new LedCheckBox(
			tr("Sync VST plugins to host playback"), plugins_tw);
	labelNumber4 += 2;
	syncVST->move(XDelta, YDelta * labelNumber4);
	syncVST->setChecked(m_syncVSTPlugins);
	connect(syncVST, SIGNAL(toggled(bool)),
			this, SLOT(toggleSyncVSTPlugins(bool)));

	addLedCheckBox("Keep effects running even without input", plugins_tw, labelNumber4,
		m_disableAutoQuit, SLOT(toggleDisableAutoQuit(bool)));

	plugins_tw->setFixedHeight(YDelta + YDelta * labelNumber4);


	// Performance layout ordering.
	performance_layout->addWidget(auto_save_tw);
	performance_layout->addWidget(ui_fx_tw);
	performance_layout->addWidget(plugins_tw);
	performance_layout->addStretch();



	// Audio widget.
	QWidget * audio_w = new QWidget(settings_w);
	QVBoxLayout * audio_layout = new QVBoxLayout(audio_w);
	audio_layout->setSpacing(10);
	audio_layout->setMargin(0);
	labelWidget(audio_w,
			tr("Audio settings"));

	// Audio interface tab.
	TabWidget * audioiface_tw = new TabWidget(
			tr("Audio interface"), audio_w);
	audioiface_tw->setFixedHeight(56);

	m_audioInterfaces = new QComboBox(audioiface_tw);
	m_audioInterfaces->setGeometry(10, 20, 240, 28);


	// Ifaces-settings-widget.
	QWidget * as_w = new QWidget(audio_w);
	as_w->setFixedHeight(60);

	QHBoxLayout * as_w_layout = new QHBoxLayout(as_w);
	as_w_layout->setSpacing(0);
	as_w_layout->setMargin(0);

#ifdef LMMS_HAVE_JACK
	m_audioIfaceSetupWidgets[AudioJack::name()] = 
			new AudioJack::setupWidget(as_w);
#endif

#ifdef LMMS_HAVE_ALSA
	m_audioIfaceSetupWidgets[AudioAlsa::name()] =
			new AudioAlsaSetupWidget(as_w);
#endif

#ifdef LMMS_HAVE_PULSEAUDIO
	m_audioIfaceSetupWidgets[AudioPulseAudio::name()] =
			new AudioPulseAudio::setupWidget(as_w);
#endif

#ifdef LMMS_HAVE_PORTAUDIO
	m_audioIfaceSetupWidgets[AudioPortAudio::name()] =
			new AudioPortAudio::setupWidget(as_w);
#endif

#ifdef LMMS_HAVE_SOUNDIO
	m_audioIfaceSetupWidgets[AudioSoundIo::name()] =
			new AudioSoundIo::setupWidget(as_w);
#endif

#ifdef LMMS_HAVE_SDL
	m_audioIfaceSetupWidgets[AudioSdl::name()] =
			new AudioSdl::setupWidget(as_w);
#endif

#ifdef LMMS_HAVE_OSS
	m_audioIfaceSetupWidgets[AudioOss::name()] =
			new AudioOss::setupWidget(as_w);
#endif

#ifdef LMMS_HAVE_SNDIO
	m_audioIfaceSetupWidgets[AudioSndio::name()] =
			new AudioSndio::setupWidget(as_w);
#endif

	m_audioIfaceSetupWidgets[AudioDummy::name()] =
			new AudioDummy::setupWidget(as_w);


	for(AswMap::iterator it = m_audioIfaceSetupWidgets.begin();
		it != m_audioIfaceSetupWidgets.end(); ++it)
	{
		m_audioIfaceNames[
			tr(it.key().toLatin1())] = it.key();
	}
	for(trMap::iterator it = m_audioIfaceNames.begin();
		it != m_audioIfaceNames.end(); ++it)
	{
		QWidget * audioWidget = m_audioIfaceSetupWidgets[it.value()];
		audioWidget->hide();
		as_w_layout->addWidget(audioWidget);
		m_audioInterfaces->addItem(it.key());
	}

	// If no preferred audio device is saved, save the current one.
	QString audioDevName = ConfigManager::inst()->value("mixer", "audiodev");
	if (m_audioInterfaces->findText(audioDevName) < 0)
	{
		audioDevName = Engine::mixer()->audioDevName();
		ConfigManager::inst()->setValue("mixer", "audiodev", audioDevName);
	}
	m_audioInterfaces->
		setCurrentIndex(m_audioInterfaces->findText(audioDevName));
	m_audioIfaceSetupWidgets[audioDevName]->show();

	connect(m_audioInterfaces, SIGNAL(activated(const QString &)),
			this, SLOT(audioInterfaceChanged(const QString &)));


	// HQ mode LED.
	LedCheckBox * hqaudio = new LedCheckBox(
			tr("HQ mode for output audio device"), audio_w);
	hqaudio->move(10, 0);
	hqaudio->setChecked(m_hqAudioDev);
	connect(hqaudio, SIGNAL(toggled(bool)),
			this, SLOT(toggleHQAudioDev(bool)));


	// Buffer size tab.
	TabWidget * bufferSize_tw = new TabWidget(
			tr("Buffer size"), audio_w);
	bufferSize_tw->setFixedHeight(76);

	m_bufferSizeSlider = new QSlider(Qt::Horizontal, bufferSize_tw);
	m_bufferSizeSlider->setRange(1, 256);
	m_bufferSizeSlider->setTickInterval(8);
	m_bufferSizeSlider->setPageStep(8);
	m_bufferSizeSlider->setValue(m_bufferSize / 64);
	m_bufferSizeSlider->setGeometry(10, 18, 340, 18);
	m_bufferSizeSlider->setTickPosition(QSlider::TicksBelow);

	connect(m_bufferSizeSlider, SIGNAL(valueChanged(int)),
			this, SLOT(setBufferSize(int)));
	connect(m_bufferSizeSlider, SIGNAL(valueChanged(int)),
			this, SLOT(showRestartWarning()));

	m_bufferSizeLbl = new QLabel(bufferSize_tw);
	m_bufferSizeLbl->setGeometry(10, 40, 200, 24);
	setBufferSize(m_bufferSizeSlider->value());

	QPushButton * bufferSize_reset_btn = new QPushButton(
			embed::getIconPixmap("reload"), "", bufferSize_tw);
	bufferSize_reset_btn->setGeometry(320, 40, 28, 28);
	connect(bufferSize_reset_btn, SIGNAL(clicked()),
			this, SLOT(resetBufferSize()));
	ToolTip::add(bufferSize_reset_btn,
			tr("Reset to default value"));


	// Audio layout ordering.
	audio_layout->addWidget(audioiface_tw);
	audio_layout->addWidget(as_w);
	audio_layout->addWidget(hqaudio);
	audio_layout->addWidget(bufferSize_tw);
	audio_layout->addStretch();



	// MIDI widget.
	QWidget * midi_w = new QWidget(settings_w);
	QVBoxLayout * midi_layout = new QVBoxLayout(midi_w);
	midi_layout->setSpacing(10);
	midi_layout->setMargin(0);
	labelWidget(midi_w,
			tr("MIDI settings"));

	// MIDI interface tab.
	TabWidget * midiiface_tw = new TabWidget(
			tr("MIDI interface"), midi_w);
	midiiface_tw->setFixedHeight(56);

	m_midiInterfaces = new QComboBox(midiiface_tw);
	m_midiInterfaces->setGeometry(10, 20, 240, 28);

	// Ifaces-settings-widget.
	QWidget * ms_w = new QWidget(midi_w);
	ms_w->setFixedHeight(60);

	QHBoxLayout * ms_w_layout = new QHBoxLayout(ms_w);
	ms_w_layout->setSpacing(0);
	ms_w_layout->setMargin(0);

#ifdef LMMS_HAVE_ALSA
	m_midiIfaceSetupWidgets[MidiAlsaSeq::name()] =
			MidiSetupWidget::create<MidiAlsaSeq>(ms_w);
	m_midiIfaceSetupWidgets[MidiAlsaRaw::name()] =
			MidiSetupWidget::create<MidiAlsaRaw>(ms_w);
#endif

#ifdef LMMS_HAVE_JACK
	m_midiIfaceSetupWidgets[MidiJack::name()] =
			MidiSetupWidget::create<MidiJack>(ms_w);
#endif

#ifdef LMMS_HAVE_OSS
	m_midiIfaceSetupWidgets[MidiOss::name()] =
			MidiSetupWidget::create<MidiOss>(ms_w);
#endif

#ifdef LMMS_HAVE_SNDIO
	m_midiIfaceSetupWidgets[MidiSndio::name()] =
			MidiSetupWidget::create<MidiSndio>(ms_w);
#endif

#ifdef LMMS_BUILD_WIN32
	m_midiIfaceSetupWidgets[MidiWinMM::name()] =
			MidiSetupWidget::create<MidiWinMM>(ms_w);
#endif

#ifdef LMMS_BUILD_APPLE
    m_midiIfaceSetupWidgets[MidiApple::name()] =
			MidiSetupWidget::create<MidiApple>(ms_w);
#endif

	m_midiIfaceSetupWidgets[MidiDummy::name()] =
			MidiSetupWidget::create<MidiDummy>(ms_w);


	for(MswMap::iterator it = m_midiIfaceSetupWidgets.begin();
		it != m_midiIfaceSetupWidgets.end(); ++it)
	{
		m_midiIfaceNames[
			tr(it.key().toLatin1())] = it.key();
	}
	for(trMap::iterator it = m_midiIfaceNames.begin();
		it != m_midiIfaceNames.end(); ++it)
	{
		QWidget * midiWidget = m_midiIfaceSetupWidgets[it.value()];
		midiWidget->hide();
		ms_w_layout->addWidget(midiWidget);
		m_midiInterfaces->addItem(it.key());
	}

	QString midiDevName = ConfigManager::inst()->value("mixer", "mididev");
	if (m_midiInterfaces->findText(midiDevName) < 0)
	{
		midiDevName = Engine::mixer()->midiClientName();
		ConfigManager::inst()->setValue("mixer", "mididev", midiDevName);
	}
	m_midiInterfaces->setCurrentIndex(m_midiInterfaces->findText(midiDevName));
	m_midiIfaceSetupWidgets[midiDevName]->show();

	connect(m_midiInterfaces, SIGNAL(activated(const QString &)),
			this, SLOT(midiInterfaceChanged(const QString &)));


	// MIDI layout ordering.
	midi_layout->addWidget(midiiface_tw);
	midi_layout->addWidget(ms_w);
	midi_layout->addStretch();



	// Paths widget.
	QWidget * paths_w = new QWidget(settings_w);

	QVBoxLayout * paths_layout = new QVBoxLayout(paths_w);
	paths_layout->setSpacing(10);
	paths_layout->setMargin(0);

	labelWidget(paths_w, tr("Paths settings"));


	// Paths scroll area.
	QScrollArea * pathsScroll = new QScrollArea(paths_w);
	pathsScroll->setVerticalScrollBarPolicy(Qt::ScrollBarAlwaysOn);
	pathsScroll->setHorizontalScrollBarPolicy(Qt::ScrollBarAlwaysOff);

	// Path selectors widget.
	QWidget * pathSelectors = new QWidget(paths_w);

	const int txtLength = 284;
	const int btnStart = 300;

	// Path selectors layout.
	QVBoxLayout * pathSelectorsLayout = new QVBoxLayout;
	pathSelectorsLayout->setSpacing(10);

	auto addPathEntry = [&](const char* caption,
		const QString& content,
		const char* setSlot,
		const char* openSlot,
		QLineEdit*& lineEdit,
		const char* pixmap = "project_open")
	{
		TabWidget * newTw = new TabWidget(tr(caption).toUpper(),
					pathSelectors);
		newTw->setFixedHeight(48);

		lineEdit = new QLineEdit(content, newTw);
		lineEdit->setGeometry(10, 20, txtLength, 16);
		connect(lineEdit, SIGNAL(textChanged(const QString &)),
			this, setSlot);

		QPushButton * selectBtn = new QPushButton(
			embed::getIconPixmap(pixmap, 16, 16),
			"", newTw);
		selectBtn->setFixedSize(24, 24);
		selectBtn->move(btnStart, 16);
		connect(selectBtn, SIGNAL(clicked()), this, openSlot);

		pathSelectorsLayout->addWidget(newTw);
		pathSelectorsLayout->addSpacing(10);
	};

	addPathEntry("LMMS working directory", m_workingDir,
		SLOT(setWorkingDir(const QString &)),
		SLOT(openWorkingDir()),
		m_workingDirLineEdit);
	addPathEntry("VST-plugin directory", m_vstDir,
		SLOT(setVSTDir(const QString &)),
		SLOT(openVSTDir()),
		m_vstDirLineEdit);
	addPathEntry("LADSPA plugin directories", m_ladspaDir,
		SLOT(setLADSPADir(const QString &)),
		SLOT(openLADSPADir()),
		m_ladspaDirLineEdit, "add_folder");
	addPathEntry("SF2 files directory", m_sf2Dir,
		SLOT(setSF2Dir(const QString &)),
		SLOT(openSF2Dir()),
		m_sf2DirLineEdit);
#ifdef LMMS_HAVE_FLUIDSYNTH
	addPathEntry("Default Soundfont File", m_sf2File,
		SLOT(setSF2File(const QString &)),
		SLOT(openSF2File()),
		m_sf2FileLineEdit);
#endif
	addPathEntry("GIG directory", m_gigDir,
		SLOT(setGIGDir(const QString &)),
		SLOT(openGIGDir()),
		m_gigDirLineEdit);
	addPathEntry("Theme directory", m_themeDir,
		SLOT(setThemeDir(const QString &)),
		SLOT(openThemeDir()),
		m_themeDirLineEdit);
	addPathEntry("Background artwork", m_backgroundPicFile,
		SLOT(setBackgroundPicFile(const QString &)),
		SLOT(openBackgroundPicFile()),
		m_backgroundPicFileLineEdit);

	pathSelectorsLayout->addStretch();

	pathSelectors->setLayout(pathSelectorsLayout);

	pathsScroll->setWidget(pathSelectors);
	pathsScroll->setWidgetResizable(true);

	paths_layout->addWidget(pathsScroll);
	paths_layout->addStretch();

	// Major tabs ordering.
	m_tabBar->addTab(general_w,
			tr("General settings"), 0, false, true)->setIcon(
					embed::getIconPixmap("setup_general"));
	m_tabBar->addTab(performance_w,
			tr("Performance settings"), 1, false, true)->setIcon(
					embed::getIconPixmap("setup_performance"));
	m_tabBar->addTab(audio_w,
			tr("Audio settings"), 2, false, true)->setIcon(
					embed::getIconPixmap("setup_audio"));
	m_tabBar->addTab(midi_w,
			tr("MIDI settings"), 3, false, true)->setIcon(
					embed::getIconPixmap("setup_midi"));
	m_tabBar->addTab(paths_w,
			tr("Paths settings"), 4, true, true)->setIcon(
					embed::getIconPixmap("setup_directories"));

	m_tabBar->setActiveTab(tab_to_open);

	// Horizontal layout ordering.
	hlayout->addSpacing(2);
	hlayout->addWidget(m_tabBar);
	hlayout->addSpacing(10);
	hlayout->addWidget(settings_w);
	hlayout->addSpacing(10);

	// Extras widget and layout.
	QWidget * extras_w = new QWidget(this);
	QHBoxLayout * extras_layout = new QHBoxLayout(extras_w);
	extras_layout->setSpacing(0);
	extras_layout->setMargin(0);

	// Restart warning label.
	restartWarningLbl = new QLabel(
			tr("<strong>Warning:</strong> Some changes require restarting LMMS."), extras_w);
	restartWarningLbl->hide();

	// OK button.
	QPushButton * ok_btn = new QPushButton(
			embed::getIconPixmap("apply"),
			tr("OK"), extras_w);
	connect(ok_btn, SIGNAL(clicked()),
			this, SLOT(accept()));

	// Cancel button.
	QPushButton * cancel_btn = new QPushButton(
			embed::getIconPixmap("cancel"),
			tr("Cancel"), extras_w);
	connect(cancel_btn, SIGNAL(clicked()),
			this, SLOT(reject()));

	// Extras layout ordering.
	extras_layout->addSpacing(10);
	extras_layout->addWidget(restartWarningLbl);
	extras_layout->addStretch();
	extras_layout->addWidget(ok_btn);
	extras_layout->addSpacing(10);
	extras_layout->addWidget(cancel_btn);
	extras_layout->addSpacing(10);

	// Vertical layout ordering.
	vlayout->addWidget(main_w);
	vlayout->addSpacing(10);
	vlayout->addWidget(extras_w);
	vlayout->addSpacing(10);

	show();
}




SetupDialog::~SetupDialog()
{
	Engine::projectJournal()->setJournalling(true);
}




void SetupDialog::accept()
{
	/* Hide dialog before setting values. This prevents an obscure bug
	where non-embedded VST windows would steal focus and prevent LMMS
	from taking mouse input, rendering the application unusable. */
	QDialog::accept();

<<<<<<< HEAD
	ConfigManager::inst()->setValue("tooltips", "disabled",
					QString::number(!m_tooltips));
	ConfigManager::inst()->setValue("app", "displaydbfs",
					QString::number(m_displaydBFS));
	ConfigManager::inst()->setValue("ui", "displaywaveform",
					QString::number(m_displayWaveform));
	ConfigManager::inst()->setValue("ui", "printnotelabels",
					QString::number(m_printNoteLabels));
	ConfigManager::inst()->setValue("ui", "compacttrackbuttons",
					QString::number(m_compactTrackButtons));
	ConfigManager::inst()->setValue("ui", "oneinstrumenttrackwindow",
					QString::number(m_oneInstrumentTrackWindow));
	ConfigManager::inst()->setValue("app", "nommpz",
					QString::number(!m_MMPZ));
	ConfigManager::inst()->setValue("app", "disablebackup",
					QString::number(!m_disableBackup));
	ConfigManager::inst()->setValue("app", "openlastproject",
					QString::number(m_openLastProject));
	ConfigManager::inst()->setValue("app", "language", m_lang);
	ConfigManager::inst()->setValue("ui", "saveinterval",
					QString::number(m_saveInterval));
	ConfigManager::inst()->setValue("ui", "enableautosave",
					QString::number(m_enableAutoSave));
	ConfigManager::inst()->setValue("ui", "enablerunningautosave",
					QString::number(m_enableRunningAutoSave));
	ConfigManager::inst()->setValue("ui", "smoothscroll",
					QString::number(m_smoothScroll));
	ConfigManager::inst()->setValue("ui", "animateafp",
					QString::number(m_animateAFP));
	ConfigManager::inst()->setValue("ui", "vstembedmethod",
					m_vstEmbedComboBox->currentData().toString());
	ConfigManager::inst()->setValue("ui", "syncvstplugins",
					QString::number(m_syncVSTPlugins));
	ConfigManager::inst()->setValue("ui", "disableautoquit",
					QString::number(m_disableAutoQuit));
	ConfigManager::inst()->setValue("mixer", "audiodev",
					m_audioIfaceNames[m_audioInterfaces->currentText()]);
	ConfigManager::inst()->setValue("mixer", "hqaudio",
					QString::number(m_hqAudioDev));
	ConfigManager::inst()->setValue("mixer", "framesperaudiobuffer",
					QString::number(m_bufferSize));
	ConfigManager::inst()->setValue("mixer", "mididev",
					m_midiIfaceNames[m_midiInterfaces->currentText()]);
=======
	ConfigManager::inst()->setValue( "mixer", "framesperaudiobuffer",
					QString::number( m_bufferSize ) );
	ConfigManager::inst()->setValue( "mixer", "audiodev",
			m_audioIfaceNames[m_audioInterfaces->currentText()] );
	ConfigManager::inst()->setValue( "mixer", "mididev",
			m_midiIfaceNames[m_midiInterfaces->currentText()] );
	ConfigManager::inst()->setValue( "tooltips", "disabled",
					QString::number( !m_toolTips ) );
	ConfigManager::inst()->setValue( "app", "nomsgaftersetup",
					QString::number( !m_warnAfterSetup ) );
	ConfigManager::inst()->setValue( "app", "displaydbfs",
					QString::number( m_displaydBFS ) );
	ConfigManager::inst()->setValue( "app", "nommpz",
						QString::number( !m_MMPZ ) );
	ConfigManager::inst()->setValue( "app", "disablebackup",
					QString::number( !m_disableBackup ) );
	ConfigManager::inst()->setValue( "app", "openlastproject",
					QString::number( m_openLastProject ) );
	ConfigManager::inst()->setValue( "app", "nanhandler",
					QString::number( m_NaNHandler ) );
	ConfigManager::inst()->setValue( "mixer", "hqaudio",
					QString::number( m_hqAudioDev ) );
	ConfigManager::inst()->setValue( "ui", "smoothscroll",
					QString::number( m_smoothScroll ) );
	ConfigManager::inst()->setValue( "ui", "enableautosave",
					QString::number( m_enableAutoSave ) );
	ConfigManager::inst()->setValue( "ui", "saveinterval",
					QString::number( m_saveInterval ) );
	ConfigManager::inst()->setValue( "ui", "enablerunningautosave",
					QString::number( m_enableRunningAutoSave ) );
	ConfigManager::inst()->setValue( "ui", "oneinstrumenttrackwindow",
					QString::number( m_oneInstrumentTrackWindow ) );
	ConfigManager::inst()->setValue( "ui", "compacttrackbuttons",
					QString::number( m_compactTrackButtons ) );
	ConfigManager::inst()->setValue( "ui", "syncvstplugins",
					QString::number( m_syncVSTPlugins ) );
	ConfigManager::inst()->setValue( "ui", "animateafp",
					QString::number( m_animateAFP ) );
	ConfigManager::inst()->setValue( "ui", "printnotelabels",
					QString::number( m_printNoteLabels ) );
	ConfigManager::inst()->setValue( "ui", "displaywaveform",
					QString::number( m_displayWaveform ) );
	ConfigManager::inst()->setValue( "ui", "disableautoquit",
					QString::number( m_disableAutoQuit ) );
	ConfigManager::inst()->setValue( "app", "language", m_lang );
	ConfigManager::inst()->setValue( "ui", "vstembedmethod",
					m_vstEmbedMethod );
	ConfigManager::inst()->setValue( "ui", "vstalwaysontop",
					QString::number( m_vstAlwaysOnTop ) );
>>>>>>> f141ae68


	ConfigManager::inst()->setWorkingDir(QDir::fromNativeSeparators(m_workingDir));
	ConfigManager::inst()->setVSTDir(QDir::fromNativeSeparators(m_vstDir));
	ConfigManager::inst()->setLADSPADir(QDir::fromNativeSeparators(m_ladspaDir));
	ConfigManager::inst()->setSF2Dir(QDir::fromNativeSeparators(m_sf2Dir));
#ifdef LMMS_HAVE_FLUIDSYNTH
	ConfigManager::inst()->setSF2File(m_sf2File);
#endif
	ConfigManager::inst()->setGIGDir(QDir::fromNativeSeparators(m_gigDir));
	ConfigManager::inst()->setThemeDir(QDir::fromNativeSeparators(m_themeDir));
	ConfigManager::inst()->setBackgroundPicFile(m_backgroundPicFile);

	// Tell all audio-settings-widgets to save their settings.
	for(AswMap::iterator it = m_audioIfaceSetupWidgets.begin();
		it != m_audioIfaceSetupWidgets.end(); ++it)
	{
		it.value()->saveSettings();
	}
	// Tell all MIDI-settings-widgets to save their settings.
	for(MswMap::iterator it = m_midiIfaceSetupWidgets.begin();
		it != m_midiIfaceSetupWidgets.end(); ++it)
	{
		it.value()->saveSettings();
	}
	ConfigManager::inst()->saveConfigFile();
}




<<<<<<< HEAD
// General settings slots.
=======
void SetupDialog::setBufferSize( int _value )
{
	const int step = DEFAULT_BUFFER_SIZE / BUFFERSIZE_RESOLUTION;
	if( _value > step && _value % step )
	{
		int mod_value = _value % step;
		if( mod_value < step / 2 )
		{
			m_bufSizeSlider->setValue( _value - mod_value );
		}
		else
		{
			m_bufSizeSlider->setValue( _value + step - mod_value );
		}
		return;
	}

	if( m_bufSizeSlider->value() != _value )
	{
		m_bufSizeSlider->setValue( _value );
	}

	m_bufferSize = _value * BUFFERSIZE_RESOLUTION;
	m_bufSizeLbl->setText( tr( "Frames: %1\nLatency: %2 ms" ).arg(
					m_bufferSize ).arg(
						1000.0f * m_bufferSize /
				Engine::mixer()->processingSampleRate(),
						0, 'f', 1 ) );
}


>>>>>>> f141ae68

void SetupDialog::toggleTooltips(bool enabled)
{
<<<<<<< HEAD
	m_tooltips = enabled;
=======
	setBufferSize( DEFAULT_BUFFER_SIZE / BUFFERSIZE_RESOLUTION );
>>>>>>> f141ae68
}


void SetupDialog::toggleDisplaydBFS(bool enabled)
{
	m_displaydBFS = enabled;
}


void SetupDialog::toggleDisplayWaveform(bool enabled)
{
	m_displayWaveform = enabled;
}


void SetupDialog::toggleNoteLabels(bool enabled)
{
	m_printNoteLabels = enabled;
}


void SetupDialog::toggleCompactTrackButtons(bool enabled)
{
	m_compactTrackButtons = enabled;
}


void SetupDialog::toggleOneInstrumentTrackWindow(bool enabled)
{
	m_oneInstrumentTrackWindow = enabled;
}


void SetupDialog::toggleMMPZ(bool enabled)
{
	m_MMPZ = enabled;
}


void SetupDialog::toggleDisableBackup(bool enabled)
{
	m_disableBackup = enabled;
}


void SetupDialog::toggleOpenLastProject(bool enabled)
{
	m_openLastProject = enabled;
}


void SetupDialog::setLanguage(int lang)
{
	m_lang = m_languages[lang];
}




// Performance settings slots.

void SetupDialog::setAutoSaveInterval(int value)
{
	m_saveInterval = value;
	m_saveIntervalSlider->setValue(m_saveInterval);
	QString minutes = m_saveInterval > 1 ? tr("minutes") : tr("minute");
	minutes = QString("%1 %2").arg(QString::number(m_saveInterval), minutes);
	minutes = m_enableAutoSave ?  minutes : tr("disabled");
	m_saveIntervalLbl->setText(
			tr("Autosave interval: %1").arg(minutes));
}


void SetupDialog::toggleAutoSave(bool enabled)
{
	m_enableAutoSave = enabled;
	m_saveIntervalSlider->setEnabled(enabled);
	m_runningAutoSave->setVisible(enabled);
	setAutoSaveInterval(m_saveIntervalSlider->value());
}


void SetupDialog::toggleRunningAutoSave(bool enabled)
{
	m_enableRunningAutoSave = enabled;
}


void SetupDialog::resetAutoSave()
{
	setAutoSaveInterval(MainWindow::DEFAULT_SAVE_INTERVAL_MINUTES);
	m_autoSave->setChecked(true);
	m_runningAutoSave->setChecked(false);
}


void SetupDialog::toggleSmoothScroll(bool enabled)
{
	m_smoothScroll = enabled;
}


void SetupDialog::toggleAnimateAFP(bool enabled)
{
	m_animateAFP = enabled;
}


void SetupDialog::toggleSyncVSTPlugins(bool enabled)
{
	m_syncVSTPlugins = enabled;
}


<<<<<<< HEAD
void SetupDialog::toggleDisableAutoQuit(bool enabled)
=======
void SetupDialog::vstEmbedMethodChanged()
{
	m_vstEmbedMethod = m_vstEmbedComboBox->currentData().toString();
	m_vstAlwaysOnTopCheckBox->setVisible( m_vstEmbedMethod == "none" );
}


void SetupDialog::toggleVSTAlwaysOnTop( bool en )
{
	m_vstAlwaysOnTop = en;
}


void SetupDialog::setLanguage( int lang )
>>>>>>> f141ae68
{
	m_disableAutoQuit = enabled;
}




// Audio settings slots.

void SetupDialog::toggleHQAudioDev(bool enabled)
{
	m_hqAudioDev = enabled;
}


void SetupDialog::audioInterfaceChanged(const QString & iface)
{
	for(AswMap::iterator it = m_audioIfaceSetupWidgets.begin();
		it != m_audioIfaceSetupWidgets.end(); ++it)
	{
		it.value()->hide();
	}

	m_audioIfaceSetupWidgets[m_audioIfaceNames[iface]]->show();
}


void SetupDialog::setBufferSize(int value)
{
	const int step = DEFAULT_BUFFER_SIZE / 64;
	if(value > step && value % step)
	{
		int mod_value = value % step;
		if(mod_value < step / 2)
		{
			m_bufferSizeSlider->setValue(value - mod_value);
		}
		else
		{
			m_bufferSizeSlider->setValue(value + step - mod_value);
		}
		return;
	}

	if(m_bufferSizeSlider->value() != value)
	{
		m_bufferSizeSlider->setValue(value);
	}

	m_bufferSize = value * 64;
	m_bufferSizeLbl->setText(
			tr("Frames: %1\nLatency: %2 ms").arg(
			m_bufferSize).arg(
			1000.0f * m_bufferSize / Engine::mixer()->processingSampleRate(),
			0, 'f', 1));
}


void SetupDialog::resetBufferSize()
{
	setBufferSize(DEFAULT_BUFFER_SIZE / 64);
}


// MIDI settings slots.

void SetupDialog::midiInterfaceChanged(const QString & iface)
{
	for(MswMap::iterator it = m_midiIfaceSetupWidgets.begin();
		it != m_midiIfaceSetupWidgets.end(); ++it)
	{
		it.value()->hide();
	}

	m_midiIfaceSetupWidgets[m_midiIfaceNames[iface]]->show();
}


// Paths settings slots.

void SetupDialog::openWorkingDir()
{
	QString new_dir = FileDialog::getExistingDirectory(this,
			tr("Choose the LMMS working directory"), m_workingDir);
	if (!new_dir.isEmpty())
	{
		m_workingDirLineEdit->setText(new_dir);
	}
}


void SetupDialog::setWorkingDir(const QString & workingDir)
{
	m_workingDir = workingDir;
}


void SetupDialog::openVSTDir()
{
	QString new_dir = FileDialog::getExistingDirectory(this,
			tr("Choose your VST plugins directory"), m_vstDir);
	if (!new_dir.isEmpty())
	{
		m_vstDirLineEdit->setText(new_dir);
	}
}


void SetupDialog::setVSTDir(const QString & vstDir)
{
	m_vstDir = vstDir;
}


void SetupDialog::openLADSPADir()
{
	QString new_dir = FileDialog::getExistingDirectory(this,
			tr("Choose your LADSPA plugins directory"), m_ladspaDir);
	if (!new_dir.isEmpty())
	{
		if(m_ladspaDirLineEdit->text() == "")
		{
			m_ladspaDirLineEdit->setText(new_dir);
		}
		else
		{
			m_ladspaDirLineEdit->setText(m_ladspaDirLineEdit->text() + "," +
								new_dir);
		}
	}
}


void SetupDialog::setLADSPADir(const QString & ladspaDir)
{
	m_ladspaDir = ladspaDir;
}


void SetupDialog::openSF2Dir()
{
	QString new_dir = FileDialog::getExistingDirectory(this,
			tr("Choose your SF2 files directory"), m_sf2Dir);
	if (!new_dir.isEmpty())
	{
		m_sf2DirLineEdit->setText(new_dir);
	}
}


void SetupDialog::setSF2Dir(const QString & sf2Dir)
{
	m_sf2Dir = sf2Dir;
}


void SetupDialog::openSF2File()
{
#ifdef LMMS_HAVE_FLUIDSYNTH
	QString new_file = FileDialog::getOpenFileName(this,
			tr("Choose your default SF2 file"), m_sf2File, "SoundFont 2 files (*.sf2)");

	if (!new_file.isEmpty())
	{
		m_sf2FileLineEdit->setText(new_file);
	}
#endif
}


void SetupDialog::setSF2File(const QString & sf2File)
{
#ifdef LMMS_HAVE_FLUIDSYNTH
	m_sf2File = sf2File;
#endif
}


void SetupDialog::openGIGDir()
{
	QString new_dir = FileDialog::getExistingDirectory(this,
			tr("Choose your GIG files directory"), m_gigDir);
	if(new_dir != QString::null)
	{
		m_gigDirLineEdit->setText(new_dir);
	}
}


void SetupDialog::setGIGDir(const QString & gigDir)
{
	m_gigDir = gigDir;
}


void SetupDialog::openThemeDir()
{
	QString new_dir = FileDialog::getExistingDirectory(this,
			tr("Choose your theme directory"), m_themeDir);
	if(new_dir != QString::null)
	{
		m_themeDirLineEdit->setText(new_dir);
	}
}


void SetupDialog::setThemeDir(const QString & themeDir)
{
	m_themeDir = themeDir;
}


void SetupDialog::openBackgroundPicFile()
{
	QList<QByteArray> fileTypesList = QImageReader::supportedImageFormats();
	QString fileTypes;
	for(int i = 0; i < fileTypesList.count(); i++)
	{
		if(fileTypesList[i] != fileTypesList[i].toUpper())
		{
			if(!fileTypes.isEmpty())
			{
				fileTypes += " ";
			}
			fileTypes += "*." + QString(fileTypesList[i]);
		}
	}

	QString dir = (m_backgroundPicFile.isEmpty()) ?
		m_themeDir :
		m_backgroundPicFile;
	QString new_file = FileDialog::getOpenFileName(this,
			tr("Choose your background picture file"), dir, "Image files (" + fileTypes + ")");

	if(new_file != QString::null)
	{
		m_backgroundPicFileLineEdit->setText(new_file);
	}
}


void SetupDialog::setBackgroundPicFile(const QString & backgroundPicFile)
{
	m_backgroundPicFile = backgroundPicFile;
}




void SetupDialog::showRestartWarning()
{
	restartWarningLbl->show();
}<|MERGE_RESOLUTION|>--- conflicted
+++ resolved
@@ -67,14 +67,9 @@
 #include "MidiApple.h"
 #include "MidiDummy.h"
 
-<<<<<<< HEAD
-
-inline void labelWidget(QWidget * w, const QString & txt)
-=======
 constexpr int BUFFERSIZE_RESOLUTION = 32;
 
-inline void labelWidget( QWidget * _w, const QString & _txt )
->>>>>>> f141ae68
+inline void labelWidget( QWidget * w, const QString & txt )
 {
 	QLabel * title = new QLabel(txt, w);
 	QFont f = title->font();
@@ -91,7 +86,6 @@
 
 
 
-<<<<<<< HEAD
 SetupDialog::SetupDialog(ConfigTabs tab_to_open) :
 	m_tooltips(!ConfigManager::inst()->value(
 			"tooltips", "disabled").toInt()),
@@ -135,43 +129,16 @@
 			"mixer", "hqaudio").toInt()),
 	m_bufferSize(ConfigManager::inst()->value(
 			"mixer", "framesperaudiobuffer").toInt()),
+	m_NaNHandler( ConfigManager::inst()->value( 
+			"app", "nanhandler", "1").toInt()),
 	m_workingDir(QDir::toNativeSeparators(ConfigManager::inst()->workingDir())),
 	m_vstDir(QDir::toNativeSeparators(ConfigManager::inst()->vstDir())),
 	m_ladspaDir(QDir::toNativeSeparators(ConfigManager::inst()->ladspaDir())),
 	m_gigDir(QDir::toNativeSeparators(ConfigManager::inst()->gigDir())),
 	m_sf2Dir(QDir::toNativeSeparators(ConfigManager::inst()->sf2Dir())),
-=======
-SetupDialog::SetupDialog( ConfigTabs _tab_to_open ) :
-	m_bufferSize( ConfigManager::inst()->value( "mixer",
-					"framesperaudiobuffer" ).toInt() ),
-	m_toolTips( !ConfigManager::inst()->value( "tooltips",
-							"disabled" ).toInt() ),
-	m_warnAfterSetup( !ConfigManager::inst()->value( "app",
-						"nomsgaftersetup" ).toInt() ),
-	m_displaydBFS( ConfigManager::inst()->value( "app", 
-		      				"displaydbfs" ).toInt() ),
-	m_MMPZ( !ConfigManager::inst()->value( "app", "nommpz" ).toInt() ),
-	m_disableBackup( !ConfigManager::inst()->value( "app",
-							"disablebackup" ).toInt() ),
-	m_openLastProject( ConfigManager::inst()->value( "app",
-							"openlastproject" ).toInt() ),
-	m_NaNHandler( ConfigManager::inst()->value( "app",
-							"nanhandler", "1" ).toInt() ),
-	m_hqAudioDev( ConfigManager::inst()->value( "mixer",
-							"hqaudio" ).toInt() ),
-	m_lang( ConfigManager::inst()->value( "app",
-							"language" ) ),
-	m_workingDir( QDir::toNativeSeparators( ConfigManager::inst()->workingDir() ) ),
-	m_vstDir( QDir::toNativeSeparators( ConfigManager::inst()->vstDir() ) ),
-	m_artworkDir( QDir::toNativeSeparators( ConfigManager::inst()->artworkDir() ) ),
-	m_ladDir( QDir::toNativeSeparators( ConfigManager::inst()->ladspaDir() ) ),
-	m_gigDir( QDir::toNativeSeparators( ConfigManager::inst()->gigDir() ) ),
-	m_sf2Dir( QDir::toNativeSeparators( ConfigManager::inst()->sf2Dir() ) ),
->>>>>>> f141ae68
 #ifdef LMMS_HAVE_FLUIDSYNTH
 	m_sf2File(QDir::toNativeSeparators(ConfigManager::inst()->sf2File())),
 #endif
-<<<<<<< HEAD
 	m_themeDir(QDir::toNativeSeparators(ConfigManager::inst()->themeDir())),
 	m_backgroundPicFile(QDir::toNativeSeparators(ConfigManager::inst()->backgroundPicFile()))
 {
@@ -185,94 +152,6 @@
 
 
 	// Constants for positioning LED check boxes.
-=======
-	m_backgroundArtwork( QDir::toNativeSeparators( ConfigManager::inst()->backgroundArtwork() ) ),
-	m_smoothScroll( ConfigManager::inst()->value( "ui", "smoothscroll" ).toInt() ),
-	m_enableAutoSave( ConfigManager::inst()->value( "ui", "enableautosave", "1" ).toInt() ),
-	m_enableRunningAutoSave( ConfigManager::inst()->value( "ui", "enablerunningautosave", "0" ).toInt() ),
-	m_saveInterval(	ConfigManager::inst()->value( "ui", "saveinterval" ).toInt() < 1 ?
-					MainWindow::DEFAULT_SAVE_INTERVAL_MINUTES :
-			ConfigManager::inst()->value( "ui", "saveinterval" ).toInt() ),
-	m_oneInstrumentTrackWindow( ConfigManager::inst()->value( "ui",
-					"oneinstrumenttrackwindow" ).toInt() ),
-	m_compactTrackButtons( ConfigManager::inst()->value( "ui",
-					"compacttrackbuttons" ).toInt() ),
-	m_syncVSTPlugins( ConfigManager::inst()->value( "ui",
-							"syncvstplugins", "1" ).toInt() ),
-	m_animateAFP(ConfigManager::inst()->value( "ui",
-						   "animateafp", "1" ).toInt() ),
-	m_printNoteLabels(ConfigManager::inst()->value( "ui",
-						   "printnotelabels").toInt() ),
-	m_displayWaveform(ConfigManager::inst()->value( "ui",
-						   "displaywaveform").toInt() ),
-	m_disableAutoQuit(ConfigManager::inst()->value( "ui",
-						   "disableautoquit", "1" ).toInt() ),
-	m_vstEmbedMethod( ConfigManager::inst()->vstEmbedMethod() ),
-	m_vstAlwaysOnTop( ConfigManager::inst()->value( "ui",
-						   "vstalwaysontop" ).toInt() )
-{
-	setWindowIcon( embed::getIconPixmap( "setup_general" ) );
-	setWindowTitle( tr( "Setup LMMS" ) );
-	setModal( true );
-	setFixedSize( 452, 570 );
-
-	Engine::projectJournal()->setJournalling( false );
-
-	QVBoxLayout * vlayout = new QVBoxLayout( this );
-	vlayout->setSpacing( 0 );
-	vlayout->setMargin( 0 );
-	QWidget * settings = new QWidget( this );
-	QHBoxLayout * hlayout = new QHBoxLayout( settings );
-	hlayout->setSpacing( 0 );
-	hlayout->setMargin( 0 );
-
-	m_tabBar = new TabBar( settings, QBoxLayout::TopToBottom );
-	m_tabBar->setExclusive( true );
-	m_tabBar->setFixedWidth( 72 );
-
-	QWidget * ws = new QWidget( settings );
-	int wsHeight = 420;
-#ifdef LMMS_HAVE_STK
-	wsHeight += 50;
-#endif
-#ifdef LMMS_HAVE_FLUIDSYNTH
-	wsHeight += 50;
-#endif
-	ws->setFixedSize( 360, wsHeight );
-	QWidget * general = new QWidget( ws );
-	general->setFixedSize( 360, 290 );
-	QVBoxLayout * gen_layout = new QVBoxLayout( general );
-	gen_layout->setSpacing( 0 );
-	gen_layout->setMargin( 0 );
-	labelWidget( general, tr( "General settings" ) );
-
-	TabWidget * bufsize_tw = new TabWidget( tr( "BUFFER SIZE" ), general );
-	bufsize_tw->setFixedHeight( 80 );
-
-	m_bufSizeSlider = new QSlider( Qt::Horizontal, bufsize_tw );
-	m_bufSizeSlider->setRange( 1, 128 );
-	m_bufSizeSlider->setTickPosition( QSlider::TicksBelow );
-	m_bufSizeSlider->setPageStep( 8 );
-	m_bufSizeSlider->setTickInterval( 8 );
-	m_bufSizeSlider->setGeometry( 10, 16, 340, 18 );
-	m_bufSizeSlider->setValue( m_bufferSize / BUFFERSIZE_RESOLUTION );
-
-	connect( m_bufSizeSlider, SIGNAL( valueChanged( int ) ), this,
-						SLOT( setBufferSize( int ) ) );
-
-	m_bufSizeLbl = new QLabel( bufsize_tw );
-	m_bufSizeLbl->setGeometry( 10, 40, 200, 32 );
-	setBufferSize( m_bufSizeSlider->value() );
-
-	QPushButton * bufsize_reset_btn = new QPushButton(
-			embed::getIconPixmap( "reload" ), "", bufsize_tw );
-	bufsize_reset_btn->setGeometry( 320, 40, 28, 28 );
-	connect( bufsize_reset_btn, SIGNAL( clicked() ), this,
-						SLOT( resetBufSize() ) );
-	ToolTip::add( bufsize_reset_btn, tr( "Reset to default value" ) );
-
-	TabWidget * misc_tw = new TabWidget( tr( "MISC" ), general );
->>>>>>> f141ae68
 	const int XDelta = 10;
 	const int YDelta = 18;
 
@@ -347,55 +226,12 @@
 
 	gui_tw->setFixedHeight(YDelta + YDelta * labelNumber1);
 
-<<<<<<< HEAD
 
 	int labelNumber2 = 0;
 
 	// Projects tab.
 	TabWidget * projects_tw = new TabWidget(
 			tr("Projects"), general_w);
-=======
-	// Advanced setting, hidden for now
-	if( false )
-	{
-		LedCheckBox * useNaNHandler = new LedCheckBox(
-				tr( "Use built-in NaN handler" ),
-								misc_tw );
-		useNaNHandler->setChecked( m_NaNHandler );
-	}
-
-	TabWidget* embed_tw = new TabWidget( tr( "PLUGIN EMBEDDING" ), general);
-	embed_tw->setFixedHeight( 66 );
-	m_vstEmbedComboBox = new QComboBox( embed_tw );
-	m_vstEmbedComboBox->move( XDelta, YDelta );
-
-	QStringList embedMethods = ConfigManager::availabeVstEmbedMethods();
-	m_vstEmbedComboBox->addItem( tr( "No embedding" ), "none" );
-	if( embedMethods.contains("qt") )
-	{
-		m_vstEmbedComboBox->addItem( tr( "Embed using Qt API" ), "qt" );
-	}
-	if( embedMethods.contains("win32") )
-	{
-		m_vstEmbedComboBox->addItem( tr( "Embed using native Win32 API" ), "win32" );
-	}
-	if( embedMethods.contains("xembed") )
-	{
-		m_vstEmbedComboBox->addItem( tr( "Embed using XEmbed protocol" ), "xembed" );
-	}
-	m_vstEmbedComboBox->setCurrentIndex( m_vstEmbedComboBox->findData( m_vstEmbedMethod ) );
-	connect( m_vstEmbedComboBox, SIGNAL( currentIndexChanged( int ) ),
-				this, SLOT( vstEmbedMethodChanged() ) );
-
-	m_vstAlwaysOnTopCheckBox = new LedCheckBox(
-				tr( "Keep plugin windows on top when not embedded" ),
-								embed_tw );
-	m_vstAlwaysOnTopCheckBox->move( 20, 44 );
-	m_vstAlwaysOnTopCheckBox->setChecked( m_vstAlwaysOnTop );
-	m_vstAlwaysOnTopCheckBox->setVisible( m_vstEmbedMethod == "none" );
-	connect( m_vstAlwaysOnTopCheckBox, SIGNAL( toggled( bool ) ),
-				this, SLOT( toggleVSTAlwaysOnTop( bool ) ) );
->>>>>>> f141ae68
 
 
 	addLedCheckBox("Compress project files by default", projects_tw, labelNumber2,
@@ -471,63 +307,6 @@
 	labelWidget(performance_w,
 			tr("Performance settings"));
 
-<<<<<<< HEAD
-=======
-		QPushButton * selectBtn = new QPushButton(
-			embed::getIconPixmap(pixmap, 16, 16),
-			"", newTw);
-		selectBtn->setFixedSize(24, 24);
-		selectBtn->move(btnStart, 16);
-		connect(selectBtn, SIGNAL(clicked()), this, openSlot);
-
-		pathSelectorLayout->addWidget(newTw);
-		pathSelectorLayout->addSpacing(10);
-	};
-
-	addPathEntry("LMMS working directory", m_workingDir,
-		SLOT(setWorkingDir(const QString &)),
-		SLOT(openWorkingDir()),
-		m_wdLineEdit, pathSelectors);
-	addPathEntry("GIG directory", m_gigDir,
-		SLOT(setGIGDir(const QString &)),
-		SLOT(openGIGDir()),
-		m_gigLineEdit, pathSelectors);
-	addPathEntry("SF2 directory", m_sf2Dir,
-		SLOT(setSF2Dir(const QString &)),
-		SLOT(openSF2Dir()),
-		m_sf2LineEdit, pathSelectors);
-	addPathEntry("VST-plugin directory", m_vstDir,
-		SLOT(setVSTDir(const QString &)),
-		SLOT(openVSTDir()),
-		m_vdLineEdit, pathSelectors);
-	addPathEntry("LADSPA plugin directories", m_ladDir,
-		SLOT(setLADSPADir(const QString &)),
-		SLOT(openLADSPADir()),
-		m_ladLineEdit, paths,
-		"add_folder");
-#ifdef LMMS_HAVE_STK
-	addPathEntry("STK rawwave directory", m_stkDir,
-		SLOT(setSTKDir(const QString &)),
-		SLOT(openSTKDir()),
-		m_stkLineEdit, paths);
-#endif
-#ifdef LMMS_HAVE_FLUIDSYNTH
-	addPathEntry("Default Soundfont File", m_defaultSoundfont,
-		SLOT(setDefaultSoundfont(const QString &)),
-		SLOT(openDefaultSoundfont()),
-		m_sfLineEdit, paths);
-#endif
-	addPathEntry("Themes directory", m_artworkDir,
-		SLOT(setArtworkDir(const QString &)),
-		SLOT(openArtworkDir()),
-		m_adLineEdit, pathSelectors);
-	pathSelectorLayout->addStretch();
-	addPathEntry("Background artwork", m_backgroundArtwork,
-		SLOT(setBackgroundArtwork(const QString &)),
-		SLOT(openBackgroundArtwork()),
-		m_baLineEdit, paths);
-	pathSelectors->setLayout(pathSelectorLayout);
->>>>>>> f141ae68
 
 	// Autosave tab.
 	TabWidget * auto_save_tw = new TabWidget(
@@ -617,6 +396,17 @@
 		m_vstEmbedComboBox->addItem(tr("Embed using XEmbed protocol"), "xembed");
 	}
 	m_vstEmbedComboBox->setCurrentIndex(m_vstEmbedComboBox->findData(m_vstEmbedMethod));
+	connect(m_vstEmbedComboBox, SIGNAL(currentIndexChanged(int)),
+			this, SLOT(vstEmbedMethodChanged()));
+
+	m_vstAlwaysOnTopCheckBox = new LedCheckBox(
+			tr("Keep plugin windows on top when not embedded"), embed_tw);
+	labelNumber4++;
+	m_vstAlwaysOnTopCheckBox->move(XDelta, YDelta * labelNumber4);
+	m_vstAlwaysOnTopCheckBox->setChecked(m_vstAlwaysOnTop);
+	m_vstAlwaysOnTopCheckBox->setVisible(m_vstEmbedMethod == "none");
+	connect(m_vstAlwaysOnTopCheckBox, SIGNAL(toggled(bool)),
+			this, SLOT(toggleVSTAlwaysOnTop(bool)));
 
 	LedCheckBox * syncVST = new LedCheckBox(
 			tr("Sync VST plugins to host playback"), plugins_tw);
@@ -1067,7 +857,6 @@
 	from taking mouse input, rendering the application unusable. */
 	QDialog::accept();
 
-<<<<<<< HEAD
 	ConfigManager::inst()->setValue("tooltips", "disabled",
 					QString::number(!m_tooltips));
 	ConfigManager::inst()->setValue("app", "displaydbfs",
@@ -1111,57 +900,10 @@
 					QString::number(m_bufferSize));
 	ConfigManager::inst()->setValue("mixer", "mididev",
 					m_midiIfaceNames[m_midiInterfaces->currentText()]);
-=======
-	ConfigManager::inst()->setValue( "mixer", "framesperaudiobuffer",
-					QString::number( m_bufferSize ) );
-	ConfigManager::inst()->setValue( "mixer", "audiodev",
-			m_audioIfaceNames[m_audioInterfaces->currentText()] );
-	ConfigManager::inst()->setValue( "mixer", "mididev",
-			m_midiIfaceNames[m_midiInterfaces->currentText()] );
-	ConfigManager::inst()->setValue( "tooltips", "disabled",
-					QString::number( !m_toolTips ) );
-	ConfigManager::inst()->setValue( "app", "nomsgaftersetup",
-					QString::number( !m_warnAfterSetup ) );
-	ConfigManager::inst()->setValue( "app", "displaydbfs",
-					QString::number( m_displaydBFS ) );
-	ConfigManager::inst()->setValue( "app", "nommpz",
-						QString::number( !m_MMPZ ) );
-	ConfigManager::inst()->setValue( "app", "disablebackup",
-					QString::number( !m_disableBackup ) );
-	ConfigManager::inst()->setValue( "app", "openlastproject",
-					QString::number( m_openLastProject ) );
-	ConfigManager::inst()->setValue( "app", "nanhandler",
-					QString::number( m_NaNHandler ) );
-	ConfigManager::inst()->setValue( "mixer", "hqaudio",
-					QString::number( m_hqAudioDev ) );
-	ConfigManager::inst()->setValue( "ui", "smoothscroll",
-					QString::number( m_smoothScroll ) );
-	ConfigManager::inst()->setValue( "ui", "enableautosave",
-					QString::number( m_enableAutoSave ) );
-	ConfigManager::inst()->setValue( "ui", "saveinterval",
-					QString::number( m_saveInterval ) );
-	ConfigManager::inst()->setValue( "ui", "enablerunningautosave",
-					QString::number( m_enableRunningAutoSave ) );
-	ConfigManager::inst()->setValue( "ui", "oneinstrumenttrackwindow",
-					QString::number( m_oneInstrumentTrackWindow ) );
-	ConfigManager::inst()->setValue( "ui", "compacttrackbuttons",
-					QString::number( m_compactTrackButtons ) );
-	ConfigManager::inst()->setValue( "ui", "syncvstplugins",
-					QString::number( m_syncVSTPlugins ) );
-	ConfigManager::inst()->setValue( "ui", "animateafp",
-					QString::number( m_animateAFP ) );
-	ConfigManager::inst()->setValue( "ui", "printnotelabels",
-					QString::number( m_printNoteLabels ) );
-	ConfigManager::inst()->setValue( "ui", "displaywaveform",
-					QString::number( m_displayWaveform ) );
-	ConfigManager::inst()->setValue( "ui", "disableautoquit",
-					QString::number( m_disableAutoQuit ) );
-	ConfigManager::inst()->setValue( "app", "language", m_lang );
-	ConfigManager::inst()->setValue( "ui", "vstembedmethod",
-					m_vstEmbedMethod );
-	ConfigManager::inst()->setValue( "ui", "vstalwaysontop",
-					QString::number( m_vstAlwaysOnTop ) );
->>>>>>> f141ae68
+	ConfigManager::inst()->setValue("app", "nanhandler",
+					QString::number(m_NaNHandler));
+	ConfigManager::inst()->setValue("ui", "vstalwaysontop",
+					QString::number(m_vstAlwaysOnTop));
 
 
 	ConfigManager::inst()->setWorkingDir(QDir::fromNativeSeparators(m_workingDir));
@@ -1193,49 +935,11 @@
 
 
 
-<<<<<<< HEAD
 // General settings slots.
-=======
-void SetupDialog::setBufferSize( int _value )
-{
-	const int step = DEFAULT_BUFFER_SIZE / BUFFERSIZE_RESOLUTION;
-	if( _value > step && _value % step )
-	{
-		int mod_value = _value % step;
-		if( mod_value < step / 2 )
-		{
-			m_bufSizeSlider->setValue( _value - mod_value );
-		}
-		else
-		{
-			m_bufSizeSlider->setValue( _value + step - mod_value );
-		}
-		return;
-	}
-
-	if( m_bufSizeSlider->value() != _value )
-	{
-		m_bufSizeSlider->setValue( _value );
-	}
-
-	m_bufferSize = _value * BUFFERSIZE_RESOLUTION;
-	m_bufSizeLbl->setText( tr( "Frames: %1\nLatency: %2 ms" ).arg(
-					m_bufferSize ).arg(
-						1000.0f * m_bufferSize /
-				Engine::mixer()->processingSampleRate(),
-						0, 'f', 1 ) );
-}
-
-
->>>>>>> f141ae68
 
 void SetupDialog::toggleTooltips(bool enabled)
 {
-<<<<<<< HEAD
 	m_tooltips = enabled;
-=======
-	setBufferSize( DEFAULT_BUFFER_SIZE / BUFFERSIZE_RESOLUTION );
->>>>>>> f141ae68
 }
 
 
@@ -1350,9 +1054,6 @@
 }
 
 
-<<<<<<< HEAD
-void SetupDialog::toggleDisableAutoQuit(bool enabled)
-=======
 void SetupDialog::vstEmbedMethodChanged()
 {
 	m_vstEmbedMethod = m_vstEmbedComboBox->currentData().toString();
@@ -1366,8 +1067,7 @@
 }
 
 
-void SetupDialog::setLanguage( int lang )
->>>>>>> f141ae68
+void SetupDialog::toggleDisableAutoQuit(bool enabled)
 {
 	m_disableAutoQuit = enabled;
 }
@@ -1397,38 +1097,35 @@
 
 void SetupDialog::setBufferSize(int value)
 {
-	const int step = DEFAULT_BUFFER_SIZE / 64;
+	const int step = DEFAULT_BUFFER_SIZE / BUFFERSIZE_RESOLUTION;
 	if(value > step && value % step)
 	{
 		int mod_value = value % step;
 		if(mod_value < step / 2)
 		{
-			m_bufferSizeSlider->setValue(value - mod_value);
+			m_bufSizeSlider->setValue(value - mod_value);
 		}
 		else
 		{
-			m_bufferSizeSlider->setValue(value + step - mod_value);
+			m_bufSizeSlider->setValue(value + step - mod_value);
 		}
 		return;
 	}
 
-	if(m_bufferSizeSlider->value() != value)
-	{
-		m_bufferSizeSlider->setValue(value);
-	}
-
-	m_bufferSize = value * 64;
-	m_bufferSizeLbl->setText(
-			tr("Frames: %1\nLatency: %2 ms").arg(
-			m_bufferSize).arg(
-			1000.0f * m_bufferSize / Engine::mixer()->processingSampleRate(),
-			0, 'f', 1));
+	if(m_bufSizeSlider->value() != value)
+	{
+		m_bufSizeSlider->setValue(value);
+	}
+
+	m_bufferSize = _value * BUFFERSIZE_RESOLUTION;
+	m_bufSizeLbl->setText(tr("Frames: %1\nLatency: %2 ms").arg(m_bufferSize).arg(
+		1000.0f * m_bufferSize / Engine::mixer()->processingSampleRate(), 0, 'f', 1));
 }
 
 
 void SetupDialog::resetBufferSize()
 {
-	setBufferSize(DEFAULT_BUFFER_SIZE / 64);
+	setBufferSize(DEFAULT_BUFFER_SIZE / BUFFERSIZE_RESOLUTION);
 }
 
 
