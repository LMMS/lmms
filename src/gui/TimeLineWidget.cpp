--- conflicted
+++ resolved
@@ -341,12 +341,7 @@
 	int bnmod=qMax( 1, qRound( 1.0f / 3.0f *
 				   MidiTime::ticksPerTact() / m_ppt ) );
 	*/
-<<<<<<< HEAD
 	int bnmod=4;// most common case
-	//int bnmod=Engine::getSong()->getTimeSigModel().getNumerator();
-=======
-	int bnmod=Engine::getSong()->getTimeSigModel().getNumerator();
->>>>>>> c2897808
 	while((m_ppt>0)&&(bnmod>0)&&(bnmod%2==0)&&(bnmod*m_ppt>=128)) bnmod/=2;
 	while((m_ppt>0)&&(bnmod>0)&&(bnmod*m_ppt<48)) bnmod*=2;
 	for( int i = 0; x + i * m_ppt < width(); ++i )
