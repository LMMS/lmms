--- conflicted
+++ resolved
@@ -56,10 +56,6 @@
 	m_inactiveLoopColor(        52,  83,  53,  64 ),
 	m_inactiveLoopBrush(QColor(255, 255, 255,  32 )),
 	m_inactiveLoopInnerColor(  255, 255, 255,  32 ),
-<<<<<<< HEAD
-<<<<<<< HEAD
-=======
->>>>>>> 1115baec
 	m_inactiveLoopTextColor(     0,   0,   0, 255 ),
 	m_activeLoopColor(          83,  52,  53, 255 ),
 	m_activeLoopBrush(QColor(  141,  55,  96, 128 )),
@@ -69,17 +65,6 @@
 	m_selectedLoopBrush(QColor( 55, 141,  96, 128 )),
 	m_selectedLoopInnerColor(   74, 155, 100, 255 ),
 	m_selectedLoopTextColor(     0, 255,   0, 255 ),
-<<<<<<< HEAD
-=======
-	m_activeLoopColor(          83,  52,  53, 255 ),
-	m_activeLoopBrush(QColor(  141,  55,  96, 128 )),
-	m_activeLoopInnerColor(    155,  74, 100, 255 ),
-	m_selectedLoopColor(        52,  83,  53, 255 ),
-	m_selectedLoopBrush(QColor( 55, 141,  96, 128 )),
-	m_selectedLoopInnerColor(   74, 155, 100, 255 ),
->>>>>>> refs/remotes/origin/master
-=======
->>>>>>> 1115baec
 	m_loopRectangleVerticalPadding( 1 ),
 	m_barLineColor( 192, 192, 192 ),
 	m_barNumberColor( m_barLineColor.darker( 120 ) ),
@@ -196,15 +181,7 @@
 		}
 		b->setMenu(m);
 		b->setText(QString("&").append(QString((char)(65+n))));
-<<<<<<< HEAD
-<<<<<<< HEAD
 		//b->setMinimumSize(autoScroll->sizeHint());
-=======
-		b->setMinimumSize(autoScroll->sizeHint());
->>>>>>> refs/remotes/origin/master
-=======
-		//b->setMinimumSize(autoScroll->sizeHint());
->>>>>>> 1115baec
 		connect(g, SIGNAL(triggered(QAction*)), this, SLOT(selectLoop(QAction*)));
 		_tool_bar->addWidget(b);
 	}
@@ -244,13 +221,6 @@
 void TimeLineWidget::selectLoop(QAction * _a)
 {
 	int const n=_a->data().toInt();
-<<<<<<< HEAD
-<<<<<<< HEAD
-=======
-	//qWarning("select loop %d",n);
->>>>>>> refs/remotes/origin/master
-=======
->>>>>>> 1115baec
 	if((n<0) || (n>=NB_LOOPS)) return;
 	setCurrentLoop(n);
 }
@@ -333,10 +303,6 @@
 {
 	QPainter p( this );
 
-<<<<<<< HEAD
-<<<<<<< HEAD
-=======
->>>>>>> 1115baec
 	const int n  = m_currentLoop;
 	const int x0 = m_xOffset + s_posMarkerPixmap->width() / 2;
 	const int h0 = height();
@@ -349,21 +315,6 @@
 	p.fillRect( w0-12, 0, 12, h0, bglight );
 	p.setClipRect( x0, 0, w0 - x0 - 12, h0 );//12=sb width TODO!
 	p.fillRect( x0, 0, w0-12, h0, bg );
-<<<<<<< HEAD
-=======
-	int const n=m_currentLoop;
-
-	int const x0 = m_xOffset + s_posMarkerPixmap->width() / 2;
-	int const h0 = height();
-	int const w0 = width();
-	// Draw background
-	p.fillRect( 0, 0, x0, h0, p.background() );
-	p.fillRect( w0-12, 0, 12, h0, p.background() );
- 	p.setClipRect( x0, 0, w0 - x0 - 12, h0 );//12=sb width TODO!
-	p.fillRect( x0, 0, w0-12, h0, QColor(0,0,0));
->>>>>>> refs/remotes/origin/master
-=======
->>>>>>> 1115baec
 
 	// Activate hinting on the font
 	QFont font = p.font();
@@ -390,12 +341,8 @@
 	int bnmod=qMax( 1, qRound( 1.0f / 3.0f *
 				   MidiTime::ticksPerTact() / m_ppt ) );
 	*/
-<<<<<<< HEAD
-	int bnmod=Engine::getSong()->getTimeSigModel().getNumerator();
-=======
 	int bnmod=4;// most common case
 	//int bnmod=Engine::getSong()->getTimeSigModel().getNumerator();
->>>>>>> 1115baec
 	while((m_ppt>0)&&(bnmod>0)&&(bnmod%2==0)&&(bnmod*m_ppt>=128)) bnmod/=2;
 	while((m_ppt>0)&&(bnmod>0)&&(bnmod*m_ppt<48)) bnmod*=2;
 	for( int i = 0; x + i * m_ppt < width(); ++i )
@@ -410,15 +357,7 @@
 			const QString s = QString::number( barNumber-1 );
 			int const tw=p.fontMetrics().width(s);
 			p.setPen( barNumberColor );
-<<<<<<< HEAD
-<<<<<<< HEAD
 			p.drawText( cx-tw-2 /*13*/, barBaseY, s );
-=======
-			p.drawText( cx + /*5*/13, barBaseY, s );
->>>>>>> refs/remotes/origin/master
-=======
-			p.drawText( cx-tw-2 /*13*/, barBaseY, s );
->>>>>>> 1115baec
 		}
 	}
 
@@ -460,18 +399,8 @@
 	p.drawRect( innerRectangle );
 
 	p.setPen( loopPointsActive
-<<<<<<< HEAD
-<<<<<<< HEAD
 		  ? (loopSelected ? getSelectedLoopTextColor() : getActiveLoopTextColor())
 		  : getInactiveLoopTextColor() );
-=======
-		  ? (loopSelected ? QColor(0,255,0,255) : QColor(255,0,0,255))
-		  : QColor(0,0,0,255) );
->>>>>>> refs/remotes/origin/master
-=======
-		  ? (loopSelected ? getSelectedLoopTextColor() : getActiveLoopTextColor())
-		  : getInactiveLoopTextColor() );
->>>>>>> 1115baec
 	p.setBrush( Qt::NoBrush );
 	p.drawText( innerRectangle.x() + 2, cy, QString((char)(65+n)) );
 }
