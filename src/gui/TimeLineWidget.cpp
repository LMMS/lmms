/*
 * TimeLineWidget.cpp - class timeLine, representing a time-line with position marker
 *
 * Copyright (c) 2004-2014 Tobias Doerffel <tobydox/at/users.sourceforge.net>
 *
 * This file is part of LMMS - https://lmms.io
 *
 * This program is free software; you can redistribute it and/or
 * modify it under the terms of the GNU General Public
 * License as published by the Free Software Foundation; either
 * version 2 of the License, or (at your option) any later version.
 *
 * This program is distributed in the hope that it will be useful,
 * but WITHOUT ANY WARRANTY; without even the implied warranty of
 * MERCHANTABILITY or FITNESS FOR A PARTICULAR PURPOSE.  See the GNU
 * General Public License for more details.
 *
 * You should have received a copy of the GNU General Public
 * License along with this program (see COPYING); if not, write to the
 * Free Software Foundation, Inc., 51 Franklin Street, Fifth Floor,
 * Boston, MA 02110-1301 USA.
 *
 */


#include <QDomElement>
#include <QTimer>
#include <QApplication>
#include <QLayout>
#include <QMouseEvent>
#include <QPainter>
#include <QToolBar>


#include "TimeLineWidget.h"
#include "embed.h"
#include "NStateButton.h"
#include "GuiApplication.h"
#include "TextFloat.h"
#include "SongEditor.h"


QPixmap * TimeLineWidget::s_posMarkerPixmap = NULL;

TimeLineWidget::TimeLineWidget( const int xoff, const int yoff, const float ppb,
			Song::PlayPos & pos, const MidiTime & begin, Song::PlayModes mode,
							QWidget * parent ) :
	QWidget( parent ),
	m_inactiveLoopColor( 52, 63, 53, 64 ),
	m_inactiveLoopBrush( QColor( 255, 255, 255, 32 ) ),
	m_inactiveLoopInnerColor( 255, 255, 255, 32 ),
	m_activeLoopColor( 52, 63, 53, 255 ),
	m_activeLoopBrush( QColor( 55, 141, 89 ) ),
	m_activeLoopInnerColor( 74, 155, 100, 255 ),
	m_loopRectangleVerticalPadding( 1 ),
	m_barLineColor( 192, 192, 192 ),
	m_barNumberColor( m_barLineColor.darker( 120 ) ),
	m_autoScroll( AutoScrollEnabled ),
	m_loopPoints( LoopPointsDisabled ),
	m_behaviourAtStop( BackToZero ),
	m_changedPosition( true ),
	m_xOffset( xoff ),
	m_posMarkerX( 0 ),
	m_ppb( ppb ),
	m_pos( pos ),
	m_begin( begin ),
	m_mode( mode ),
	m_savedPos( -1 ),
	m_hint( NULL ),
	m_action( NoAction ),
	m_moveXOff( 0 )
{
	m_loopPos[0] = 0;
	m_loopPos[1] = DefaultTicksPerBar;

	if( s_posMarkerPixmap == NULL )
	{
		s_posMarkerPixmap = new QPixmap( embed::getIconPixmap(
							"playpos_marker" ) );
	}

	setAttribute( Qt::WA_OpaquePaintEvent, true );
	move( 0, yoff );

	m_xOffset -= s_posMarkerPixmap->width() / 2;

	setMouseTracking(true);
	m_pos.m_timeLine = this;

	QTimer * updateTimer = new QTimer( this );
	connect( updateTimer, SIGNAL( timeout() ),
					this, SLOT( updatePosition() ) );
	updateTimer->start( 1000 / 60 );  // 60 fps
	connect( Engine::getSong(), SIGNAL( timeSignatureChanged( int,int ) ),
					this, SLOT( update() ) );
}




TimeLineWidget::~TimeLineWidget()
{
	if( gui->songEditor() )
	{
		m_pos.m_timeLine = NULL;
	}
	delete m_hint;
}




void TimeLineWidget::addToolButtons( QToolBar * _tool_bar )
{
	NStateButton * autoScroll = new NStateButton( _tool_bar );
	autoScroll->setGeneralToolTip( tr( "Auto scrolling" ) );
	autoScroll->addState( embed::getIconPixmap( "autoscroll_on" ) );
	autoScroll->addState( embed::getIconPixmap( "autoscroll_off" ) );
	connect( autoScroll, SIGNAL( changedState( int ) ), this,
					SLOT( toggleAutoScroll( int ) ) );

	NStateButton * loopPoints = new NStateButton( _tool_bar );
	loopPoints->setGeneralToolTip( tr( "Loop points" ) );
	loopPoints->addState( embed::getIconPixmap( "loop_points_off" ) );
	loopPoints->addState( embed::getIconPixmap( "loop_points_on" ) );
	connect( loopPoints, SIGNAL( changedState( int ) ), this,
					SLOT( toggleLoopPoints( int ) ) );
	connect( this, SIGNAL( loopPointStateLoaded( int ) ), loopPoints,
					SLOT( changeState( int ) ) );

	NStateButton * behaviourAtStop = new NStateButton( _tool_bar );
	behaviourAtStop->addState( embed::getIconPixmap( "back_to_zero" ),
					tr( "After stopping go back to begin" )
									);
	behaviourAtStop->addState( embed::getIconPixmap( "back_to_start" ),
					tr( "After stopping go back to "
						"position at which playing was "
						"started" ) );
	behaviourAtStop->addState( embed::getIconPixmap( "keep_stop_position" ),
					tr( "After stopping keep position" ) );
	connect( behaviourAtStop, SIGNAL( changedState( int ) ), this,
					SLOT( toggleBehaviourAtStop( int ) ) );

	_tool_bar->addWidget( autoScroll );
	_tool_bar->addWidget( loopPoints );
	_tool_bar->addWidget( behaviourAtStop );
}




void TimeLineWidget::saveSettings( QDomDocument & _doc, QDomElement & _this )
{
	_this.setAttribute( "lp0pos", (int) loopBegin() );
	_this.setAttribute( "lp1pos", (int) loopEnd() );
	_this.setAttribute( "lpstate", m_loopPoints );
}




void TimeLineWidget::loadSettings( const QDomElement & _this )
{
	m_loopPos[0] = _this.attribute( "lp0pos" ).toInt();
	m_loopPos[1] = _this.attribute( "lp1pos" ).toInt();
	m_loopPoints = static_cast<LoopPointStates>(
					_this.attribute( "lpstate" ).toInt() );
	update();
	emit loopPointStateLoaded( m_loopPoints );
}




void TimeLineWidget::updatePosition( const MidiTime & )
{
	const int new_x = markerX( m_pos );

	if( new_x != m_posMarkerX )
	{
		m_posMarkerX = new_x;
		m_changedPosition = true;
		emit positionChanged( m_pos );
		update();
	}
}




void TimeLineWidget::toggleAutoScroll( int _n )
{
	m_autoScroll = static_cast<AutoScrollStates>( _n );
}




void TimeLineWidget::toggleLoopPoints( int _n )
{
	m_loopPoints = static_cast<LoopPointStates>( _n );
	update();
}




void TimeLineWidget::toggleBehaviourAtStop( int _n )
{
	m_behaviourAtStop = static_cast<BehaviourAtStopStates>( _n );
}




void TimeLineWidget::paintEvent( QPaintEvent * )
{
	QPainter p( this );

	// Draw background
	p.fillRect( 0, 0, width(), height(), p.background() );

	// Clip so that we only draw everything starting from the offset
	p.setClipRect( m_xOffset, 0, width() - m_xOffset, height() );

	// Draw the loop rectangle
	int const & loopRectMargin = getLoopRectangleVerticalPadding();
	int const loopRectHeight = this->height() - 2 * loopRectMargin;
	int const loopStart = markerX( loopBegin() ) + 8;
	int const loopEndR = markerX( loopEnd() ) + 9;
	int const loopRectWidth = loopEndR - loopStart;

	bool const loopPointsActive = loopPointsEnabled();

	// Draw the main rectangle (inner fill only)
	QRect outerRectangle( loopStart, loopRectMargin, loopRectWidth - 1, loopRectHeight - 1 );
	p.fillRect( outerRectangle, loopPointsActive ? getActiveLoopBrush() : getInactiveLoopBrush());

	// Draw the bar lines and numbers
	// Activate hinting on the font
	QFont font = p.font();
	font.setHintingPreference( QFont::PreferFullHinting );
	p.setFont(font);
	int const fontAscent = p.fontMetrics().ascent();
	int const fontHeight = p.fontMetrics().height();

	QColor const & barLineColor = getBarLineColor();
	QColor const & barNumberColor = getBarNumberColor();

	bar_t barNumber = m_begin.getBar();
	int const x = m_xOffset + s_posMarkerPixmap->width() / 2 -
			( ( static_cast<int>( m_begin * m_ppb ) / MidiTime::ticksPerBar() ) % static_cast<int>( m_ppb ) );

	for( int i = 0; x + i * m_ppb < width(); ++i )
	{
		++barNumber;
		if( ( barNumber - 1 ) %
			qMax( 1, qRound( 1.0f / 3.0f *
				MidiTime::ticksPerBar() / m_ppb ) ) == 0 )
		{
			const int cx = x + qRound( i * m_ppb );
			p.setPen( barLineColor );
			p.drawLine( cx, 5, cx, height() - 6 );

			const QString s = QString::number( barNumber );
			p.setPen( barNumberColor );
			p.drawText( cx + 5, ((height() - fontHeight) / 2) + fontAscent, s );
		}
	}

	// Draw the main rectangle (outer border)
	p.setPen( loopPointsActive ? getActiveLoopColor() : getInactiveLoopColor() );
	p.setBrush( Qt::NoBrush );
	p.drawRect( outerRectangle );

	// Draw the inner border outline (no fill)
	QRect innerRectangle = outerRectangle.adjusted( 1, 1, -1, -1 );
	p.setPen( loopPointsActive ? getActiveLoopInnerColor() : getInactiveLoopInnerColor() );
	p.setBrush( Qt::NoBrush );
	p.drawRect( innerRectangle );

	// Draw the position marker
	p.setOpacity( 0.6 );
	p.drawPixmap( m_posMarkerX, height() - s_posMarkerPixmap->height(), *s_posMarkerPixmap );
}




void TimeLineWidget::mousePressEvent( QMouseEvent* event )
{
	if( event->x() < m_xOffset )
	{
		return;
	}
	if( event->button() == Qt::LeftButton  && !(event->modifiers() & Qt::ShiftModifier) )
	{
		m_action = MovePositionMarker;
		if( event->x() - m_xOffset < s_posMarkerPixmap->width() )
		{
			m_moveXOff = event->x() - m_xOffset;
		}
		else
		{
			m_moveXOff = s_posMarkerPixmap->width() / 2;
		}
	}
	else if( event->button() == Qt::LeftButton  && (event->modifiers() & Qt::ShiftModifier) )
	{
		m_action = SelectSongTCO;
		m_initalXSelect = event->x();
	}
	else if( event->button() == Qt::RightButton || event->button() == Qt::MiddleButton )
	{
        	m_moveXOff = s_posMarkerPixmap->width() / 2;
		const MidiTime t = m_begin + static_cast<int>( event->x() * MidiTime::ticksPerBar() / m_ppb );
		if( m_loopPos[0] > m_loopPos[1]  )
		{
			qSwap( m_loopPos[0], m_loopPos[1] );
		}
		if( ( event->modifiers() & Qt::ShiftModifier ) || event->button() == Qt::MiddleButton )
		{
			m_action = MoveLoopBegin;
		}
		else
		{
			m_action = MoveLoopEnd;
		}
		m_loopPos[( m_action == MoveLoopBegin ) ? 0 : 1] = t;
	}

	if( m_action == MoveLoopBegin )
	{
		delete m_hint;
		m_hint = TextFloat::displayMessage( tr( "Hint" ),
					tr( "Press <%1> to disable magnetic loop points." ).arg(UI_CTRL_KEY),
					embed::getIconPixmap( "hint" ), 0 );
	}
	else if( m_action == MoveLoopEnd )
	{
		delete m_hint;
		m_hint = TextFloat::displayMessage( tr( "Hint" ),
					tr( "Hold <Shift> to move the begin loop point; Press <%1> to disable magnetic loop points." ).arg(UI_CTRL_KEY),
					embed::getIconPixmap( "hint" ), 0 );
	}

	mouseMoveEvent( event );
}




void TimeLineWidget::mouseMoveEvent( QMouseEvent* event )
{
<<<<<<< HEAD
	const MidiTime t = m_begin + static_cast<int>( qMax( event->x() - m_xOffset - m_moveXOff, 0 ) * MidiTime::ticksPerBar() / m_ppb );
=======
	parentWidget()->update(); // essential for widgets that this timeline had taken their mouse move event from.
	const MidiTime t = m_begin + static_cast<int>( qMax( event->x() - m_xOffset - m_moveXOff, 0 ) * MidiTime::ticksPerTact() / m_ppt );
>>>>>>> 1c715bc3

	switch( m_action )
	{
		case MovePositionMarker:
			m_pos.setTicks(t.getTicks());
			Engine::getSong()->setToTime(t, m_mode);
			if (!( Engine::getSong()->isPlaying()))
			{
				//Song::Mode_None is used when nothing is being played.
				Engine::getSong()->setToTime(t, Song::Mode_None);
			}
			m_pos.setCurrentFrame( 0 );
			m_pos.setJumped( true );
			updatePosition();
			positionMarkerMoved();
			break;

		case MoveLoopBegin:
		case MoveLoopEnd:
		{
			const int i = m_action - MoveLoopBegin;
			if( event->modifiers() & Qt::ControlModifier )
			{
				// no ctrl-press-hint when having ctrl pressed
				delete m_hint;
				m_hint = NULL;
				m_loopPos[i] = t;
			}
			else
			{
<<<<<<< HEAD
				m_loopPos[i] = t.toNearestBar();
=======
				m_loopPos[i] = t.quantize(1.0);
>>>>>>> 1c715bc3
			}
			// Catch begin == end
			if( m_loopPos[0] == m_loopPos[1] )
			{
				// Note, swap 1 and 0 below and the behavior "skips" the other
				// marking instead of pushing it.
<<<<<<< HEAD
				if( m_action == MoveLoopBegin ) 
					m_loopPos[0] -= MidiTime::ticksPerBar();
=======
				if( m_action == MoveLoopBegin )
					m_loopPos[0] -= MidiTime::ticksPerTact();
>>>>>>> 1c715bc3
				else
					m_loopPos[1] += MidiTime::ticksPerBar();
			}
			update();
			break;
		}
	case SelectSongTCO:
			emit regionSelectedFromPixels( m_initalXSelect , event->x() );
		break;

		default:
			break;
	}
}




void TimeLineWidget::mouseReleaseEvent( QMouseEvent* event )
{
	delete m_hint;
	m_hint = NULL;
	if ( m_action == SelectSongTCO ) { emit selectionFinished(); }
	m_action = NoAction;
}<|MERGE_RESOLUTION|>--- conflicted
+++ resolved
@@ -352,12 +352,8 @@
 
 void TimeLineWidget::mouseMoveEvent( QMouseEvent* event )
 {
-<<<<<<< HEAD
+	parentWidget()->update(); // essential for widgets that this timeline had taken their mouse move event from.
 	const MidiTime t = m_begin + static_cast<int>( qMax( event->x() - m_xOffset - m_moveXOff, 0 ) * MidiTime::ticksPerBar() / m_ppb );
-=======
-	parentWidget()->update(); // essential for widgets that this timeline had taken their mouse move event from.
-	const MidiTime t = m_begin + static_cast<int>( qMax( event->x() - m_xOffset - m_moveXOff, 0 ) * MidiTime::ticksPerTact() / m_ppt );
->>>>>>> 1c715bc3
 
 	switch( m_action )
 	{
@@ -388,26 +384,21 @@
 			}
 			else
 			{
-<<<<<<< HEAD
-				m_loopPos[i] = t.toNearestBar();
-=======
 				m_loopPos[i] = t.quantize(1.0);
->>>>>>> 1c715bc3
 			}
 			// Catch begin == end
 			if( m_loopPos[0] == m_loopPos[1] )
 			{
 				// Note, swap 1 and 0 below and the behavior "skips" the other
 				// marking instead of pushing it.
-<<<<<<< HEAD
 				if( m_action == MoveLoopBegin ) 
+        {
 					m_loopPos[0] -= MidiTime::ticksPerBar();
-=======
-				if( m_action == MoveLoopBegin )
-					m_loopPos[0] -= MidiTime::ticksPerTact();
->>>>>>> 1c715bc3
+        }
 				else
+        {
 					m_loopPos[1] += MidiTime::ticksPerBar();
+        }
 			}
 			update();
 			break;
