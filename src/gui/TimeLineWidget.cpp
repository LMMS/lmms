/*
 * TimeLineWidget.cpp - class timeLine, representing a time-line with position marker
 *
 * Copyright (c) 2004-2014 Tobias Doerffel <tobydox/at/users.sourceforge.net>
 *
 * This file is part of LMMS - https://lmms.io
 *
 * This program is free software; you can redistribute it and/or
 * modify it under the terms of the GNU General Public
 * License as published by the Free Software Foundation; either
 * version 2 of the License, or (at your option) any later version.
 *
 * This program is distributed in the hope that it will be useful,
 * but WITHOUT ANY WARRANTY; without even the implied warranty of
 * MERCHANTABILITY or FITNESS FOR A PARTICULAR PURPOSE.  See the GNU
 * General Public License for more details.
 *
 * You should have received a copy of the GNU General Public
 * License along with this program (see COPYING); if not, write to the
 * Free Software Foundation, Inc., 51 Franklin Street, Fifth Floor,
 * Boston, MA 02110-1301 USA.
 *
 */


#include <QDomElement>
#include <QTimer>
#include <QApplication>
#include <QLayout>
#include <QMouseEvent>
#include <QPainter>
#include <QToolBar>


#include "TimeLineWidget.h"
#include "embed.h"
#include "NStateButton.h"
#include "GuiApplication.h"
#include "TextFloat.h"
#include "SongEditor.h"


QPixmap * TimeLineWidget::s_posMarkerPixmap = NULL;

TimeLineWidget::TimeLineWidget( const int xoff, const int yoff, const float ppt,
			Song::PlayPos & pos, const TimePos & begin, Song::PlayModes mode,
							QWidget * parent ) :
	QWidget( parent ),
	m_inactiveLoopColor( 52, 63, 53, 64 ),
	m_inactiveLoopBrush( QColor( 255, 255, 255, 32 ) ),
	m_inactiveLoopInnerColor( 255, 255, 255, 32 ),
	m_activeLoopColor( 52, 63, 53, 255 ),
	m_activeLoopBrush( QColor( 55, 141, 89 ) ),
	m_activeLoopInnerColor( 74, 155, 100, 255 ),
	m_loopRectangleVerticalPadding( 1 ),
	m_barLineColor( 192, 192, 192 ),
	m_barNumberColor( m_barLineColor.darker( 120 ) ),
	m_autoScroll( AutoScrollEnabled ),
	m_loopPoints( LoopPointsDisabled ),
	m_behaviourAtStop( BackToZero ),
	m_changedPosition( true ),
	m_xOffset( xoff ),
	m_posMarkerX( 0 ),
	m_ppt( ppt ),
	m_pos( pos ),
	m_begin( begin ),
	m_mode( mode ),
	m_savedPos( -1 ),
	m_hint( NULL ),
	m_action( NoAction ),
	m_moveXOff( 0 )
{
	m_loopPos[0] = 0;
	m_loopPos[1] = DefaultTicksPerTact;

	if( s_posMarkerPixmap == NULL )
	{
		s_posMarkerPixmap = new QPixmap( embed::getIconPixmap(
							"playpos_marker" ) );
	}

	setAttribute( Qt::WA_OpaquePaintEvent, true );
	move( 0, yoff );

	m_xOffset -= s_posMarkerPixmap->width() / 2;

	setMouseTracking(true);
	m_pos.m_timeLine = this;

	QTimer * updateTimer = new QTimer( this );
	connect( updateTimer, SIGNAL( timeout() ),
					this, SLOT( updatePosition() ) );
	updateTimer->start( 1000 / 60 );  // 60 fps
	connect( Engine::getSong(), SIGNAL( timeSignatureChanged( int,int ) ),
					this, SLOT( update() ) );
}




TimeLineWidget::~TimeLineWidget()
{
	if( gui->songEditor() )
	{
		m_pos.m_timeLine = NULL;
	}
	delete m_hint;
}




void TimeLineWidget::addToolButtons( QToolBar * _tool_bar )
{
	NStateButton * autoScroll = new NStateButton( _tool_bar );
	autoScroll->setGeneralToolTip( tr( "Auto scrolling" ) );
	autoScroll->addState( embed::getIconPixmap( "autoscroll_on" ) );
	autoScroll->addState( embed::getIconPixmap( "autoscroll_off" ) );
	connect( autoScroll, SIGNAL( changedState( int ) ), this,
					SLOT( toggleAutoScroll( int ) ) );

	NStateButton * loopPoints = new NStateButton( _tool_bar );
	loopPoints->setGeneralToolTip( tr( "Loop points" ) );
	loopPoints->addState( embed::getIconPixmap( "loop_points_off" ) );
	loopPoints->addState( embed::getIconPixmap( "loop_points_on" ) );
	connect( loopPoints, SIGNAL( changedState( int ) ), this,
					SLOT( toggleLoopPoints( int ) ) );
	connect( this, SIGNAL( loopPointStateLoaded( int ) ), loopPoints,
					SLOT( changeState( int ) ) );

	NStateButton * behaviourAtStop = new NStateButton( _tool_bar );
	behaviourAtStop->addState( embed::getIconPixmap( "back_to_zero" ),
					tr( "After stopping go back to begin" )
									);
	behaviourAtStop->addState( embed::getIconPixmap( "back_to_start" ),
					tr( "After stopping go back to "
						"position at which playing was "
						"started" ) );
	behaviourAtStop->addState( embed::getIconPixmap( "keep_stop_position" ),
					tr( "After stopping keep position" ) );
	connect( behaviourAtStop, SIGNAL( changedState( int ) ), this,
					SLOT( toggleBehaviourAtStop( int ) ) );

	_tool_bar->addWidget( autoScroll );
	_tool_bar->addWidget( loopPoints );
	_tool_bar->addWidget( behaviourAtStop );
}




void TimeLineWidget::saveSettings( QDomDocument & _doc, QDomElement & _this )
{
	_this.setAttribute( "lp0pos", (int) loopBegin() );
	_this.setAttribute( "lp1pos", (int) loopEnd() );
	_this.setAttribute( "lpstate", m_loopPoints );
}




void TimeLineWidget::loadSettings( const QDomElement & _this )
{
	m_loopPos[0] = _this.attribute( "lp0pos" ).toInt();
	m_loopPos[1] = _this.attribute( "lp1pos" ).toInt();
	m_loopPoints = static_cast<LoopPointStates>(
					_this.attribute( "lpstate" ).toInt() );
	update();
	emit loopPointStateLoaded( m_loopPoints );
}




void TimeLineWidget::updatePosition( const TimePos & )
{
	const int new_x = markerX( m_pos );

	if( new_x != m_posMarkerX )
	{
		m_posMarkerX = new_x;
		m_changedPosition = true;
		emit positionChanged( m_pos );
		update();
	}
}




void TimeLineWidget::toggleAutoScroll( int _n )
{
	m_autoScroll = static_cast<AutoScrollStates>( _n );
}




void TimeLineWidget::toggleLoopPoints( int _n )
{
	m_loopPoints = static_cast<LoopPointStates>( _n );
	update();
}




void TimeLineWidget::toggleBehaviourAtStop( int _n )
{
	m_behaviourAtStop = static_cast<BehaviourAtStopStates>( _n );
}




void TimeLineWidget::paintEvent( QPaintEvent * )
{
	QPainter p( this );

	// Draw background
	p.fillRect( 0, 0, width(), height(), p.background() );

	// Clip so that we only draw everything starting from the offset
	p.setClipRect( m_xOffset, 0, width() - m_xOffset, height() );

	// Draw the loop rectangle
	int const & loopRectMargin = getLoopRectangleVerticalPadding();
	int const loopRectHeight = this->height() - 2 * loopRectMargin;
	int const loopStart = markerX( loopBegin() ) + 8;
	int const loopEndR = markerX( loopEnd() ) + 9;
	int const loopRectWidth = loopEndR - loopStart;

	bool const loopPointsActive = loopPointsEnabled();

	// Draw the main rectangle (inner fill only)
	QRect outerRectangle( loopStart, loopRectMargin, loopRectWidth - 1, loopRectHeight - 1 );
	p.fillRect( outerRectangle, loopPointsActive ? getActiveLoopBrush() : getInactiveLoopBrush());

	// Draw the bar lines and numbers
	// Activate hinting on the font
	QFont font = p.font();
	font.setHintingPreference( QFont::PreferFullHinting );
	p.setFont(font);
	int const fontAscent = p.fontMetrics().ascent();
	int const fontHeight = p.fontMetrics().height();

	QColor const & barLineColor = getBarLineColor();
	QColor const & barNumberColor = getBarNumberColor();

	tact_t barNumber = m_begin.getTact();
	int const x = m_xOffset + s_posMarkerPixmap->width() / 2 -
			( ( static_cast<int>( m_begin * m_ppt ) / TimePos::ticksPerTact() ) % static_cast<int>( m_ppt ) );

	for( int i = 0; x + i * m_ppt < width(); ++i )
	{
		++barNumber;
		if( ( barNumber - 1 ) %
			qMax( 1, qRound( 1.0f / 3.0f *
				TimePos::ticksPerTact() / m_ppt ) ) == 0 )
		{
			const int cx = x + qRound( i * m_ppt );
			p.setPen( barLineColor );
			p.drawLine( cx, 5, cx, height() - 6 );

			const QString s = QString::number( barNumber );
			p.setPen( barNumberColor );
			p.drawText( cx + 5, ((height() - fontHeight) / 2) + fontAscent, s );
		}
	}

	// Draw the main rectangle (outer border)
	p.setPen( loopPointsActive ? getActiveLoopColor() : getInactiveLoopColor() );
	p.setBrush( Qt::NoBrush );
	p.drawRect( outerRectangle );

	// Draw the inner border outline (no fill)
	QRect innerRectangle = outerRectangle.adjusted( 1, 1, -1, -1 );
	p.setPen( loopPointsActive ? getActiveLoopInnerColor() : getInactiveLoopInnerColor() );
	p.setBrush( Qt::NoBrush );
	p.drawRect( innerRectangle );

	// Draw the position marker
	p.setOpacity( 0.6 );
	p.drawPixmap( m_posMarkerX, height() - s_posMarkerPixmap->height(), *s_posMarkerPixmap );
}




void TimeLineWidget::mousePressEvent( QMouseEvent* event )
{
	if( event->x() < m_xOffset )
	{
		return;
	}
	if( event->button() == Qt::LeftButton  && !(event->modifiers() & Qt::ShiftModifier) )
	{
		m_action = MovePositionMarker;
		if( event->x() - m_xOffset < s_posMarkerPixmap->width() )
		{
			m_moveXOff = event->x() - m_xOffset;
		}
		else
		{
			m_moveXOff = s_posMarkerPixmap->width() / 2;
		}
	}
	else if( event->button() == Qt::LeftButton  && (event->modifiers() & Qt::ShiftModifier) )
	{
		m_action = SelectSongTCO;
		m_initalXSelect = event->x();
	}
	else if( event->button() == Qt::RightButton || event->button() == Qt::MiddleButton )
	{
        	m_moveXOff = s_posMarkerPixmap->width() / 2;
		const TimePos t = m_begin + static_cast<int>( event->x() * TimePos::ticksPerTact() / m_ppt );
		if( m_loopPos[0] > m_loopPos[1]  )
		{
			qSwap( m_loopPos[0], m_loopPos[1] );
		}
		if( ( event->modifiers() & Qt::ShiftModifier ) || event->button() == Qt::MiddleButton )
		{
			m_action = MoveLoopBegin;
		}
		else
		{
			m_action = MoveLoopEnd;
		}
		m_loopPos[( m_action == MoveLoopBegin ) ? 0 : 1] = t;
	}

	if( m_action == MoveLoopBegin )
	{
		delete m_hint;
		m_hint = TextFloat::displayMessage( tr( "Hint" ),
					tr( "Press <%1> to disable magnetic loop points." ).arg(UI_CTRL_KEY),
					embed::getIconPixmap( "hint" ), 0 );
	}
	else if( m_action == MoveLoopEnd )
	{
		delete m_hint;
		m_hint = TextFloat::displayMessage( tr( "Hint" ),
					tr( "Hold <Shift> to move the begin loop point; Press <%1> to disable magnetic loop points." ).arg(UI_CTRL_KEY),
					embed::getIconPixmap( "hint" ), 0 );
	}

	mouseMoveEvent( event );
}




void TimeLineWidget::mouseMoveEvent( QMouseEvent* event )
{
<<<<<<< HEAD
	const TimePos t = m_begin + static_cast<int>( qMax( event->x() - m_xOffset - m_moveXOff, 0 ) * TimePos::ticksPerTact() / m_ppt );
=======
	parentWidget()->update(); // essential for widgets that this timeline had taken their mouse move event from.
	const MidiTime t = m_begin + static_cast<int>( qMax( event->x() - m_xOffset - m_moveXOff, 0 ) * MidiTime::ticksPerTact() / m_ppt );
>>>>>>> 1c715bc3

	switch( m_action )
	{
		case MovePositionMarker:
			m_pos.setTicks(t.getTicks());
			Engine::getSong()->setToTime(t, m_mode);
			if (!( Engine::getSong()->isPlaying()))
			{
				//Song::Mode_None is used when nothing is being played.
				Engine::getSong()->setToTime(t, Song::Mode_None);
			}
			m_pos.setCurrentFrame( 0 );
			m_pos.setJumped( true );
			updatePosition();
			positionMarkerMoved();
			break;

		case MoveLoopBegin:
		case MoveLoopEnd:
		{
			const int i = m_action - MoveLoopBegin;
			if( event->modifiers() & Qt::ControlModifier )
			{
				// no ctrl-press-hint when having ctrl pressed
				delete m_hint;
				m_hint = NULL;
				m_loopPos[i] = t;
			}
			else
			{
				m_loopPos[i] = t.quantize(1.0);
			}
			// Catch begin == end
			if( m_loopPos[0] == m_loopPos[1] )
			{
				// Note, swap 1 and 0 below and the behavior "skips" the other
				// marking instead of pushing it.
<<<<<<< HEAD
				if( m_action == MoveLoopBegin ) 
					m_loopPos[0] -= TimePos::ticksPerTact();
=======
				if( m_action == MoveLoopBegin )
					m_loopPos[0] -= MidiTime::ticksPerTact();
>>>>>>> 1c715bc3
				else
					m_loopPos[1] += TimePos::ticksPerTact();
			}
			update();
			break;
		}
	case SelectSongTCO:
			emit regionSelectedFromPixels( m_initalXSelect , event->x() );
		break;

		default:
			break;
	}
}




void TimeLineWidget::mouseReleaseEvent( QMouseEvent* event )
{
	delete m_hint;
	m_hint = NULL;
	if ( m_action == SelectSongTCO ) { emit selectionFinished(); }
	m_action = NoAction;
}<|MERGE_RESOLUTION|>--- conflicted
+++ resolved
@@ -352,12 +352,8 @@
 
 void TimeLineWidget::mouseMoveEvent( QMouseEvent* event )
 {
-<<<<<<< HEAD
+	parentWidget()->update(); // essential for widgets that this timeline had taken their mouse move event from.
 	const TimePos t = m_begin + static_cast<int>( qMax( event->x() - m_xOffset - m_moveXOff, 0 ) * TimePos::ticksPerTact() / m_ppt );
-=======
-	parentWidget()->update(); // essential for widgets that this timeline had taken their mouse move event from.
-	const MidiTime t = m_begin + static_cast<int>( qMax( event->x() - m_xOffset - m_moveXOff, 0 ) * MidiTime::ticksPerTact() / m_ppt );
->>>>>>> 1c715bc3
 
 	switch( m_action )
 	{
@@ -395,15 +391,14 @@
 			{
 				// Note, swap 1 and 0 below and the behavior "skips" the other
 				// marking instead of pushing it.
-<<<<<<< HEAD
-				if( m_action == MoveLoopBegin ) 
+				if( m_action == MoveLoopBegin )
+				{
 					m_loopPos[0] -= TimePos::ticksPerTact();
-=======
-				if( m_action == MoveLoopBegin )
-					m_loopPos[0] -= MidiTime::ticksPerTact();
->>>>>>> 1c715bc3
+				}
 				else
+				{
 					m_loopPos[1] += TimePos::ticksPerTact();
+				}
 			}
 			update();
 			break;
