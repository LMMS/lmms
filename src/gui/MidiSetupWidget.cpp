/*
 * MidiSetupWidget - class for configuring midi sources in the settings window
 *
 * Copyright (c) 2005-2014 Tobias Doerffel <tobydox/at/users.sourceforge.net>
 *
 * This file is part of LMMS - https://lmms.io
 *
 * This program is free software; you can redistribute it and/or
 * modify it under the terms of the GNU General Public
 * License as published by the Free Software Foundation; either
 * version 2 of the License, or (at your option) any later version.
 *
 * This program is distributed in the hope that it will be useful,
 * but WITHOUT ANY WARRANTY; without even the implied warranty of
 * MERCHANTABILITY or FITNESS FOR A PARTICULAR PURPOSE.  See the GNU
 * General Public License for more details.
 *
 * You should have received a copy of the GNU General Public
 * License along with this program (see COPYING); if not, write to the
 * Free Software Foundation, Inc., 51 Franklin Street, Fifth Floor,
 * Boston, MA 02110-1301 USA.
 *
 */


#include "MidiSetupWidget.h"

#include <QLineEdit>

#include "ConfigManager.h"
#include "gui_templates.h"


MidiSetupWidget::MidiSetupWidget(const QString & caption, const QString & configSection,
	const QString & devName, QWidget * parent) :
	TabWidget(TabWidget::
			tr("Settings for %1").arg(
			tr(caption.toLatin1())), parent),
	m_configSection(configSection),
	m_device(nullptr)
{
<<<<<<< HEAD
	// Supply devName=QString::Null() (distinct from QString(""))
	// to indicate that there is no editable device field.
=======
	// supply devName=QString() (distinct from QString(""))
	//   to indicate that there is no editable DEVICE field
>>>>>>> 05128b9a
	if (!devName.isNull())
	{
		m_device = new QLineEdit(devName, this);
		m_device->setGeometry(10, 20, 160, 20);

		QLabel * dev_lbl = new QLabel(
				tr("Device"), this);
		dev_lbl->setFont(pointSize<7>(dev_lbl->font()));
		dev_lbl->setGeometry(10, 40, 160, 10);
	}
}

void MidiSetupWidget::saveSettings()
{
	if (!m_configSection.isEmpty() && m_device)
	{
		ConfigManager::inst()->setValue(m_configSection, "device",
				m_device->text());
	}
}

void MidiSetupWidget::show()
{
	// The setup widget should only be visible if the device has some configurable attributes.
	bool visible = !m_configSection.isEmpty();
	parentWidget()->setVisible(visible);
	QWidget::setVisible(visible);
}<|MERGE_RESOLUTION|>--- conflicted
+++ resolved
@@ -39,13 +39,8 @@
 	m_configSection(configSection),
 	m_device(nullptr)
 {
-<<<<<<< HEAD
-	// Supply devName=QString::Null() (distinct from QString(""))
-	// to indicate that there is no editable device field.
-=======
-	// supply devName=QString() (distinct from QString(""))
-	//   to indicate that there is no editable DEVICE field
->>>>>>> 05128b9a
+	// Supply devName=QString() (distinct from QString(""))
+	// to indicate that there is no editable device field
 	if (!devName.isNull())
 	{
 		m_device = new QLineEdit(devName, this);
