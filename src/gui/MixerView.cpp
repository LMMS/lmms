--- conflicted
+++ resolved
@@ -245,21 +245,13 @@
 		{
 			if (track->type() == Track::InstrumentTrack)
 			{
-<<<<<<< HEAD
-				InstrumentTrack * inst = (InstrumentTrack *) track;
-=======
-				auto inst = (InstrumentTrack*)trackList[i];
->>>>>>> e407e73e
+				auto inst = (InstrumentTrack*)track;
 				inst->mixerChannelModel()->setRange(0,
 					m_mixerChannelViews.size()-1,1);
 			}
 			else if (track->type() == Track::SampleTrack)
 			{
-<<<<<<< HEAD
-				SampleTrack * strk = (SampleTrack *) track;
-=======
-				auto strk = (SampleTrack*)trackList[i];
->>>>>>> e407e73e
+				auto strk = (SampleTrack*)track;
 				strk->mixerChannelModel()->setRange(0,
 					m_mixerChannelViews.size()-1,1);
 			}
