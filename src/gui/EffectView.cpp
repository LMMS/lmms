--- conflicted
+++ resolved
@@ -92,17 +92,10 @@
 
 	if( effect()->controls()->controlCount() > 0 )
 	{
-<<<<<<< HEAD
 		auto ctls_btn = new QPushButton(embed::getIconPixmap("gear", 20, 20), "", this);
 		ctls_btn->setToolTip(tr("Controls"));
 		ctls_btn->setGeometry(144, 12, 28, 28);
-=======
-		auto ctls_btn = new QPushButton(tr("Controls"), this);
-		QFont f = ctls_btn->font();
-		ctls_btn->setFont(adjustedToPixelSize(f, DEFAULT_FONT_SIZE));
-		ctls_btn->setGeometry( 150, 14, 50, 20 );
 		ctls_btn->setFocusPolicy(Qt::NoFocus);
->>>>>>> e50f3128
 		connect( ctls_btn, SIGNAL(clicked()),
 					this, SLOT(editControls()));
 
