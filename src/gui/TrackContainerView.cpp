/*
 * TrackContainerView.cpp - view-component for TrackContainer
 *
 * Copyright (c) 2004-2014 Tobias Doerffel <tobydox/at/users.sourceforge.net>
 *
 * This file is part of LMMS - https://lmms.io
 *
 * This program is free software; you can redistribute it and/or
 * modify it under the terms of the GNU General Public
 * License as published by the Free Software Foundation; either
 * version 2 of the License, or (at your option) any later version.
 *
 * This program is distributed in the hope that it will be useful,
 * but WITHOUT ANY WARRANTY; without even the implied warranty of
 * MERCHANTABILITY or FITNESS FOR A PARTICULAR PURPOSE.  See the GNU
 * General Public License for more details.
 *
 * You should have received a copy of the GNU General Public
 * License along with this program (see COPYING); if not, write to the
 * Free Software Foundation, Inc., 51 Franklin Street, Fifth Floor,
 * Boston, MA 02110-1301 USA.
 *
 */

#include "TrackContainerView.h"

#include <cmath>

#include <QApplication>
#include <QLayout>
#include <QMdiArea>
#include <QWheelEvent>

#include "TrackContainer.h"
#include "BBTrack.h"
#include "MainWindow.h"
#include "Mixer.h"
#include "FileBrowser.h"
#include "ImportFilter.h"
#include "Instrument.h"
#include "Song.h"
#include "StringPairDrag.h"
#include "GuiApplication.h"
#include "PluginFactory.h"

using namespace std;

TrackContainerView::TrackContainerView( TrackContainer * _tc ) :
	QWidget(),
	ModelView( NULL, this ),
	JournallingObject(),
	SerializingObjectHook(),
	m_currentPosition( 0, 0 ),
	m_tc( _tc ),
	m_trackViews(),
	m_scrollArea( new scrollArea( this ) ),
	m_ppb( DEFAULT_PIXELS_PER_BAR ),
	m_rubberBand( new RubberBand( m_scrollArea ) )
{
	m_tc->setHook( this );
	//keeps the direction of the widget, undepended on the locale
	setLayoutDirection( Qt::LeftToRight );
	QVBoxLayout * layout = new QVBoxLayout( this );
	layout->setMargin( 0 );
	layout->setSpacing( 0 );
	layout->addWidget( m_scrollArea );

	QWidget * scrollContent = new QWidget;
	m_scrollLayout = new QVBoxLayout( scrollContent );
	m_scrollLayout->setMargin( 0 );
	m_scrollLayout->setSpacing( 0 );
	m_scrollLayout->setSizeConstraint( QLayout::SetMinAndMaxSize );

	m_scrollArea->setWidget( scrollContent );

	m_scrollArea->show();
	m_rubberBand->hide();
	m_rubberBand->setEnabled( false );

	setAcceptDrops( true );

	connect( Engine::getSong(), SIGNAL( timeSignatureChanged( int, int ) ),
						this, SLOT( realignTracks() ) );
	connect( m_tc, SIGNAL( trackAdded( Track * ) ),
			this, SLOT( createTrackView( Track * ) ),
			Qt::QueuedConnection );
}




TrackContainerView::~TrackContainerView()
{
	while( !m_trackViews.empty() )
	{
		delete m_trackViews.takeLast();
	}
}





void TrackContainerView::saveSettings( QDomDocument & _doc,
							QDomElement & _this )
{
	MainWindow::saveWidgetState( this, _this );
}




void TrackContainerView::loadSettings( const QDomElement & _this )
{
	MainWindow::restoreWidgetState( this, _this );
}




TrackView * TrackContainerView::addTrackView( TrackView * _tv )
{
	m_trackViews.push_back( _tv );
	m_scrollLayout->addWidget( _tv );
	connect( this, SIGNAL( positionChanged( const MidiTime & ) ),
				_tv->getTrackContentWidget(),
				SLOT( changePosition( const MidiTime & ) ) );
	realignTracks();
	return( _tv );
}




void TrackContainerView::removeTrackView( TrackView * _tv )
{
	int index = m_trackViews.indexOf( _tv );
	if( index != -1 )
	{
		m_trackViews.removeAt( index );

		disconnect( _tv );
		m_scrollLayout->removeWidget( _tv );

		realignTracks();
		if( Engine::getSong() )
		{
			Engine::getSong()->setModified();
		}
	}
}




void TrackContainerView::moveTrackView( TrackView * trackView, int indexTo )
{
	// Can't move out of bounds
	if ( indexTo >= m_trackViews.size() || indexTo < 0 ) { return; }

	// Does not need to move to itself
	int indexFrom = m_trackViews.indexOf( trackView );
	if ( indexFrom == indexTo ) { return; }

	BBTrack::swapBBTracks( trackView->getTrack(),
			m_trackViews[indexTo]->getTrack() );

	m_scrollLayout->removeWidget( trackView );
	m_scrollLayout->insertWidget( indexTo, trackView );

	Track * track = m_tc->m_tracks[indexFrom];

	m_tc->m_tracks.remove( indexFrom );
	m_tc->m_tracks.insert( indexTo, track );
	m_trackViews.move( indexFrom, indexTo );

	realignTracks();
}




void TrackContainerView::moveTrackViewUp( TrackView * trackView )
{
	int index = m_trackViews.indexOf( trackView );

	moveTrackView( trackView, index - 1 );
}




void TrackContainerView::moveTrackViewDown( TrackView * trackView )
{
	int index = m_trackViews.indexOf( trackView );

	moveTrackView( trackView, index + 1 );
}

void TrackContainerView::scrollToTrackView( TrackView * _tv )
{
	if (!m_trackViews.contains(_tv))
	{
		qWarning("TrackContainerView::scrollToTrackView: TrackView is not owned by this");
	}
	else
	{
		int currentScrollTop = m_scrollArea->verticalScrollBar()->value();
		int scrollAreaHeight = m_scrollArea->size().height();
		int trackViewTop = _tv->pos().y();
		int trackViewBottom = trackViewTop + _tv->size().height();

		// displayed_location = widget_location - currentScrollTop
		// want to make sure that the widget top has displayed location > 0,
		// and widget bottom < scrollAreaHeight
		// trackViewTop - scrollY > 0 && trackViewBottom - scrollY < scrollAreaHeight
		// therefore scrollY < trackViewTop && scrollY > trackViewBottom - scrollAreaHeight
		int newScroll = std::max( trackViewBottom-scrollAreaHeight, std::min(currentScrollTop, trackViewTop) );
		m_scrollArea->verticalScrollBar()->setValue(newScroll);
	}
}




void TrackContainerView::realignTracks()
{
	m_scrollArea->widget()->setFixedWidth(width());
	m_scrollArea->widget()->setFixedHeight(
				m_scrollArea->widget()->minimumSizeHint().height());

	for( trackViewList::iterator it = m_trackViews.begin();
						it != m_trackViews.end(); ++it )
	{
		( *it )->show();
		( *it )->update();
	}
}




TrackView * TrackContainerView::createTrackView( Track * _t )
{
	//m_tc->addJournalCheckPoint();

	// Avoid duplicating track views
	for( trackViewList::iterator it = m_trackViews.begin();
						it != m_trackViews.end(); ++it )
	{
		if ( ( *it )->getTrack() == _t ) { return ( *it ); }
	}

	return _t->createView( this );
}




void TrackContainerView::deleteTrackView( TrackView * _tv )
{
	//m_tc->addJournalCheckPoint();

	Track * t = _tv->getTrack();
	removeTrackView( _tv );
	delete _tv;

	Engine::mixer()->requestChangeInModel();
	delete t;
	Engine::mixer()->doneChangeInModel();
}




const TrackView * TrackContainerView::trackViewAt( const int _y ) const
{
	const int abs_y = _y + m_scrollArea->verticalScrollBar()->value();
	int y_cnt = 0;

//	debug code
//	qDebug( "abs_y %d", abs_y );

	for( trackViewList::const_iterator it = m_trackViews.begin();
						it != m_trackViews.end(); ++it )
	{
		const int y_cnt1 = y_cnt;
		y_cnt += ( *it )->height();
		if( abs_y >= y_cnt1 && abs_y < y_cnt )
		{
			return( *it );
		}
	}
	return( NULL );
}




bool TrackContainerView::allowRubberband() const
{
	return( false );
}




<<<<<<< HEAD
bool TrackContainerView::knifeMode() const
{
	return false;
}




void TrackContainerView::setPixelsPerTact( int _ppt )
=======
void TrackContainerView::setPixelsPerBar( int ppb )
>>>>>>> c18edd4c
{
	m_ppb = ppb;

	// tell all TrackContentWidgets to update their background tile pixmap
	for( trackViewList::Iterator it = m_trackViews.begin();
						it != m_trackViews.end(); ++it )
	{
		( *it )->getTrackContentWidget()->updateBackground();
	}
}




void TrackContainerView::clearAllTracks()
{
	while( !m_trackViews.empty() )
	{
		TrackView * tv = m_trackViews.takeLast();
		Track * t = tv->getTrack();
		delete tv;
		delete t;
	}
}




void TrackContainerView::dragEnterEvent( QDragEnterEvent * _dee )
{
	StringPairDrag::processDragEnterEvent( _dee,
		QString( "presetfile,pluginpresetfile,samplefile,instrument,"
				"importedproject,soundfontfile,patchfile,vstpluginfile,projectfile,"
				"track_%1,track_%2" ).
						arg( Track::InstrumentTrack ).
						arg( Track::SampleTrack ) );
}




void TrackContainerView::stopRubberBand()
{
	m_rubberBand->hide();
	m_rubberBand->setEnabled( false );
}




void TrackContainerView::dropEvent( QDropEvent * _de )
{
	QString type = StringPairDrag::decodeKey( _de );
	QString value = StringPairDrag::decodeValue( _de );
	if( type == "instrument" )
	{
		InstrumentTrack * it = dynamic_cast<InstrumentTrack *>(
				Track::create( Track::InstrumentTrack,
								m_tc ) );
		InstrumentLoaderThread *ilt = new InstrumentLoaderThread(
					this, it, value );
		ilt->start();
		//it->toggledInstrumentTrackButton( true );
		_de->accept();
	}
	else if( type == "samplefile" || type == "pluginpresetfile"
		|| type == "soundfontfile" || type == "vstpluginfile"
		|| type == "patchfile" )
	{
		InstrumentTrack * it = dynamic_cast<InstrumentTrack *>(
				Track::create( Track::InstrumentTrack,
								m_tc ) );
		PluginFactory::PluginInfoAndKey piakn =
			pluginFactory->pluginSupportingExtension(FileItem::extension(value));
		Instrument * i = it->loadInstrument(piakn.info.name(), &piakn.key);
		i->loadFile( value );
		//it->toggledInstrumentTrackButton( true );
		_de->accept();
	}
	else if( type == "presetfile" )
	{
		DataFile dataFile( value );
		InstrumentTrack * it = dynamic_cast<InstrumentTrack *>(
				Track::create( Track::InstrumentTrack,
								m_tc ) );
		it->setSimpleSerializing();
		it->loadSettings( dataFile.content().toElement() );
		//it->toggledInstrumentTrackButton( true );
		_de->accept();
	}
	else if( type == "importedproject" )
	{
		ImportFilter::import( value, m_tc );
		_de->accept();
	}

	else if( type == "projectfile")
	{
		if( gui->mainWindow()->mayChangeProject(true) )
		{
			Engine::getSong()->loadProject( value );
		}
		_de->accept();
	}

	else if( type.left( 6 ) == "track_" )
	{
		DataFile dataFile( value.toUtf8() );
		Track::create( dataFile.content().firstChild().toElement(), m_tc );
		_de->accept();
	}
}




void TrackContainerView::resizeEvent( QResizeEvent * _re )
{
	realignTracks();
	QWidget::resizeEvent( _re );
}




RubberBand *TrackContainerView::rubberBand() const
{
	return m_rubberBand;
}




TrackContainerView::scrollArea::scrollArea( TrackContainerView * _parent ) :
	QScrollArea( _parent ),
	m_trackContainerView( _parent )
{
	setFrameStyle( QFrame::NoFrame );
	setHorizontalScrollBarPolicy( Qt::ScrollBarAlwaysOff );
}




TrackContainerView::scrollArea::~scrollArea()
{
}




void TrackContainerView::scrollArea::wheelEvent( QWheelEvent * _we )
{
	// always pass wheel-event to parent-widget (song-editor
	// bb-editor etc.) because they might want to use it for zooming
	// or scrolling left/right if a modifier-key is pressed, otherwise
	// they do not accept it and we pass it up to QScrollArea
	m_trackContainerView->wheelEvent( _we );
	if( !_we->isAccepted() )
	{
		QScrollArea::wheelEvent( _we );
	}
}




InstrumentLoaderThread::InstrumentLoaderThread( QObject *parent, InstrumentTrack *it, QString name ) :
	QThread( parent ),
	m_it( it ),
	m_name( name )
{
	m_containerThread = thread();
}




void InstrumentLoaderThread::run()
{
	Instrument *i = m_it->loadInstrument(m_name, nullptr,
				true /*always DnD*/);
	QObject *parent = i->parent();
	i->setParent( 0 );
	i->moveToThread( m_containerThread );
	i->setParent( parent );
}<|MERGE_RESOLUTION|>--- conflicted
+++ resolved
@@ -305,7 +305,6 @@
 
 
 
-<<<<<<< HEAD
 bool TrackContainerView::knifeMode() const
 {
 	return false;
@@ -314,10 +313,7 @@
 
 
 
-void TrackContainerView::setPixelsPerTact( int _ppt )
-=======
 void TrackContainerView::setPixelsPerBar( int ppb )
->>>>>>> c18edd4c
 {
 	m_ppb = ppb;
 
