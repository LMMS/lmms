<?xml version="1.0" encoding="UTF-8"?>
<ui version="4.0">
 <class>ExportProjectDialog</class>
 <widget class="QDialog" name="ExportProjectDialog">
  <property name="geometry">
   <rect>
    <x>0</x>
    <y>0</y>
    <width>715</width>
    <height>491</height>
   </rect>
  </property>
  <property name="minimumSize">
   <size>
    <width>519</width>
    <height>412</height>
   </size>
  </property>
  <property name="windowTitle">
   <string>Export project</string>
  </property>
  <layout class="QVBoxLayout">
   <item>
    <layout class="QHBoxLayout">
     <item>
      <widget class="QGroupBox" name="outputGroupBox">
       <property name="title">
        <string>Output</string>
       </property>
       <layout class="QVBoxLayout">
        <property name="spacing">
         <number>6</number>
        </property>
        <property name="leftMargin">
         <number>9</number>
        </property>
        <item>
         <widget class="QLabel" name="label">
          <property name="text">
           <string>File format:</string>
          </property>
         </widget>
        </item>
        <item>
         <widget class="QComboBox" name="fileFormatCB"/>
        </item>
        <item>
         <widget class="QWidget" name="sampleRateWidget" native="true">
          <layout class="QVBoxLayout" name="verticalLayout">
           <property name="leftMargin">
            <number>0</number>
           </property>
           <property name="topMargin">
            <number>0</number>
           </property>
           <property name="rightMargin">
            <number>0</number>
           </property>
           <property name="bottomMargin">
            <number>0</number>
           </property>
           <item>
            <widget class="QLabel" name="labelSampleRate">
             <property name="text">
              <string>Samplerate:</string>
             </property>
            </widget>
           </item>
           <item>
            <widget class="QComboBox" name="samplerateCB">
             <item>
              <property name="text">
               <string>44100 Hz</string>
              </property>
             </item>
             <item>
              <property name="text">
               <string>48000 Hz</string>
              </property>
             </item>
             <item>
              <property name="text">
               <string>88200 Hz</string>
              </property>
             </item>
             <item>
              <property name="text">
               <string>96000 Hz</string>
              </property>
             </item>
             <item>
              <property name="text">
               <string>192000 Hz</string>
              </property>
             </item>
            </widget>
           </item>
          </layout>
         </widget>
        </item>
        <item>
         <widget class="QWidget" name="depthWidget" native="true">
          <property name="minimumSize">
           <size>
            <width>0</width>
            <height>20</height>
           </size>
          </property>
          <layout class="QVBoxLayout">
           <property name="leftMargin">
            <number>0</number>
           </property>
           <property name="topMargin">
            <number>0</number>
           </property>
           <property name="rightMargin">
            <number>0</number>
           </property>
           <property name="bottomMargin">
            <number>0</number>
           </property>
           <item>
            <widget class="QLabel" name="labelBitDepth">
             <property name="text">
              <string>Depth:</string>
             </property>
            </widget>
           </item>
           <item>
            <widget class="QComboBox" name="depthCB">
             <property name="currentIndex">
<<<<<<< HEAD
              <number>5</number>
=======
              <number>1</number>
>>>>>>> 231cc82d
             </property>
             <item>
              <property name="text">
               <string>16 Bit Integer</string>
              </property>
             </item>
             <item>
              <property name="text">
               <string>24 Bit Integer</string>
              </property>
             </item>
             <item>
              <property name="text">
               <string>32 Bit Float</string>
              </property>
             </item>
            </widget>
           </item>
          </layout>
         </widget>
        </item>
        <item>
         <widget class="QWidget" name="stereoModeWidget" native="true">
          <layout class="QVBoxLayout" name="verticalLayout_4">
           <property name="leftMargin">
            <number>0</number>
           </property>
           <property name="topMargin">
            <number>0</number>
           </property>
           <property name="rightMargin">
            <number>0</number>
           </property>
           <property name="bottomMargin">
            <number>0</number>
           </property>
           <item>
            <widget class="QLabel" name="labelStereoMode_3">
             <property name="text">
              <string>Stereo mode:</string>
             </property>
            </widget>
           </item>
           <item>
            <widget class="QComboBox" name="stereoModeComboBox">
             <property name="currentIndex">
              <number>1</number>
             </property>
             <item>
              <property name="text">
               <string>Stereo</string>
              </property>
             </item>
             <item>
              <property name="text">
               <string>Joint Stereo</string>
              </property>
             </item>
             <item>
              <property name="text">
               <string>Mono</string>
              </property>
             </item>
            </widget>
           </item>
          </layout>
         </widget>
        </item>
        <item>
         <widget class="QWidget" name="compressionWidget" native="true">
          <layout class="QVBoxLayout" name="_2">
           <property name="leftMargin">
            <number>0</number>
           </property>
           <property name="topMargin">
            <number>0</number>
           </property>
           <property name="rightMargin">
            <number>0</number>
           </property>
           <property name="bottomMargin">
            <number>0</number>
           </property>
           <item>
            <widget class="QLabel" name="labelCompLevel">
             <property name="text">
              <string>Compression level:</string>
             </property>
            </widget>
           </item>
           <item>
            <widget class="QComboBox" name="compLevelCB">
             <property name="currentIndex">
              <number>-1</number>
             </property>
             <property name="maxVisibleItems">
              <number>9</number>
             </property>
            </widget>
           </item>
          </layout>
         </widget>
        </item>
        <item>
         <widget class="QWidget" name="bitrateWidget" native="true">
          <layout class="QVBoxLayout">
           <property name="spacing">
            <number>6</number>
           </property>
           <property name="leftMargin">
            <number>0</number>
           </property>
           <property name="topMargin">
            <number>0</number>
           </property>
           <property name="rightMargin">
            <number>0</number>
           </property>
           <property name="bottomMargin">
            <number>0</number>
           </property>
           <item>
            <widget class="QLabel" name="labelBitRate">
             <property name="text">
              <string>Bitrate:</string>
             </property>
            </widget>
           </item>
           <item>
            <widget class="QComboBox" name="bitrateCB">
             <property name="currentIndex">
              <number>2</number>
             </property>
             <item>
              <property name="text">
               <string>64 KBit/s</string>
              </property>
             </item>
             <item>
              <property name="text">
               <string>128 KBit/s</string>
              </property>
             </item>
             <item>
              <property name="text">
               <string>160 KBit/s</string>
              </property>
             </item>
             <item>
              <property name="text">
               <string>192 KBit/s</string>
              </property>
             </item>
             <item>
              <property name="text">
               <string>256 KBit/s</string>
              </property>
             </item>
             <item>
              <property name="text">
               <string>320 KBit/s</string>
              </property>
             </item>
            </widget>
           </item>
           <item>
            <widget class="QCheckBox" name="checkBoxVariableBitRate">
             <property name="text">
              <string>Use variable bitrate</string>
             </property>
            </widget>
           </item>
          </layout>
         </widget>
        </item>
        <item>
         <spacer>
          <property name="orientation">
           <enum>Qt::Vertical</enum>
          </property>
          <property name="sizeHint" stdset="0">
           <size>
            <width>163</width>
            <height>20</height>
           </size>
          </property>
         </spacer>
        </item>
       </layout>
      </widget>
     </item>
     <item>
      <widget class="QGroupBox" name="qualityGroupBox">
       <property name="title">
        <string>Quality settings</string>
       </property>
       <layout class="QVBoxLayout">
        <item>
         <widget class="QLabel" name="label_2">
          <property name="text">
           <string>Interpolation:</string>
          </property>
         </widget>
        </item>
        <item>
         <widget class="QComboBox" name="interpolationCB">
          <property name="currentIndex">
           <number>3</number>
          </property>
          <item>
           <property name="text">
            <string>Zero Order Hold</string>
           </property>
          </item>
          <item>
           <property name="text">
            <string>Sinc Fastest</string>
           </property>
          </item>
          <item>
           <property name="text">
            <string>Sinc Medium (recommended)</string>
           </property>
          </item>
          <item>
           <property name="text">
            <string>Sinc Best (very slow!)</string>
           </property>
          </item>
         </widget>
        </item>
        <item>
         <widget class="QLabel" name="label_4">
          <property name="text">
           <string>Oversampling (use with care!):</string>
          </property>
         </widget>
        </item>
        <item>
         <widget class="QComboBox" name="oversamplingCB">
          <item>
           <property name="text">
            <string>1x (None)</string>
           </property>
          </item>
          <item>
           <property name="text">
            <string>2x</string>
           </property>
          </item>
          <item>
           <property name="text">
            <string>4x</string>
           </property>
          </item>
          <item>
           <property name="text">
            <string>8x</string>
           </property>
          </item>
         </widget>
        </item>
        <item>
         <widget class="QCheckBox" name="exportLoopCB">
          <property name="text">
           <string>Export as loop (remove end silence)</string>
          </property>
         </widget>
        </item>
        <item>
         <widget class="QCheckBox" name="renderMarkersCB">
          <property name="text">
           <string>Export between loop markers</string>
          </property>
         </widget>
        </item>
        <item>
         <spacer>
          <property name="orientation">
           <enum>Qt::Vertical</enum>
          </property>
          <property name="sizeHint" stdset="0">
           <size>
            <width>20</width>
            <height>40</height>
           </size>
          </property>
         </spacer>
        </item>
       </layout>
      </widget>
     </item>
    </layout>
   </item>
   <item>
    <layout class="QHBoxLayout">
     <item>
      <spacer>
       <property name="orientation">
        <enum>Qt::Horizontal</enum>
       </property>
       <property name="sizeHint" stdset="0">
        <size>
         <width>40</width>
         <height>20</height>
        </size>
       </property>
      </spacer>
     </item>
     <item>
      <widget class="QPushButton" name="startButton">
       <property name="text">
        <string>Start</string>
       </property>
      </widget>
     </item>
     <item>
      <widget class="QPushButton" name="cancelButton">
       <property name="text">
        <string>Cancel</string>
       </property>
      </widget>
     </item>
    </layout>
   </item>
   <item>
    <widget class="QProgressBar" name="progressBar">
     <property name="enabled">
      <bool>false</bool>
     </property>
     <property name="value">
      <number>0</number>
     </property>
    </widget>
   </item>
  </layout>
 </widget>
 <resources/>
 <connections>
  <connection>
   <sender>cancelButton</sender>
   <signal>clicked()</signal>
   <receiver>ExportProjectDialog</receiver>
   <slot>reject()</slot>
   <hints>
    <hint type="sourcelabel">
     <x>511</x>
     <y>372</y>
    </hint>
    <hint type="destinationlabel">
     <x>202</x>
     <y>175</y>
    </hint>
   </hints>
  </connection>
  <connection>
   <sender>fileFormatCB</sender>
   <signal>currentIndexChanged(int)</signal>
   <receiver>ExportProjectDialog</receiver>
   <slot>onFileFormatChanged(int)</slot>
   <hints>
    <hint type="sourcelabel">
     <x>111</x>
     <y>85</y>
    </hint>
    <hint type="destinationlabel">
     <x>518</x>
     <y>212</y>
    </hint>
   </hints>
  </connection>
 </connections>
 <slots>
  <slot>onFileFormatChanged(int)</slot>
 </slots>
</ui><|MERGE_RESOLUTION|>--- conflicted
+++ resolved
@@ -129,11 +129,7 @@
            <item>
             <widget class="QComboBox" name="depthCB">
              <property name="currentIndex">
-<<<<<<< HEAD
-              <number>5</number>
-=======
               <number>1</number>
->>>>>>> 231cc82d
              </property>
              <item>
               <property name="text">
