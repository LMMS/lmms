--- conflicted
+++ resolved
@@ -23,21 +23,7 @@
  *
  */
  
- #include "AutomationTrackView.h"
- 
-<<<<<<< HEAD
- #include "AutomationPattern.h"
- #include "embed.h"
- #include "Engine.h"
- #include "ProjectJournal.h"
- #include "StringPairDrag.h"
- #include "TrackContainerView.h"
- #include "TrackLabelButton.h"
-
-
-namespace lmms::gui
-{
-=======
+#include "AutomationTrackView.h"
 #include "AutomationClip.h"
 #include "AutomationTrack.h"
 #include "embed.h"
@@ -46,8 +32,9 @@
 #include "StringPairDrag.h"
 #include "TrackContainerView.h"
 #include "TrackLabelButton.h"
- 
->>>>>>> 33b44ec9
+
+namespace lmms::gui
+{
 
 AutomationTrackView::AutomationTrackView( AutomationTrack * _at, TrackContainerView* tcv ) :
 	TrackView( _at, tcv )
