--- conflicted
+++ resolved
@@ -168,15 +168,10 @@
 		float masterOutput = audioEngine->masterGain();
 
 		const fpp_t frames = audioEngine->framesPerPeriod();
-<<<<<<< HEAD
 		sampleFrame peakValues = audioEngine->getPeakValues(m_buffer, frames);
-		const float max_level = qMax<float>(peakValues[0], peakValues[1]);
-=======
-		AudioEngine::StereoSample peakValues = audioEngine->getPeakValues(m_buffer, frames);
->>>>>>> 682be4e8
-
-		auto const leftChannelClips = clips(peakValues.left * masterOutput);
-		auto const rightChannelClips = clips(peakValues.right * masterOutput);
+
+		auto const leftChannelClips = clips(peakValues.left() * masterOutput);
+		auto const rightChannelClips = clips(peakValues.right() * masterOutput);
 
 		p.setRenderHint( QPainter::Antialiasing );
 
