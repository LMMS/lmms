--- conflicted
+++ resolved
@@ -328,27 +328,20 @@
 		direction = -direction;
 	}
 
-<<<<<<< HEAD
 	if (step != 0.0f)
 	{
-		// Compute the number of steps but make sure that we always do at least one step
-		const float stepMult = std::max(range / numberOfStepsForFullSweep / step, 1.f);
-		const int inc = direction * stepMult;
-		model()->incValue(inc);
+    // Compute the number of steps but make sure that we always do at least one step
+    const float currentValue = model()->value();
+    const float valueOffset = range / numberOfStepsForFullSweep;
+    const float scaledValueOffset = model()->scaledValue(model()->inverseScaledValue(currentValue) + valueOffset) - currentValue;
+    const float stepMult = std::max(scaledValueOffset / step, 1.f);
+    const int inc = direction * stepMult;
+    model()->incValue(inc);
 	}
 	else
 	{
 		model()->addValue(direction * range / numberOfStepsForFullSweep);
 	}
-=======
-	// Compute the number of steps but make sure that we always do at least one step
-	const float currentValue = model()->value();
-	const float valueOffset = range / numberOfStepsForFullSweep;
-	const float scaledValueOffset = model()->scaledValue(model()->inverseScaledValue(currentValue) + valueOffset) - currentValue;
-	const float stepMult = std::max(scaledValueOffset / step, 1.f);
-	const int inc = direction * stepMult;
-	model()->incValue(inc);
->>>>>>> 91f750d2
 
 	s_textFloat->setText(displayValue());
 	s_textFloat->moveGlobal(this, QPoint(width() + 2, 0));
@@ -364,44 +357,19 @@
 	const float currentValue = model()->value();
 	const float scaledValueOffset = currentValue - model()->scaledValue(model()->inverseScaledValue(currentValue) - valueOffset);
 	const auto step = model()->step<float>();
-	const float roundedValue = std::round((currentValue - scaledValueOffset) / step) * step;
+	const float roundedValue = step != 0.0f
+    ? std::round((currentValue - scaledValueOffset) / step) * step
+    : currentValue - scaledValueOffset;
 
 	if (!approximatelyEqual(roundedValue, currentValue))
 	{
-<<<<<<< HEAD
-		const float pos = model()->minValue() < 0
-			? oldValue / qMax(qAbs(model()->maxValue()), qAbs(model()->minValue()))
-			: (oldValue - model()->minValue()) / model()->range();
-		const float ratio = 0.1f + qAbs(pos) * 15.f;
-		float newValue = value * ratio;
-		if (qAbs(newValue) >= step)
-		{
-			float roundedValue = step != 0.0f
-				? qRound((oldValue - value) / step) * step
-				: oldValue - value;
-			model()->setValue(roundedValue);
-			m_leftOver = 0.0f;
-		}
-		else
-		{
-			m_leftOver = value;
-		}
-=======
 		model()->setValue(roundedValue);
 		m_leftOver = 0.0f;
->>>>>>> 91f750d2
 	}
 	else
 	{
 		if (valueOffset > 0 && approximatelyEqual(currentValue, model()->minValue()))
 		{
-<<<<<<< HEAD
-			float roundedValue = step != 0.0f
-				? qRound((oldValue - value) / step) * step
-				: oldValue - value;
-			model()->setValue(roundedValue);
-=======
->>>>>>> 91f750d2
 			m_leftOver = 0.0f;
 		}
 		else
