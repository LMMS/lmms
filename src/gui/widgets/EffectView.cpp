/*
 * EffectView.cpp - view-component for an effect
 *
 * Copyright (c) 2006-2007 Danny McRae <khjklujn/at/users.sourceforge.net>
 * Copyright (c) 2007-2014 Tobias Doerffel <tobydox/at/users.sourceforge.net>
 *
 * This file is part of LMMS - http://lmms.io
 *
 * This program is free software; you can redistribute it and/or
 * modify it under the terms of the GNU General Public
 * License as published by the Free Software Foundation; either
 * version 2 of the License, or (at your option) any later version.
 *
 * This program is distributed in the hope that it will be useful,
 * but WITHOUT ANY WARRANTY; without even the implied warranty of
 * MERCHANTABILITY or FITNESS FOR A PARTICULAR PURPOSE.  See the GNU
 * General Public License for more details.
 *
 * You should have received a copy of the GNU General Public
 * License along with this program (see COPYING); if not, write to the
 * Free Software Foundation, Inc., 51 Franklin Street, Fifth Floor,
 * Boston, MA 02110-1301 USA.
 *
 */

#include <QLabel>
#include <QPushButton>
#include <QMdiArea>
#include <QMdiSubWindow>
#include <QPainter>
#include <QWhatsThis>

#include "EffectView.h"
#include "DummyEffect.h"
#include "CaptionMenu.h"
#include "EffectControls.h"
#include "EffectControlDialog.h"
#include "embed.h"
#include "Engine.h"
#include "GuiApplication.h"
#include "gui_templates.h"
#include "Knob.h"
#include "LedCheckbox.h"
#include "MainWindow.h"
#include "TempoSyncKnob.h"
#include "ToolTip.h"
#include "Song.h"
#include "plugins/peak_controller_effect/peak_controller_effect_control_dialog.h"


EffectView::EffectView( Effect * _model, QWidget * _parent ) :
	PluginView( _model, _parent ),
	m_bg( embed::getIconPixmap( "effect_plugin" ) ),
	m_subWindow( NULL ),
	m_controlView( NULL )
{
	setFixedSize( 210, 60 );
	
	// Disable effects that are of type "DummyEffect"
	bool isEnabled = !dynamic_cast<DummyEffect *>( effect() );
	m_bypass = new LedCheckBox( this, "", isEnabled ? LedCheckBox::Green : LedCheckBox::Red );
	m_bypass->move( 3, 3 );
	m_bypass->setEnabled( isEnabled );
	m_bypass->setWhatsThis( tr( "Toggles the effect on or off." ) );
	
	ToolTip::add( m_bypass, tr( "On/Off" ) );


	m_wetDry = new Knob( knobBright_26, this );
	m_wetDry->setLabel( tr( "W/D" ) );
	m_wetDry->move( 27, 5 );
	m_wetDry->setEnabled( isEnabled );
	m_wetDry->setHintText( tr( "Wet Level:" ), "" );
	m_wetDry->setWhatsThis( tr( "The Wet/Dry knob sets the ratio between "
					"the input signal and the effect signal that "
					"forms the output." ) );


	m_autoQuit = new TempoSyncKnob( knobBright_26, this );
	m_autoQuit->setLabel( tr( "DECAY" ) );
	m_autoQuit->move( 60, 5 );
	m_autoQuit->setEnabled( isEnabled );
	m_autoQuit->setHintText( tr( "Time:" ), "ms" );
	m_autoQuit->setWhatsThis( tr(
"The Decay knob controls how many buffers of silence must pass before the "
"plugin stops processing.  Smaller values will reduce the CPU overhead but "
"run the risk of clipping the tail on delay and reverb effects." ) );


	m_gate = new Knob( knobBright_26, this );
	m_gate->setLabel( tr( "GATE" ) );
	m_gate->move( 93, 5 );
	m_gate->setEnabled( isEnabled );
	m_gate->setHintText( tr( "Gate:" ), "" );
	m_gate->setWhatsThis( tr(
"The Gate knob controls the signal level that is considered to be 'silence' "
"while deciding when to stop processing signals." ) );


	setModel( _model );

	if( effect()->controls()->controlCount() > 0 )
	{
		QPushButton * ctls_btn = new QPushButton( tr( "Controls" ),
									this );
		QFont f = ctls_btn->font();
		ctls_btn->setFont( pointSize<8>( f ) );
		ctls_btn->setGeometry( 140, 14, 50, 20 );
		connect( ctls_btn, SIGNAL( clicked() ),
					this, SLOT( editControls() ) );

		m_controlView = effect()->controls()->createView();
		if( m_controlView )
		{
<<<<<<< HEAD
			if( dynamic_cast<PeakControllerEffectControlDialog*>( m_controlView ) == NULL )
			{
				m_subWindow = gui->mainWindow()->addWindowedWidget(	m_controlView,
							Qt::SubWindow | Qt::CustomizeWindowHint  |
							Qt::WindowTitleHint | Qt::WindowSystemMenuHint );
				m_subWindow->setSizePolicy( QSizePolicy::Fixed, QSizePolicy::Fixed );
				m_subWindow->setFixedSize( m_subWindow->size() );

				connect( m_controlView, SIGNAL( closed() ),
						 this, SLOT( closeEffects() ) );

				m_subWindow->hide();
			}
=======
			m_subWindow = gui->mainWindow()->addWindowedWidget( m_controlView );
			m_subWindow->setSizePolicy( QSizePolicy::Fixed, QSizePolicy::Fixed );
			m_subWindow->setFixedSize( m_subWindow->size() );

			Qt::WindowFlags flags = m_subWindow->windowFlags();
			flags &= ~Qt::WindowMaximizeButtonHint;
			m_subWindow->setWindowFlags( flags );

			connect( m_controlView, SIGNAL( closed() ),
					this, SLOT( closeEffects() ) );

			m_subWindow->hide();
>>>>>>> 897a0943
		}
	}


	setWhatsThis( tr(
"Effect plugins function as a chained series of effects where the signal will "
"be processed from top to bottom.\n\n"

"The On/Off switch allows you to bypass a given plugin at any point in "
"time.\n\n"

"The Wet/Dry knob controls the balance between the input signal and the "
"effected signal that is the resulting output from the effect.  The input "
"for the stage is the output from the previous stage. So, the 'dry' signal "
"for effects lower in the chain contains all of the previous effects.\n\n"

"The Decay knob controls how long the signal will continue to be processed "
"after the notes have been released.  The effect will stop processing signals "
"when the volume has dropped below a given threshold for a given length of "
"time.  This knob sets the 'given length of time'.  Longer times will require "
"more CPU, so this number should be set low for most effects.  It needs to be "
"bumped up for effects that produce lengthy periods of silence, e.g. "
"delays.\n\n"

"The Gate knob controls the 'given threshold' for the effect's auto shutdown.  "
"The clock for the 'given length of time' will begin as soon as the processed "
"signal level drops below the level specified with this knob.\n\n"

"The Controls button opens a dialog for editing the effect's parameters.\n\n"

"Right clicking will bring up a context menu where you can change the order "
"in which the effects are processed or delete an effect altogether." ) );

	//move above vst effect view creation
	//setModel( _model );
}




EffectView::~EffectView()
{

#ifdef LMMS_BUILD_LINUX

	delete m_subWindow;
#else
	if( m_subWindow )
	{
		// otherwise on win32 build VST GUI can get lost
		m_subWindow->hide();
	}
#endif

}




void EffectView::editControls()
{
	if( m_subWindow )
	{
		if( !m_subWindow->isVisible() )
		{
			m_subWindow->show();
			m_subWindow->raise();
			effect()->controls()->setViewVisible( true );
		}
		else
		{
			m_subWindow->hide();
			effect()->controls()->setViewVisible( false );
		}
	}
}




void EffectView::moveUp()
{
	emit moveUp( this );
}




void EffectView::moveDown()
{
	emit moveDown( this );
}



void EffectView::deletePlugin()
{
	emit deletePlugin( this );
}




void EffectView::displayHelp()
{
	QWhatsThis::showText( mapToGlobal( rect().bottomRight() ),
								whatsThis() );
}




void EffectView::closeEffects()
{
	if( m_subWindow )
	{
		m_subWindow->hide();
	}
	effect()->controls()->setViewVisible( false );
}



void EffectView::contextMenuEvent( QContextMenuEvent * )
{
	QPointer<CaptionMenu> contextMenu = new CaptionMenu( model()->displayName(), this );
	contextMenu->addAction( embed::getIconPixmap( "arp_up" ),
						tr( "Move &up" ),
						this, SLOT( moveUp() ) );
	contextMenu->addAction( embed::getIconPixmap( "arp_down" ),
						tr( "Move &down" ),
						this, SLOT( moveDown() ) );
	contextMenu->addSeparator();
	contextMenu->addAction( embed::getIconPixmap( "cancel" ),
						tr( "&Remove this plugin" ),
						this, SLOT( deletePlugin() ) );
	contextMenu->addSeparator();
	contextMenu->addHelpAction();
	contextMenu->exec( QCursor::pos() );
	delete contextMenu;
}




void EffectView::paintEvent( QPaintEvent * )
{
	QPainter p( this );
	p.drawPixmap( 0, 0, m_bg );

	QFont f = pointSizeF( font(), 7.5f );
	f.setBold( true );
	p.setFont( f );

	p.setPen( palette().shadow().color() );
	p.drawText( 6, 55, model()->displayName() );
	p.setPen( palette().text().color() );
	p.drawText( 5, 54, model()->displayName() );
}




void EffectView::modelChanged()
{
	m_bypass->setModel( &effect()->m_enabledModel );
	m_wetDry->setModel( &effect()->m_wetDryModel );
	m_autoQuit->setModel( &effect()->m_autoQuitModel );
	m_gate->setModel( &effect()->m_gateModel );
}<|MERGE_RESOLUTION|>--- conflicted
+++ resolved
@@ -112,7 +112,6 @@
 		m_controlView = effect()->controls()->createView();
 		if( m_controlView )
 		{
-<<<<<<< HEAD
 			if( dynamic_cast<PeakControllerEffectControlDialog*>( m_controlView ) == NULL )
 			{
 				m_subWindow = gui->mainWindow()->addWindowedWidget(	m_controlView,
@@ -121,16 +120,6 @@
 				m_subWindow->setSizePolicy( QSizePolicy::Fixed, QSizePolicy::Fixed );
 				m_subWindow->setFixedSize( m_subWindow->size() );
 
-				connect( m_controlView, SIGNAL( closed() ),
-						 this, SLOT( closeEffects() ) );
-
-				m_subWindow->hide();
-			}
-=======
-			m_subWindow = gui->mainWindow()->addWindowedWidget( m_controlView );
-			m_subWindow->setSizePolicy( QSizePolicy::Fixed, QSizePolicy::Fixed );
-			m_subWindow->setFixedSize( m_subWindow->size() );
-
 			Qt::WindowFlags flags = m_subWindow->windowFlags();
 			flags &= ~Qt::WindowMaximizeButtonHint;
 			m_subWindow->setWindowFlags( flags );
@@ -138,8 +127,8 @@
 			connect( m_controlView, SIGNAL( closed() ),
 					this, SLOT( closeEffects() ) );
 
-			m_subWindow->hide();
->>>>>>> 897a0943
+				m_subWindow->hide();
+			}
 		}
 	}
 
@@ -309,4 +298,8 @@
 	m_wetDry->setModel( &effect()->m_wetDryModel );
 	m_autoQuit->setModel( &effect()->m_autoQuitModel );
 	m_gate->setModel( &effect()->m_gateModel );
-}+}
+
+
+
+
