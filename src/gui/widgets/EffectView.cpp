/*
 * EffectView.cpp - view-component for an effect
 *
 * Copyright (c) 2006-2007 Danny McRae <khjklujn/at/users.sourceforge.net>
 * Copyright (c) 2007-2014 Tobias Doerffel <tobydox/at/users.sourceforge.net>
 *
 * This file is part of LMMS - https://lmms.io
 *
 * This program is free software; you can redistribute it and/or
 * modify it under the terms of the GNU General Public
 * License as published by the Free Software Foundation; either
 * version 2 of the License, or (at your option) any later version.
 *
 * This program is distributed in the hope that it will be useful,
 * but WITHOUT ANY WARRANTY; without even the implied warranty of
 * MERCHANTABILITY or FITNESS FOR A PARTICULAR PURPOSE.  See the GNU
 * General Public License for more details.
 *
 * You should have received a copy of the GNU General Public
 * License along with this program (see COPYING); if not, write to the
 * Free Software Foundation, Inc., 51 Franklin Street, Fifth Floor,
 * Boston, MA 02110-1301 USA.
 *
 */

#include <QLabel>
#include <QPushButton>
#include <QMdiArea>
#include <QMdiSubWindow>
#include <QPainter>

#include "ControllerRackView.h"
#include "EffectView.h"
#include "DummyEffect.h"
#include "CaptionMenu.h"
#include "embed.h"
#include "GuiApplication.h"
#include "gui_templates.h"
#include "Knob.h"
#include "LedCheckbox.h"
#include "MainWindow.h"
#include "TempoSyncKnob.h"
#include "ToolTip.h"
#include "Song.h"
#include "plugins/peak_controller_effect/peak_controller_effect_control_dialog.h"


EffectView::EffectView( Effect * _model, QWidget * _parent ) :
	PluginView( _model, _parent ),
	m_bg( embed::getIconPixmap( "effect_plugin" ) ),
	m_subWindow( NULL ),
	m_controlView( NULL )
{
	setFixedSize( 210, 60 );
	
	// Disable effects that are of type "DummyEffect"
	bool isEnabled = !dynamic_cast<DummyEffect *>( effect() );
	m_bypass = new LedCheckBox( this, "", isEnabled ? LedCheckBox::Green : LedCheckBox::Red );
	m_bypass->move( 3, 3 );
	m_bypass->setEnabled( isEnabled );

	ToolTip::add( m_bypass, tr( "On/Off" ) );


	m_wetDry = new Knob( knobBright_26, this );
	m_wetDry->setLabel( tr( "W/D" ) );
	m_wetDry->move( 27, 5 );
	m_wetDry->setEnabled( isEnabled );
	m_wetDry->setHintText( tr( "Wet Level:" ), "" );


	m_autoQuit = new TempoSyncKnob( knobBright_26, this );
	m_autoQuit->setLabel( tr( "DECAY" ) );
	m_autoQuit->move( 60, 5 );
	m_autoQuit->setEnabled( isEnabled && !effect()->m_autoQuitDisabled );
	m_autoQuit->setHintText( tr( "Time:" ), "ms" );


	m_gate = new Knob( knobBright_26, this );
	m_gate->setLabel( tr( "GATE" ) );
	m_gate->move( 93, 5 );
	m_gate->setEnabled( isEnabled && !effect()->m_autoQuitDisabled );
	m_gate->setHintText( tr( "Gate:" ), "" );


	setModel( _model );

	if( effect()->controls()->controlCount() > 0 )
	{
		QPushButton * ctls_btn = new QPushButton( tr( "Controls" ),
									this );
		QFont f = ctls_btn->font();
		ctls_btn->setFont( pointSize<8>( f ) );
		ctls_btn->setGeometry( 140, 14, 50, 20 );
		connect(ctls_btn, SIGNAL(clicked()), this, SLOT(editControls()));

		m_controlView = effect()->controls()->createView();
		if( m_controlView )
		{
<<<<<<< HEAD
			if( dynamic_cast<PeakControllerEffectControlDialog*>( m_controlView ) == NULL )
			{
				m_subWindow = gui->mainWindow()->addWindowedWidget(	m_controlView,
											Qt::SubWindow | Qt::CustomizeWindowHint  |
											Qt::WindowTitleHint | Qt::WindowSystemMenuHint );
				m_subWindow->setSizePolicy( QSizePolicy::Fixed, QSizePolicy::Fixed );
				m_subWindow->setFixedSize( m_subWindow->size() );

				Qt::WindowFlags flags = m_subWindow->windowFlags();
				flags &= ~Qt::WindowMaximizeButtonHint;
				m_subWindow->setWindowFlags( flags );

				connect( m_controlView, SIGNAL( closed() ),
						 this, SLOT( closeEffects() ) );

				m_subWindow->hide();
			}
			else
			{
				gui->getControllerRackView()->subWin()->hide();
=======
			m_subWindow = gui->mainWindow()->addWindowedWidget( m_controlView );

			if ( !m_controlView->isResizable() )
			{
				m_subWindow->setSizePolicy( QSizePolicy::Fixed, QSizePolicy::Fixed );
				if (m_subWindow->layout())
				{
					m_subWindow->layout()->setSizeConstraint(QLayout::SetFixedSize);
				}
>>>>>>> db200fb9
			}
		}
	}


	//move above vst effect view creation
	//setModel( _model );
}




EffectView::~EffectView()
{
	delete m_subWindow;
}




void EffectView::editControls()
{
	QMdiSubWindow * controls;
	if( dynamic_cast<PeakControllerEffectControlDialog*>( m_controlView ) == NULL )
	{
		controls = m_subWindow;
	}
	else
	{
		controls = gui->getControllerRackView()->subWin();
	}
	if( controls )
	{
		if( !controls->isVisible() )
		{
			controls->show();
			controls->raise();
			effect()->controls()->setViewVisible( true );
		}
		else
		{
			controls->hide();
			effect()->controls()->setViewVisible( false );
		}
	}
}




void EffectView::moveUp()
{
	emit moveUp( this );
}




void EffectView::moveDown()
{
	emit moveDown( this );
}



void EffectView::deletePlugin()
{
	emit deletePlugin( this );
}




void EffectView::closeEffects()
{
	if( m_subWindow )
	{
		m_subWindow->hide();
	}
	effect()->controls()->setViewVisible( false );
}



void EffectView::contextMenuEvent( QContextMenuEvent * )
{
	QPointer<CaptionMenu> contextMenu = new CaptionMenu( model()->displayName(), this );
	contextMenu->addAction( embed::getIconPixmap( "arp_up" ),
						tr( "Move &up" ),
						this, SLOT( moveUp() ) );
	contextMenu->addAction( embed::getIconPixmap( "arp_down" ),
						tr( "Move &down" ),
						this, SLOT( moveDown() ) );
	contextMenu->addSeparator();
	contextMenu->addAction( embed::getIconPixmap( "cancel" ),
						tr( "&Remove this plugin" ),
						this, SLOT( deletePlugin() ) );
	contextMenu->addSeparator();
	contextMenu->exec( QCursor::pos() );
	delete contextMenu;
}




void EffectView::paintEvent( QPaintEvent * )
{
	QPainter p( this );
	p.drawPixmap( 0, 0, m_bg );

	QFont f = pointSizeF( font(), 7.5f );
	f.setBold( true );
	p.setFont( f );

	p.setPen( palette().shadow().color() );
	p.drawText( 6, 55, model()->displayName() );
	p.setPen( palette().text().color() );
	p.drawText( 5, 54, model()->displayName() );
}




void EffectView::modelChanged()
{
	m_bypass->setModel( &effect()->m_enabledModel );
	m_wetDry->setModel( &effect()->m_wetDryModel );
	m_autoQuit->setModel( &effect()->m_autoQuitModel );
	m_gate->setModel( &effect()->m_gateModel );
}<|MERGE_RESOLUTION|>--- conflicted
+++ resolved
@@ -52,7 +52,7 @@
 	m_controlView( NULL )
 {
 	setFixedSize( 210, 60 );
-	
+
 	// Disable effects that are of type "DummyEffect"
 	bool isEnabled = !dynamic_cast<DummyEffect *>( effect() );
 	m_bypass = new LedCheckBox( this, "", isEnabled ? LedCheckBox::Green : LedCheckBox::Red );
@@ -97,28 +97,6 @@
 		m_controlView = effect()->controls()->createView();
 		if( m_controlView )
 		{
-<<<<<<< HEAD
-			if( dynamic_cast<PeakControllerEffectControlDialog*>( m_controlView ) == NULL )
-			{
-				m_subWindow = gui->mainWindow()->addWindowedWidget(	m_controlView,
-											Qt::SubWindow | Qt::CustomizeWindowHint  |
-											Qt::WindowTitleHint | Qt::WindowSystemMenuHint );
-				m_subWindow->setSizePolicy( QSizePolicy::Fixed, QSizePolicy::Fixed );
-				m_subWindow->setFixedSize( m_subWindow->size() );
-
-				Qt::WindowFlags flags = m_subWindow->windowFlags();
-				flags &= ~Qt::WindowMaximizeButtonHint;
-				m_subWindow->setWindowFlags( flags );
-
-				connect( m_controlView, SIGNAL( closed() ),
-						 this, SLOT( closeEffects() ) );
-
-				m_subWindow->hide();
-			}
-			else
-			{
-				gui->getControllerRackView()->subWin()->hide();
-=======
 			m_subWindow = gui->mainWindow()->addWindowedWidget( m_controlView );
 
 			if ( !m_controlView->isResizable() )
@@ -128,8 +106,16 @@
 				{
 					m_subWindow->layout()->setSizeConstraint(QLayout::SetFixedSize);
 				}
->>>>>>> db200fb9
 			}
+
+			Qt::WindowFlags flags = m_subWindow->windowFlags();
+			flags &= ~Qt::WindowMaximizeButtonHint;
+			m_subWindow->setWindowFlags( flags );
+
+			connect( m_controlView, SIGNAL( closed() ),
+					this, SLOT( closeEffects() ) );
+
+			m_subWindow->hide();
 		}
 	}
 
