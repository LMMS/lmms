/*
 * EffectView.cpp - view-component for an effect
 *
 * Copyright (c) 2006-2007 Danny McRae <khjklujn/at/users.sourceforge.net>
 * Copyright (c) 2007-2014 Tobias Doerffel <tobydox/at/users.sourceforge.net>
 *
 * This file is part of LMMS - https://lmms.io
 *
 * This program is free software; you can redistribute it and/or
 * modify it under the terms of the GNU General Public
 * License as published by the Free Software Foundation; either
 * version 2 of the License, or (at your option) any later version.
 *
 * This program is distributed in the hope that it will be useful,
 * but WITHOUT ANY WARRANTY; without even the implied warranty of
 * MERCHANTABILITY or FITNESS FOR A PARTICULAR PURPOSE.  See the GNU
 * General Public License for more details.
 *
 * You should have received a copy of the GNU General Public
 * License along with this program (see COPYING); if not, write to the
 * Free Software Foundation, Inc., 51 Franklin Street, Fifth Floor,
 * Boston, MA 02110-1301 USA.
 *
 */

#include <QLabel>
#include <QPushButton>
#include <QMdiArea>
#include <QMdiSubWindow>
#include <QPainter>
#include <QLayout>

#include "ControllerRackView.h"
#include "EffectView.h"
#include "DummyEffect.h"
#include "CaptionMenu.h"
#include "embed.h"
#include "GuiApplication.h"
#include "gui_templates.h"
#include "Knob.h"
#include "LedCheckbox.h"
#include "MainWindow.h"
#include "TempoSyncKnob.h"
#include "ToolTip.h"
#include "Song.h"
#include "plugins/peak_controller_effect/peak_controller_effect_control_dialog.h"


EffectView::EffectView( Effect * _model, QWidget * _parent ) :
	PluginView( _model, _parent ),
	m_bg( embed::getIconPixmap( "effect_plugin" ) ),
	m_subWindow( NULL ),
	m_controlView( NULL )
{
	setFixedSize( 210, 60 );

	// Disable effects that are of type "DummyEffect"
	bool isEnabled = !dynamic_cast<DummyEffect *>( effect() );
	m_bypass = new LedCheckBox( this, "", isEnabled ? LedCheckBox::Green : LedCheckBox::Red );
	m_bypass->move( 3, 3 );
	m_bypass->setEnabled( isEnabled );

	ToolTip::add( m_bypass, tr( "On/Off" ) );


	m_wetDry = new Knob( knobBright_26, this );
	m_wetDry->setLabel( tr( "W/D" ) );
	m_wetDry->move( 27, 5 );
	m_wetDry->setEnabled( isEnabled );
	m_wetDry->setHintText( tr( "Wet Level:" ), "" );


	m_autoQuit = new TempoSyncKnob( knobBright_26, this );
	m_autoQuit->setLabel( tr( "DECAY" ) );
	m_autoQuit->move( 60, 5 );
	m_autoQuit->setEnabled( isEnabled && !effect()->m_autoQuitDisabled );
	m_autoQuit->setHintText( tr( "Time:" ), "ms" );


	m_gate = new Knob( knobBright_26, this );
	m_gate->setLabel( tr( "GATE" ) );
	m_gate->move( 93, 5 );
	m_gate->setEnabled( isEnabled && !effect()->m_autoQuitDisabled );
	m_gate->setHintText( tr( "Gate:" ), "" );


	setModel( _model );

	if( effect()->controls()->controlCount() > 0 )
	{
		m_controlView = effect()->controls()->createView();

		QPushButton * ctls_btn = new QPushButton( tr( "Controls" ), this );
		QFont f = ctls_btn->font();
		ctls_btn->setFont( pointSize<8>( f ) );
		ctls_btn->setGeometry( 140, 14, 50, 20 );
		connect(ctls_btn, SIGNAL(clicked()), this, SLOT(editControls()));

		if( m_controlView )
		{
<<<<<<< HEAD
			if( dynamic_cast<PeakControllerEffectControlDialog*>( m_controlView ) == NULL )
			{
				m_subWindow = gui->mainWindow()->addWindowedWidget(	m_controlView,
											Qt::SubWindow | Qt::CustomizeWindowHint  |
											Qt::WindowTitleHint | Qt::WindowSystemMenuHint );
				m_subWindow->setSizePolicy( QSizePolicy::Fixed, QSizePolicy::Fixed );
				m_subWindow->setFixedSize( m_subWindow->size() );

				Qt::WindowFlags flags = m_subWindow->windowFlags();
				flags &= ~Qt::WindowMaximizeButtonHint;
				m_subWindow->setWindowFlags( flags );

				connect( m_controlView, SIGNAL( closed() ),
						 this, SLOT( closeEffects() ) );

				m_subWindow->hide();
			}
			else
			{
				gui->getControllerRackView()->subWin()->hide();
			}
=======
			m_subWindow = gui->mainWindow()->addWindowedWidget( m_controlView );
			m_subWindow->setSizePolicy( QSizePolicy::Fixed, QSizePolicy::Fixed );
			if (m_subWindow->layout()) {
				m_subWindow->layout()->setSizeConstraint(QLayout::SetFixedSize);
			}

			Qt::WindowFlags flags = m_subWindow->windowFlags();
			flags &= ~Qt::WindowMaximizeButtonHint;
			m_subWindow->setWindowFlags( flags );

			connect( m_controlView, SIGNAL( closed() ),
					this, SLOT( closeEffects() ) );

			m_subWindow->hide();
>>>>>>> 723a451e
		}
	}


	//move above vst effect view creation
	//setModel( _model );
}




EffectView::~EffectView()
{
	delete m_subWindow;
}




void EffectView::editControls()
{
	QMdiSubWindow * controls;
	if( dynamic_cast<PeakControllerEffectControlDialog*>( m_controlView ) == NULL )
	{
		controls = m_subWindow;
	}
	else
	{
		controls = gui->getControllerRackView()->subWin();
	}
	if( controls )
	{
		if( !controls->isVisible() )
		{
			controls->show();
			controls->raise();
			effect()->controls()->setViewVisible( true );
		}
		else
		{
			controls->hide();
			effect()->controls()->setViewVisible( false );
		}
	}
}




void EffectView::moveUp()
{
	emit moveUp( this );
}




void EffectView::moveDown()
{
	emit moveDown( this );
}



void EffectView::deletePlugin()
{
	emit deletePlugin( this );
}




void EffectView::closeEffects()
{
	if( m_subWindow )
	{
		m_subWindow->hide();
	}
	effect()->controls()->setViewVisible( false );
}



void EffectView::contextMenuEvent( QContextMenuEvent * )
{
	QPointer<CaptionMenu> contextMenu = new CaptionMenu( model()->displayName(), this );
	contextMenu->addAction( embed::getIconPixmap( "arp_up" ),
						tr( "Move &up" ),
						this, SLOT( moveUp() ) );
	contextMenu->addAction( embed::getIconPixmap( "arp_down" ),
						tr( "Move &down" ),
						this, SLOT( moveDown() ) );
	contextMenu->addSeparator();
	contextMenu->addAction( embed::getIconPixmap( "cancel" ),
						tr( "&Remove this plugin" ),
						this, SLOT( deletePlugin() ) );
	contextMenu->addSeparator();
	contextMenu->exec( QCursor::pos() );
	delete contextMenu;
}




void EffectView::paintEvent( QPaintEvent * )
{
	QPainter p( this );
	p.drawPixmap( 0, 0, m_bg );

	QFont f = pointSizeF( font(), 7.5f );
	f.setBold( true );
	p.setFont( f );

	p.setPen( palette().shadow().color() );
	p.drawText( 6, 55, model()->displayName() );
	p.setPen( palette().text().color() );
	p.drawText( 5, 54, model()->displayName() );
}




void EffectView::modelChanged()
{
	m_bypass->setModel( &effect()->m_enabledModel );
	m_wetDry->setModel( &effect()->m_wetDryModel );
	m_autoQuit->setModel( &effect()->m_autoQuitModel );
	m_gate->setModel( &effect()->m_gateModel );
}




<|MERGE_RESOLUTION|>--- conflicted
+++ resolved
@@ -28,7 +28,6 @@
 #include <QMdiArea>
 #include <QMdiSubWindow>
 #include <QPainter>
-#include <QLayout>
 
 #include "ControllerRackView.h"
 #include "EffectView.h"
@@ -53,7 +52,7 @@
 	m_controlView( NULL )
 {
 	setFixedSize( 210, 60 );
-
+	
 	// Disable effects that are of type "DummyEffect"
 	bool isEnabled = !dynamic_cast<DummyEffect *>( effect() );
 	m_bypass = new LedCheckBox( this, "", isEnabled ? LedCheckBox::Green : LedCheckBox::Red );
@@ -88,17 +87,16 @@
 
 	if( effect()->controls()->controlCount() > 0 )
 	{
-		m_controlView = effect()->controls()->createView();
-
-		QPushButton * ctls_btn = new QPushButton( tr( "Controls" ), this );
+		QPushButton * ctls_btn = new QPushButton( tr( "Controls" ),
+									this );
 		QFont f = ctls_btn->font();
 		ctls_btn->setFont( pointSize<8>( f ) );
 		ctls_btn->setGeometry( 140, 14, 50, 20 );
 		connect(ctls_btn, SIGNAL(clicked()), this, SLOT(editControls()));
 
+		m_controlView = effect()->controls()->createView();
 		if( m_controlView )
 		{
-<<<<<<< HEAD
 			if( dynamic_cast<PeakControllerEffectControlDialog*>( m_controlView ) == NULL )
 			{
 				m_subWindow = gui->mainWindow()->addWindowedWidget(	m_controlView,
@@ -120,22 +118,6 @@
 			{
 				gui->getControllerRackView()->subWin()->hide();
 			}
-=======
-			m_subWindow = gui->mainWindow()->addWindowedWidget( m_controlView );
-			m_subWindow->setSizePolicy( QSizePolicy::Fixed, QSizePolicy::Fixed );
-			if (m_subWindow->layout()) {
-				m_subWindow->layout()->setSizeConstraint(QLayout::SetFixedSize);
-			}
-
-			Qt::WindowFlags flags = m_subWindow->windowFlags();
-			flags &= ~Qt::WindowMaximizeButtonHint;
-			m_subWindow->setWindowFlags( flags );
-
-			connect( m_controlView, SIGNAL( closed() ),
-					this, SLOT( closeEffects() ) );
-
-			m_subWindow->hide();
->>>>>>> 723a451e
 		}
 	}
 
@@ -264,8 +246,4 @@
 	m_wetDry->setModel( &effect()->m_wetDryModel );
 	m_autoQuit->setModel( &effect()->m_autoQuitModel );
 	m_gate->setModel( &effect()->m_gateModel );
-}
-
-
-
-
+}