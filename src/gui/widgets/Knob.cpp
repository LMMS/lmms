/*
 * Knob.cpp - powerful knob-widget
 *
 * Copyright (c) 2004-2014 Tobias Doerffel <tobydox/at/users.sourceforge.net>
 *
 * This file is part of LMMS - https://lmms.io
 *
 * This program is free software; you can redistribute it and/or
 * modify it under the terms of the GNU General Public
 * License as published by the Free Software Foundation; either
 * version 2 of the License, or (at your option) any later version.
 *
 * This program is distributed in the hope that it will be useful,
 * but WITHOUT ANY WARRANTY; without even the implied warranty of
 * MERCHANTABILITY or FITNESS FOR A PARTICULAR PURPOSE.  See the GNU
 * General Public License for more details.
 *
 * You should have received a copy of the GNU General Public
 * License along with this program (see COPYING); if not, write to the
 * Free Software Foundation, Inc., 51 Franklin Street, Fifth Floor,
 * Boston, MA 02110-1301 USA.
 *
 */

#include <QApplication>
#include <QBitmap>
#include <QFontMetrics>
#include <QInputDialog>
#include <QMouseEvent>
#include <QPainter>

#ifndef __USE_XOPEN
#define __USE_XOPEN
#endif

#include "lmms_math.h"
#include "Knob.h"
#include "CaptionMenu.h"
#include "ConfigManager.h"
#include "ControllerConnection.h"
#include "embed.h"
#include "gui_templates.h"
#include "GuiApplication.h"
#include "LocaleHelper.h"
#include "MainWindow.h"
#include "ProjectJournal.h"
#include "Song.h"
#include "StringPairDrag.h"
#include "TextFloat.h"

TextFloat * Knob::s_textFloat = NULL;



<<<<<<< HEAD
//! @todo: in C++11, we can use delegating ctors
#define DEFAULT_KNOB_INITIALIZER_LIST \
	QWidget( _parent ), \
	FloatModelView( new FloatModel( 0, 0, 0, 1, NULL, _name, true ), this ), \
	m_buttonPressed( false ), \
	m_updateColor( false ), \
	m_label( "" ), \
	m_knobPixmap( NULL ), \
	m_volumeKnob( false ), \
	m_volumeRatio( 100.0, 0.0, 1000000.0 ), \
	m_angle( -10 ), \
	m_lineWidth( 0 ), \
	m_textColor( 255, 255, 255 )
=======
>>>>>>> c755b56a

Knob::Knob( knobTypes _knob_num, QWidget * _parent, const QString & _name ) :
	QWidget( _parent ),
	FloatModelView( new FloatModel( 0, 0, 0, 1, NULL, _name, true ), this ),
	m_label( "" ),
	m_knobPixmap( NULL ),
	m_volumeKnob( false ),
	m_volumeRatio( 100.0, 0.0, 1000000.0 ),
	m_buttonPressed( false ),
	m_angle( -10 ),
	m_lineWidth( 0 ),
	m_textColor( 255, 255, 255 ),
	m_knobNum( _knob_num )
{
	initUi( _name );
}

Knob::Knob( QWidget * _parent, const QString & _name ) :
	Knob( knobBright_26, _parent, _name )
{
}




void Knob::initUi( const QString & _name )
{
	if( s_textFloat == NULL )
	{
		s_textFloat = new TextFloat;
	}

	setWindowTitle( _name );

	onKnobNumUpdated();
	setTotalAngle( 270.0f );
	setInnerRadius( 1.0f );
	setOuterRadius( 10.0f );
	setFocusPolicy( Qt::ClickFocus );

	// This is a workaround to enable style sheets for knobs which are not styled knobs.
	//
	// It works as follows: the palette colors that are assigned as the line color previously
	// had been hard coded in the drawKnob method for the different knob types. Now the
	// drawKnob method uses the line color to draw the lines. By assigning the palette colors
	// as the line colors here the knob lines will be drawn in this color unless the stylesheet
	// overrides that color.
	switch (knobNum())
	{
	case knobSmall_17:
	case knobBright_26:
	case knobDark_28:
		setlineColor(QApplication::palette().color( QPalette::Active, QPalette::WindowText ));
		break;
	case knobVintage_32:
		setlineColor(QApplication::palette().color( QPalette::Active, QPalette::Shadow ));
		break;
	case knobColored:
		break;
	case knobSmallColored:
		break;
	default:
		break;
	}

	doConnections();
}




void Knob::onKnobNumUpdated()
{
	if( m_knobNum != knobStyled )
	{
		QString knobFilename;
		switch (m_knobNum)
		{
		case knobDark_28:
			knobFilename = "knob01";
			break;
		case knobBright_26:
			knobFilename = "knob02";
			break;
		case knobSmall_17:
			knobFilename = "knob03";
			break;
		case knobVintage_32:
			knobFilename = "knob05";
			break;
		case knobColored:
			knobFilename = "knob02";
			break;
		case knobSmallColored:
			knobFilename = "knob03";
			break;
		case knobStyled: // only here to stop the compiler from complaining
			break;
		}

		// If knobFilename is still empty here we should get the fallback pixmap of size 1x1
		m_knobPixmap = new QPixmap( embed::getIconPixmap( knobFilename.toUtf8().constData() ) );

		setFixedSize( m_knobPixmap->width(), m_knobPixmap->height() );
	}
}




Knob::~Knob()
{
	if( m_knobPixmap )
	{
		delete m_knobPixmap;
	}
}




void Knob::setLabel( const QString & txt )
{
	m_label = txt;
	if( m_knobPixmap )
	{
		setFixedSize( qMax<int>( m_knobPixmap->width(),
					QFontMetrics( pointSizeF( font(), 6.5) ).width( m_label ) ),
						m_knobPixmap->height() + 10 );
	}
	update();
}




void Knob::setTotalAngle( float angle )
{
	if( angle < 10.0 )
	{
		m_totalAngle = 10.0;
	}
	else
	{
		m_totalAngle = angle;
	}

	update();
}




float Knob::innerRadius() const
{
	return m_innerRadius;
}



void Knob::setInnerRadius( float r )
{
	m_innerRadius = r;
}



float Knob::outerRadius() const
{
	return m_outerRadius;
}



void Knob::setOuterRadius( float r )
{
	m_outerRadius = r;
}




knobTypes Knob::knobNum() const
{
	return m_knobNum;
}




void Knob::setknobNum( knobTypes k )
{
	if( m_knobNum != k )
	{
		m_knobNum = k;
		onKnobNumUpdated();
	}
}




QPointF Knob::centerPoint() const
{
	return m_centerPoint;
}



float Knob::centerPointX() const
{
	return m_centerPoint.x();
}



void Knob::setCenterPointX( float c )
{
	m_centerPoint.setX( c );
}



float Knob::centerPointY() const
{
	return m_centerPoint.y();
}



void Knob::setCenterPointY( float c )
{
	m_centerPoint.setY( c );
}



float Knob::lineWidth() const
{
	return m_lineWidth;
}



void Knob::setLineWidth( float w )
{
	m_lineWidth = w;
}



QColor Knob::outerColor() const
{
	return m_outerColor;
}



void Knob::setOuterColor( const QColor & c )
{
	m_outerColor = c;
	m_updateColor = true;
}


QColor Knob::innerColor() const
{
	return m_innerColor;
}



void Knob::setInnerColor( const QColor & c )
{
	m_innerColor = c;
	m_updateColor = true;
}



QColor Knob::lineColor() const
{
	return m_lineColor;
}



void Knob::setlineColor( const QColor & c )
{
	m_lineColor = c;
	m_updateColor = true;
}



QColor Knob::arcColor() const
{
	return m_arcColor;
}



void Knob::setarcColor( const QColor & c )
{
	m_arcColor = c;
	m_updateColor = true;
}




QColor Knob::textColor() const
{
	return m_textColor;
}



void Knob::setTextColor( const QColor & c )
{
	m_textColor = c;
}



QLineF Knob::calculateLine( const QPointF & _mid, float _radius, float _innerRadius ) const
{
	const float rarc = m_angle * F_PI / 180.0;
	const float ca = cos( rarc );
	const float sa = -sin( rarc );

	return QLineF( _mid.x() - sa*_innerRadius, _mid.y() - ca*_innerRadius,
					_mid.x() - sa*_radius, _mid.y() - ca*_radius );
}



bool Knob::updateAngle()
{
	int angle = 0;
	if( model() && model()->maxValue() != model()->minValue() )
	{
		angle = angleFromValue( model()->inverseScaledValue( model()->value() ), model()->minValue(), model()->maxValue(), m_totalAngle );
	}
	if( qAbs( angle - m_angle ) > 3 )
	{
		m_angle = angle;
		return true;
	}
	return false;
}



void Knob::drawKnob( QPainter * _p )
{
	if( updateAngle() == false && m_updateColor == false && !m_cache.isNull() )
	{
		_p->drawImage( 0, 0, m_cache );
		return;
	}
	else if( m_updateColor ) { m_updateColor = false; }

	m_cache = QImage( size(), QImage::Format_ARGB32 );
	m_cache.fill( qRgba( 0, 0, 0, 0 ) );

	QPainter p( &m_cache );

	QPoint mid;

	if( m_knobNum == knobStyled )
	{
		p.setRenderHint( QPainter::Antialiasing );

		// Perhaps this can move to setOuterRadius()
		if( m_outerColor.isValid() )
		{
			QRadialGradient gradient( centerPoint(), outerRadius() );
			gradient.setColorAt( 0.4, _p->pen().brush().color() );
			gradient.setColorAt( 1, m_outerColor );

			p.setPen( QPen( gradient, lineWidth(),
						Qt::SolidLine, Qt::RoundCap ) );
		}
		else {
			QPen pen = p.pen();
			pen.setWidth( (int) lineWidth() );
			pen.setCapStyle( Qt::RoundCap );

			p.setPen( pen );
		}

		p.drawLine( calculateLine( centerPoint(), outerRadius(),
							innerRadius() ) );
		p.end();
		_p->drawImage( 0, 0, m_cache );
		return;
	}


	// Old-skool knobs
	const float radius = m_knobPixmap->width() / 2.0f - 1;
	mid = QPoint( width() / 2, m_knobPixmap->height() / 2 );

	if( m_knobNum != knobColored && m_knobNum != knobSmallColored )
	{
		p.drawPixmap( static_cast<int>(
					width() / 2 - m_knobPixmap->width() / 2 ), 0,
					*m_knobPixmap );
	}

	p.setRenderHint( QPainter::Antialiasing );

	const int centerAngle = angleFromValue( model()->inverseScaledValue( model()->centerValue() ), model()->minValue(), model()->maxValue(), m_totalAngle );

	const int arcLineWidth = 2;
	const int arcRectSize = m_knobPixmap->width() - arcLineWidth;

	QColor col;
	if( m_knobNum == knobVintage_32 )
	{	col = QApplication::palette().color( QPalette::Active, QPalette::Shadow ); }
	else if( m_knobNum == knobColored || m_knobNum == knobSmallColored )
	{	col = m_arcColor; }
	else
	{	col = QApplication::palette().color( QPalette::Active, QPalette::WindowText ); }
	col.setAlpha( 70 );

	p.setPen( QPen( col, 2 ) );
	p.drawArc( mid.x() - arcRectSize/2, 1, arcRectSize, arcRectSize, 315*16, 16*m_totalAngle );

	switch( m_knobNum )
	{
		case knobSmall_17:
		{
			p.setPen( QPen( lineColor(), 2 ) );
			p.drawLine( calculateLine( mid, radius-2 ) );
			break;
		}
		case knobBright_26:
		{
			p.setPen( QPen( lineColor(), 2 ) );
			p.drawLine( calculateLine( mid, radius-5 ) );
			break;
		}
		case knobDark_28:
		{
			p.setPen( QPen( lineColor(), 2 ) );
			const float rb = qMax<float>( ( radius - 10 ) / 3.0,
									0.0 );
			const float re = qMax<float>( ( radius - 4 ), 0.0 );
			QLineF ln = calculateLine( mid, re, rb );
			ln.translate( 1, 1 );
			p.drawLine( ln );
			break;
		}
		case knobColored:
		{
			// Draw circle
			p.setPen( QPen( m_innerColor, 2 ) );
			p.setBrush( m_innerColor );
			p.drawEllipse( QRectF( mid.x()-7, mid.y()-7, 15, 15 ) );

			// Draw line
			p.setPen( QPen( lineColor(), 2 ) );
			const float rb = qMax<float>( ( radius - 10 ) / 3.0,
									0.0 );
			const float re = qMax<float>( ( radius - 4 ), 0.0 );
			QLineF ln = calculateLine( mid, re, rb );
			ln.translate( 1, 1 );
			p.drawLine( ln );
			break;
		}
		case knobSmallColored:
		{
			// Draw circle
			p.setPen( QPen( m_innerColor, 2 ) );
			p.setBrush( m_innerColor );
			p.drawEllipse( QRectF( mid.x()-4, mid.y()-4, 9, 9 ) );

			// Draw line
			p.setPen( QPen( lineColor(), 2 ) );
			p.drawLine( calculateLine( mid, radius-2 ) );
			break;
		}
		case knobVintage_32:
		{
			p.setPen( QPen( lineColor(), 2 ) );
			p.drawLine( calculateLine( mid, radius-2, 2 ) );
			break;
		}
		case knobStyled:
			break;
	}

	p.drawArc( mid.x() - arcRectSize/2, 1, arcRectSize, arcRectSize, (90-centerAngle)*16, -16*(m_angle-centerAngle) );

	p.end();

	_p->drawImage( 0, 0, m_cache );
}

float Knob::getValue( const QPoint & _p )
{
	float value;

	// arcane mathemagicks for calculating knob movement
	value = ( ( _p.y() + _p.y() * qMin( qAbs( _p.y() / 2.5f ), 6.0f ) ) ) / 12.0f;

	// if shift pressed we want slower movement
	if( gui->mainWindow()->isShiftPressed() )
	{
		value /= 4.0f;
		value = qBound( -4.0f, value, 4.0f );
	}
	return value * pageSize();
}




void Knob::contextMenuEvent( QContextMenuEvent * )
{
	// for the case, the user clicked right while pressing left mouse-
	// button, the context-menu appears while mouse-cursor is still hidden
	// and it isn't shown again until user does something which causes
	// an QApplication::restoreOverrideCursor()-call...
	mouseReleaseEvent( NULL );

	CaptionMenu contextMenu( model()->displayName(), this );
	addDefaultActions( &contextMenu );
	contextMenu.addAction( QPixmap(),
		model()->isScaleLogarithmic() ? tr( "Set linear" ) : tr( "Set logarithmic" ),
		this, SLOT( toggleScale() ) );
	contextMenu.addSeparator();
	contextMenu.exec( QCursor::pos() );
}


void Knob::toggleScale()
{
	model()->setScaleLogarithmic( ! model()->isScaleLogarithmic() );
	update();
}



void Knob::dragEnterEvent( QDragEnterEvent * _dee )
{
	StringPairDrag::processDragEnterEvent( _dee, "float_value,"
							"automatable_model" );
}




void Knob::dropEvent( QDropEvent * _de )
{
	QString type = StringPairDrag::decodeKey( _de );
	QString val = StringPairDrag::decodeValue( _de );
	if( type == "float_value" )
	{
		model()->setValue( LocaleHelper::toFloat(val) );
		_de->accept();
	}
	else if( type == "automatable_model" )
	{
		AutomatableModel * mod = dynamic_cast<AutomatableModel *>(
				Engine::projectJournal()->
					journallingObject( val.toInt() ) );
		if( mod != NULL )
		{
			AutomatableModel::linkModels( model(), mod );
			mod->setValue( model()->value() );
		}
	}
}




void Knob::mousePressEvent( QMouseEvent * _me )
{
	if( _me->button() == Qt::LeftButton &&
			! ( _me->modifiers() & Qt::ControlModifier ) &&
			! ( _me->modifiers() & Qt::ShiftModifier ) )
	{
		AutomatableModel *thisModel = model();
		if( thisModel )
		{
			thisModel->addJournalCheckPoint();
			thisModel->saveJournallingState( false );
		}

		const QPoint & p = _me->pos();
		m_origMousePos = p;
		m_mouseOffset = QPoint(0, 0);
		m_leftOver = 0.0f;

		emit sliderPressed();

		QApplication::setOverrideCursor( Qt::BlankCursor );
		s_textFloat->setText( displayValue() );
		s_textFloat->moveGlobal( this,
				QPoint( width() + 2, 0 ) );
		s_textFloat->show();
		m_buttonPressed = true;
	}
	else if( _me->button() == Qt::LeftButton &&
			(_me->modifiers() & Qt::ShiftModifier) )
	{
		new StringPairDrag( "float_value",
					QString::number( model()->value() ),
							QPixmap(), this );
	}
	else
	{
		FloatModelView::mousePressEvent( _me );
	}
}




void Knob::mouseMoveEvent( QMouseEvent * _me )
{
	if( m_buttonPressed && _me->pos() != m_origMousePos )
	{
		m_mouseOffset = _me->pos() - m_origMousePos;
		setPosition( m_mouseOffset );
		emit sliderMoved( model()->value() );
		QCursor::setPos( mapToGlobal( m_origMousePos ) );
	}
	s_textFloat->setText( displayValue() );
}




void Knob::mouseReleaseEvent( QMouseEvent* event )
{
	if( event && event->button() == Qt::LeftButton )
	{
		AutomatableModel *thisModel = model();
		if( thisModel )
		{
			thisModel->restoreJournallingState();
		}
	}

	m_buttonPressed = false;

	emit sliderReleased();

	QApplication::restoreOverrideCursor();

	s_textFloat->hide();
}




void Knob::focusOutEvent( QFocusEvent * _fe )
{
	// make sure we don't loose mouse release event
	mouseReleaseEvent( NULL );
	QWidget::focusOutEvent( _fe );
}




void Knob::mouseDoubleClickEvent( QMouseEvent * )
{
	enterValue();
}




void Knob::paintEvent( QPaintEvent * _me )
{
	QPainter p( this );

	drawKnob( &p );
	if( !m_label.isEmpty() )
	{
		p.setFont( pointSizeF( p.font(), 6.5 ) );
/*		p.setPen( QColor( 64, 64, 64 ) );
		p.drawText( width() / 2 -
			p.fontMetrics().width( m_label ) / 2 + 1,
				height() - 1, m_label );*/
		p.setPen( textColor() );
		p.drawText( width() / 2 -
				p.fontMetrics().width( m_label ) / 2,
				height() - 2, m_label );
	}
}




void Knob::wheelEvent( QWheelEvent * _we )
{
	_we->accept();
	const int inc = ( _we->delta() > 0 ) ? 1 : -1;
	model()->incValue( inc );


	s_textFloat->setText( displayValue() );
	s_textFloat->moveGlobal( this, QPoint( width() + 2, 0 ) );
	s_textFloat->setVisibilityTimeOut( 1000 );

	emit sliderMoved( model()->value() );
}




void Knob::setPosition( const QPoint & _p )
{
	const float value = getValue( _p ) + m_leftOver;
	const float step = model()->step<float>();
	const float oldValue = model()->value();



	if( model()->isScaleLogarithmic() ) // logarithmic code
	{
		const float pos = model()->minValue() < 0
			? oldValue / qMax( qAbs( model()->maxValue() ), qAbs( model()->minValue() ) )
			: ( oldValue - model()->minValue() ) / model()->range();
		const float ratio = 0.1f + qAbs( pos ) * 15.f;
		float newValue = value * ratio;
		if( qAbs( newValue ) >= step )
		{
			float roundedValue = qRound( ( oldValue - value ) / step ) * step;
			model()->setValue( roundedValue );
			m_leftOver = 0.0f;
		}
		else
		{
			m_leftOver = value;
		}
	}

	else // linear code
	{
		if( qAbs( value ) >= step )
		{
			float roundedValue = qRound( ( oldValue - value ) / step ) * step;
			model()->setValue( roundedValue );
			m_leftOver = 0.0f;
		}
		else
		{
			m_leftOver = value;
		}
	}
}




void Knob::enterValue()
{
	bool ok;
	float new_val;

	if( isVolumeKnob() &&
		ConfigManager::inst()->value( "app", "displaydbfs" ).toInt() )
	{
		new_val = QInputDialog::getDouble(
			this, tr( "Set value" ),
			tr( "Please enter a new value between "
					"-96.0 dBFS and 6.0 dBFS:" ),
				ampToDbfs( model()->getRoundedValue() / 100.0 ),
							-96.0, 6.0, model()->getDigitCount(), &ok );
		if( new_val <= -96.0 )
		{
			new_val = 0.0f;
		}
		else
		{
			new_val = dbfsToAmp( new_val ) * 100.0;
		}
	}
	else
	{
		new_val = QInputDialog::getDouble(
				this, tr( "Set value" ),
				tr( "Please enter a new value between "
						"%1 and %2:" ).
						arg( model()->minValue() ).
						arg( model()->maxValue() ),
					model()->getRoundedValue(),
					model()->minValue(),
					model()->maxValue(), model()->getDigitCount(), &ok );
	}

	if( ok )
	{
		model()->setValue( new_val );
	}
}




void Knob::friendlyUpdate()
{
	if (model() && (model()->controllerConnection() == NULL ||
		model()->controllerConnection()->getController()->frequentUpdates() == false ||
				Controller::runningFrames() % (256*4) == 0))
	{
		update();
	}
}




QString Knob::displayValue() const
{
	if( isVolumeKnob() &&
		ConfigManager::inst()->value( "app", "displaydbfs" ).toInt() )
	{
		return m_description.trimmed() + QString( " %1 dBFS" ).
				arg( ampToDbfs( model()->getRoundedValue() / volumeRatio() ),
								3, 'f', 2 );
	}
	return m_description.trimmed() + QString( " %1" ).
					arg( model()->getRoundedValue() ) + m_unit;
}




void Knob::doConnections()
{
	if( model() != NULL )
	{
		QObject::connect( model(), SIGNAL( dataChanged() ),
					this, SLOT( friendlyUpdate() ) );

		QObject::connect( model(), SIGNAL( propertiesChanged() ),
						this, SLOT( update() ) );
	}
}<|MERGE_RESOLUTION|>--- conflicted
+++ resolved
@@ -52,31 +52,16 @@
 
 
 
-<<<<<<< HEAD
-//! @todo: in C++11, we can use delegating ctors
-#define DEFAULT_KNOB_INITIALIZER_LIST \
-	QWidget( _parent ), \
-	FloatModelView( new FloatModel( 0, 0, 0, 1, NULL, _name, true ), this ), \
-	m_buttonPressed( false ), \
-	m_updateColor( false ), \
-	m_label( "" ), \
-	m_knobPixmap( NULL ), \
-	m_volumeKnob( false ), \
-	m_volumeRatio( 100.0, 0.0, 1000000.0 ), \
-	m_angle( -10 ), \
-	m_lineWidth( 0 ), \
-	m_textColor( 255, 255, 255 )
-=======
->>>>>>> c755b56a
 
 Knob::Knob( knobTypes _knob_num, QWidget * _parent, const QString & _name ) :
 	QWidget( _parent ),
 	FloatModelView( new FloatModel( 0, 0, 0, 1, NULL, _name, true ), this ),
+	m_buttonPressed( false ),
+	m_updateColor( false ),
 	m_label( "" ),
 	m_knobPixmap( NULL ),
 	m_volumeKnob( false ),
 	m_volumeRatio( 100.0, 0.0, 1000000.0 ),
-	m_buttonPressed( false ),
 	m_angle( -10 ),
 	m_lineWidth( 0 ),
 	m_textColor( 255, 255, 255 ),
