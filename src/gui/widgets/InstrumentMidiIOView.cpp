--- conflicted
+++ resolved
@@ -209,30 +209,4 @@
 	{
 		m_wpBtn->setMenu( mp->m_writablePortsMenu );
 	}
-<<<<<<< HEAD
-=======
 }
-
-
-
-InstrumentMiscView::InstrumentMiscView(InstrumentTrack *it, QWidget *parent) :
-	QWidget( parent )
-{
-	QVBoxLayout* layout = new QVBoxLayout( this );
-	layout->setMargin( 5 );
-	m_pitchGroupBox = new GroupBox( tr ( "MASTER PITCH" ) );
-	layout->addWidget( m_pitchGroupBox );
-	QHBoxLayout* masterPitchLayout = new QHBoxLayout( m_pitchGroupBox );
-	masterPitchLayout->setContentsMargins( 8, 18, 8, 8 );
-	QLabel *tlabel = new QLabel(tr( "Enables the use of master pitch" ) );
-	tlabel->setFont( pointSize<8>( tlabel->font() ) );
-	m_pitchGroupBox->setModel( &it->m_useMasterPitchModel );
-	masterPitchLayout->addWidget( tlabel );
-	layout->addStretch();
-}
-
-InstrumentMiscView::~InstrumentMiscView()
-{
-
->>>>>>> 86306042
-}