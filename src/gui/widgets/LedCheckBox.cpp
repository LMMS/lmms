--- conflicted
+++ resolved
@@ -44,11 +44,7 @@
 
 
 LedCheckBox::LedCheckBox( const QString & _text, QWidget * _parent,
-<<<<<<< HEAD
-				const QString & _name, LedColors _color, bool legacyMode ) :
-=======
-				const QString & _name, LedColor _color ) :
->>>>>>> de062d6c
+				const QString & _name, LedColor _color, bool legacyMode ) :
 	AutomatableButton( _parent, _name ),
 	m_text( _text ),
 	m_legacyMode(legacyMode)
@@ -60,13 +56,8 @@
 
 
 LedCheckBox::LedCheckBox( QWidget * _parent,
-<<<<<<< HEAD
-				const QString & _name, LedColors _color, bool legacyMode ) :
+				const QString & _name, LedColor _color, bool legacyMode ) :
 	LedCheckBox( QString(), _parent, _name, _color, legacyMode )
-=======
-				const QString & _name, LedColor _color ) :
-	LedCheckBox( QString(), _parent, _name, _color )
->>>>>>> de062d6c
 {
 }
 
