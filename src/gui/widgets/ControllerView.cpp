/*
 * ControllerView.cpp - view-component for an controller
 *
 * Copyright (c) 2008-2009 Paul Giblock <drfaygo/at/gmail.com>
 * Copyright (c) 2011-2014 Tobias Doerffel <tobydox/at/users.sourceforge.net>
 *
 * This file is part of LMMS - https://lmms.io
 *
 * This program is free software; you can redistribute it and/or
 * modify it under the terms of the GNU General Public
 * License as published by the Free Software Foundation; either
 * version 2 of the License, or (at your option) any later version.
 *
 * This program is distributed in the hope that it will be useful,
 * but WITHOUT ANY WARRANTY; without even the implied warranty of
 * MERCHANTABILITY or FITNESS FOR A PARTICULAR PURPOSE.  See the GNU
 * General Public License for more details.
 *
 * You should have received a copy of the GNU General Public
 * License along with this program (see COPYING); if not, write to the
 * Free Software Foundation, Inc., 51 Franklin Street, Fifth Floor,
 * Boston, MA 02110-1301 USA.
 *
 */

#include "ControllerView.h"

#include <QInputDialog>
#include <QLabel>
#include <QLayout>
#include <QMessageBox>
#include <QMdiArea>
#include <QMdiSubWindow>
#include <QPainter>
<<<<<<< HEAD
#include <QPushButton>
#include <QWhatsThis>
=======
#include <QInputDialog>
#include <QLayout>
>>>>>>> 723a451e


#include "ControllerRackView.h"
#include "CaptionMenu.h"
#include "ControllerConnection.h"
#include "ControllerDialog.h"
#include "embed.h"
#include "Engine.h"
#include "gui_templates.h"
#include "GuiApplication.h"
#include "LedCheckbox.h"
#include "MainWindow.h"
#include "ProjectJournal.h"
#include "Song.h"
#include "StringPairDrag.h"
#include "ToolTip.h"




ControllerView::ControllerView( Controller * _model, QWidget * _parent ) :
	QFrame( _parent ),
	ModelView( _model, this ),
	m_controllerDlg( NULL ),
	m_titleBarHeight( 24 ),
	m_show( true ),
	m_modelC( _model )
{
	const QSize buttonsize( 17, 17 );
	setFrameStyle( QFrame::Plain );
	setFrameShadow( QFrame::Plain );
	setLineWidth( 0 );
	setContentsMargins( 0, 0, 0, 0 );
	setWhatsThis( tr( "Controllers are able to automate the value of a knob, slider, and other controls."  ) );

	m_controllerDlg = getController()->createDialog( this );
	m_controllerDlg->move( 1, m_titleBarHeight );

	controllerTypeLabel = new QLabel( this );
	controllerTypeLabel->setText( QString( getController()->type() == Controller::LfoController ? QString( "LFO: " ) : QString( "PEAK: " ) ) );
	controllerTypeLabel->move( 3, 3 );
	controllerTypeLabel->show();

	m_nameLineEdit = new QLineEdit( this );
	m_nameLineEdit->setText( _model->name() );
	m_nameLineEdit->setReadOnly( true );
	m_nameLineEdit->setAttribute( Qt::WA_TransparentForMouseEvents );
	m_nameLineEdit->move( controllerTypeLabel->sizeHint().width() + 3, 2 );
	connect( m_nameLineEdit, SIGNAL( editingFinished() ), this, SLOT( renameFinished() ) );

	setFixedWidth( m_controllerDlg->width() + 2 );
	setFixedHeight( m_controllerDlg->height() + m_titleBarHeight + 1 );

	m_collapse = new QPushButton( embed::getIconPixmap( "stepper-down" ), QString::null, this );
	m_collapse->resize( buttonsize );
	m_collapse->setFocusPolicy( Qt::NoFocus );
	m_collapse->setCursor( Qt::ArrowCursor );
	m_collapse->setAttribute( Qt::WA_NoMousePropagation );
	m_collapse->setToolTip( tr( "collapse" ) );
	m_collapse->move( width() - buttonsize.width() - 3, 3 );
	connect( m_collapse, SIGNAL( clicked() ), this, SLOT( toggleCollapseController() ) );
	setAcceptDrops( true );
	setModel( _model );
}




ControllerView::~ControllerView()
{
}




void ControllerView::collapseController()
{
	m_collapse->setIcon( embed::getIconPixmap( "stepper-left" ) );
	m_controllerDlg->hide();
	setFixedHeight( m_titleBarHeight );
	emit controllerCollapsed();
	gui->getControllerRackView()->setAllCollapsed(false);
	gui->getControllerRackView()->setAllExpanded(false);

}




<<<<<<< HEAD
void ControllerView::expandController()
{
	m_controllerDlg->show();
	setFixedHeight( m_controllerDlg->height() + m_titleBarHeight + 1 );
	m_collapse->setIcon( embed::getIconPixmap( "stepper-down" ) );
	gui->getControllerRackView()->setAllCollapsed(false);
	gui->getControllerRackView()->setAllExpanded(false);

=======
	setModel( _model );
>>>>>>> 723a451e
}




void ControllerView::deleteController()
{
	emit( deleteController( this ) );
}




void ControllerView::toggleCollapseController()
{
	if( m_controllerDlg->isHidden() )
	{
		expandController();
	}
	else
	{
		collapseController();
	}
}




void ControllerView::renameFinished()
{
	m_nameLineEdit->setReadOnly( true );
	Controller * c = castModel<Controller>();
	QString new_name = m_nameLineEdit->text();
	if( new_name != c->name() )
	{
		c->setName( new_name );
		Engine::getSong()->setModified();
	}
}




void ControllerView::rename()
{
	m_nameLineEdit->setReadOnly( false );
	m_nameLineEdit->setFocus();
	m_nameLineEdit->selectAll();
}




void ControllerView::moveUp()
{
	emit controllerMoveUp(this);
}

void ControllerView::moveDown()
{
	emit controllerMoveDown(this);
}




void ControllerView::mouseDoubleClickEvent( QMouseEvent * event )
{
	rename();
}




void ControllerView::dragEnterEvent(QDragEnterEvent *dee)
{
	StringPairDrag::processDragEnterEvent( dee, "float_value,"
												"automatable_model" );
}




void ControllerView::dropEvent( QDropEvent *de )
{
	QString type = StringPairDrag::decodeKey( de );
	QString val = StringPairDrag::decodeValue( de );
	if( type == "automatable_model" )
	{
		AutomatableModel * mod = dynamic_cast<AutomatableModel *>( Engine::projectJournal()->journallingObject( val.toInt() ) );
		if( m_modelC->hasModel( mod ) )
		{
			QMessageBox::warning(this, tr("LMMS"), tr("Cycle Detected."));
		}
		if( mod != NULL && m_modelC->hasModel( mod ) == false )
		{
			if( mod->controllerConnection() )
			{
				mod->controllerConnection()->setController( getController() );
			}
			else
			{
				ControllerConnection * cc = new ControllerConnection( getController() );
				mod->setControllerConnection( cc );
			}
		}
	}
}




void ControllerView::modelChanged()
{
}




void ControllerView::paintEvent(QPaintEvent* event)
{
	QPainter p( this );
	QRect rect( 1, 1, width()-2, m_titleBarHeight );
	p.fillRect( rect, p.background() );
}




void ControllerView::contextMenuEvent( QContextMenuEvent * )
{
	QPointer<CaptionMenu> contextMenu = new CaptionMenu( model()->displayName(), this );
	contextMenu->addAction( embed::getIconPixmap( "cancel" ), tr( "&Remove this controller" ), this, SLOT( deleteController() ) );
	QAction * collapse = contextMenu->addAction( embed::getIconPixmap( "stepper-left" ), tr( "&Collaps all controllers" ), this,SIGNAL( collapseAll() ) );
	collapse->setDisabled(gui->getControllerRackView()->allCollapsed());
	QAction * expand = contextMenu->addAction( embed::getIconPixmap( "stepper-down" ), tr( "&Expand all controllers" ), this,SIGNAL( expandAll() ) );
	expand->setDisabled(gui->getControllerRackView()->allExpanded());
	contextMenu->addAction( embed::getIconPixmap( "cancel" ), tr( "&Move up" ), this, SLOT( moveUp() ) );
	contextMenu->addAction( embed::getIconPixmap( "cancel" ), tr( "&Move down" ), this, SLOT( moveDown() ) );
	contextMenu->addSeparator();
	contextMenu->exec( QCursor::pos() );
	delete contextMenu;
<<<<<<< HEAD
}




void ControllerView::displayHelp()
{
	QWhatsThis::showText( mapToGlobal( rect().center() ), whatsThis() );
=======
>>>>>>> 723a451e
}<|MERGE_RESOLUTION|>--- conflicted
+++ resolved
@@ -27,18 +27,12 @@
 
 #include <QInputDialog>
 #include <QLabel>
-#include <QLayout>
+#include <QPushButton>
 #include <QMessageBox>
 #include <QMdiArea>
 #include <QMdiSubWindow>
 #include <QPainter>
-<<<<<<< HEAD
-#include <QPushButton>
-#include <QWhatsThis>
-=======
-#include <QInputDialog>
 #include <QLayout>
->>>>>>> 723a451e
 
 
 #include "ControllerRackView.h"
@@ -57,8 +51,6 @@
 #include "ToolTip.h"
 
 
-
-
 ControllerView::ControllerView( Controller * _model, QWidget * _parent ) :
 	QFrame( _parent ),
 	ModelView( _model, this ),
@@ -128,7 +120,6 @@
 
 
 
-<<<<<<< HEAD
 void ControllerView::expandController()
 {
 	m_controllerDlg->show();
@@ -137,9 +128,6 @@
 	gui->getControllerRackView()->setAllCollapsed(false);
 	gui->getControllerRackView()->setAllExpanded(false);
 
-=======
-	setModel( _model );
->>>>>>> 723a451e
 }
 
 
@@ -282,15 +270,4 @@
 	contextMenu->addSeparator();
 	contextMenu->exec( QCursor::pos() );
 	delete contextMenu;
-<<<<<<< HEAD
-}
-
-
-
-
-void ControllerView::displayHelp()
-{
-	QWhatsThis::showText( mapToGlobal( rect().center() ), whatsThis() );
-=======
->>>>>>> 723a451e
 }