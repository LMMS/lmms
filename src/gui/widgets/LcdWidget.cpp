/*
 * LcdWidget.cpp - a widget for displaying numbers in LCD style
 *
 * Copyright (c) 2005-2014 Tobias Doerffel <tobydox/at/users.sourceforge.net>
 * Copyright (c) 2008 Paul Giblock <pgllama/at/gmail.com>
 *
 * This file is part of LMMS - https://lmms.io
 *
 * This program is free software; you can redistribute it and/or
 * modify it under the terms of the GNU General Public
 * License as published by the Free Software Foundation; either
 * version 2 of the License, or (at your option) any later version.
 *
 * This program is distributed in the hope that it will be useful,
 * but WITHOUT ANY WARRANTY; without even the implied warranty of
 * MERCHANTABILITY or FITNESS FOR A PARTICULAR PURPOSE.  See the GNU
 * General Public License for more details.
 *
 * You should have received a copy of the GNU General Public
 * License along with this program (see COPYING); if not, write to the
 * Free Software Foundation, Inc., 51 Franklin Street, Fifth Floor,
 * Boston, MA 02110-1301 USA.
 *
 */



#include <QApplication>
#include <QLabel>
#include <QMouseEvent>
#include <QPainter>
#include <QStyleOptionFrameV2>

#include "LcdWidget.h"
#include "DeprecationHelper.h"
#include "embed.h"
#include "gui_templates.h"
#include "MainWindow.h"




LcdWidget::LcdWidget( QWidget* parent, const QString& name, bool leadingZero ) :
	LcdWidget( 1, parent, name, leadingZero )
{
}




LcdWidget::LcdWidget( int numDigits, QWidget* parent, const QString& name, bool leadingZero ) :
	LcdWidget( numDigits, QString("19green"), parent, name, leadingZero )
{
}




LcdWidget::LcdWidget( int numDigits, const QString& style, QWidget* parent, const QString& name, bool leadingZero ) :
	QWidget( parent ),
	m_label(),
	m_textColor( 255, 255, 255 ),
	m_textShadowColor( 64, 64, 64 ),
	m_numDigits( numDigits ),
	m_seamlessLeft( false ),
	m_seamlessRight( false ),
	m_leadingZero( leadingZero )
{
	initUi( name, style );
}




LcdWidget::~LcdWidget()
{
	delete m_lcdPixmap;
}




void LcdWidget::setValue( int value )
{
	QString s = m_textForValue[value];
	if (s.isEmpty())
	{
		s = QString::number( value );
		if (m_leadingZero) {
			while (s.length() < m_numDigits) { s = "0" + s; }
		}
	}

	m_display = s;

	update();
}




QColor LcdWidget::textColor() const
{
	return m_textColor;
}

void LcdWidget::setTextColor( const QColor & c )
{
	m_textColor = c;
}




QColor LcdWidget::textShadowColor() const
{
	return m_textShadowColor;
}

void LcdWidget::setTextShadowColor( const QColor & c )
{
	m_textShadowColor = c;
}




void LcdWidget::paintEvent( QPaintEvent* )
{
	QPainter p( this );

	QSize cellSize( m_cellWidth, m_cellHeight );

	QRect cellRect( 0, 0, m_cellWidth, m_cellHeight );

	int margin = 1;  // QStyle::PM_DefaultFrameWidth;
	//int lcdWidth = m_cellWidth * m_numDigits + (margin*m_marginWidth)*2;

//	p.translate( width() / 2 - lcdWidth / 2, 0 ); 
	p.save();

	// Don't skip any space and don't draw margin on the left side in seamless mode
	if (m_seamlessLeft)
	{
		p.translate(0, margin);
	}
	else
	{
		p.translate(margin, margin);
		// Left Margin
		p.drawPixmap( cellRect, *m_lcdPixmap,
				QRect( QPoint( charsPerPixmap*m_cellWidth,
					isEnabled()?0:m_cellHeight ),
				cellSize ) );

		p.translate( m_marginWidth, 0 );
	}

	// Padding
	for( int i=0; i < m_numDigits - m_display.length(); i++ ) 
	{
		p.drawPixmap( cellRect, *m_lcdPixmap, 
			QRect( QPoint( 10 * m_cellWidth, isEnabled()?0:m_cellHeight) , cellSize ) );
		p.translate( m_cellWidth, 0 );
	}

	// Digits
	for( int i=0; i < m_display.length(); i++ ) 
	{
		int val = m_display[i].digitValue();
		if( val < 0 ) 
		{
			if( m_display[i] == '-' )
				val = 11;
			else
				val = 10;
		}
		p.drawPixmap( cellRect, *m_lcdPixmap,
				QRect( QPoint( val*m_cellWidth, 
					isEnabled()?0:m_cellHeight ),
				cellSize ) );
		p.translate( m_cellWidth, 0 );
	}

	// Right Margin
	p.drawPixmap(QRect(0, 0, m_seamlessRight ? m_marginWidth : m_marginWidth - 1, m_cellHeight),
		*m_lcdPixmap,
		QRect(charsPerPixmap * m_cellWidth, isEnabled() ? 0 : m_cellHeight, m_cellWidth / 2, m_cellHeight));


	p.restore();

	// Border
	if (!m_seamlessLeft && !m_seamlessRight)
	{
		QStyleOptionFrame opt;
		opt.initFrom( this );
		opt.state = QStyle::State_Sunken;
		opt.rect = QRect( 0, 0, m_cellWidth * m_numDigits + (margin+m_marginWidth)*2 - 1,
				m_cellHeight + (margin*2) );

		style()->drawPrimitive( QStyle::PE_Frame, &opt, &p, this );
	}

	p.resetTransform();

	// Label
	if( !m_label.isEmpty() )
	{
		p.setFont( pointSizeF( p.font(), 6.5 ) );
		p.setPen( textShadowColor() );
		p.drawText(width() / 2 -
				horizontalAdvance(p.fontMetrics(), m_label) / 2 + 1,
						height(), m_label);
		p.setPen( textColor() );
		p.drawText(width() / 2 -
				horizontalAdvance(p.fontMetrics(), m_label) / 2,
						height() - 1, m_label);
	}

}




void LcdWidget::setLabel( const QString& label )
{
	m_label = label;
	updateSize();
}




void LcdWidget::setMarginWidth( int width )
{
	m_marginWidth = width;

	updateSize();
}




void LcdWidget::updateSize()
{
	int margin_x1 = m_seamlessLeft ? 0 : 1 + m_marginWidth;
	int margin_x2 = m_seamlessRight ? 0 : 1 + m_marginWidth;
	int margin_y = 1;
	if (m_label.isEmpty()) {
		setFixedSize(m_cellWidth * m_numDigits + margin_x1 + margin_x2,
				m_cellHeight + (2 * margin_y));
	}
	else {
<<<<<<< HEAD
		setFixedSize( qMax<int>(
				m_cellWidth * m_numDigits + margin_x1 + margin_x2,
				QFontMetrics( pointSizeF( font(), 6.5 ) ).width( m_label ) ),
				m_cellHeight + (2 * margin_y) + 9 );
=======
		setFixedSize(qMax<int>(
				m_cellWidth * m_numDigits + 2*(margin+m_marginWidth),
				horizontalAdvance(QFontMetrics(pointSizeF(font(), 6.5)), m_label)),
				m_cellHeight + (2*margin) + 9);
>>>>>>> b64fe8e7
	}

	update();
}




void LcdWidget::initUi(const QString& name , const QString& style)
{
	setEnabled( true );

	setWindowTitle( name );

	// We should make a factory for these or something.
	//m_lcdPixmap = new QPixmap( embed::getIconPixmap( QString( "lcd_" + style ).toUtf8().constData() ) );
	//m_lcdPixmap = new QPixmap( embed::getIconPixmap( "lcd_19green" ) ); // TODO!!
	m_lcdPixmap = new QPixmap( embed::getIconPixmap( QString( "lcd_" + style ).toUtf8().constData() ) );

	m_cellWidth = m_lcdPixmap->size().width() / LcdWidget::charsPerPixmap;
	m_cellHeight = m_lcdPixmap->size().height() / 2;

	m_marginWidth =  m_cellWidth / 2;

	updateSize();
}



<|MERGE_RESOLUTION|>--- conflicted
+++ resolved
@@ -80,14 +80,14 @@
 
 
 
-void LcdWidget::setValue( int value )
+void LcdWidget::setValue(int value)
 {
 	QString s = m_textForValue[value];
 	if (s.isEmpty())
 	{
-		s = QString::number( value );
+		s = QString::number(value);
 		if (m_leadingZero) {
-			while (s.length() < m_numDigits) { s = "0" + s; }
+			while (s.length() < m_numDigits) {s = "0" + s;}
 		}
 	}
 
@@ -252,17 +252,10 @@
 				m_cellHeight + (2 * margin_y));
 	}
 	else {
-<<<<<<< HEAD
-		setFixedSize( qMax<int>(
+		setFixedSize(qMax<int>(
 				m_cellWidth * m_numDigits + margin_x1 + margin_x2,
-				QFontMetrics( pointSizeF( font(), 6.5 ) ).width( m_label ) ),
-				m_cellHeight + (2 * margin_y) + 9 );
-=======
-		setFixedSize(qMax<int>(
-				m_cellWidth * m_numDigits + 2*(margin+m_marginWidth),
 				horizontalAdvance(QFontMetrics(pointSizeF(font(), 6.5)), m_label)),
-				m_cellHeight + (2*margin) + 9);
->>>>>>> b64fe8e7
+				m_cellHeight + (2 * margin_y) + 9);
 	}
 
 	update();
