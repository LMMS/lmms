/*
 * ControllerRackView.cpp - view for song's controllers
 *
 * Copyright (c) 2008-2009 Paul Giblock <drfaygo/at/gmail.com>
 * Copyright (c) 2010-2014 Tobias Doerffel <tobydox/at/users.sourceforge.net>
 *
 * This file is part of LMMS - https://lmms.io
 *
 * This program is free software; you can redistribute it and/or
 * modify it under the terms of the GNU General Public
 * License as published by the Free Software Foundation; either
 * version 2 of the License, or (at your option) any later version.
 *
 * This program is distributed in the hope that it will be useful,
 * but WITHOUT ANY WARRANTY; without even the implied warranty of
 * MERCHANTABILITY or FITNESS FOR A PARTICULAR PURPOSE.  See the GNU
 * General Public License for more details.
 *
 * You should have received a copy of the GNU General Public
 * License along with this program (see COPYING); if not, write to the
 * Free Software Foundation, Inc., 51 Franklin Street, Fifth Floor,
 * Boston, MA 02110-1301 USA.
 *
 */

#include "ControllerRackView.h"

#include <QApplication>
#include <QLayout>
#include <QMdiArea>
#include <QMdiSubWindow>
#include <QMessageBox>
#include <QPushButton>
#include <QScrollArea>
<<<<<<< HEAD
#include <QScrollBar>
#include <QVBoxLayout>
=======
#include <QMdiArea>
#include <QMessageBox>
>>>>>>> 9b5d3790

#include "ControllerView.h"
#include "embed.h"
#include "GroupBox.h"
#include "GuiApplication.h"
#include "LfoController.h"
#include "MainWindow.h"
#include "Song.h"


ControllerRackView::ControllerRackView( ) :
	QWidget(),
	m_nextIndex(0)
{
	setWindowIcon( embed::getIconPixmap( "controller" ) );
	setWindowTitle( tr( "Controller Rack" ) );

	m_scrollArea = new QScrollArea( this );
	m_scrollArea->setPalette( QApplication::palette( m_scrollArea ) );
	m_scrollArea->setHorizontalScrollBarPolicy( Qt::ScrollBarAlwaysOff );
	m_scrollArea->setVerticalScrollBarPolicy( Qt::ScrollBarAsNeeded );
	m_scrollArea->setFrameStyle( QFrame::Plain );
	m_scrollArea->setFrameShadow( QFrame::Plain );


	QWidget * scrollAreaWidget = new QWidget( m_scrollArea );
	m_scrollAreaLayout = new QVBoxLayout( scrollAreaWidget );
	m_scrollAreaLayout->addStretch();
	m_scrollAreaLayout->setMargin( 0 );
	m_scrollAreaLayout->setSpacing( 0 );
	scrollAreaWidget->setLayout( m_scrollAreaLayout );

	m_scrollArea->setWidget( scrollAreaWidget );
	m_scrollArea->setWidgetResizable( true );

	m_addButton = new QPushButton( this );
	m_addButton->setText( tr( "Add LFO" ) );

	connect( m_addButton, SIGNAL( clicked() ), this, SLOT( addController() ) );

	Song * song = Engine::getSong();
	connect( song, SIGNAL( controllerAdded( Controller* ) ), SLOT( onControllerAdded( Controller* ) ) );
	connect( song, SIGNAL( controllerRemoved( Controller* ) ), SLOT( onControllerRemoved( Controller* ) ) );

	QVBoxLayout * layout = new QVBoxLayout();
	layout->addWidget( m_scrollArea );
	layout->addWidget( m_addButton );
	layout->setMargin( 0 );
	setLayout( layout );

	m_subWin = gui->mainWindow()->addWindowedWidget( this );

	// No maximize button
	Qt::WindowFlags flags = m_subWin->windowFlags();
	flags &= ~Qt::WindowMaximizeButtonHint;
<<<<<<< HEAD
	m_subWin->setWindowFlags( flags );

	m_subWin->setAttribute( Qt::WA_DeleteOnClose, false );
	m_subWin->move( 680, 60 );
	m_subWin->resize( 400, 249 );
	m_subWin->setFixedWidth( 249 );
=======
	subWin->setWindowFlags( flags );
	
	subWin->setAttribute( Qt::WA_DeleteOnClose, false );
	subWin->move( 680, 310 );
	subWin->resize( 350, 200 );
	subWin->setFixedWidth( 350 );
	subWin->setMinimumHeight( 200 );
>>>>>>> 9b5d3790
}




ControllerRackView::~ControllerRackView()
{
}




void ControllerRackView::saveSettings( QDomDocument & _doc,	QDomElement & _this )
{
<<<<<<< HEAD
	MainWindow::saveWidgetState( this, _this, QSize( 400, 300 ) );
=======
	MainWindow::saveWidgetState( this, _this );
>>>>>>> 9b5d3790
}




void ControllerRackView::loadSettings( const QDomElement & _this )
{
	MainWindow::restoreWidgetState( this, _this );
}




void ControllerRackView::deleteController( ControllerView * _view )
{
	Controller * c = _view->getController();

	if( c->connectionCount() > 0 )
	{
		QMessageBox msgBox;
		msgBox.setIcon( QMessageBox::Question );
		msgBox.setWindowTitle( tr("Confirm Delete") );
		msgBox.setText( tr("Confirm delete? There are existing connection(s) "
				"associated with this controller. There is no way to undo.") );
		msgBox.setStandardButtons(QMessageBox::Ok | QMessageBox::Cancel);
		if( msgBox.exec() != QMessageBox::Ok )
		{
			return;
		}
	}

	Song * song = Engine::getSong();
	song->removeController( c );
}




void ControllerRackView::onControllerAdded( Controller * controller )
{
	QWidget * scrollAreaWidget = m_scrollArea->widget();

	ControllerView * controllerView = new ControllerView( controller, scrollAreaWidget );
	connect( controllerView, SIGNAL( deleteController( ControllerView * ) ), this, SLOT( deleteController( ControllerView * ) ), Qt::QueuedConnection );
	connect( controllerView, SIGNAL( controllerCollapsed() ), this, SLOT( onControllerCollapsed() ) );
	m_controllerViews.append( controllerView );
	m_scrollAreaLayout->insertWidget( m_nextIndex, controllerView );

	++m_nextIndex;
	update();
}




void ControllerRackView::onControllerRemoved( Controller * removedController )
{
	ControllerView * viewOfRemovedController = 0;

	QVector<ControllerView *>::const_iterator end = m_controllerViews.end();
	for ( QVector<ControllerView *>::const_iterator it = m_controllerViews.begin(); it != end; ++it)
	{
		ControllerView *currentControllerView = *it;
		if ( currentControllerView->getController() == removedController )
		{
			viewOfRemovedController = currentControllerView;
			break;
		}
	}

	if ( viewOfRemovedController )
	{
		m_controllerViews.erase( qFind( m_controllerViews.begin(),
					m_controllerViews.end(), viewOfRemovedController ) );

		delete viewOfRemovedController;
		--m_nextIndex;
		m_scrollArea->verticalScrollBar()->hide();
		update();
	}
}




void ControllerRackView::onControllerCollapsed()
{
	m_scrollArea->verticalScrollBar()->hide();
	update();
}




void ControllerRackView::addController()
{
	// TODO: Eventually let the user pick from available controller types

	Engine::getSong()->addController( new LfoController( Engine::getSong() ) );

	// fix bug which always made ControllerRackView loose focus when adding
	// new controller
	setFocus();
}




void ControllerRackView::closeEvent( QCloseEvent * _ce )
 {
	if( parentWidget() )
	{
		parentWidget()->hide();
	}
	else
	{
		hide();
	}
	_ce->ignore();
}




void ControllerRackView::resizeEvent( QResizeEvent *re )
{
	m_subWin->setFixedWidth( m_scrollArea->verticalScrollBar()->isVisible() ? 262 : 249 );
}




void ControllerRackView::paintEvent( QPaintEvent *pe )
{
	m_subWin->setFixedWidth( m_scrollArea->verticalScrollBar()->isVisible() ? 262 : 249 );
	m_scrollArea->verticalScrollBar()->show();
}<|MERGE_RESOLUTION|>--- conflicted
+++ resolved
@@ -32,13 +32,8 @@
 #include <QMessageBox>
 #include <QPushButton>
 #include <QScrollArea>
-<<<<<<< HEAD
 #include <QScrollBar>
 #include <QVBoxLayout>
-=======
-#include <QMdiArea>
-#include <QMessageBox>
->>>>>>> 9b5d3790
 
 #include "ControllerView.h"
 #include "embed.h"
@@ -94,22 +89,12 @@
 	// No maximize button
 	Qt::WindowFlags flags = m_subWin->windowFlags();
 	flags &= ~Qt::WindowMaximizeButtonHint;
-<<<<<<< HEAD
 	m_subWin->setWindowFlags( flags );
 
 	m_subWin->setAttribute( Qt::WA_DeleteOnClose, false );
 	m_subWin->move( 680, 60 );
 	m_subWin->resize( 400, 249 );
 	m_subWin->setFixedWidth( 249 );
-=======
-	subWin->setWindowFlags( flags );
-	
-	subWin->setAttribute( Qt::WA_DeleteOnClose, false );
-	subWin->move( 680, 310 );
-	subWin->resize( 350, 200 );
-	subWin->setFixedWidth( 350 );
-	subWin->setMinimumHeight( 200 );
->>>>>>> 9b5d3790
 }
 
 
@@ -122,13 +107,10 @@
 
 
 
-void ControllerRackView::saveSettings( QDomDocument & _doc,	QDomElement & _this )
-{
-<<<<<<< HEAD
-	MainWindow::saveWidgetState( this, _this, QSize( 400, 300 ) );
-=======
+void ControllerRackView::saveSettings( QDomDocument & _doc,
+							QDomElement & _this )
+{
 	MainWindow::saveWidgetState( this, _this );
->>>>>>> 9b5d3790
 }
 
 
@@ -248,7 +230,7 @@
 		hide();
 	}
 	_ce->ignore();
-}
+ }
 
 
 
