--- conflicted
+++ resolved
@@ -25,15 +25,7 @@
 #include "SimpleTextFloat.h"
 
 #include <QTimer>
-<<<<<<< HEAD
 #include <QToolTip>
-=======
-#include <QHBoxLayout>
-#include <QLabel>
-
-#include "GuiApplication.h"
-#include "MainWindow.h"
->>>>>>> a809c03f
 
 namespace lmms::gui
 {
