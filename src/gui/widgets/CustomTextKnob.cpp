/*
 * CustomTextKnob.cpp
 *
 * Copyright (c) 2020 Ibuki Sugiyama <main/at/fuwa.dev>
 *
 * This file is part of LMMS - https://lmms.io
 *
 * This program is free software; you can redistribute it and/or
 * modify it under the terms of the GNU General Public
 * License as published by the Free Software Foundation; either
 * version 2 of the License, or (at your option) any later version.
 *
 * This program is distributed in the hope that it will be useful,
 * but WITHOUT ANY WARRANTY; without even the implied warranty of
 * MERCHANTABILITY or FITNESS FOR A PARTICULAR PURPOSE.  See the GNU
 * General Public License for more details.
 *
 * You should have received a copy of the GNU General Public
 * License along with this program (see COPYING); if not, write to the
 * Free Software Foundation, Inc., 51 Franklin Street, Fifth Floor,
 * Boston, MA 02110-1301 USA.
 *
 */

#include "CustomTextKnob.h"
#include "FontHelper.h"

namespace lmms::gui
{


<<<<<<< HEAD
CustomTextKnob::CustomTextKnob(KnobType knobNum, QWidget* parent, const QString& name, const QString& valueText)
	: Knob(knobNum, parent, name), m_valueText(valueText) {}

CustomTextKnob::CustomTextKnob(QWidget* parent, const QString& name)
	: Knob(parent, name) {}
=======
CustomTextKnob::CustomTextKnob( KnobType _knob_num, const QString& label, QWidget * _parent, const QString & _name, const QString & _value_text ) :
	Knob( _knob_num, _parent, _name ),
	m_value_text( _value_text )
{
	setFont(adjustedToPixelSize(font(), SMALL_FONT_SIZE));
	setLabel(label);
}
>>>>>>> 05a52648

QString CustomTextKnob::displayValue() const
{
	if (m_valueTextType == ValueTextType::Static)
	{
		return m_description.trimmed() + m_valueText;
	}
	else
	{
		return m_valueTextFunc();
	}
}


} // namespace lmms::gui<|MERGE_RESOLUTION|>--- conflicted
+++ resolved
@@ -29,21 +29,20 @@
 {
 
 
-<<<<<<< HEAD
-CustomTextKnob::CustomTextKnob(KnobType knobNum, QWidget* parent, const QString& name, const QString& valueText)
-	: Knob(knobNum, parent, name), m_valueText(valueText) {}
-
-CustomTextKnob::CustomTextKnob(QWidget* parent, const QString& name)
-	: Knob(parent, name) {}
-=======
-CustomTextKnob::CustomTextKnob( KnobType _knob_num, const QString& label, QWidget * _parent, const QString & _name, const QString & _value_text ) :
-	Knob( _knob_num, _parent, _name ),
-	m_value_text( _value_text )
+CustomTextKnob::CustomTextKnob(KnobType knobNum, const QString& label,
+	QWidget* parent, const QString& name, const QString& valueText)
+	: Knob(knobNum, parent, name)
+	, m_valueText(valueText)
 {
 	setFont(adjustedToPixelSize(font(), SMALL_FONT_SIZE));
 	setLabel(label);
 }
->>>>>>> 05a52648
+
+CustomTextKnob::CustomTextKnob(QWidget* parent, const QString& name)
+	: Knob(parent, name)
+{
+	setFont(adjustedToPixelSize(font(), SMALL_FONT_SIZE));
+}
 
 QString CustomTextKnob::displayValue() const
 {
