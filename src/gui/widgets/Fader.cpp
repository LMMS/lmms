/*
 * Fader.cpp - fader-widget used in mixer - partly taken from Hydrogen
 *
 * Copyright (c) 2008-2012 Tobias Doerffel <tobydox/at/users.sourceforge.net>
 *
 * This file is part of LMMS - https://lmms.io
 *
 * This program is free software; you can redistribute it and/or
 * modify it under the terms of the GNU General Public
 * License as published by the Free Software Foundation; either
 * version 2 of the License, or (at your option) any later version.
 *
 * This program is distributed in the hope that it will be useful,
 * but WITHOUT ANY WARRANTY; without even the implied warranty of
 * MERCHANTABILITY or FITNESS FOR A PARTICULAR PURPOSE.  See the GNU
 * General Public License for more details.
 *
 * You should have received a copy of the GNU General Public
 * License along with this program (see COPYING); if not, write to the
 * Free Software Foundation, Inc., 51 Franklin Street, Fifth Floor,
 * Boston, MA 02110-1301 USA.
 *
 */

/*
 * Hydrogen
 * Copyright(c) 2002-2008 by Alex >Comix< Cominu [comix@users.sourceforge.net]
 *
 * http://www.hydrogen-music.org
 *
 * This program is free software; you can redistribute it and/or modify
 * it under the terms of the GNU General Public License as published by
 * the Free Software Foundation; either version 2 of the License, or
 * (at your option) any later version.
 *
 * This program is distributed in the hope that it will be useful,
 * but WITHOUT ANY WARRANTY, without even the implied warranty of
 * MERCHANTABILITY or FITNESS FOR A PARTICULAR PURPOSE. See the
 * GNU General Public License for more details.
 *
 * You should have received a copy of the GNU General Public License
 * along with this program; if not, write to the Free Software
 * Foundation, Inc., 59 Temple Place, Suite 330, Boston, MA  02111-1307  USA
 *
 */

#include "Fader.h"

#include <QInputDialog>
#include <QMouseEvent>
#include <QPainter>
#include <QPainterPath>

#include "lmms_math.h"
#include "embed.h"
#include "CaptionMenu.h"
#include "ConfigManager.h"
#include "SimpleTextFloat.h"

namespace lmms::gui
{

SimpleTextFloat* Fader::s_textFloat = nullptr;

Fader::Fader(FloatModel* model, const QString& name, QWidget* parent) :
	QWidget(parent),
	FloatModelView(model, this)
{
	if (s_textFloat == nullptr)
	{
		s_textFloat = new SimpleTextFloat;
	}

	setWindowTitle(name);
	setAttribute(Qt::WA_OpaquePaintEvent, false);
	// For now resize the widget to the size of the previous background image "fader_background.png" as it was found in the classic and default theme
	constexpr QSize minimumSize(23, 116);
	setMinimumSize(minimumSize);
	resize(minimumSize);
	setSizePolicy(QSizePolicy::MinimumExpanding, QSizePolicy::MinimumExpanding);
	setModel(model);
	setHintText("Volume:", "%");

	m_conversionFactor = 100.0;
}


Fader::Fader(FloatModel* model, const QString& name, QWidget* parent, const QPixmap& knob) :
	Fader(model, name, parent)
{
	m_knob = knob;
}


void Fader::contextMenuEvent(QContextMenuEvent* ev)
{
	CaptionMenu contextMenu(windowTitle());
	addDefaultActions(&contextMenu);
	contextMenu.exec(QCursor::pos());
	ev->accept();
}




void Fader::mouseMoveEvent(QMouseEvent* mouseEvent)
{
	if (m_moveStartPoint >= 0)
	{
		int dy = m_moveStartPoint - mouseEvent->globalY();

		float delta = dy * (model()->maxValue() - model()->minValue()) / (float)(height() - (m_knob).height());

		const auto step = model()->step<float>();
		float newValue = static_cast<float>(static_cast<int>((m_startValue + delta) / step + 0.5)) * step;
		model()->setValue(newValue);

		updateTextFloat();
	}
}




void Fader::mousePressEvent(QMouseEvent* mouseEvent)
{
	if (mouseEvent->button() == Qt::LeftButton &&
			!(mouseEvent->modifiers() & Qt::ControlModifier))
	{
		AutomatableModel* thisModel = model();
		if (thisModel)
		{
			thisModel->addJournalCheckPoint();
			thisModel->saveJournallingState(false);
		}

		if (mouseEvent->y() >= knobPosY() - (m_knob).height() && mouseEvent->y() < knobPosY())
		{
			updateTextFloat();
			s_textFloat->show();

			m_moveStartPoint = mouseEvent->globalY();
			m_startValue = model()->value();

			mouseEvent->accept();
		}
		else
		{
			m_moveStartPoint = -1;
		}
	}
	else
	{
		AutomatableModelView::mousePressEvent(mouseEvent);
	}
}



void Fader::mouseDoubleClickEvent(QMouseEvent* mouseEvent)
{
	bool ok;
	// TODO: dbFS handling
	auto minv = model()->minValue() * m_conversionFactor;
	auto maxv = model()->maxValue() * m_conversionFactor;
	float enteredValue = QInputDialog::getDouble(this, tr("Set value"),
						 tr("Please enter a new value between %1 and %2:").arg(minv).arg(maxv),
						 model()->getRoundedValue() * m_conversionFactor, minv, maxv, model()->getDigitCount(), &ok);

	if (ok)
	{
		model()->setValue(enteredValue / m_conversionFactor);
	}
}



void Fader::mouseReleaseEvent(QMouseEvent* mouseEvent)
{
	if (mouseEvent && mouseEvent->button() == Qt::LeftButton)
	{
		AutomatableModel* thisModel = model();
		if (thisModel)
		{
			thisModel->restoreJournallingState();
		}
	}

	s_textFloat->hide();
}


void Fader::wheelEvent (QWheelEvent* ev)
{
	ev->accept();

	if (ev->angleDelta().y() > 0)
	{
		model()->incValue(1);
	}
	else
	{
		model()->incValue(-1);
	}
	updateTextFloat();
	s_textFloat->setVisibilityTimeOut(1000);
}



///
/// Set peak value (0.0 .. 1.0)
///
void Fader::setPeak(float fPeak, float& targetPeak, float& persistentPeak, QElapsedTimer& lastPeakTimer)
{
	fPeak = std::clamp(fPeak, m_fMinPeak, m_fMaxPeak);

	if (targetPeak != fPeak)
	{
		targetPeak = fPeak;
		if (targetPeak >= persistentPeak)
		{
			persistentPeak = targetPeak;
			lastPeakTimer.restart();
		}
		update();
	}

	if (persistentPeak > 0 && lastPeakTimer.elapsed() > 1500)
	{
		persistentPeak = qMax<float>(0, persistentPeak-0.05);
		update();
	}
}



void Fader::setPeak_L(float fPeak)
{
	setPeak(fPeak, m_fPeakValue_L, m_persistentPeak_L, m_lastPeakTimer_L);
}



void Fader::setPeak_R(float fPeak)
{
	setPeak(fPeak, m_fPeakValue_R, m_persistentPeak_R, m_lastPeakTimer_R);
}



// update tooltip showing value and adjust position while changing fader value
void Fader::updateTextFloat()
{
	if (ConfigManager::inst()->value("app", "displaydbfs").toInt() && m_conversionFactor == 100.0)
	{
<<<<<<< HEAD
		QString label(tr("Volume: %1 dBFS"));

		auto const modelValue = model()->value();
		if (modelValue <= 0.)
		{
			s_textFloat->setText(label.arg("-∞"));
		}
		else
		{
			s_textFloat->setText(label.arg(ampToDbfs(modelValue), 3, 'f', 2));
		}
=======
		s_textFloat->setText(QString("Volume: %1 dBFS").
				arg(ampToDbfs(model()->value()), 3, 'f', 2));
>>>>>>> ba4fda7c
	}
	else
	{
		s_textFloat->setText(m_description + " " + QString("%1 ").arg(model()->value() * m_conversionFactor) + " " + m_unit);
	}

	s_textFloat->moveGlobal(this, QPoint(width() + 2, knobPosY() - s_textFloat->height() / 2));
}


void Fader::paintEvent(QPaintEvent* ev)
{
	QPainter painter(this);

	// Draw the levels with peaks
	paintLevels(ev, painter, !m_levelsDisplayedInDBFS);

	// Draw the knob
	painter.drawPixmap((width() - m_knob.width()) / 2, knobPosY() - m_knob.height(), m_knob);
}

void Fader::paintLevels(QPaintEvent* ev, QPainter& painter, bool linear)
{
	std::function<float(float value)> mapper = [this](float value) { return ampToDbfs(qMax<float>(0.0001, value)); };

	if (linear)
	{
		mapper = [this](float value) { return value; };
	}

	const float mappedMinPeak(mapper(m_fMinPeak));
	const float mappedMaxPeak(mapper(m_fMaxPeak));
	const float mappedPeakL(mapper(m_fPeakValue_L));
	const float mappedPeakR(mapper(m_fPeakValue_R));
	const float mappedPersistentPeakL(mapper(m_persistentPeak_L));
	const float mappedPersistentPeakR(mapper(m_persistentPeak_R));
	const float mappedUnity(mapper(1.f));

	painter.save();

	const QRect baseRect = rect();

	const int height = baseRect.height();

	const int margin = 1;
	const int distanceBetweenMeters = 2;

	const int numberOfMeters = 2;

	// Compute the width of a single meter by removing the margins and the space between meters
	const int leftAndRightMargin = 2 * margin;
	const int pixelsBetweenAllMeters = distanceBetweenMeters * (numberOfMeters - 1);
	const int remainingPixelsForMeters = baseRect.width() - leftAndRightMargin - pixelsBetweenAllMeters;
	const int meterWidth = remainingPixelsForMeters / numberOfMeters;

	QRect leftMeterOutlineRect(margin, margin, meterWidth, height - 2 * margin);
	QRect rightMeterOutlineRect(baseRect.width() - margin - meterWidth, margin, meterWidth, height - 2 * margin);

	QMargins removedMargins(1, 1, 1, 1);
	QRect leftMeterRect = leftMeterOutlineRect.marginsRemoved(removedMargins);
	QRect rightMeterRect = rightMeterOutlineRect.marginsRemoved(removedMargins);

	QPainterPath path;
	qreal radius = 2;
	path.addRoundedRect(leftMeterOutlineRect, radius, radius);
	path.addRoundedRect(rightMeterOutlineRect, radius, radius);
	painter.fillPath(path, Qt::black);

	// Now clip everything to the paths of the meters
	painter.setClipPath(path);

	// This linear map performs the following mapping:
	// Value (dbFS or linear) -> window coordinates of the widget
	// It is for example used to determine the height of peaks, markers and to define the gradient for the levels
	const LinearMap<float> valuesToWindowCoordinates(mappedMaxPeak, leftMeterRect.y(), mappedMinPeak, leftMeterRect.y() + leftMeterRect.height());

	// This lambda takes a value (in dbFS or linear) and a rectangle and computes a rectangle
	// that represent the value within the rectangle. It is for example used to compute the unity indicators.
	const auto computeLevelMarkerRect = [&valuesToWindowCoordinates](const QRect& rect, float peak) -> QRect
	{
		return QRect(rect.x(), valuesToWindowCoordinates.map(peak), rect.width(), 1);
	};

	// This lambda takes a peak value (in dbFS or linear) and a rectangle and computes a rectangle
	// that represent the peak value within the rectangle. It's used to compute the peak indicators
	// which "dance" on top of the level meters.
	const auto computePeakRect = [&valuesToWindowCoordinates](const QRect& rect, float peak) -> QRect
	{
		return QRect(rect.x(), valuesToWindowCoordinates.map(peak), rect.width(), 1);
	};

	// This lambda takes a peak value (in dbFS or linear) and a rectangle and returns an adjusted copy of the
	// rectangle that represents the peak value. It is used to compute the level meters themselves.
	const auto computeLevelRect = [&valuesToWindowCoordinates](const QRect& rect, float peak) -> QRect
	{
		QRect result(rect);
		result.setTop(valuesToWindowCoordinates.map(peak));

		return result;
	};

	// Draw left and right level markers for the unity lines (0 dbFS, 1.0 amplitude)
	if (getRenderUnityLine())
	{
		const auto unityRectL = computeLevelMarkerRect(leftMeterRect, mappedUnity);
		painter.fillRect(unityRectL, m_unityMarker);

		const auto unityRectR = computeLevelMarkerRect(rightMeterRect, mappedUnity);
		painter.fillRect(unityRectR, m_unityMarker);
	}

	// These values define where the gradient changes values, i.e. the ranges
	// for clipping, warning and ok.
	// Please ensure that "clip starts" is the maximum value and that "ok ends"
	// is the minimum value and that all other values lie inbetween. Otherwise
	// there will be warnings when the gradient is defined.
	const float mappedClipStarts(mapper(dbfsToAmp(0.f)));
	const float mappedWarnEnd(mapper(dbfsToAmp(-0.01)));
	const float mappedWarnStart(mapper(dbfsToAmp(-6.f)));
	const float mappedOkEnd(mapper(dbfsToAmp(-12.f)));

	// Prepare the gradient for the meters
	//
	// The idea is the following. We want to be able to render arbitrary ranges of min and max values.
	// Therefore we first compute the start and end point of the gradient in window coordinates.
	// The gradient is assumed to start with the clip color and to end with the ok color with warning values in between.
	// We know the min and max peaks that map to a rectangle where we draw the levels. We can use the values of the min and max peaks
	// as well as the Y-coordinates of the rectangle to compute a map which will give us the coordinates of the value where the clipping
	// starts and where the ok area end. These coordinates are used to initialize the gradient. Please note that the gradient might thus
	// extend the rectangle into which we paint.
	float clipStartYCoord = valuesToWindowCoordinates.map(mappedClipStarts);
	float okEndYCoord = valuesToWindowCoordinates.map(mappedOkEnd);

	QLinearGradient linearGrad(0, clipStartYCoord, 0, okEndYCoord);

	// We already know for the gradient that the clip color will be at 0 and that the ok color is at 1.
	// What's left to do is to map the inbetween values into the interval [0,1].
	const LinearMap<float> mapBetweenClipAndOk(mappedClipStarts, 0.f, mappedOkEnd, 1.f);

	linearGrad.setColorAt(0, m_peakClip);
	linearGrad.setColorAt(mapBetweenClipAndOk.map(mappedWarnEnd), m_peakWarn);
	linearGrad.setColorAt(mapBetweenClipAndOk.map(mappedWarnStart), m_peakWarn);
	linearGrad.setColorAt(1, m_peakOk);

	// Draw left levels
	if (mappedPeakL > mappedMinPeak)
	{
		QPainterPath leftMeterPath;
		leftMeterPath.addRoundedRect(computeLevelRect(leftMeterRect, mappedPeakL), radius, radius);
		painter.fillPath(leftMeterPath, linearGrad);
	}

	// Draw left peaks
	if (mappedPersistentPeakL > mappedMinPeak)
	{
		const auto peakRectL = computePeakRect(leftMeterRect, mappedPersistentPeakL);
		painter.fillRect(peakRectL, linearGrad);
	}

	// Draw right levels
	if (mappedPeakR > mappedMinPeak)
	{
		QPainterPath rightMeterPath;
		rightMeterPath.addRoundedRect(computeLevelRect(rightMeterRect, mappedPeakR), radius, radius);
		painter.fillPath(rightMeterPath, linearGrad);
	}

	// Draw right peaks
	if (mappedPersistentPeakR > mappedMinPeak)
	{
		const auto peakRectR = computePeakRect(rightMeterRect, mappedPersistentPeakR);
		painter.fillRect(peakRectR, linearGrad);
	}

	painter.restore();
}

} // namespace lmms::gui<|MERGE_RESOLUTION|>--- conflicted
+++ resolved
@@ -254,7 +254,6 @@
 {
 	if (ConfigManager::inst()->value("app", "displaydbfs").toInt() && m_conversionFactor == 100.0)
 	{
-<<<<<<< HEAD
 		QString label(tr("Volume: %1 dBFS"));
 
 		auto const modelValue = model()->value();
@@ -266,10 +265,6 @@
 		{
 			s_textFloat->setText(label.arg(ampToDbfs(modelValue), 3, 'f', 2));
 		}
-=======
-		s_textFloat->setText(QString("Volume: %1 dBFS").
-				arg(ampToDbfs(model()->value()), 3, 'f', 2));
->>>>>>> ba4fda7c
 	}
 	else
 	{
