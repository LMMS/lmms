--- conflicted
+++ resolved
@@ -199,16 +199,9 @@
 			thisModel->saveJournallingState(false);
 		}
 
-<<<<<<< HEAD
-		if (pos.y() >= knobPosY() - (m_knob).height() && pos.y() < knobPosY())
-		{
-			updateTextFloat();
-			s_textFloat->show();
-=======
-		const int localY = mouseEvent->y();
+		const int localY = pos.y();
 		const auto knobLowerPosY = calculateKnobPosYFromModel();
 		const auto knobUpperPosY = knobLowerPosY - m_knob.height();
->>>>>>> 7f2761df
 
 		const auto clickedOnKnob = localY >= knobUpperPosY && localY <= knobLowerPosY;
 
