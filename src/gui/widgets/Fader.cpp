--- conflicted
+++ resolved
@@ -62,7 +62,6 @@
 
 SimpleTextFloat * Fader::s_textFloat = nullptr;
 
-<<<<<<< HEAD
 Fader::Fader(FloatModel* model, const QString& name, QWidget* parent ) :
 	QWidget(parent),
 	FloatModelView(model, this),
@@ -72,6 +71,7 @@
 	m_persistentPeak_R(0.0),
 	m_fMinPeak(dbfsToAmp(-42)),
 	m_fMaxPeak(dbfsToAmp(9)),
+	m_knob(embed::getIconPixmap("fader_knob")),
 	m_levelsDisplayedInDBFS(true),
 	m_moveStartPoint(-1),
 	m_startValue(0),
@@ -79,26 +79,6 @@
 	m_peakClip(193, 32, 56),
 	m_peakWarn(214, 236, 82),
 	m_renderUnityLine(true)
-=======
-Fader::Fader( FloatModel * _model, const QString & _name, QWidget * _parent ) :
-	QWidget( _parent ),
-	FloatModelView( _model, this ),
-	m_fPeakValue_L( 0.0 ),
-	m_fPeakValue_R( 0.0 ),
-	m_persistentPeak_L( 0.0 ),
-	m_persistentPeak_R( 0.0 ),
-	m_fMinPeak( 0.01f ),
-	m_fMaxPeak( 1.1 ),
-	m_back(embed::getIconPixmap("fader_background")),
-	m_leds(embed::getIconPixmap("fader_leds")),
-	m_knob(embed::getIconPixmap("fader_knob")),
-	m_levelsDisplayedInDBFS(false),
-	m_moveStartPoint( -1 ),
-	m_startValue( 0 ),
-	m_peakGreen( 0, 0, 0 ),
-	m_peakRed( 0, 0, 0 ),
-	m_peakYellow( 0, 0, 0 )
->>>>>>> 8eba258b
 {
 	if( s_textFloat == nullptr )
 	{
@@ -119,38 +99,8 @@
 }
 
 
-<<<<<<< HEAD
 Fader::Fader(FloatModel* model, const QString& name, QWidget* parent, const QPixmap& knob) :
 	Fader(model, name, parent)
-=======
-Fader::Fader( FloatModel * model, const QString & name, QWidget * parent, QPixmap * back, QPixmap * leds, QPixmap * knob ) :
-	QWidget( parent ),
-	FloatModelView( model, this ),
-	m_fPeakValue_L( 0.0 ),
-	m_fPeakValue_R( 0.0 ),
-	m_persistentPeak_L( 0.0 ),
-	m_persistentPeak_R( 0.0 ),
-	m_fMinPeak( 0.01f ),
-	m_fMaxPeak( 1.1 ),
-	m_back(*back),
-	m_leds(*leds),
-	m_knob(*knob),
-	m_levelsDisplayedInDBFS(false),
-	m_moveStartPoint( -1 ),
-	m_startValue( 0 ),
-	m_peakGreen( 0, 0, 0 ),
-	m_peakRed( 0, 0, 0 )
-{
-	if( s_textFloat == nullptr )
-	{
-		s_textFloat = new SimpleTextFloat;
-	}
-
-	init(model, name);
-}
-
-void Fader::init(FloatModel * model, QString const & name)
->>>>>>> 8eba258b
 {
 	m_knob = knob;
 }
