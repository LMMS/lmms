/*
 * CPULoadWidget.cpp - widget for displaying CPU-load (partly based on
 *                      Hydrogen's CPU-load-widget)
 *
 * Copyright (c) 2005-2014 Tobias Doerffel <tobydox/at/users.sourceforge.net>
 * 
 * This file is part of LMMS - https://lmms.io
 *
 * This program is free software; you can redistribute it and/or
 * modify it under the terms of the GNU General Public
 * License as published by the Free Software Foundation; either
 * version 2 of the License, or (at your option) any later version.
 *
 * This program is distributed in the hope that it will be useful,
 * but WITHOUT ANY WARRANTY; without even the implied warranty of
 * MERCHANTABILITY or FITNESS FOR A PARTICULAR PURPOSE.  See the GNU
 * General Public License for more details.
 *
 * You should have received a copy of the GNU General Public
 * License along with this program (see COPYING); if not, write to the
 * Free Software Foundation, Inc., 51 Franklin Street, Fifth Floor,
 * Boston, MA 02110-1301 USA.
 *
 */


#include <QPainter>

#include "AudioEngine.h"
#include "CPULoadWidget.h"
#include "embed.h"
#include "Engine.h"


namespace lmms::gui
{

CPULoadWidget::CPULoadWidget( QWidget * _parent ) :
	QWidget( _parent ),
	m_currentLoad(0),
	m_temp(),
	m_background( embed::getIconPixmap( "cpuload_bg" ) ),
	m_leds( embed::getIconPixmap( "cpuload_leds" ) ),
	m_changed( true ),
	m_updateTimer()
{
	setAttribute( Qt::WA_OpaquePaintEvent, true );
	setFixedSize( m_background.width(), m_background.height() );

	m_temp = QPixmap( width(), height() );
	

	connect( &m_updateTimer, SIGNAL(timeout()),
					this, SLOT(updateCpuLoad()));
	m_updateTimer.start( 100 );	// update cpu-load at 10 fps
}







void CPULoadWidget::paintEvent( QPaintEvent *  )
{
	if( m_changed == true )
	{
		m_changed = false;
		
		m_temp.fill( QColor(0,0,0,0) );
		QPainter p( &m_temp );
		p.drawPixmap( 0, 0, m_background );

		// as load-indicator consists of small 2-pixel wide leds with
		// 1 pixel spacing, we have to make sure, only whole leds are
		// shown which we achieve by the following formula
		int w = ( m_leds.width() * m_currentLoad / 300 ) * 3;
		if( w > 0 )
		{
			p.drawPixmap( 23, 3, m_leds, 0, 0, w,
							m_leds.height() );
		}
	}
	QPainter p( this );
	p.drawPixmap( 0, 0, m_temp );

}




void CPULoadWidget::updateCpuLoad()
{
<<<<<<< HEAD
	// Additional display smoothing for the main load-value. Stronger averaging
	// cannot be used directly in the profiler: cpuLoad() must react fast enough
	// to be useful as overload indicator in Mixer::criticalXRuns().
	const int new_load = (m_currentLoad + Engine::mixer()->cpuLoad()) / 2;

	if (new_load != m_currentLoad)
=======
	// smooth load-values a bit
	int new_load = ( m_currentLoad + Engine::audioEngine()->cpuLoad() ) / 2;
	if( new_load != m_currentLoad )
>>>>>>> 6088ac61
	{
		setToolTip(
			tr("DSP total: ") + QString::number(new_load) + " %\n" +
			tr(" - Notes and setup: ") + QString::number(Engine::mixer()->detailLoad(MixerProfiler::DetailType::NoteSetup)) + " %\n" +
			tr(" - Instruments: ") + QString::number(Engine::mixer()->detailLoad(MixerProfiler::DetailType::Instruments)) + " %\n" +
			tr(" - Effects: ") + QString::number(Engine::mixer()->detailLoad(MixerProfiler::DetailType::Effects)) + " %\n" +
			tr(" - Mixing: ") + QString::number(Engine::mixer()->detailLoad(MixerProfiler::DetailType::Mixing)) + " %"
		);
		m_currentLoad = new_load;
		m_changed = true;
		update();
	}
}
<<<<<<< HEAD
=======


} // namespace lmms::gui
>>>>>>> 6088ac61
<|MERGE_RESOLUTION|>--- conflicted
+++ resolved
@@ -83,7 +83,6 @@
 	}
 	QPainter p( this );
 	p.drawPixmap( 0, 0, m_temp );
-
 }
 
 
@@ -91,34 +90,29 @@
 
 void CPULoadWidget::updateCpuLoad()
 {
-<<<<<<< HEAD
 	// Additional display smoothing for the main load-value. Stronger averaging
 	// cannot be used directly in the profiler: cpuLoad() must react fast enough
-	// to be useful as overload indicator in Mixer::criticalXRuns().
-	const int new_load = (m_currentLoad + Engine::mixer()->cpuLoad()) / 2;
+	// to be useful as overload indicator in AudioEngine::criticalXRuns().
+	const int new_load = (m_currentLoad + Engine::audioEngine()->cpuLoad()) / 2;
 
 	if (new_load != m_currentLoad)
-=======
-	// smooth load-values a bit
-	int new_load = ( m_currentLoad + Engine::audioEngine()->cpuLoad() ) / 2;
-	if( new_load != m_currentLoad )
->>>>>>> 6088ac61
 	{
 		setToolTip(
-			tr("DSP total: ") + QString::number(new_load) + " %\n" +
-			tr(" - Notes and setup: ") + QString::number(Engine::mixer()->detailLoad(MixerProfiler::DetailType::NoteSetup)) + " %\n" +
-			tr(" - Instruments: ") + QString::number(Engine::mixer()->detailLoad(MixerProfiler::DetailType::Instruments)) + " %\n" +
-			tr(" - Effects: ") + QString::number(Engine::mixer()->detailLoad(MixerProfiler::DetailType::Effects)) + " %\n" +
-			tr(" - Mixing: ") + QString::number(Engine::mixer()->detailLoad(MixerProfiler::DetailType::Mixing)) + " %"
+			tr("DSP total: ") + QString::number(new_load) + " %\n"
+			+ tr(" - Notes and setup: ")
+			+ QString::number(Engine::audioEngine()->detailLoad(AudioEngineProfiler::DetailType::NoteSetup)) + " %\n"
+			+ tr(" - Instruments: ")
+			+ QString::number(Engine::audioEngine()->detailLoad(AudioEngineProfiler::DetailType::Instruments)) + " %\n"
+			+ tr(" - Effects: ")
+			+ QString::number(Engine::audioEngine()->detailLoad(AudioEngineProfiler::DetailType::Effects)) + " %\n"
+			+ tr(" - Mixing: ")
+			+ QString::number(Engine::audioEngine()->detailLoad(AudioEngineProfiler::DetailType::Mixing)) + " %"
 		);
 		m_currentLoad = new_load;
 		m_changed = true;
 		update();
 	}
 }
-<<<<<<< HEAD
-=======
 
 
-} // namespace lmms::gui
->>>>>>> 6088ac61
+} // namespace lmms::gui