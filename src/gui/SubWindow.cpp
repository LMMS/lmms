--- conflicted
+++ resolved
@@ -174,41 +174,12 @@
 
 
 
-<<<<<<< HEAD
-/**
- * @brief SubWindow::isMaximized
- * 
- * This function checks if the subwindow is maximized.
- * QMdiSubWindow::isMaximized() doesn't work on MacOS.
- * Therefore we need our own implementation for checking this
- * @return true if the subwindow is maximized at the moment.
- *         false if it's not.
- */
-bool SubWindow::isMaximized()
-{
-#ifdef LMMS_BUILD_APPLE
-	// check if subwindow size is identical to the MdiArea size, accounting for scrollbars
-	int hScrollBarHeight = mdiArea()->horizontalScrollBar()->isVisible() ? mdiArea()->horizontalScrollBar()->size().height() : 0;
-	int vScrollBarWidth = mdiArea()->verticalScrollBar()->isVisible() ? mdiArea()->verticalScrollBar()->size().width() : 0;
-	QSize areaSize( this->mdiArea()->size().width() - vScrollBarWidth, this->mdiArea()->size().height() - hScrollBarHeight );
-
-	return areaSize == this->size();
-#else
-	return QMdiSubWindow::isMaximized();
-#endif
-}
-
-
-
-
 /**
  * @brief SubWindow::getTrueNormalGeometry
  * 
  *  same as QWidet::normalGeometry, but works properly under X11
  *  see https://bugreports.qt.io/browse/QTBUG-256
  */
-=======
->>>>>>> 99b06bcf
 QRect SubWindow::getTrueNormalGeometry() const
 {
 	return m_trackedNormalGeom;
