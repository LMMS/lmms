﻿/*
 * SubWindow.cpp - Implementation of QMdiSubWindow that correctly tracks
 *   the geometry that windows should be restored to.
 *   Workaround for https://bugreports.qt.io/browse/QTBUG-256
 *   This implementation adds a custom themed title bar to
 *   the subwindow.
 *
 * Copyright (c) 2015 Colin Wallace <wallace.colin.a@gmail.com>
 * Copyright (c) 2016 Steffen Baranowsky <baramgb@freenet.de>
 * This file is part of LMMS - https://lmms.io
 *
 * This program is free software; you can redistribute it and/or
 * modify it under the terms of the GNU General Public
 * License as published by the Free Software Foundation; either
 * version 2 of the License, or (at your option) any later version.
 *
 * This program is distributed in the hope that it will be useful,
 * but WITHOUT ANY WARRANTY; without even the implied warranty of
 * MERCHANTABILITY or FITNESS FOR A PARTICULAR PURPOSE.  See the GNU
 * General Public License for more details.
 *
 * You should have received a copy of the GNU General Public
 * License along with this program (see COPYING); if not, write to the
 * Free Software Foundation, Inc., 51 Franklin Street, Fifth Floor,
 * Boston, MA 02110-1301 USA.
 *
 */

#include "SubWindow.h"

#include <QMdiArea>
#include <QMoveEvent>
#include <QScrollBar>

#include "embed.h"



SubWindow::SubWindow( QWidget *parent, Qt::WindowFlags windowFlags ) :
	QMdiSubWindow( parent, windowFlags ),
	m_buttonSize( 17, 17 ),
	m_titleBarHeight( 24 ),
	m_hasFocus( false )
{
	// initialize the tracked geometry to whatever Qt thinks the normal geometry currently is.
	// this should always work, since QMdiSubWindows will not start as maximized
	m_trackedNormalGeom = normalGeometry();

	// inits the colors
	m_activeColor = Qt::SolidPattern;
	m_textShadowColor = Qt::black;
	m_borderColor = Qt::black;

	// close, maximize and restore (after maximizing) buttons
	m_closeBtn = new QPushButton( embed::getIconPixmap( "close" ), QString::null, this );
	m_closeBtn->resize( m_buttonSize );
	m_closeBtn->setFocusPolicy( Qt::NoFocus );
	m_closeBtn->setCursor( Qt::ArrowCursor );
	m_closeBtn->setAttribute( Qt::WA_NoMousePropagation );
	m_closeBtn->setToolTip( tr( "Close" ) );
	connect( m_closeBtn, SIGNAL( clicked( bool ) ), this, SLOT( close() ) );

	m_maximizeBtn = new QPushButton( embed::getIconPixmap( "maximize" ), QString::null, this );
	m_maximizeBtn->resize( m_buttonSize );
	m_maximizeBtn->setFocusPolicy( Qt::NoFocus );
	m_maximizeBtn->setCursor( Qt::ArrowCursor );
	m_maximizeBtn->setAttribute( Qt::WA_NoMousePropagation );
	m_maximizeBtn->setToolTip( tr( "Maximize" ) );
	connect( m_maximizeBtn, SIGNAL( clicked( bool ) ), this, SLOT( showMaximized() ) );

	m_restoreBtn = new QPushButton( embed::getIconPixmap( "restore" ), QString::null, this );
	m_restoreBtn->resize( m_buttonSize );
	m_restoreBtn->setFocusPolicy( Qt::NoFocus );
	m_restoreBtn->setCursor( Qt::ArrowCursor );
	m_restoreBtn->setAttribute( Qt::WA_NoMousePropagation );
	m_restoreBtn->setToolTip( tr( "Restore" ) );
	connect( m_restoreBtn, SIGNAL( clicked( bool ) ), this, SLOT( showNormal() ) );

	// QLabel for the window title and the shadow effect
	m_shadow = new QGraphicsDropShadowEffect();
	m_shadow->setColor( m_textShadowColor );
	m_shadow->setXOffset( 1 );
	m_shadow->setYOffset( 1 );

	m_windowTitle = new QLabel( this );
	m_windowTitle->setFocusPolicy( Qt::NoFocus );
	m_windowTitle->setAttribute( Qt::WA_TransparentForMouseEvents, true );
	m_windowTitle->setGraphicsEffect( m_shadow );

	// disable the minimize button
	setWindowFlags( Qt::SubWindow | Qt::WindowMaximizeButtonHint |
		Qt::WindowSystemMenuHint | Qt::WindowCloseButtonHint |
		Qt::CustomizeWindowHint );
	connect( mdiArea(), SIGNAL( subWindowActivated( QMdiSubWindow* ) ), this, SLOT( focusChanged( QMdiSubWindow* ) ) );
}




/**
 * @brief SubWindow::paintEvent
 * 
 *  This draws our new title bar with custom colors
 *  and draws a window icon on the left upper corner.
 */
void SubWindow::paintEvent( QPaintEvent * )
{
	QPainter p( this );
	QRect rect( 0, 0, width(), m_titleBarHeight );
	bool isActive = SubWindow::mdiArea()->activeSubWindow() == this;

	p.fillRect( rect, isActive ? activeColor() : p.pen().brush() );

	// window border
	p.setPen( borderColor() );

	// bottom, left, and right lines
	p.drawLine( 0, height() - 1, width(), height() - 1 );
	p.drawLine( 0, m_titleBarHeight, 0, height() - 1 );
	p.drawLine( width() - 1, m_titleBarHeight, width() - 1, height() - 1 );

	// window icon
	QPixmap winicon( widget()->windowIcon().pixmap( m_buttonSize ) );
	p.drawPixmap( 3, 3, m_buttonSize.width(), m_buttonSize.height(), winicon );
}




/**
 * @brief SubWindow::changeEvent
 * 
 * Triggers if the window title changes and calls adjustTitleBar().
 * @param event
 */
void SubWindow::changeEvent( QEvent *event )
{
	QMdiSubWindow::changeEvent( event );

	if( event->type() == QEvent::WindowTitleChange )
	{
		adjustTitleBar();
	}

}




/**
 * @brief SubWindow::elideText
 * 
 *  Stores the given text into the given label.
 *  Shorts the text if it's too big for the labels width
 *  ans adds three dots (...)
 * 
 * @param label - holds a pointer to the QLabel
 * @param text  - the text which will be stored (and if needed breaked down) into the QLabel.
 */
void SubWindow::elideText( QLabel *label, QString text )
{
	QFontMetrics metrix( label->font() );
	int width = label->width() - 2;
	QString clippedText = metrix.elidedText( text, Qt::ElideRight, width );
	label->setText( clippedText );
}




/**
 * @brief SubWindow::isMaximized
 * 
 * This function checks if the subwindow is maximized.
 * QMdiSubWindow::isMaximized() doesn't work on MacOS.
 * Therefore we need our own implementation for checking this
 * @return true if the subwindow is maximized at the moment.
 *         false if it's not.
 */
bool SubWindow::isMaximized()
{
#ifdef LMMS_BUILD_APPLE
	// check if subwindow size is identical to the MdiArea size, accounting for scrollbars
	int hScrollBarHeight = mdiArea()->horizontalScrollBar()->isVisible() ? mdiArea()->horizontalScrollBar()->size().height() : 0;
	int vScrollBarWidth = mdiArea()->verticalScrollBar()->isVisible() ? mdiArea()->verticalScrollBar()->size().width() : 0;
	QSize areaSize( this->mdiArea()->size().width() - vScrollBarWidth, this->mdiArea()->size().height() - hScrollBarHeight );

	return areaSize == this->size();
#else
	return QMdiSubWindow::isMaximized();
#endif
}




/**
 * @brief SubWindow::getTrueNormalGeometry
 * 
 *  same as QWidet::normalGeometry, but works properly under X11
 *  see https://bugreports.qt.io/browse/QTBUG-256
 */
QRect SubWindow::getTrueNormalGeometry() const
{
	return m_trackedNormalGeom;
}




QBrush SubWindow::activeColor() const
{
	return m_activeColor;
}




QColor SubWindow::textShadowColor() const
{
	return m_textShadowColor;
}




QColor SubWindow::borderColor() const
{
	return m_borderColor;
}




void SubWindow::setActiveColor( const QBrush & b )
{
	m_activeColor = b;
}




void SubWindow::setTextShadowColor( const QColor & c )
{
	m_textShadowColor = c;
}




void SubWindow::setBorderColor( const QColor &c )
{
	m_borderColor = c;
}



/**
 * @brief SubWindow::moveEvent
 * 
 *  overides the QMdiSubWindow::moveEvent() for saving the position
 *  of the subwindow into m_trackedNormalGeom. This position
 *  will be saved with the project because of an Qt bug wich doesn't
 *  save the right position. look at: https://bugreports.qt.io/browse/QTBUG-256
 * @param event
 */
void SubWindow::moveEvent( QMoveEvent * event )
{
	QMdiSubWindow::moveEvent( event );
	// if the window was moved and ISN'T minimized/maximized/fullscreen,
	// then save the current position
	if( !isMaximized() && !isMinimized() && !isFullScreen() )
	{
		m_trackedNormalGeom.moveTopLeft( event->pos() );
	}
}




/**
 * @brief SubWindow::adjustTitleBar
 * 
 *  Our title bar needs buttons for maximize/restore and close in the right upper corner.
 *  We check if the subwindow is maximizable and put the buttons on the right positions.
 *  At next we calculate the width of the title label and call elideText() for adding
 *  the window title to m_windowTitle (which is a QLabel)
 */
void SubWindow::adjustTitleBar()
{
	// button adjustments
	m_maximizeBtn->hide();
	m_restoreBtn->hide();

	const int rightSpace = 3;
	const int buttonGap = 1;
	const int menuButtonSpace = 24;

	QPoint rightButtonPos( width() - rightSpace - m_buttonSize.width(), 3 );
	QPoint middleButtonPos( width() - rightSpace - ( 2 * m_buttonSize.width() ) - buttonGap, 3 );
	QPoint leftButtonPos( width() - rightSpace - ( 3 * m_buttonSize.width() ) - ( 2 * buttonGap ), 3 );

	// the buttonBarWidth depends on the number of buttons.
	// we need it to calculate the width of window title label
	int buttonBarWidth = rightSpace + m_buttonSize.width();

	// set the buttons on their positions.
	// the close button is always needed and on the rightButtonPos
	m_closeBtn->move( rightButtonPos );

	// here we ask: is the Subwindow maximizable and
	// then we set the buttons and show them if needed
	if( windowFlags() & Qt::WindowMaximizeButtonHint )
	{
		buttonBarWidth = buttonBarWidth + m_buttonSize.width() + buttonGap;
		m_maximizeBtn->move( middleButtonPos );
		m_restoreBtn->move( middleButtonPos );
		m_maximizeBtn->setHidden( isMaximized() );
	}

	// we're keeping the restore button around if we open projects
	// from older versions that have saved minimized windows
	m_restoreBtn->setVisible( isMaximized() || isMinimized() );

	// title QLabel adjustments
	m_windowTitle->setAlignment( Qt::AlignHCenter );
	m_windowTitle->setFixedWidth( widget()->width() - ( menuButtonSpace + buttonBarWidth ) );
	m_windowTitle->move( menuButtonSpace,
		( m_titleBarHeight / 2 ) - ( m_windowTitle->sizeHint().height() / 2 ) - 1 );

	// if minimized we can't use widget()->width(). We have to hard code the width,
	// as the width of all minimized windows is the same.
	if( isMinimized() )
	{
		m_restoreBtn->move( m_maximizeBtn->isHidden() ?  middleButtonPos : leftButtonPos );
		m_windowTitle->setFixedWidth( 120 );
	}

	// truncate the label string if the window is to small. Adds "..."
	elideText( m_windowTitle, widget()->windowTitle() );
	m_windowTitle->setTextInteractionFlags( Qt::NoTextInteraction );
	m_windowTitle->adjustSize();
}




<<<<<<< HEAD
/**
 * @brief SubWindow::resizeEvent
 * 
 *  On every rezise event we have to adjust our title label.
 * 
 *  At next we give the event to QMdiSubWindow::resizeEvent() which handles 
 *  the event on its behavior.
 * 
 *  At last we store the current size into m_trackedNormalGeom. This size
 *  will be saved with the project because of an Qt bug wich doesn't
 *  save the right size. look at: https://bugreports.qt.io/browse/QTBUG-256
 * 
 * @param event
 */
=======
void SubWindow::focusChanged( QMdiSubWindow *subWindow )
{
	if( m_hasFocus && subWindow != this )
	{
		m_hasFocus = false;
		emit focusLost();
	}
	else if( subWindow == this )
	{
		m_hasFocus = true;
	}
}




>>>>>>> 918f449e
void SubWindow::resizeEvent( QResizeEvent * event )
{
	adjustTitleBar();
	QMdiSubWindow::resizeEvent( event );

	// if the window was resized and ISN'T minimized/maximized/fullscreen,
	// then save the current size
	if( !isMaximized() && !isMinimized() && !isFullScreen() )
	{
		m_trackedNormalGeom.setSize( event->size() );
	}
}<|MERGE_RESOLUTION|>--- conflicted
+++ resolved
@@ -344,8 +344,22 @@
 
 
 
-
-<<<<<<< HEAD
+void SubWindow::focusChanged( QMdiSubWindow *subWindow )
+{
+	if( m_hasFocus && subWindow != this )
+	{
+		m_hasFocus = false;
+		emit focusLost();
+	}
+	else if( subWindow == this )
+	{
+		m_hasFocus = true;
+	}
+}
+
+
+
+
 /**
  * @brief SubWindow::resizeEvent
  * 
@@ -360,24 +374,6 @@
  * 
  * @param event
  */
-=======
-void SubWindow::focusChanged( QMdiSubWindow *subWindow )
-{
-	if( m_hasFocus && subWindow != this )
-	{
-		m_hasFocus = false;
-		emit focusLost();
-	}
-	else if( subWindow == this )
-	{
-		m_hasFocus = true;
-	}
-}
-
-
-
-
->>>>>>> 918f449e
 void SubWindow::resizeEvent( QResizeEvent * event )
 {
 	adjustTitleBar();
