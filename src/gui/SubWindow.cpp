/*
 * SubWindow.cpp - Implementation of QMdiSubWindow that correctly tracks
 *   the geometry that windows should be restored to.
 *   Workaround for https://bugreports.qt.io/browse/QTBUG-256
 *   This implementation adds a custom themed title bar to
 *   the subwindow.
 *
 * Copyright (c) 2015 Colin Wallace <wallace.colin.a@gmail.com>
 * Copyright (c) 2016 Steffen Baranowsky <baramgb@freenet.de>
 * This file is part of LMMS - https://lmms.io
 *
 * This program is free software; you can redistribute it and/or
 * modify it under the terms of the GNU General Public
 * License as published by the Free Software Foundation; either
 * version 2 of the License, or (at your option) any later version.
 *
 * This program is distributed in the hope that it will be useful,
 * but WITHOUT ANY WARRANTY; without even the implied warranty of
 * MERCHANTABILITY or FITNESS FOR A PARTICULAR PURPOSE.  See the GNU
 * General Public License for more details.
 *
 * You should have received a copy of the GNU General Public
 * License along with this program (see COPYING); if not, write to the
 * Free Software Foundation, Inc., 51 Franklin Street, Fifth Floor,
 * Boston, MA 02110-1301 USA.
 *
 */

#include "SubWindow.h"

#include <QGraphicsDropShadowEffect>
#include <QLabel>
#include <QMdiArea>
#include <QMetaMethod>
#include <QMoveEvent>
#include <QPainter>
#include <QPushButton>
#include <QWindow>
#include <QStyleOption>

#include "embed.h"

namespace lmms::gui
{


SubWindow::SubWindow(QWidget *parent, Qt::WindowFlags windowFlags) :
	QMdiSubWindow(parent, windowFlags),
	m_buttonSize(17, 17),
	m_titleBarHeight(titleBarHeight()),
	m_hasFocus(false)
{
	// initialize the tracked geometry to whatever Qt thinks the normal geometry currently is.
	// this should always work, since QMdiSubWindows will not start as maximized
	m_trackedNormalGeom = normalGeometry();

	// inits the colors
	m_activeColor = Qt::SolidPattern;
	m_textShadowColor = Qt::black;
	m_borderColor = Qt::black;

<<<<<<< HEAD
	// close, maximize, restore, and detach buttons
	auto createButton = [this](const QIcon& icon, const QString& tooltip) -> QPushButton* {
		auto button = new QPushButton{icon, QString{}, this};
		button->resize(m_buttonSize);
		button->setFocusPolicy(Qt::NoFocus);
		button->setCursor(Qt::ArrowCursor);
		button->setAttribute(Qt::WA_NoMousePropagation);
		button->setToolTip(tooltip);
		return button;
	};

	m_closeBtn = createButton(embed::getIconPixmap("close"), tr("Close"));
	connect(m_closeBtn, &QPushButton::clicked, this, &QWidget::close);

	m_maximizeBtn = createButton(embed::getIconPixmap("maximize"), tr("Maximize"));
	connect(m_maximizeBtn, &QPushButton::clicked, this, &QWidget::showMaximized);

	m_restoreBtn = createButton(embed::getIconPixmap("restore"), tr("Restore"));
	connect(m_restoreBtn, &QPushButton::clicked, this, &QWidget::showNormal);

	m_detachBtn = createButton(embed::getIconPixmap("window"), tr("Detach"));
	connect(m_detachBtn, &QPushButton::clicked, this, &SubWindow::detach);
=======
	// close, maximize and restore (after maximizing) buttons
	m_closeBtn = addTitleButton("close", tr("Close"));
	connect( m_closeBtn, SIGNAL(clicked(bool)), this, SLOT(close()));

	m_maximizeBtn = addTitleButton("maximize", tr("Maximize"));
	connect( m_maximizeBtn, SIGNAL(clicked(bool)), this, SLOT(showMaximized()));

	m_restoreBtn = addTitleButton("restore", tr("Restore"));
	connect( m_restoreBtn, SIGNAL(clicked(bool)), this, SLOT(showNormal()));
>>>>>>> ada836c9

	// QLabel for the window title and the shadow effect
	m_shadow = new QGraphicsDropShadowEffect();
	m_shadow->setColor( m_textShadowColor );
	m_shadow->setXOffset( 1 );
	m_shadow->setYOffset( 1 );

	m_windowTitle = new QLabel( this );
	m_windowTitle->setFocusPolicy( Qt::NoFocus );
	m_windowTitle->setAttribute( Qt::WA_TransparentForMouseEvents, true );
	m_windowTitle->setGraphicsEffect( m_shadow );

	// Disable the minimize button and make sure that the custom window hint is set
	setWindowFlags((this->windowFlags() & ~Qt::WindowMinimizeButtonHint) | Qt::CustomizeWindowHint);

	connect( mdiArea(), SIGNAL(subWindowActivated(QMdiSubWindow*)), this, SLOT(focusChanged(QMdiSubWindow*)));
}




/**
 * @brief SubWindow::paintEvent
 * 
 *  This draws our new title bar with custom colors
 *  and draws a window icon on the left upper corner.
 */
void SubWindow::paintEvent( QPaintEvent * )
{
	// Don't paint any of the other stuff if the sub window is maximized
	// so that only its child content is painted.
	if (isMaximized()) { return; }

	QPainter p( this );
	QRect rect( 0, 0, width(), m_titleBarHeight );

	const bool isActive = windowState() & Qt::WindowActive;

	p.fillRect( rect, isActive ? activeColor() : p.pen().brush() );

	// window border
	p.setPen( borderColor() );

	// bottom, left, and right lines
	p.drawLine( 0, height() - 1, width(), height() - 1 );
	p.drawLine( 0, m_titleBarHeight, 0, height() - 1 );
	p.drawLine( width() - 1, m_titleBarHeight, width() - 1, height() - 1 );

	// window icon
	if( widget() )
	{
		QPixmap winicon( widget()->windowIcon().pixmap( m_buttonSize ) );
		p.drawPixmap( 3, 3, m_buttonSize.width(), m_buttonSize.height(), winicon );
	}
}




/**
 * @brief SubWindow::changeEvent
 * 
 * Triggers if the window title changes and calls adjustTitleBar().
 * @param event
 */
void SubWindow::changeEvent( QEvent *event )
{
	QMdiSubWindow::changeEvent( event );

	if( event->type() == QEvent::WindowTitleChange )
	{
		adjustTitleBar();
	}

}

void SubWindow::showEvent(QShowEvent* e)
{
	attach();
	QMdiSubWindow::showEvent(e);
}

bool SubWindow::isDetached() const
{
	return widget()->windowFlags().testFlag(Qt::Window);
}




/**
 * @brief SubWindow::elideText
 * 
 *  Stores the given text into the given label.
 *  Shorts the text if it's too big for the labels width
 *  ans adds three dots (...)
 * 
 * @param label - holds a pointer to the QLabel
 * @param text  - the text which will be stored (and if needed breaked down) into the QLabel.
 */
void SubWindow::elideText( QLabel *label, QString text )
{
	QFontMetrics metrix( label->font() );
	int width = label->width() - 2;
	QString clippedText = metrix.elidedText( text, Qt::ElideRight, width );
	label->setText( clippedText );
}




/**
 * @brief SubWindow::getTrueNormalGeometry
 * 
 *  same as QWidet::normalGeometry, but works properly under X11
 *  see https://bugreports.qt.io/browse/QTBUG-256
 */
QRect SubWindow::getTrueNormalGeometry() const
{
	return m_trackedNormalGeom;
}




QBrush SubWindow::activeColor() const
{
	return m_activeColor;
}




QColor SubWindow::textShadowColor() const
{
	return m_textShadowColor;
}




QColor SubWindow::borderColor() const
{
	return m_borderColor;
}




void SubWindow::setActiveColor( const QBrush & b )
{
	m_activeColor = b;
}




void SubWindow::setTextShadowColor( const QColor & c )
{
	m_textShadowColor = c;
}




void SubWindow::setBorderColor( const QColor &c )
{
	m_borderColor = c;
}

void SubWindow::detach()
{
#if QT_VERSION < 0x50C00
	// Workaround for a bug in Qt versions below 5.12,
	// where argument-dependent-lookup fails for QFlags operators
	// declared inside a namepsace.
	// This affects the Q_DECLARE_OPERATORS_FOR_FLAGS macro in Instrument.h
	// See also: https://codereview.qt-project.org/c/qt/qtbase/+/225348

	using ::operator|;
#endif

	if (isDetached()) { return; }

	const auto pos = mapToGlobal(widget()->pos());

	auto flags = windowFlags();
	flags |= Qt::Window;
	flags &= ~Qt::Widget;
	widget()->setWindowFlags(flags);
	widget()->show();
	hide();

	widget()->windowHandle()->setPosition(pos);
}

void SubWindow::attach()
{
#if QT_VERSION < 0x50C00
	// Workaround for a bug in Qt versions below 5.12,
	// where argument-dependent-lookup fails for QFlags operators
	// declared inside a namepsace.
	// This affects the Q_DECLARE_OPERATORS_FOR_FLAGS macro in Instrument.h
	// See also: https://codereview.qt-project.org/c/qt/qtbase/+/225348

	using ::operator|;
#endif

	if (!isDetached()) { return; }

	auto frame = widget()->windowHandle()->frameGeometry();

	auto flags = windowFlags();
	flags &= ~Qt::Window;
	flags |= Qt::Widget;
	widget()->setWindowFlags(flags);
	widget()->show();
	show();

	// Delay moving & resizing using event queue. Ensures that this widget is
	// visible first, so that resizing works.
	QObject obj;
	connect(&obj, &QObject::destroyed, this, [this, frame]() {
		move(mdiArea()->mapFromGlobal(frame.topLeft()));
		resize(frame.size());
	}, Qt::QueuedConnection);
}



int SubWindow::titleBarHeight() const
{
	QStyleOptionTitleBar so;
	so.titleBarState = Qt::WindowActive; // kThemeStateActiv
	so.titleBarFlags = Qt::Window;
	return style()->pixelMetric(QStyle::PM_TitleBarHeight, &so, this);
}




int SubWindow::frameWidth() const
{
	QStyleOptionFrame so;
	return style()->pixelMetric(QStyle::PM_MdiSubWindowFrameWidth, &so, this);
}




/**
 * @brief SubWindow::moveEvent
 * 
 *  overides the QMdiSubWindow::moveEvent() for saving the position
 *  of the subwindow into m_trackedNormalGeom. This position
 *  will be saved with the project because of an Qt bug wich doesn't
 *  save the right position. look at: https://bugreports.qt.io/browse/QTBUG-256
 * @param event
 */
void SubWindow::moveEvent( QMoveEvent * event )
{
	QMdiSubWindow::moveEvent( event );
	// if the window was moved and ISN'T minimized/maximized/fullscreen,
	// then save the current position
	if( !isMaximized() && !isMinimized() && !isFullScreen() )
	{
		m_trackedNormalGeom.moveTopLeft( event->pos() );
	}
}




/**
 * @brief SubWindow::adjustTitleBar
 * 
 *  Our title bar needs buttons for maximize/restore and close in the right upper corner.
 *  We check if the subwindow is maximizable and put the buttons on the right positions.
 *  At next we calculate the width of the title label and call elideText() for adding
 *  the window title to m_windowTitle (which is a QLabel)
 */
void SubWindow::adjustTitleBar()
{
	// Don't show the title or any button if the sub window is maximized. Otherwise they
	// might show up behind the actual maximized content of the child widget.
	if (isMaximized())
	{
		m_closeBtn->hide();
		m_maximizeBtn->hide();
		m_restoreBtn->hide();
		m_windowTitle->hide();

		return;
	}

	// The sub window is not maximized, i.e. the title must be shown
	// as well as some buttons.

	// Title adjustments
	m_windowTitle->show();

	// button adjustments
	m_maximizeBtn->hide();
	m_restoreBtn->hide();
	m_closeBtn->show();

	const int rightSpace = 3;
	const int buttonGap = 1;
	const int menuButtonSpace = 24;

	QPoint buttonPos(width() - rightSpace - m_buttonSize.width(), 3);
	const QPoint buttonStep( m_buttonSize.width() + buttonGap, 0 );

	// the buttonBarWidth depends on the number of buttons.
	// we need it to calculate the width of window title label
	int buttonBarWidth = rightSpace + m_buttonSize.width();

	// set the buttons on their positions.
	// the close button is always needed and on the rightButtonPos
	m_closeBtn->move(buttonPos);
	buttonPos -= buttonStep;

	// here we ask: is the Subwindow maximizable and
	// then we set the buttons and show them if needed
	if( windowFlags() & Qt::WindowMaximizeButtonHint )
	{
		buttonBarWidth = buttonBarWidth + m_buttonSize.width() + buttonGap;
<<<<<<< HEAD
		m_maximizeBtn->move(buttonPos);
		m_restoreBtn->move(buttonPos);
		if (!isMaximized())
		{
			m_maximizeBtn->show();
			buttonPos -= buttonStep;
		}
=======
		m_maximizeBtn->move( middleButtonPos );
		m_restoreBtn->move( middleButtonPos );
		m_maximizeBtn->setVisible(true);
>>>>>>> ada836c9
	}

	// we're keeping the restore button around if we open projects
	// from older versions that have saved minimized windows
<<<<<<< HEAD
	if (isMaximized() || isMinimized())
=======
	m_restoreBtn->setVisible(isMinimized());
	if( isMinimized() )
>>>>>>> ada836c9
	{
		m_restoreBtn->show();
		buttonPos -= buttonStep;
	}

	m_detachBtn->move(buttonPos);
	m_detachBtn->show();

	if( widget() )
	{
		// title QLabel adjustments
		m_windowTitle->setAlignment( Qt::AlignHCenter );
		m_windowTitle->setFixedWidth( widget()->width() - ( menuButtonSpace + buttonBarWidth ) );
		m_windowTitle->move( menuButtonSpace,
			( m_titleBarHeight / 2 ) - ( m_windowTitle->sizeHint().height() / 2 ) - 1 );

		// if minimized we can't use widget()->width(). We have to hard code the width,
		// as the width of all minimized windows is the same.
		if( isMinimized() )
		{
			m_windowTitle->setFixedWidth( 120 );
		}

		// truncate the label string if the window is to small. Adds "..."
		elideText( m_windowTitle, widget()->windowTitle() );
		m_windowTitle->setTextInteractionFlags( Qt::NoTextInteraction );
		m_windowTitle->adjustSize();
	}
}



void SubWindow::focusChanged( QMdiSubWindow *subWindow )
{
	if( m_hasFocus && subWindow != this )
	{
		m_hasFocus = false;
		emit focusLost();
	}
	else if( subWindow == this )
	{
		m_hasFocus = true;
	}
}




/**
 * @brief SubWindow::resizeEvent
 * 
 *  At first we give the event to QMdiSubWindow::resizeEvent() which handles
 *  the event on its behavior.
 *
 *  On every resize event we have to adjust our title label.
 * 
 *  At last we store the current size into m_trackedNormalGeom. This size
 *  will be saved with the project because of an Qt bug wich doesn't
 *  save the right size. look at: https://bugreports.qt.io/browse/QTBUG-256
 * 
 * @param event
 */
void SubWindow::resizeEvent( QResizeEvent * event )
{
	// When the parent QMdiArea gets resized, maximized subwindows also gets resized, if any.
	// In that case, we should call QMdiSubWindow::resizeEvent first
	// to ensure we get the correct window state.
	QMdiSubWindow::resizeEvent( event );
	adjustTitleBar();

	// if the window was resized and ISN'T minimized/maximized/fullscreen,
	// then save the current size
	if( !isMaximized() && !isMinimized() && !isFullScreen() )
	{
		m_trackedNormalGeom.setSize( event->size() );
	}
}

<<<<<<< HEAD
bool SubWindow::eventFilter(QObject* obj, QEvent* event)
{
	if (obj != static_cast<QObject*>(widget()))
	{
		return QMdiSubWindow::eventFilter(obj, event);
	}

	switch (event->type())
	{
	case QEvent::WindowStateChange:
		event->accept();
		return true;
	default:
		return QMdiSubWindow::eventFilter(obj, event);
	}
}
=======
QPushButton* SubWindow::addTitleButton(const std::string& iconName, const QString& toolTip)
{
	auto button = new QPushButton(embed::getIconPixmap(iconName), QString(), this);
	button->resize(m_buttonSize);
	button->setFocusPolicy(Qt::NoFocus);
	button->setCursor(Qt::ArrowCursor);
	button->setAttribute(Qt::WA_NoMousePropagation);
	button->setToolTip(toolTip);

	return button;
}

>>>>>>> ada836c9

} // namespace lmms::gui<|MERGE_RESOLUTION|>--- conflicted
+++ resolved
@@ -59,10 +59,9 @@
 	m_textShadowColor = Qt::black;
 	m_borderColor = Qt::black;
 
-<<<<<<< HEAD
 	// close, maximize, restore, and detach buttons
-	auto createButton = [this](const QIcon& icon, const QString& tooltip) -> QPushButton* {
-		auto button = new QPushButton{icon, QString{}, this};
+	auto createButton = [this](const std::string& iconName, const QString& tooltip) -> QPushButton* {
+		auto button = new QPushButton{embed::getIconPixmap(iconName), QString{}, this};
 		button->resize(m_buttonSize);
 		button->setFocusPolicy(Qt::NoFocus);
 		button->setCursor(Qt::ArrowCursor);
@@ -70,29 +69,17 @@
 		button->setToolTip(tooltip);
 		return button;
 	};
-
-	m_closeBtn = createButton(embed::getIconPixmap("close"), tr("Close"));
+	m_closeBtn = createButton("close", tr("Close"));
 	connect(m_closeBtn, &QPushButton::clicked, this, &QWidget::close);
 
-	m_maximizeBtn = createButton(embed::getIconPixmap("maximize"), tr("Maximize"));
+	m_maximizeBtn = createButton("maximize", tr("Maximize"));
 	connect(m_maximizeBtn, &QPushButton::clicked, this, &QWidget::showMaximized);
 
-	m_restoreBtn = createButton(embed::getIconPixmap("restore"), tr("Restore"));
+	m_restoreBtn = createButton("restore", tr("Restore"));
 	connect(m_restoreBtn, &QPushButton::clicked, this, &QWidget::showNormal);
 
-	m_detachBtn = createButton(embed::getIconPixmap("window"), tr("Detach"));
+	m_detachBtn = createButton("window", tr("Detach"));
 	connect(m_detachBtn, &QPushButton::clicked, this, &SubWindow::detach);
-=======
-	// close, maximize and restore (after maximizing) buttons
-	m_closeBtn = addTitleButton("close", tr("Close"));
-	connect( m_closeBtn, SIGNAL(clicked(bool)), this, SLOT(close()));
-
-	m_maximizeBtn = addTitleButton("maximize", tr("Maximize"));
-	connect( m_maximizeBtn, SIGNAL(clicked(bool)), this, SLOT(showMaximized()));
-
-	m_restoreBtn = addTitleButton("restore", tr("Restore"));
-	connect( m_restoreBtn, SIGNAL(clicked(bool)), this, SLOT(showNormal()));
->>>>>>> ada836c9
 
 	// QLabel for the window title and the shadow effect
 	m_shadow = new QGraphicsDropShadowEffect();
@@ -420,7 +407,6 @@
 	if( windowFlags() & Qt::WindowMaximizeButtonHint )
 	{
 		buttonBarWidth = buttonBarWidth + m_buttonSize.width() + buttonGap;
-<<<<<<< HEAD
 		m_maximizeBtn->move(buttonPos);
 		m_restoreBtn->move(buttonPos);
 		if (!isMaximized())
@@ -428,21 +414,11 @@
 			m_maximizeBtn->show();
 			buttonPos -= buttonStep;
 		}
-=======
-		m_maximizeBtn->move( middleButtonPos );
-		m_restoreBtn->move( middleButtonPos );
-		m_maximizeBtn->setVisible(true);
->>>>>>> ada836c9
 	}
 
 	// we're keeping the restore button around if we open projects
 	// from older versions that have saved minimized windows
-<<<<<<< HEAD
-	if (isMaximized() || isMinimized())
-=======
-	m_restoreBtn->setVisible(isMinimized());
-	if( isMinimized() )
->>>>>>> ada836c9
+	if (isMinimized())
 	{
 		m_restoreBtn->show();
 		buttonPos -= buttonStep;
@@ -521,7 +497,6 @@
 	}
 }
 
-<<<<<<< HEAD
 bool SubWindow::eventFilter(QObject* obj, QEvent* event)
 {
 	if (obj != static_cast<QObject*>(widget()))
@@ -538,19 +513,5 @@
 		return QMdiSubWindow::eventFilter(obj, event);
 	}
 }
-=======
-QPushButton* SubWindow::addTitleButton(const std::string& iconName, const QString& toolTip)
-{
-	auto button = new QPushButton(embed::getIconPixmap(iconName), QString(), this);
-	button->resize(m_buttonSize);
-	button->setFocusPolicy(Qt::NoFocus);
-	button->setCursor(Qt::ArrowCursor);
-	button->setAttribute(Qt::WA_NoMousePropagation);
-	button->setToolTip(toolTip);
-
-	return button;
-}
-
->>>>>>> ada836c9
 
 } // namespace lmms::gui