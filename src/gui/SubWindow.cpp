/*
 * SubWindow.cpp - Implementation of QMdiSubWindow that correctly tracks
 *   the geometry that windows should be restored to.
 *   Workaround for https://bugreports.qt.io/browse/QTBUG-256
 *   This implementation adds a custom themed title bar to
 *   the subwindow.
 *
 * Copyright (c) 2015 Colin Wallace <wallace.colin.a@gmail.com>
 * Copyright (c) 2016 Steffen Baranowsky <baramgb@freenet.de>
 * This file is part of LMMS - https://lmms.io
 *
 * This program is free software; you can redistribute it and/or
 * modify it under the terms of the GNU General Public
 * License as published by the Free Software Foundation; either
 * version 2 of the License, or (at your option) any later version.
 *
 * This program is distributed in the hope that it will be useful,
 * but WITHOUT ANY WARRANTY; without even the implied warranty of
 * MERCHANTABILITY or FITNESS FOR A PARTICULAR PURPOSE.  See the GNU
 * General Public License for more details.
 *
 * You should have received a copy of the GNU General Public
 * License along with this program (see COPYING); if not, write to the
 * Free Software Foundation, Inc., 51 Franklin Street, Fifth Floor,
 * Boston, MA 02110-1301 USA.
 *
 */

#include "SubWindow.h"

#include <QGraphicsDropShadowEffect>
#include <QLabel>
#include <QMdiArea>
#include <QMetaMethod>
#include <QMoveEvent>
#include <QPainter>
#include <QPushButton>
#include <QWindow>

#include "embed.h"

namespace lmms::gui
{


SubWindow::SubWindow( QWidget *parent, Qt::WindowFlags windowFlags ) :
	QMdiSubWindow( parent, windowFlags ),
	m_buttonSize( 17, 17 ),
	m_titleBarHeight( 24 ),
	m_hasFocus( false )
{
	// initialize the tracked geometry to whatever Qt thinks the normal geometry currently is.
	// this should always work, since QMdiSubWindows will not start as maximized
	m_trackedNormalGeom = normalGeometry();

	// inits the colors
	m_activeColor = Qt::SolidPattern;
	m_textShadowColor = Qt::black;
	m_borderColor = Qt::black;

	// close, maximize and restore (after maximizing) buttons
	m_closeBtn = new QPushButton( embed::getIconPixmap( "close" ), QString(), this );
	m_closeBtn->resize( m_buttonSize );
	m_closeBtn->setFocusPolicy( Qt::NoFocus );
	m_closeBtn->setCursor( Qt::ArrowCursor );
	m_closeBtn->setAttribute( Qt::WA_NoMousePropagation );
	m_closeBtn->setToolTip( tr( "Close" ) );
	connect( m_closeBtn, SIGNAL(clicked(bool)), this, SLOT(close()));

	m_maximizeBtn = new QPushButton( embed::getIconPixmap( "maximize" ), QString(), this );
	m_maximizeBtn->resize( m_buttonSize );
	m_maximizeBtn->setFocusPolicy( Qt::NoFocus );
	m_maximizeBtn->setCursor( Qt::ArrowCursor );
	m_maximizeBtn->setAttribute( Qt::WA_NoMousePropagation );
	m_maximizeBtn->setToolTip( tr( "Maximize" ) );
	connect( m_maximizeBtn, SIGNAL(clicked(bool)), this, SLOT(showMaximized()));

	m_restoreBtn = new QPushButton( embed::getIconPixmap( "restore" ), QString(), this );
	m_restoreBtn->resize( m_buttonSize );
	m_restoreBtn->setFocusPolicy( Qt::NoFocus );
	m_restoreBtn->setCursor( Qt::ArrowCursor );
	m_restoreBtn->setAttribute( Qt::WA_NoMousePropagation );
	m_restoreBtn->setToolTip( tr( "Restore" ) );
	connect( m_restoreBtn, SIGNAL(clicked(bool)), this, SLOT(showNormal()));

	m_detachBtn = new QPushButton( embed::getIconPixmap( "window" ), QString(), this );
	m_detachBtn->resize( m_buttonSize );
	m_detachBtn->setFocusPolicy( Qt::NoFocus );
	m_detachBtn->setCursor( Qt::ArrowCursor );
	m_detachBtn->setAttribute( Qt::WA_NoMousePropagation );
	m_detachBtn->setToolTip( tr( "Detach" ) );
	connect( m_detachBtn, SIGNAL( clicked( bool ) ), this, SLOT( detach() ) );

	// QLabel for the window title and the shadow effect
	m_shadow = new QGraphicsDropShadowEffect();
	m_shadow->setColor( m_textShadowColor );
	m_shadow->setXOffset( 1 );
	m_shadow->setYOffset( 1 );

	m_windowTitle = new QLabel( this );
	m_windowTitle->setFocusPolicy( Qt::NoFocus );
	m_windowTitle->setAttribute( Qt::WA_TransparentForMouseEvents, true );
	m_windowTitle->setGraphicsEffect( m_shadow );

	// disable the minimize button
	setWindowFlags( Qt::SubWindow | Qt::WindowMaximizeButtonHint |
		Qt::WindowSystemMenuHint | Qt::WindowCloseButtonHint |
		Qt::CustomizeWindowHint );
	connect( mdiArea(), SIGNAL(subWindowActivated(QMdiSubWindow*)), this, SLOT(focusChanged(QMdiSubWindow*)));
}




/**
 * @brief SubWindow::paintEvent
 * 
 *  This draws our new title bar with custom colors
 *  and draws a window icon on the left upper corner.
 */
void SubWindow::paintEvent( QPaintEvent * )
{
	QPainter p( this );
	QRect rect( 0, 0, width(), m_titleBarHeight );

	bool isActive = mdiArea()
			? mdiArea()->activeSubWindow() == this
			: false;

	p.fillRect( rect, isActive ? activeColor() : p.pen().brush() );

	// window border
	p.setPen( borderColor() );

	// bottom, left, and right lines
	p.drawLine( 0, height() - 1, width(), height() - 1 );
	p.drawLine( 0, m_titleBarHeight, 0, height() - 1 );
	p.drawLine( width() - 1, m_titleBarHeight, width() - 1, height() - 1 );

	// window icon
	if( widget() )
	{
		QPixmap winicon( widget()->windowIcon().pixmap( m_buttonSize ) );
		p.drawPixmap( 3, 3, m_buttonSize.width(), m_buttonSize.height(), winicon );
	}
}




/**
 * @brief SubWindow::changeEvent
 * 
 * Triggers if the window title changes and calls adjustTitleBar().
 * @param event
 */
void SubWindow::changeEvent( QEvent *event )
{
	QMdiSubWindow::changeEvent( event );

	if( event->type() == QEvent::WindowTitleChange )
	{
		adjustTitleBar();
	}

}

void SubWindow::showEvent(QShowEvent *e)
{
	attach();
	QMdiSubWindow::showEvent(e);
}

bool SubWindow::isDetached() const
{
	return widget()->windowFlags().testFlag(Qt::Window);
}




/**
 * @brief SubWindow::elideText
 * 
 *  Stores the given text into the given label.
 *  Shorts the text if it's too big for the labels width
 *  ans adds three dots (...)
 * 
 * @param label - holds a pointer to the QLabel
 * @param text  - the text which will be stored (and if needed breaked down) into the QLabel.
 */
void SubWindow::elideText( QLabel *label, QString text )
{
	QFontMetrics metrix( label->font() );
	int width = label->width() - 2;
	QString clippedText = metrix.elidedText( text, Qt::ElideRight, width );
	label->setText( clippedText );
}




/**
 * @brief SubWindow::getTrueNormalGeometry
 * 
 *  same as QWidet::normalGeometry, but works properly under X11
 *  see https://bugreports.qt.io/browse/QTBUG-256
 */
QRect SubWindow::getTrueNormalGeometry() const
{
	return m_trackedNormalGeom;
}




QBrush SubWindow::activeColor() const
{
	return m_activeColor;
}




QColor SubWindow::textShadowColor() const
{
	return m_textShadowColor;
}




QColor SubWindow::borderColor() const
{
	return m_borderColor;
}




void SubWindow::setActiveColor( const QBrush & b )
{
	m_activeColor = b;
}




void SubWindow::setTextShadowColor( const QColor & c )
{
	m_textShadowColor = c;
}




void SubWindow::setBorderColor( const QColor &c )
{
	m_borderColor = c;
}

void SubWindow::detach()
{
	if (isDetached()) {
		return;
	}

	auto pos = mapToGlobal(widget()->pos());
	widget()->setWindowFlags(Qt::Window);
	widget()->show();
	hide();

	widget()->windowHandle()->setPosition(pos);
}

void SubWindow::attach()
{
	if (! isDetached()) {
		return;
	}
	auto frame = widget()->windowHandle()->frameGeometry();

	widget()->setWindowFlags(Qt::Widget);
	widget()->show();
	show();

	// Delay moving & resizing using event queue. Ensures that this widget is
	// visible first, so that resizing works.
	QObject o; connect(&o, &QObject::destroyed, this, [this, frame]() {
		move(mdiArea()->mapFromGlobal(frame.topLeft()));
		resize(frame.size());
	}, Qt::QueuedConnection);
}


/**
 * @brief SubWindow::moveEvent
 * 
 *  overides the QMdiSubWindow::moveEvent() for saving the position
 *  of the subwindow into m_trackedNormalGeom. This position
 *  will be saved with the project because of an Qt bug wich doesn't
 *  save the right position. look at: https://bugreports.qt.io/browse/QTBUG-256
 * @param event
 */
void SubWindow::moveEvent( QMoveEvent * event )
{
	QMdiSubWindow::moveEvent( event );
	// if the window was moved and ISN'T minimized/maximized/fullscreen,
	// then save the current position
	if( !isMaximized() && !isMinimized() && !isFullScreen() )
	{
		m_trackedNormalGeom.moveTopLeft( event->pos() );
	}
}




/**
 * @brief SubWindow::adjustTitleBar
 * 
 *  Our title bar needs buttons for maximize/restore and close in the right upper corner.
 *  We check if the subwindow is maximizable and put the buttons on the right positions.
 *  At next we calculate the width of the title label and call elideText() for adding
 *  the window title to m_windowTitle (which is a QLabel)
 */
void SubWindow::adjustTitleBar()
{
	// button adjustments
	m_maximizeBtn->hide();
	m_restoreBtn->hide();

	const int rightSpace = 3;
	const int buttonGap = 1;
	const int menuButtonSpace = 24;

	QPoint buttonPos( width() - rightSpace - m_buttonSize.width(), 3 );
	const QPoint buttonStep( m_buttonSize.width() + buttonGap, 0 );

	// the buttonBarWidth depends on the number of buttons.
	// we need it to calculate the width of window title label
	int buttonBarWidth = rightSpace + m_buttonSize.width();

	// set the buttons on their positions.
	// the close button is always needed and on the rightButtonPos
	m_closeBtn->move( buttonPos );
	buttonPos -= buttonStep;

	// here we ask: is the Subwindow maximizable and
	// then we set the buttons and show them if needed
	if( windowFlags() & Qt::WindowMaximizeButtonHint )
	{
		buttonBarWidth = buttonBarWidth + m_buttonSize.width() + buttonGap;
		m_maximizeBtn->move( buttonPos );
		m_restoreBtn->move( buttonPos );
		if ( ! isMaximized() ) {
			m_maximizeBtn->show();
			buttonPos -= buttonStep;
		}
	}

	// we're keeping the restore button around if we open projects
	// from older versions that have saved minimized windows
	if ( isMaximized() || isMinimized() ) {
		m_restoreBtn->show();
		buttonPos -= buttonStep;
	}

	m_detachBtn->move( buttonPos );
	m_detachBtn->show();

	if( widget() )
	{
		// title QLabel adjustments
		m_windowTitle->setAlignment( Qt::AlignHCenter );
		m_windowTitle->setFixedWidth( widget()->width() - ( menuButtonSpace + buttonBarWidth ) );
		m_windowTitle->move( menuButtonSpace,
			( m_titleBarHeight / 2 ) - ( m_windowTitle->sizeHint().height() / 2 ) - 1 );

		// if minimized we can't use widget()->width(). We have to hard code the width,
		// as the width of all minimized windows is the same.
		if( isMinimized() )
		{
			m_windowTitle->setFixedWidth( 120 );
		}

		// truncate the label string if the window is to small. Adds "..."
		elideText( m_windowTitle, widget()->windowTitle() );
		m_windowTitle->setTextInteractionFlags( Qt::NoTextInteraction );
		m_windowTitle->adjustSize();
	}
}



void SubWindow::focusChanged( QMdiSubWindow *subWindow )
{
	if( m_hasFocus && subWindow != this )
	{
		m_hasFocus = false;
		emit focusLost();
	}
	else if( subWindow == this )
	{
		m_hasFocus = true;
	}
}




/**
 * @brief SubWindow::resizeEvent
 * 
 *  At first we give the event to QMdiSubWindow::resizeEvent() which handles
 *  the event on its behavior.
 *
 *  On every resize event we have to adjust our title label.
 * 
 *  At last we store the current size into m_trackedNormalGeom. This size
 *  will be saved with the project because of an Qt bug wich doesn't
 *  save the right size. look at: https://bugreports.qt.io/browse/QTBUG-256
 * 
 * @param event
 */
void SubWindow::resizeEvent( QResizeEvent * event )
{
	// When the parent QMdiArea gets resized, maximized subwindows also gets resized, if any.
	// In that case, we should call QMdiSubWindow::resizeEvent first
	// to ensure we get the correct window state.
	QMdiSubWindow::resizeEvent( event );
	adjustTitleBar();

	// if the window was resized and ISN'T minimized/maximized/fullscreen,
	// then save the current size
	if( !isMaximized() && !isMinimized() && !isFullScreen() )
	{
		m_trackedNormalGeom.setSize( event->size() );
	}
}

<<<<<<< HEAD
bool SubWindow::eventFilter(QObject * obj, QEvent * event)
{
	if (obj != static_cast<QObject *>(widget())) {
		return QMdiSubWindow::eventFilter(obj, event);
	}
	switch (event->type()) {
	case QEvent::WindowStateChange:
		event->accept();
		return true;
	default:
		return QMdiSubWindow::eventFilter(obj, event);
	}
}
=======

} // namespace lmms::gui
>>>>>>> f39b3d50
<|MERGE_RESOLUTION|>--- conflicted
+++ resolved
@@ -439,7 +439,6 @@
 	}
 }
 
-<<<<<<< HEAD
 bool SubWindow::eventFilter(QObject * obj, QEvent * event)
 {
 	if (obj != static_cast<QObject *>(widget())) {
@@ -453,7 +452,5 @@
 		return QMdiSubWindow::eventFilter(obj, event);
 	}
 }
-=======
-
-} // namespace lmms::gui
->>>>>>> f39b3d50
+
+} // namespace lmms::gui