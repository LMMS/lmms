--- conflicted
+++ resolved
@@ -8,36 +8,14 @@
 namespace lmms::gui
 {
 
-<<<<<<< HEAD
-
-QPixmap * SendButtonIndicator::s_qpmOff = nullptr;
-QPixmap * SendButtonIndicator::s_qpmOn = nullptr;
-
 SendButtonIndicator:: SendButtonIndicator(QWidget * _parent, MixerChannelView * _owner, MixerView * _mv) :
-=======
-SendButtonIndicator:: SendButtonIndicator( QWidget * _parent, MixerLine * _owner,
-										   MixerView * _mv) :
->>>>>>> 4e63f606
 	QLabel( _parent ),
 	m_parent( _owner ),
 	m_mv( _mv )
 {
-<<<<<<< HEAD
-	if( ! s_qpmOff )
-	{
-		s_qpmOff = new QPixmap( embed::getIconPixmap( "mixer_send_off", 29, 20 ) );
-	}
 
-	if( ! s_qpmOn )
-	{
-		s_qpmOn = new QPixmap( embed::getIconPixmap( "mixer_send_on", 29, 20 ) );
-	}
 
 	// don't do any initializing yet, because the MixerView and MixerChannelView
-=======
-
-	// don't do any initializing yet, because the MixerView and MixerLine
->>>>>>> 4e63f606
 	// that were passed to this constructor are not done with their constructors
 	// yet.
 	setPixmap(m_qpmOff);
