--- conflicted
+++ resolved
@@ -167,13 +167,6 @@
 	Engine::projectJournal()->setJournalling(false);
 
 
-<<<<<<< HEAD
-=======
-	// Constants for positioning LED check boxes.
-	constexpr int XDelta = 10;
-	constexpr int YDelta = 18;
-
->>>>>>> 7dc00524
 	// Main widget.
 	auto main_w = new QWidget(this);
 
@@ -216,17 +209,9 @@
 	auto generalControlsLayout = new QVBoxLayout;
 	generalControlsLayout->setSpacing(10);
 
-<<<<<<< HEAD
-	auto addCheckBox = [this](const QString& ledText, QWidget* parent, QBoxLayout * layout,
+	auto addCheckBox = [&](const QString& ledText, QWidget* parent, QBoxLayout * layout,
 									  bool initialState, const char* toggledSlot, bool showRestartWarning) -> QCheckBox * {
 		auto checkBox = new QCheckBox(ledText, parent);
-=======
-	auto addLedCheckBox = [&](const QString& ledText, TabWidget* tw, int& counter,
-							  bool initialState, const char* toggledSlot, bool showRestartWarning) {
-		auto checkBox = new LedCheckBox(ledText, tw);
-		counter++;
-		checkBox->move(XDelta, YDelta * counter);
->>>>>>> 7dc00524
 		checkBox->setChecked(initialState);
 		connect(checkBox, SIGNAL(toggled(bool)), this, toggledSlot);
 
@@ -576,43 +561,21 @@
 	QVBoxLayout * bufferSizeLayout = new QVBoxLayout(bufferSizeBox);
 	QHBoxLayout * bufferSizeSubLayout = new QHBoxLayout();
 
-<<<<<<< HEAD
 	m_bufferSizeSlider = new QSlider(Qt::Horizontal, bufferSizeBox);
-=======
-	// Buffer size tab.
-	auto bufferSize_tw = new TabWidget(tr("Buffer size"), audio_w);
-	auto bufferSize_layout = new QVBoxLayout(bufferSize_tw);
-	bufferSize_layout->setSpacing(10);
-	bufferSize_layout->setContentsMargins(10, 18, 10, 10);
-
-	m_bufferSizeSlider = new QSlider(Qt::Horizontal, bufferSize_tw);
->>>>>>> 7dc00524
 	m_bufferSizeSlider->setRange(1, 128);
 	m_bufferSizeSlider->setTickInterval(8);
 	m_bufferSizeSlider->setPageStep(8);
 	m_bufferSizeSlider->setValue(m_bufferSize / BUFFERSIZE_RESOLUTION);
 	m_bufferSizeSlider->setTickPosition(QSlider::TicksBelow);
 
-	m_bufferSizeLbl = new QLabel(bufferSize_tw);
-
-	m_bufferSizeWarnLbl = new QLabel(bufferSize_tw);
-	m_bufferSizeWarnLbl->setWordWrap(true);
-
 	connect(m_bufferSizeSlider, SIGNAL(valueChanged(int)),
 			this, SLOT(setBufferSize(int)));
 	connect(m_bufferSizeSlider, SIGNAL(valueChanged(int)),
 			this, SLOT(showRestartWarning()));
-<<<<<<< HEAD
-
 	bufferSizeSubLayout->addWidget(m_bufferSizeSlider, 1);
 
 	auto bufferSize_reset_btn = new QPushButton(embed::getIconPixmap("reload"), "", bufferSizeBox);
 	bufferSize_reset_btn->setFixedSize(32, 32);
-=======
-	setBufferSize(m_bufferSizeSlider->value());
-
-	auto bufferSize_reset_btn = new QPushButton(embed::getIconPixmap("reload"), "", bufferSize_tw);
->>>>>>> 7dc00524
 	connect(bufferSize_reset_btn, SIGNAL(clicked()),
 		this, SLOT(resetBufferSize()));
 	bufferSize_reset_btn->setToolTip(
@@ -622,14 +585,13 @@
 	bufferSizeLayout->addLayout(bufferSizeSubLayout);
 
 	m_bufferSizeLbl = new QLabel(bufferSizeBox);
+	bufferSizeLayout->addWidget(m_bufferSizeLbl);
+
+	m_bufferSizeWarnLbl = new QLabel(bufferSizeBox);
+	m_bufferSizeWarnLbl->setWordWrap(true);
+	bufferSizeLayout->addWidget(m_bufferSizeWarnLbl);
+
 	setBufferSize(m_bufferSizeSlider->value());
-
-	bufferSizeLayout->addWidget(m_bufferSizeLbl);
-
-	bufferSize_layout->addWidget(m_bufferSizeSlider);
-	bufferSize_layout->addWidget(m_bufferSizeLbl);
-	bufferSize_layout->addWidget(m_bufferSizeWarnLbl);
-	bufferSize_layout->addWidget(bufferSize_reset_btn);
 
 
 	// Audio layout ordering.
