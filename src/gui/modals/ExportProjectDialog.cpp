--- conflicted
+++ resolved
@@ -178,7 +178,6 @@
 		output_name+=m_fileExtension;
 	}
 
-<<<<<<< HEAD
 
 	if (auto f = QFile{output_name}; !f.open(QFile::WriteOnly | QFile::Truncate))
 	{
@@ -193,10 +192,7 @@
 		QMessageBox::critical(nullptr, title, message, QMessageBox::Ok, QMessageBox::NoButton);
 	}
 
-	m_renderManager.reset(new RenderManager( qs, os, m_ft, output_name ));
-=======
 	m_renderManager.reset(new RenderManager(os, m_ft, output_name));
->>>>>>> fcb356df
 
 	Engine::getSong()->setExportLoop( exportLoopCB->isChecked() );
 	Engine::getSong()->setRenderBetweenMarkers( renderMarkersCB->isChecked() );
