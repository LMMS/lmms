/*
 * FileBrowser.cpp - implementation of the project-, preset- and
 *                    sample-file-browser
 *
 * Copyright (c) 2004-2014 Tobias Doerffel <tobydox/at/users.sourceforge.net>
 *
 * This file is part of LMMS - https://lmms.io
 *
 * This program is free software; you can redistribute it and/or
 * modify it under the terms of the GNU General Public
 * License as published by the Free Software Foundation; either
 * version 2 of the License, or (at your option) any later version.
 *
 * This program is distributed in the hope that it will be useful,
 * but WITHOUT ANY WARRANTY; without even the implied warranty of
 * MERCHANTABILITY or FITNESS FOR A PARTICULAR PURPOSE.  See the GNU
 * General Public License for more details.
 *
 * You should have received a copy of the GNU General Public
 * License along with this program (see COPYING); if not, write to the
 * Free Software Foundation, Inc., 51 Franklin Street, Fifth Floor,
 * Boston, MA 02110-1301 USA.
 *
 */


#include <QDesktopServices>
#include <QHBoxLayout>
#include <QKeyEvent>
#include <QLineEdit>
#include <QMenu>
#include <QPushButton>
#include <QMdiArea>
#include <QMdiSubWindow>
#include <QMessageBox>
#include <QShortcut>
#include <QStringList>

#include "FileBrowser.h"
#include "AudioEngine.h"
#include "BBTrackContainer.h"
#include "ConfigManager.h"
#include "DataFile.h"
#include "embed.h"
#include "Engine.h"
#include "GuiApplication.h"
#include "gui_templates.h"
#include "ImportFilter.h"
#include "Instrument.h"
#include "InstrumentTrack.h"
#include "InstrumentTrackWindow.h"
#include "MainWindow.h"
#include "PluginFactory.h"
#include "PresetPreviewPlayHandle.h"
#include "SamplePlayHandle.h"
#include "SampleTrack.h"
#include "Song.h"
#include "StringPairDrag.h"
#include "TextFloat.h"

enum TreeWidgetItemTypes
{
	TypeFileItem = QTreeWidgetItem::UserType,
	TypeDirectoryItem
} ;



void FileBrowser::addContentCheckBox()
{
	auto filterWidget = new QWidget(contentParent());
	filterWidget->setFixedHeight(15);
	auto filterWidgetLayout = new QHBoxLayout(filterWidget);
	filterWidgetLayout->setMargin(0);
	filterWidgetLayout->setSpacing(0);

	auto configCheckBox = [this, &filterWidgetLayout](QCheckBox* box)
	{
		box->setCheckState(Qt::Checked);
		connect(box, SIGNAL(stateChanged(int)), this, SLOT(reloadTree()));
		filterWidgetLayout->addWidget(box);
	};

	m_showUserContent = new QCheckBox(tr("User content"));
	configCheckBox(m_showUserContent);
	m_showFactoryContent = new QCheckBox(tr("Factory content"));
	configCheckBox(m_showFactoryContent);

	addContentWidget(filterWidget);
};


FileBrowser::FileBrowser(const QString & directories, const QString & filter,
			const QString & title, const QPixmap & pm,
			QWidget * parent, bool dirs_as_items, bool recurse,
			const QString& userDir,
			const QString& factoryDir):
	SideBarWidget( title, pm, parent ),
	m_directories( directories ),
	m_filter( filter ),
	m_dirsAsItems( dirs_as_items ),
	m_recurse( recurse ),
	m_userDir(userDir),
	m_factoryDir(factoryDir)
{
	setWindowTitle( tr( "Browser" ) );

	if (!userDir.isEmpty() && !factoryDir.isEmpty())
	{
		addContentCheckBox();
	}

	QWidget * searchWidget = new QWidget( contentParent() );
	searchWidget->setFixedHeight( 24 );

	QHBoxLayout * searchWidgetLayout = new QHBoxLayout( searchWidget );
	searchWidgetLayout->setMargin( 0 );
	searchWidgetLayout->setSpacing( 0 );

	m_filterEdit = new QLineEdit( searchWidget );
	m_filterEdit->setPlaceholderText( tr("Search") );
	m_filterEdit->setClearButtonEnabled( true );
	connect( m_filterEdit, SIGNAL( textEdited( const QString & ) ),
			this, SLOT( filterItems( const QString & ) ) );

	QPushButton * reload_btn = new QPushButton(
				embed::getIconPixmap( "reload" ),
						QString(), searchWidget );
	reload_btn->setToolTip( tr( "Refresh list" ) );
	connect( reload_btn, SIGNAL( clicked() ), this, SLOT( reloadTree() ) );

	searchWidgetLayout->addWidget( m_filterEdit );
	searchWidgetLayout->addSpacing( 5 );
	searchWidgetLayout->addWidget( reload_btn );

	addContentWidget( searchWidget );

	m_fileBrowserTreeWidget = new FileBrowserTreeWidget( contentParent() );
	addContentWidget( m_fileBrowserTreeWidget );

	// Whenever the FileBrowser has focus, Ctrl+F should direct focus to its filter box.
	QShortcut *filterFocusShortcut = new QShortcut( QKeySequence( QKeySequence::Find ), this, SLOT(giveFocusToFilter()) );
	filterFocusShortcut->setContext(Qt::WidgetWithChildrenShortcut);

	reloadTree();
	show();
}

bool FileBrowser::filterItems( const QString & filter, QTreeWidgetItem * item )
{
	// call with item=NULL to filter the entire tree
	bool anyMatched = false;

	int numChildren = item ? item->childCount() : m_fileBrowserTreeWidget->topLevelItemCount();
	for( int i = 0; i < numChildren; ++i )
	{
		QTreeWidgetItem * it = item ? item->child( i ) : m_fileBrowserTreeWidget->topLevelItem(i);

		// is directory?
		if( it->childCount() )
		{
			// matches filter?
			if( it->text( 0 ).
				contains( filter, Qt::CaseInsensitive ) )
			{
				// yes, then show everything below
				it->setHidden( false );
				filterItems( QString(), it );
				anyMatched = true;
			}
			else
			{
				// only show if item below matches filter
				bool didMatch = filterItems( filter, it );
				it->setHidden( !didMatch );
				anyMatched = anyMatched || didMatch;
			}
		}
		// a standard item (i.e. no file or directory item?)
		else if( it->type() == QTreeWidgetItem::Type )
		{
			// hide if there's any filter
			it->setHidden( !filter.isEmpty() );
		}
		else
		{
			// file matches filter?
			bool didMatch = it->text( 0 ).
				contains( filter, Qt::CaseInsensitive );
			it->setHidden( !didMatch );
			anyMatched = anyMatched || didMatch;
		}
	}

	return anyMatched;
}


void FileBrowser::reloadTree( void )
{
	QList<QString> expandedDirs = m_fileBrowserTreeWidget->expandedDirs();
	const QString text = m_filterEdit->text();
	m_filterEdit->clear();
	m_fileBrowserTreeWidget->clear();
	QStringList paths = m_directories.split('*');
	if (m_showUserContent && !m_showUserContent->isChecked())
	{
		paths.removeAll(m_userDir);
	}
	if (m_showFactoryContent && !m_showFactoryContent->isChecked())
	{
		paths.removeAll(m_factoryDir);
	}

	if (!paths.isEmpty())
	{
		for (QStringList::iterator it = paths.begin(); it != paths.end(); ++it)
		{
			addItems(*it);
		}
	}
	expandItems(nullptr, expandedDirs);
	m_filterEdit->setText( text );
	filterItems( text );
}



void FileBrowser::expandItems( QTreeWidgetItem * item, QList<QString> expandedDirs )
{
	int numChildren = item ? item->childCount() : m_fileBrowserTreeWidget->topLevelItemCount();
	for (int i = 0; i < numChildren; ++i)
	{
		QTreeWidgetItem * it = item ? item->child( i ) : m_fileBrowserTreeWidget->topLevelItem(i);
		if ( m_recurse )
		{
			it->setExpanded( true );
		}
		Directory *d = dynamic_cast<Directory *> ( it );
		if (d)
		{
			d->update();
			bool expand = expandedDirs.contains( d->fullName() );
			d->setExpanded( expand );
		}
		if (m_recurse && it->childCount())
		{
			expandItems(it, expandedDirs);
		}
	}
}



void FileBrowser::giveFocusToFilter()
{
	if (!m_filterEdit->hasFocus())
	{
		// give focus to filter text box and highlight its text for quick editing if not previously focused
		m_filterEdit->setFocus();
		m_filterEdit->selectAll();
	}
}



void FileBrowser::addItems(const QString & path )
{
	if( m_dirsAsItems )
	{
		m_fileBrowserTreeWidget->addTopLevelItem( new Directory( path, QString(), m_filter ) );
		return;
	}

	// try to add all directories from file system alphabetically into the tree
	QDir cdir( path );
	QStringList files = cdir.entryList( QDir::Dirs, QDir::Name );
	files.sort(Qt::CaseInsensitive);
	for( QStringList::const_iterator it = files.constBegin();
						it != files.constEnd(); ++it )
	{
		QString cur_file = *it;
		if( cur_file[0] != '.' )
		{
			bool orphan = true;
			for( int i = 0; i < m_fileBrowserTreeWidget->topLevelItemCount(); ++i )
			{
				Directory * d = dynamic_cast<Directory *>(
						m_fileBrowserTreeWidget->topLevelItem( i ) );
				if( d == nullptr || cur_file < d->text( 0 ) )
				{
					// insert before item, we're done
					Directory *dd = new Directory( cur_file, path,
												   m_filter );
					m_fileBrowserTreeWidget->insertTopLevelItem( i,dd );
					dd->update(); // add files to the directory
					orphan = false;
					break;
				}
				else if( cur_file == d->text( 0 ) )
				{
					// imagine we have subdirs named "TripleOscillator/xyz" in
					// two directories from m_directories
					// then only add one tree widget for both
					// so we don't add a new Directory - we just
					// add the path to the current directory
					d->addDirectory( path );
					d->update();
					orphan = false;
					break;
				}
			}
			if( orphan )
			{
				// it has not yet been added yet, so it's (lexically)
				// larger than all other dirs => append it at the bottom
				Directory *d = new Directory( cur_file,
											  path, m_filter );
				d->update();
				m_fileBrowserTreeWidget->addTopLevelItem( d );
			}
		}
	}

	files = cdir.entryList( QDir::Files, QDir::Name );
	for( QStringList::const_iterator it = files.constBegin();
						it != files.constEnd(); ++it )
	{
		QString cur_file = *it;
		if( cur_file[0] != '.' )
		{
			// TODO: don't insert instead of removing, order changed
			// remove existing file-items
			QList<QTreeWidgetItem *> existing = m_fileBrowserTreeWidget->findItems(
					cur_file, Qt::MatchFixedString );
			if( !existing.empty() )
			{
				delete existing.front();
			}
			(void) new FileItem( m_fileBrowserTreeWidget, cur_file, path );
		}
	}
}




void FileBrowser::keyPressEvent(QKeyEvent * ke )
{
	switch( ke->key() ){
		case Qt::Key_F5:
			reloadTree();
			break;
		default:
			ke->ignore();
	}
}








FileBrowserTreeWidget::FileBrowserTreeWidget(QWidget * parent ) :
	QTreeWidget( parent ),
	m_mousePressed( false ),
	m_pressPos(),
	m_previewPlayHandle( nullptr ),
	m_pphMutex( QMutex::Recursive )
{
	setColumnCount( 1 );
	headerItem()->setHidden( true );
	setSortingEnabled( false );

	connect( this, SIGNAL( itemDoubleClicked( QTreeWidgetItem *, int ) ),
			SLOT( activateListItem( QTreeWidgetItem *, int ) ) );
	connect( this, SIGNAL( itemCollapsed( QTreeWidgetItem * ) ),
				SLOT( updateDirectory( QTreeWidgetItem * ) ) );
	connect( this, SIGNAL( itemExpanded( QTreeWidgetItem * ) ),
				SLOT( updateDirectory( QTreeWidgetItem * ) ) );

#if QT_VERSION < QT_VERSION_CHECK(5, 12, 2) && defined LMMS_BUILD_WIN32
	// Set the font for the QTreeWidget to the Windows System font to make sure that
	// truncated (elided) items use the same font as non-truncated items.
	// This is a workaround for this qt bug, fixed in 5.12.2: https://bugreports.qt.io/browse/QTBUG-29232
	// TODO: remove this when all builds use a recent enough version of qt.
	setFont( GuiApplication::getWin32SystemFont() );
#endif
}




QList<QString> FileBrowserTreeWidget::expandedDirs( QTreeWidgetItem * item ) const
{
	int numChildren = item ? item->childCount() : topLevelItemCount();
	QList<QString> dirs;
	for (int i = 0; i < numChildren; ++i)
	{
		QTreeWidgetItem * it  = item ? item->child(i) : topLevelItem(i);

		// Add expanded top level directories.
		if (it->isExpanded() && (it->type() == TypeDirectoryItem))
		{
			Directory *d = static_cast<Directory *> ( it );
			dirs.append( d->fullName() );
		}

		// Add expanded child directories (recurse).
		if (it->childCount())
		{
			dirs.append( expandedDirs( it ) );
		}
	}
	return dirs;
}




void FileBrowserTreeWidget::keyPressEvent(QKeyEvent * ke )
{
	// Shorter names for some commonly used properties of the event
	const auto key = ke->key();
	const bool vertical   = (key == Qt::Key_Up    || key == Qt::Key_Down);
	const bool horizontal = (key == Qt::Key_Left  || key == Qt::Key_Right);
	const bool insert     = (key == Qt::Key_Enter || key == Qt::Key_Return);
	const bool preview    = (key == Qt::Key_Space);

	// First of all, forward all keypresses
	QTreeWidget::keyPressEvent(ke);
	// Then, ignore all autorepeats (they would spam new tracks or previews)
	if (ke->isAutoRepeat()) { return; }
	// We should stop any running previews before we do anything new
	else if (vertical || horizontal || preview || insert) { stopPreview(); }

	// Try to get the currently selected item as a FileItem
	FileItem * file = dynamic_cast<FileItem *>(currentItem());
	// If it's null (folder, separator, etc.), there's nothing left for us to do
	if (file == nullptr) { return; }

	// When moving to a new sound, preview it. Skip presets, they can play forever
	if (vertical && file->type() == FileItem::SampleFile)
	{
		previewFileItem(file);
	}

	// When enter is pressed, add the selected item...
	if (insert)
	{
		// ...to the song editor by default, or to the BB editor if ctrl is held
		bool songEditor = !(ke->modifiers() & Qt::ControlModifier);
		// If shift is held, we send the item to a new sample track...
		bool sampleTrack = ke->modifiers() & Qt::ShiftModifier;
		// ...but only in the song editor. So, ctrl+shift enter does nothing
		if (sampleTrack && songEditor){ openInNewSampleTrack(file); }
		// Otherwise we send the item as a new instrument track
		else if (!sampleTrack){ openInNewInstrumentTrack(file, songEditor); }
	}

	// When space is pressed, start a preview of the selected item
	if (preview) { previewFileItem(file); }
}




void FileBrowserTreeWidget::keyReleaseEvent(QKeyEvent* ke)
{
	// Cancel previews when the space key is released
	if (ke->key() == Qt::Key_Space && !ke->isAutoRepeat()) { stopPreview(); }
}




void FileBrowserTreeWidget::hideEvent(QHideEvent* he)
{
	// Cancel previews when the user switches tabs or hides the sidebar
	stopPreview();
	QTreeWidget::hideEvent(he);
}




void FileBrowserTreeWidget::focusOutEvent(QFocusEvent* fe)
{
	// Cancel previews when the user clicks outside the browser
	stopPreview();
	QTreeWidget::focusOutEvent(fe);
}




void FileBrowserTreeWidget::contextMenuEvent(QContextMenuEvent * e )
{
	FileItem * file = dynamic_cast<FileItem *>( itemAt( e->pos() ) );
	if( file != nullptr && file->isTrack() )
	{
		QMenu contextMenu( this );

		contextMenu.addAction(
			tr( "Send to active instrument-track" ),
			[=]{ sendToActiveInstrumentTrack(file); }
		);

		contextMenu.addSeparator();

		contextMenu.addAction(
			QIcon(embed::getIconPixmap("folder")),
			tr("Open containing folder"),
			[=]{ openContainingFolder(file); }
		);

		QAction* songEditorHeader = new QAction( tr("Song Editor"), nullptr );
		songEditorHeader->setDisabled(true);
		contextMenu.addAction( songEditorHeader );
		contextMenu.addActions( getContextActions(file, true) );

		QAction* bbEditorHeader = new QAction( tr("BB Editor"), nullptr );
		bbEditorHeader->setDisabled(true);
		contextMenu.addAction( bbEditorHeader );
		contextMenu.addActions( getContextActions(file, false) );

		// We should only show the menu if it contains items
		if (!contextMenu.isEmpty()) { contextMenu.exec( e->globalPos() ); }
	}
}




QList<QAction*> FileBrowserTreeWidget::getContextActions(FileItem* file, bool songEditor)
{
	QList<QAction*> result = QList<QAction*>();
	const bool fileIsSample = file->type() == FileItem::SampleFile;

	QString instrumentAction = fileIsSample ?
		tr("Send to new AudioFileProcessor instance") :
		tr("Send to new instrument track");
	QString shortcutMod = songEditor ? "" : UI_CTRL_KEY + QString(" + ");

	QAction* toInstrument = new QAction(
		instrumentAction + tr(" (%2Enter)").arg(shortcutMod),
		nullptr
	);
	connect(toInstrument, &QAction::triggered,
		[=]{ openInNewInstrumentTrack(file, songEditor); });
	result.append(toInstrument);

	if (songEditor && fileIsSample)
	{
		QAction* toSampleTrack = new QAction(
			tr("Send to new sample track (Shift + Enter)"),
			nullptr
		);
		connect(toSampleTrack, &QAction::triggered,
			[=]{ openInNewSampleTrack(file); });
		result.append(toSampleTrack);
	}

	return result;
}




void FileBrowserTreeWidget::mousePressEvent(QMouseEvent * me )
{
	// Forward the event
	QTreeWidgetItem * i = itemAt(me->pos());
	QTreeWidget::mousePressEvent(me);
	// QTreeWidget handles right clicks for us, so we only care about left clicks
	if(me->button() != Qt::LeftButton) { return; }

	if (i)
	{
		// TODO: Restrict to visible selection
//		if ( _me->x() > header()->cellPos( header()->mapToActual( 0 ) )
//			+ treeStepSize() * ( i->depth() + ( rootIsDecorated() ?
//						1 : 0 ) ) + itemMargin() ||
//				_me->x() < header()->cellPos(
//						header()->mapToActual( 0 ) ) )
//		{
			m_pressPos = me->pos();
			m_mousePressed = true;
//		}
	}

	FileItem * f = dynamic_cast<FileItem *>(i);
	if(f != nullptr) { previewFileItem(f); }
}




void FileBrowserTreeWidget::previewFileItem(FileItem* file)
{	// TODO: We should do this work outside the event thread
	// Lock the preview mutex
	QMutexLocker previewLocker(&m_pphMutex);
	// If something is already playing, stop it before we continue
	stopPreview();

	PlayHandle* newPPH = nullptr;
	const QString fileName = file->fullName();
	const QString ext = file->extension();

	// In special case of sample-files we do not care about
	// handling() rather than directly creating a SamplePlayHandle
	if (file->type() == FileItem::SampleFile)
	{
		TextFloat * tf = TextFloat::displayMessage(
			tr("Loading sample"),
			tr("Please wait, loading sample for preview..."),
			embed::getIconPixmap("sample_file", 24, 24), 0);
		// TODO: this can be removed once we do this outside the event thread
		qApp->processEvents(QEventLoop::ExcludeUserInputEvents);
		SamplePlayHandle* s = new SamplePlayHandle(fileName);
		s->setDoneMayReturnTrue(false);
		newPPH = s;
		delete tf;
	}
	else if (
		(ext == "xiz" || ext == "xmz" || ext == "sf2" || ext == "sf3" ||
		 ext == "gig" || ext == "pat")
		&& !getPluginFactory()->pluginSupportingExtension(ext).isNull())
	{
		const bool isPlugin = file->handling() == FileItem::LoadByPlugin;
		newPPH = new PresetPreviewPlayHandle(fileName, isPlugin);
	}
	else if (file->type() != FileItem::VstPluginFile && file->isTrack())
	{
		DataFile dataFile(fileName);
		if (dataFile.validate(ext))
		{
			const bool isPlugin = file->handling() == FileItem::LoadByPlugin;
			newPPH = new PresetPreviewPlayHandle(fileName, isPlugin, &dataFile);
		}
		else
		{
			QMessageBox::warning(0, tr ("Error"),
				tr("%1 does not appear to be a valid %2 file")
				.arg(fileName, ext),
				QMessageBox::Ok, QMessageBox::NoButton);
		}
	}

	if (newPPH != nullptr)
	{
		if (Engine::audioEngine()->addPlayHandle(newPPH))
		{
			m_previewPlayHandle = newPPH;
		}
		else { m_previewPlayHandle = nullptr; }
	}
}




void FileBrowserTreeWidget::stopPreview()
{
	QMutexLocker previewLocker(&m_pphMutex);
	if (m_previewPlayHandle != nullptr)
	{
		Engine::audioEngine()->removePlayHandle(m_previewPlayHandle);
		m_previewPlayHandle = nullptr;
	}
}




void FileBrowserTreeWidget::mouseMoveEvent( QMouseEvent * me )
{
	if( m_mousePressed == true &&
		( m_pressPos - me->pos() ).manhattanLength() >
					QApplication::startDragDistance() )
	{
		// make sure any playback is stopped
		mouseReleaseEvent( nullptr );

		FileItem * f = dynamic_cast<FileItem *>( itemAt( m_pressPos ) );
		if( f != nullptr )
		{
			switch( f->type() )
			{
				case FileItem::PresetFile:
					new StringPairDrag( f->handling() == FileItem::LoadAsPreset ?
							"presetfile" : "pluginpresetfile",
							f->fullName(),
							embed::getIconPixmap( "preset_file" ), this );
					break;

				case FileItem::SampleFile:
					new StringPairDrag( "samplefile", f->fullName(),
							embed::getIconPixmap( "sample_file" ), this );
					break;
				case FileItem::SoundFontFile:
					new StringPairDrag( "soundfontfile", f->fullName(),
							embed::getIconPixmap( "soundfont_file" ), this );
					break;
				case FileItem::PatchFile:
					new StringPairDrag( "patchfile", f->fullName(),
							embed::getIconPixmap( "sample_file" ), this );
					break;
				case FileItem::VstPluginFile:
					new StringPairDrag( "vstpluginfile", f->fullName(),
							embed::getIconPixmap( "vst_plugin_file" ), this );
					break;
				case FileItem::MidiFile:
					new StringPairDrag( "importedproject", f->fullName(),
							embed::getIconPixmap( "midi_file" ), this );
					break;
				case FileItem::ProjectFile:
					new StringPairDrag( "projectfile", f->fullName(),
							embed::getIconPixmap( "project_file" ), this );
					break;

				default:
					break;
			}
		}
	}
}




void FileBrowserTreeWidget::mouseReleaseEvent(QMouseEvent * me )
{
	m_mousePressed = false;

	// If a preview is running, we may need to stop it. Otherwise, we're done
	QMutexLocker previewLocker(&m_pphMutex);
	if (m_previewPlayHandle == nullptr) { return; }

	// Only sample previews may continue after mouse up. Is this a sample preview?
	bool isSample = m_previewPlayHandle->type() == PlayHandle::TypeSamplePlayHandle;
	// Even sample previews should only continue if the user wants them to. Do they?
	bool shouldContinue = ConfigManager::inst()->value("ui", "letpreviewsfinish").toInt();
	// If both are true the preview may continue, otherwise we stop it
	if (!(isSample && shouldContinue)) { stopPreview(); }
}




void FileBrowserTreeWidget::handleFile(FileItem * f, InstrumentTrack * it)
{
	Engine::audioEngine()->requestChangeInModel();
	switch( f->handling() )
	{
		case FileItem::LoadAsProject:
			if( getGUI()->mainWindow()->mayChangeProject(true) )
			{
				Engine::getSong()->loadProject( f->fullName() );
			}
			break;

		case FileItem::LoadByPlugin:
		{
			const QString e = f->extension();
			Instrument * i = it->instrument();
			if( i == nullptr ||
				!i->descriptor()->supportsFileType( e ) )
			{
				PluginFactory::PluginInfoAndKey piakn =
					getPluginFactory()->pluginSupportingExtension(e);
				i = it->loadInstrument(piakn.info.name(), &piakn.key);
			}
			i->loadFile( f->fullName() );
			break;
		}

		case FileItem::LoadAsPreset: {
			DataFile dataFile(f->fullName());
			it->replaceInstrument(dataFile);
			break;
		}
		case FileItem::ImportAsProject:
			ImportFilter::import( f->fullName(),
							Engine::getSong() );
			break;

		case FileItem::NotSupported:
		default:
			break;

	}
	Engine::audioEngine()->doneChangeInModel();
}




void FileBrowserTreeWidget::activateListItem(QTreeWidgetItem * item,
								int column )
{
	FileItem * f = dynamic_cast<FileItem *>( item );
	if( f == nullptr )
	{
		return;
	}

	if( f->handling() == FileItem::LoadAsProject ||
		f->handling() == FileItem::ImportAsProject )
	{
		handleFile( f, nullptr );
	}
	else if( f->handling() != FileItem::NotSupported )
	{
		InstrumentTrack * it = dynamic_cast<InstrumentTrack *>(
				Track::create( Track::InstrumentTrack,
					Engine::getBBTrackContainer() ) );
		handleFile( f, it );
	}
}




void FileBrowserTreeWidget::openInNewInstrumentTrack(TrackContainer* tc, FileItem* item)
{
	if(item->isTrack())
	{
		InstrumentTrack * it = dynamic_cast<InstrumentTrack *>(
				Track::create(Track::InstrumentTrack, tc));
		handleFile(item, it);
	}
}




void FileBrowserTreeWidget::openInNewInstrumentTrack(FileItem* item, bool songEditor)
{
	// Get the correct TrackContainer. Ternary doesn't compile here
	TrackContainer* tc = Engine::getSong();
	if (!songEditor) { tc = Engine::getBBTrackContainer(); }
	openInNewInstrumentTrack(tc, item);
}




bool FileBrowserTreeWidget::openInNewSampleTrack(FileItem* item)
{
	// Can't add non-samples to a sample track
	if (item->type() != FileItem::SampleFile) { return false; }

	// Create a new sample track for this sample
	SampleTrack* sampleTrack = static_cast<SampleTrack*>(
		Track::create(Track::SampleTrack, Engine::getSong()));

	// Add the sample clip to the track
	Engine::audioEngine()->requestChangeInModel();
	SampleTCO* clip = static_cast<SampleTCO*>(sampleTrack->createTCO(0));
	clip->setSampleFile(item->fullName());
	Engine::audioEngine()->doneChangeInModel();
	return true;
}




void FileBrowserTreeWidget::openContainingFolder(FileItem* item)
{
	// Delegate to QDesktopServices::openUrl with the directory of the selected file. Please note that
	// this will only open the directory but not select the file as this is much more complicated due
	// to different implementations that are needed for different platforms (Linux/Windows/MacOS).

	// Using QDesktopServices::openUrl seems to be the most simple cross platform way which uses
	// functionality that's already available in Qt.
	QFileInfo fileInfo(item->fullName());
	QDesktopServices::openUrl(QUrl::fromLocalFile(fileInfo.dir().path()));
}




void FileBrowserTreeWidget::sendToActiveInstrumentTrack( FileItem* item )
{
	// get all windows opened in the workspace
	QList<QMdiSubWindow*> pl =
			getGUI()->mainWindow()->workspace()->
				subWindowList( QMdiArea::StackingOrder );
	QListIterator<QMdiSubWindow *> w( pl );
	w.toBack();
	// now we travel through the window-list until we find an
	// instrument-track
	while( w.hasPrevious() )
	{
		InstrumentTrackWindow * itw =
			dynamic_cast<InstrumentTrackWindow *>(
						w.previous()->widget() );
		if( itw != nullptr && itw->isHidden() == false )
		{
			handleFile( item, itw->model() );
			break;
		}
	}
}




void FileBrowserTreeWidget::updateDirectory(QTreeWidgetItem * item )
{
	Directory * dir = dynamic_cast<Directory *>( item );
	if( dir != nullptr )
	{
		dir->update();
	}
}






QPixmap * Directory::s_folderPixmap = nullptr;
QPixmap * Directory::s_folderOpenedPixmap = nullptr;
QPixmap * Directory::s_folderLockedPixmap = nullptr;


Directory::Directory(const QString & filename, const QString & path,
						const QString & filter ) :
	QTreeWidgetItem( QStringList( filename ), TypeDirectoryItem ),
	m_directories( path ),
	m_filter( filter ),
	m_dirCount( 0 )
{
	initPixmaps();

	setChildIndicatorPolicy( QTreeWidgetItem::ShowIndicator );

	if( !QDir( fullName() ).isReadable() )
	{
		setIcon( 0, *s_folderLockedPixmap );
	}
	else
	{
		setIcon( 0, *s_folderPixmap );
	}
}




void Directory::initPixmaps( void )
{
	if( s_folderPixmap == nullptr )
	{
		s_folderPixmap = new QPixmap(
					embed::getIconPixmap( "folder" ) );
	}

	if( s_folderOpenedPixmap == nullptr )
	{
		s_folderOpenedPixmap = new QPixmap(
				embed::getIconPixmap( "folder_opened" ) );
	}

	if( s_folderLockedPixmap == nullptr )
	{
		s_folderLockedPixmap = new QPixmap(
				embed::getIconPixmap( "folder_locked" ) );
	}
}




void Directory::update( void )
{
	if( !isExpanded() )
	{
		setIcon( 0, *s_folderPixmap );
		return;
	}

	setIcon( 0, *s_folderOpenedPixmap );
	if( !childCount() )
	{
		m_dirCount = 0;
		// for all paths leading here, add their items
		for( QStringList::iterator it = m_directories.begin();
					it != m_directories.end(); ++it )
		{
			int filesBeforeAdd = childCount() - m_dirCount;
			if( addItems( fullName( *it ) ) &&
				( *it ).contains(
					ConfigManager::inst()->dataDir() ) )
			{
				// factory file directory is added
				// note: those are always added last
				int filesNow = childCount() - m_dirCount;
				if(filesNow > filesBeforeAdd) // any file appended?
				{
					QTreeWidgetItem * sep = new QTreeWidgetItem;
					sep->setText( 0,
						FileBrowserTreeWidget::tr(
							"--- Factory files ---" ) );
					sep->setIcon( 0, embed::getIconPixmap(
								"factory_files" ) );
					// add delimeter after last file before appending our files
					insertChild( filesBeforeAdd + m_dirCount, sep );
				}
			}
		}
	}
}




bool Directory::addItems(const QString & path )
{
	QDir thisDir( path );
	if( !thisDir.isReadable() )
	{
		return false;
	}

	treeWidget()->setUpdatesEnabled( false );

	bool added_something = false;

	// try to add all directories from file system alphabetically into the tree
	QStringList files = thisDir.entryList( QDir::Dirs, QDir::Name );
	for( QStringList::const_iterator it = files.constBegin();
						it != files.constEnd(); ++it )
	{
		QString cur_file = *it;
		if( cur_file[0] != '.' )
		{
			bool orphan = true;
			for( int i = 0; i < childCount(); ++i )
			{
				Directory * d = dynamic_cast<Directory *>(
								child( i ) );
				if( d == nullptr || cur_file < d->text( 0 ) )
				{
					// insert before item, we're done
					insertChild( i, new Directory( cur_file,
							path, m_filter ) );
					orphan = false;
					m_dirCount++;
					break;
				}
				else if( cur_file == d->text( 0 ) )
				{
					// imagine we have top-level subdirs named "TripleOscillator" in
					// two directories from FileBrowser::m_directories
					// and imagine both have a sub folder named "xyz"
					// then only add one tree widget for both
					// so we don't add a new Directory - we just
					// add the path to the current directory
					d->addDirectory( path );
					orphan = false;
					break;
				}
			}
			if( orphan )
			{
				// it has not yet been added yet, so it's (lexically)
				// larger than all other dirs => append it at the bottom
				addChild( new Directory( cur_file, path,
								m_filter ) );
				m_dirCount++;
			}

			added_something = true;
		}
	}

	// sorts the path alphabetically instead of just appending to the bottom (see "orphans")
	if (added_something)
		sortChildren(0, Qt::AscendingOrder);

	QList<QTreeWidgetItem*> items;
	files = thisDir.entryList( QDir::Files, QDir::Name );
	files.sort(Qt::CaseInsensitive);
	for( QStringList::const_iterator it = files.constBegin();
						it != files.constEnd(); ++it )
	{
		QString cur_file = *it;
		if( cur_file[0] != '.' &&
				thisDir.match( m_filter, cur_file.toLower() ) )
		{
			items << new FileItem( cur_file, path );
			added_something = true;
		}
	}
	addChildren( items );

	treeWidget()->setUpdatesEnabled( true );

	return added_something;
}




QPixmap * FileItem::s_projectFilePixmap = nullptr;
QPixmap * FileItem::s_presetFilePixmap = nullptr;
QPixmap * FileItem::s_sampleFilePixmap = nullptr;
QPixmap * FileItem::s_soundfontFilePixmap = nullptr;
QPixmap * FileItem::s_vstPluginFilePixmap = nullptr;
QPixmap * FileItem::s_midiFilePixmap = nullptr;
QPixmap * FileItem::s_unknownFilePixmap = nullptr;


FileItem::FileItem(QTreeWidget * parent, const QString & name,
						const QString & path ) :
	QTreeWidgetItem( parent, QStringList( name) , TypeFileItem ),
	m_path( path )
{
	determineFileType();
	initPixmaps();
}




FileItem::FileItem(const QString & name, const QString & path ) :
	QTreeWidgetItem( QStringList( name ), TypeFileItem ),
	m_path( path )
{
	determineFileType();
	initPixmaps();
}




void FileItem::initPixmaps( void )
{
	if( s_projectFilePixmap == nullptr )
	{
		s_projectFilePixmap = new QPixmap( embed::getIconPixmap(
						"project_file", 16, 16 ) );
	}

	if( s_presetFilePixmap == nullptr )
	{
		s_presetFilePixmap = new QPixmap( embed::getIconPixmap(
						"preset_file", 16, 16 ) );
	}

	if( s_sampleFilePixmap == nullptr )
	{
		s_sampleFilePixmap = new QPixmap( embed::getIconPixmap(
						"sample_file", 16, 16 ) );
	}

	if ( s_soundfontFilePixmap == nullptr )
	{
		s_soundfontFilePixmap = new QPixmap( embed::getIconPixmap(
						"soundfont_file", 16, 16 ) );
	}

	if ( s_vstPluginFilePixmap == nullptr )
	{
		s_vstPluginFilePixmap = new QPixmap( embed::getIconPixmap(
						"vst_plugin_file", 16, 16 ) );
	}

	if( s_midiFilePixmap == nullptr )
	{
		s_midiFilePixmap = new QPixmap( embed::getIconPixmap(
							"midi_file", 16, 16 ) );
	}

	if( s_unknownFilePixmap == nullptr )
	{
		s_unknownFilePixmap = new QPixmap( embed::getIconPixmap(
							"unknown_file" ) );
	}

	switch( m_type )
	{
		case ProjectFile:
			setIcon( 0, *s_projectFilePixmap );
			break;
		case PresetFile:
			setIcon( 0, *s_presetFilePixmap );
			break;
		case SoundFontFile:
			setIcon( 0, *s_soundfontFilePixmap );
			break;
		case VstPluginFile:
			setIcon( 0, *s_vstPluginFilePixmap );
			break;
		case SampleFile:
		case PatchFile:			// TODO
			setIcon( 0, *s_sampleFilePixmap );
			break;
		case MidiFile:
			setIcon( 0, *s_midiFilePixmap );
			break;
		case UnknownFile:
		default:
			setIcon( 0, *s_unknownFilePixmap );
			break;
	}
}




void FileItem::determineFileType( void )
{
	m_handling = NotSupported;

	const QString ext = extension();
	if( ext == "mmp" || ext == "mpt" || ext == "mmpz" )
	{
		m_type = ProjectFile;
		m_handling = LoadAsProject;
	}
	else if( ext == "xpf" || ext == "xml" )
	{
		m_type = PresetFile;
		m_handling = LoadAsPreset;
	}
<<<<<<< HEAD
	else if( (ext == "xiz" || ext == "xmz" ) && ! pluginFactory->pluginSupportingExtension(ext).isNull() )
=======
	else if( ext == "xiz" && ! getPluginFactory()->pluginSupportingExtension(ext).isNull() )
>>>>>>> 3d7ef9fa
	{
		m_type = PresetFile;
		m_handling = LoadByPlugin;
	}
	else if( ext == "sf2" || ext == "sf3" )
	{
		m_type = SoundFontFile;
	}
	else if( ext == "pat" )
	{
		m_type = PatchFile;
	}
	else if( ext == "mid" )
	{
		m_type = MidiFile;
		m_handling = ImportAsProject;
	}
	else if( ext == "dll" )
	{
		m_type = VstPluginFile;
		m_handling = LoadByPlugin;
	}
	else if ( ext == "lv2" )
	{
		m_type = PresetFile;
		m_handling = LoadByPlugin;
	}
	else
	{
		m_type = UnknownFile;
	}

	if( m_handling == NotSupported &&
		!ext.isEmpty() && ! getPluginFactory()->pluginSupportingExtension(ext).isNull() )
	{
		m_handling = LoadByPlugin;
		// classify as sample if not classified by anything yet but can
		// be handled by a certain plugin
		if( m_type == UnknownFile )
		{
			m_type = SampleFile;
		}
	}
}




QString FileItem::extension( void )
{
	return extension( fullName() );
}




QString FileItem::extension(const QString & file )
{
	return QFileInfo( file ).suffix().toLower();
}<|MERGE_RESOLUTION|>--- conflicted
+++ resolved
@@ -1229,11 +1229,7 @@
 		m_type = PresetFile;
 		m_handling = LoadAsPreset;
 	}
-<<<<<<< HEAD
-	else if( (ext == "xiz" || ext == "xmz" ) && ! pluginFactory->pluginSupportingExtension(ext).isNull() )
-=======
-	else if( ext == "xiz" && ! getPluginFactory()->pluginSupportingExtension(ext).isNull() )
->>>>>>> 3d7ef9fa
+	else if( (ext == "xiz" || ext == "xmz" ) && ! getPluginFactory()->pluginSupportingExtension(ext).isNull() )
 	{
 		m_type = PresetFile;
 		m_handling = LoadByPlugin;
