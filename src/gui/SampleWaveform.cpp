--- conflicted
+++ resolved
@@ -59,11 +59,7 @@
 		const int frameIndex = !parameters.reversed ? i : maxFrames - i;
 
 		const auto& frame = parameters.buffer[frameIndex];
-<<<<<<< HEAD
 		const auto value = frame.average();
-=======
-		const float value = std::accumulate(frame.begin(), frame.end(), 0.0f) / frame.size();
->>>>>>> d71116b8
 
 		if (value > max[pixelIndex]) { max[pixelIndex] = value; }
 		if (value < min[pixelIndex]) { min[pixelIndex] = value; }
