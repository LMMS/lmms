--- conflicted
+++ resolved
@@ -168,11 +168,7 @@
 		}
 		if( i >= m_effectViews.size() )
 		{
-<<<<<<< HEAD
-			EffectView* view = new EffectView(effect, w);
-=======
-			auto view = new EffectView(*it, w);
->>>>>>> e407e73e
+			auto view = new EffectView(effect, w);
 			connect( view, SIGNAL(moveUp(lmms::gui::EffectView*)),
 					this, SLOT(moveUp(lmms::gui::EffectView*)));
 			connect( view, SIGNAL(moveDown(lmms::gui::EffectView*)),
