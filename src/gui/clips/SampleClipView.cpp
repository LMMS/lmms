/*
 * SampleClipView.cpp
 *
 * Copyright (c) 2005-2014 Tobias Doerffel <tobydox/at/users.sourceforge.net>
 *
 * This file is part of LMMS - https://lmms.io
 *
 * This program is free software; you can redistribute it and/or
 * modify it under the terms of the GNU General Public
 * License as published by the Free Software Foundation; either
 * version 2 of the License, or (at your option) any later version.
 *
 * This program is distributed in the hope that it will be useful,
 * but WITHOUT ANY WARRANTY; without even the implied warranty of
 * MERCHANTABILITY or FITNESS FOR A PARTICULAR PURPOSE.  See the GNU
 * General Public License for more details.
 *
 * You should have received a copy of the GNU General Public
 * License along with this program (see COPYING); if not, write to the
 * Free Software Foundation, Inc., 51 Franklin Street, Fifth Floor,
 * Boston, MA 02110-1301 USA.
 *
 */
 
#include "SampleClipView.h"

#include <QApplication>
#include <QMenu>
#include <QPainter>

#include "AudioEngine.h"
#include "GuiApplication.h"
#include "AutomationEditor.h"
#include "embed.h"
#include "FontHelper.h"
#include "PathUtil.h"
#include "SampleClip.h"
#include "SampleLoader.h"
#include "SampleThumbnail.h"
#include "Song.h"
#include "StringPairDrag.h"
#include "TrackContainerView.h"
#include "TrackView.h"

namespace lmms::gui
{


SampleClipView::SampleClipView( SampleClip * _clip, TrackView * _tv ) :
	ClipView( _clip, _tv ),
	m_clip( _clip ),
	m_paintPixmap(),
	m_paintPixmapXPosition(0)
{
	// update UI and tooltip
	updateSample();

	// track future changes of SampleClip
	connect(m_clip, SIGNAL(sampleChanged()), this, SLOT(updateSample()));

	connect(m_clip, SIGNAL(wasReversed()), this, SLOT(update()));

	setStyle( QApplication::style() );
}

void SampleClipView::updateSample()
{
	update();

	m_sampleThumbnail = SampleThumbnail{m_clip->m_sample};

	// set tooltip to filename so that user can see what sample this
	// sample-clip contains
	setToolTip(
		!m_clip->m_sample.sampleFile().isEmpty()
			? PathUtil::toAbsolute(m_clip->m_sample.sampleFile())
			: tr("Double-click to open sample")
	);
}




void SampleClipView::constructContextMenu(QMenu* cm)
{
	cm->addSeparator();


	QAction* recordToggleAction = cm->addAction(embed::getIconPixmap("record"),
                          tr("Set/clear record"),
                          m_clip, &SampleClip::toggleRecord);
	
	recordToggleAction->setEnabled(recordingCapabilitiesAvailable());

	cm->addAction(
		embed::getIconPixmap("flip_x"),
		tr("Reverse sample"),
		this,
		SLOT(reverseSample())
	);

	cm->addAction(
		embed::getIconPixmap("automation_ghost_note"),
		tr("Set as ghost in automation editor"),
		this,
		SLOT(setAutomationGhost())
	);

}




void SampleClipView::dragEnterEvent( QDragEnterEvent * _dee )
{
	if( StringPairDrag::processDragEnterEvent( _dee,
					"samplefile,sampledata" ) == false )
	{
		ClipView::dragEnterEvent( _dee );
	}
}






void SampleClipView::dropEvent( QDropEvent * _de )
{
	if( StringPairDrag::decodeKey( _de ) == "samplefile" )
	{
		m_clip->setSampleFile( StringPairDrag::decodeValue( _de ) );
		_de->accept();
	}
	else if( StringPairDrag::decodeKey( _de ) == "sampledata" )
	{
		m_clip->setSampleBuffer(SampleLoader::createBufferFromBase64(StringPairDrag::decodeValue(_de)));
		m_clip->updateLength();
		update();
		_de->accept();
	}
	else
	{
		ClipView::dropEvent( _de );
	}
}




void SampleClipView::mousePressEvent( QMouseEvent * _me )
{
	if( _me->button() == Qt::LeftButton &&
		_me->modifiers() & Qt::ControlModifier &&
		_me->modifiers() & Qt::ShiftModifier )
	{
		m_clip->toggleRecord();
	}
	else
	{
		if( _me->button() == Qt::MiddleButton && _me->modifiers() == Qt::ControlModifier )
		{
			auto sClip = dynamic_cast<SampleClip*>(getClip());
			if( sClip )
			{
				sClip->updateTrackClips();
			}
		}
		ClipView::mousePressEvent( _me );
	}
}




void SampleClipView::mouseReleaseEvent(QMouseEvent *_me)
{
	if( _me->button() == Qt::MiddleButton && !_me->modifiers() )
	{
		auto sClip = dynamic_cast<SampleClip*>(getClip());
		if( sClip )
		{
			sClip->playbackPositionChanged();
		}
	}
	ClipView::mouseReleaseEvent( _me );
}




void SampleClipView::mouseDoubleClickEvent( QMouseEvent * )
{
	if (m_trackView->trackContainerView()->knifeMode()) { return; }

	const QString selectedAudioFile = SampleLoader::openAudioFile();

	if (selectedAudioFile.isEmpty()) { return; }
	
	if (!m_clip->hasSampleFileLoaded(selectedAudioFile))
	{
		auto sampleBuffer = SampleLoader::createBufferFromFile(selectedAudioFile);
		if (sampleBuffer != SampleBuffer::emptyBuffer())
		{
			m_clip->setSampleBuffer(sampleBuffer);
		}
	}
	m_clip->updateLength();
}




void SampleClipView::paintEvent( QPaintEvent * pe )
{
	QPainter painter( this );

	if( !needsUpdate() )
	{
		painter.drawPixmap(m_paintPixmapXPosition, 0, m_paintPixmap);
		return;
	}

	setNeedsUpdate( false );

	const auto trackViewWidth = getTrackView()->rect().width();

	// Use the clip's height to avoid artifacts when rendering while something else is overlaying the clip.
	const auto viewPortRect = QRect(0, 0, trackViewWidth * 2, rect().height());

	m_paintPixmapXPosition = std::max(0, pe->rect().x() - trackViewWidth);

	if (m_paintPixmap.isNull() || m_paintPixmap.size() != viewPortRect.size())
	{
		m_paintPixmap = QPixmap(viewPortRect.size());
	}

	QPainter p( &m_paintPixmap );

	bool muted = m_clip->getTrack()->isMuted() || m_clip->isMuted();
	bool selected = isSelected();

	QLinearGradient lingrad(0, 0, 0, height());
	QColor c = painter.background().color();
	if (muted) { c = c.darker(150); }
	if (selected) { c = c.darker(150); }

	lingrad.setColorAt( 1, c.darker( 300 ) );
	lingrad.setColorAt( 0, c );

	// paint a black rectangle under the clip to prevent glitches with transparent backgrounds
	p.fillRect( rect(), QColor( 0, 0, 0 ) );

	if( gradient() )
	{
		p.fillRect( rect(), lingrad );
	}
	else
	{
		p.fillRect( rect(), c );
	}

	auto clipColor = m_clip->color().value_or(m_clip->getTrack()->color().value_or(painter.pen().brush().color()));

	p.setPen(clipColor);

	if (muted)
	{
		QColor penColor = p.pen().brush().color();
		penColor.setHsv(penColor.hsvHue(), penColor.hsvSaturation() / 4, penColor.value());
		p.setPen(penColor.darker(250));
	}
	if (selected)
	{
		p.setPen(p.pen().brush().color().darker(150));
	}

	const int spacing = BORDER_WIDTH + 1;
	const float ppb = fixedClips() ?
			( parentWidget()->width() - 2 * BORDER_WIDTH )
					/ (float) m_clip->length().getBar() :
								pixelsPerBar();

	float nom = Engine::getSong()->getTimeSigModel().getNumerator();
	float den = Engine::getSong()->getTimeSigModel().getDenominator();
	float ticksPerBar = DefaultTicksPerBar * nom / den;
	float offsetStart = m_clip->startTimeOffset() / ticksPerBar * pixelsPerBar();
	float sampleLength = m_clip->sampleLength() * ppb / ticksPerBar;

	const auto& sample = m_clip->m_sample;

	const auto sampleRextX = static_cast<int>(offsetStart) - m_paintPixmapXPosition;

	if (sample.sampleSize() > 0)
	{
		const auto param = SampleThumbnail::VisualizeParameters{
			.sampleRect = QRect(sampleRextX, spacing, sampleLength, height() - spacing),
			.viewportRect = viewPortRect,
			.amplification = sample.amplification(),
			.reversed = sample.reversed()
		};

		m_sampleThumbnail.visualize(param, p);
	}

	QString name = PathUtil::cleanName(m_clip->m_sample.sampleFile());
	paintTextLabel(name, p);

	// disable antialiasing for borders, since its not needed
	p.setRenderHint( QPainter::Antialiasing, false );

	// inner border
	p.setPen( c.lighter( 135 ) );
	p.drawRect(
		-m_paintPixmapXPosition + 1,
		1,
		rect().right() - BORDER_WIDTH,
		rect().bottom() - BORDER_WIDTH );

	// outer border
	p.setPen( c.darker( 200 ) );
	p.drawRect(-m_paintPixmapXPosition, 0, rect().right(), rect().bottom());

	// draw the 'muted' pixmap only if the clip was manualy muted
	if( m_clip->isMuted() )
	{
		const int spacing = BORDER_WIDTH;
		const int size = 14;
		p.drawPixmap( spacing, height() - ( size + spacing ),
			embed::getIconPixmap( "muted", size, size ) );
	}

	if ( m_marker )
	{
		p.setPen(markerColor());
		p.drawLine(m_markerPos, rect().bottom(), m_markerPos, rect().top());
	}
	// recording sample tracks is not possible at the moment

	if (m_clip->isRecord())
	{
		p.setFont(adjustedToPixelSize(p.font(), 10));

		const auto fontHeight = p.fontMetrics().height();

		const auto baseLine = height() - 3;

		constexpr int recordSymbolRadius = 3;
		constexpr int recordSymbolCenterX = recordSymbolRadius + 4;
		const int recordSymbolCenterY = baseLine - fontHeight / 2 + 1;

		constexpr int textStartX = recordSymbolCenterX + recordSymbolRadius + 4;

		auto textPos = QPoint(textStartX, baseLine);

		const auto rec = tr("Rec");

		p.setPen(textShadowColor());
		p.drawText(textPos + QPoint(1, 1), rec);

		p.setPen(textColor());
		p.drawText(textPos, rec);

		p.setBrush(QBrush(textColor()));

		p.drawEllipse(QPoint(recordSymbolCenterX, recordSymbolCenterY), recordSymbolRadius, recordSymbolRadius);
	}

	p.end();

	painter.drawPixmap(m_paintPixmapXPosition, 0, m_paintPixmap);
}




void SampleClipView::reverseSample()
{
	m_clip->m_sample.setReversed(!m_clip->m_sample.reversed());
	m_clip->setStartTimeOffset(m_clip->length() - m_clip->startTimeOffset() - m_clip->sampleLength());
	Engine::getSong()->setModified();
	update();
}



void SampleClipView::setAutomationGhost()
{
	auto aEditor = gui::getGUI()->automationEditor();
	aEditor->setGhostSample(m_clip);
	aEditor->parentWidget()->show();
	aEditor->show();
	aEditor->setFocus();
}

<<<<<<< HEAD
//! Split this Clip.
/*! \param pos the position of the split, relative to the start of the clip */
bool SampleClipView::splitClip( const TimePos pos )
{
	setMarkerEnabled( false );

	const TimePos splitPos = m_initialClipPos + pos;

	//Don't split if we slid off the Clip or if we're on the clip's start/end
	//Cutting at exactly the start/end position would create a zero length
	//clip (bad), and a clip the same length as the original one (pointless).
	if ( splitPos > m_initialClipPos && splitPos < m_initialClipEnd )
	{
		m_clip->getTrack()->addJournalCheckPoint();
		m_clip->getTrack()->saveJournallingState( false );

		auto rightClip = new SampleClip(*m_clip);

		m_clip->changeLength( splitPos - m_initialClipPos );

		rightClip->movePosition( splitPos );
		rightClip->changeLength( m_initialClipEnd - splitPos );
		rightClip->setStartTimeOffset( m_clip->startTimeOffset() - m_clip->length() );

		m_clip->getTrack()->restoreJournallingState();
		return true;
	}
	else { return false; }
}

bool SampleClipView::recordingCapabilitiesAvailable() const
{
	return Engine::audioEngine()->captureDeviceAvailable();
}

=======
>>>>>>> 2806a31e
} // namespace lmms::gui<|MERGE_RESOLUTION|>--- conflicted
+++ resolved
@@ -392,43 +392,9 @@
 	aEditor->show();
 	aEditor->setFocus();
 }
-
-<<<<<<< HEAD
-//! Split this Clip.
-/*! \param pos the position of the split, relative to the start of the clip */
-bool SampleClipView::splitClip( const TimePos pos )
-{
-	setMarkerEnabled( false );
-
-	const TimePos splitPos = m_initialClipPos + pos;
-
-	//Don't split if we slid off the Clip or if we're on the clip's start/end
-	//Cutting at exactly the start/end position would create a zero length
-	//clip (bad), and a clip the same length as the original one (pointless).
-	if ( splitPos > m_initialClipPos && splitPos < m_initialClipEnd )
-	{
-		m_clip->getTrack()->addJournalCheckPoint();
-		m_clip->getTrack()->saveJournallingState( false );
-
-		auto rightClip = new SampleClip(*m_clip);
-
-		m_clip->changeLength( splitPos - m_initialClipPos );
-
-		rightClip->movePosition( splitPos );
-		rightClip->changeLength( m_initialClipEnd - splitPos );
-		rightClip->setStartTimeOffset( m_clip->startTimeOffset() - m_clip->length() );
-
-		m_clip->getTrack()->restoreJournallingState();
-		return true;
-	}
-	else { return false; }
-}
-
 bool SampleClipView::recordingCapabilitiesAvailable() const
 {
 	return Engine::audioEngine()->captureDeviceAvailable();
 }
 
-=======
->>>>>>> 2806a31e
 } // namespace lmms::gui