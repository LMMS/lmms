/*
 * MidiClipView.cpp - implementation of class MidiClipView which displays notes
 *
 * Copyright (c) 2004-2014 Tobias Doerffel <tobydox/at/users.sourceforge.net>
 * Copyright (c) 2005-2007 Danny McRae <khjklujn/at/yahoo.com>
 *
 * This file is part of LMMS - https://lmms.io
 *
 * This program is free software; you can redistribute it and/or
 * modify it under the terms of the GNU General Public
 * License as published by the Free Software Foundation; either
 * version 2 of the License, or (at your option) any later version.
 *
 * This program is distributed in the hope that it will be useful,
 * but WITHOUT ANY WARRANTY; without even the implied warranty of
 * MERCHANTABILITY or FITNESS FOR A PARTICULAR PURPOSE.  See the GNU
 * General Public License for more details.
 *
 * You should have received a copy of the GNU General Public
 * License along with this program (see COPYING); if not, write to the
 * Free Software Foundation, Inc., 51 Franklin Street, Fifth Floor,
 * Boston, MA 02110-1301 USA.
 *
 */

#include "MidiClipView.h"

#include <cmath>
#include <QApplication>
#include <QInputDialog>
#include <QMenu>
#include <QPainter>

#include "ConfigManager.h"
#include "DeprecationHelper.h"
#include "GuiApplication.h"
#include "MidiClip.h"
#include "PianoRoll.h"
#include "RenameDialog.h"
#include "TrackView.h"

namespace lmms::gui
{


MidiClipView::MidiClipView( MidiClip* clip, TrackView* parent ) :
	ClipView( clip, parent ),
	m_clip( clip ),
	m_paintPixmap(),
	m_noteFillColor(255, 255, 255, 220),
	m_noteBorderColor(255, 255, 255, 220),
	m_mutedNoteFillColor(100, 100, 100, 220),
	m_mutedNoteBorderColor(100, 100, 100, 220),
	// TODO if this option is ever added to the GUI, rename it to legacysepattern
	m_legacySEPattern(ConfigManager::inst()->value("ui", "legacysebb", "0").toInt())
{
	connect( getGUI()->pianoRoll(), SIGNAL(currentMidiClipChanged()),
			this, SLOT(update()));

	if( s_stepBtnOn0 == nullptr )
	{
		s_stepBtnOn0 = new QPixmap( embed::getIconPixmap(
							"step_btn_on_0" ) );
	}

	if( s_stepBtnOn200 == nullptr )
	{
		s_stepBtnOn200 = new QPixmap( embed::getIconPixmap(
							"step_btn_on_200" ) );
	}

	if( s_stepBtnOff == nullptr )
	{
		s_stepBtnOff = new QPixmap( embed::getIconPixmap(
							"step_btn_off" ) );
	}

	if( s_stepBtnOffLight == nullptr )
	{
		s_stepBtnOffLight = new QPixmap( embed::getIconPixmap(
						"step_btn_off_light" ) );
	}

	update();

	setStyle( QApplication::style() );
}




MidiClip* MidiClipView::getMidiClip()
{
	return m_clip;
}




void MidiClipView::update()
{
	setToolTip(m_clip->name());

	ClipView::update();
}




void MidiClipView::openInPianoRoll()
{
	getGUI()->pianoRoll()->setCurrentMidiClip( m_clip );
	getGUI()->pianoRoll()->parentWidget()->show();
	getGUI()->pianoRoll()->show();
	getGUI()->pianoRoll()->setFocus();
}





void MidiClipView::setGhostInPianoRoll()
{
	getGUI()->pianoRoll()->setGhostMidiClip( m_clip );
	getGUI()->pianoRoll()->parentWidget()->show();
	getGUI()->pianoRoll()->show();
	getGUI()->pianoRoll()->setFocus();
}




void MidiClipView::resetName() { m_clip->setName(""); }




void MidiClipView::changeName()
{
	QString s = m_clip->name();
	RenameDialog rename_dlg( s );
	rename_dlg.exec();
	m_clip->setName( s );
}




void MidiClipView::transposeSelection()
{
	const auto selection = getClickedClips();

	// Calculate the key boundries for all clips
	int highest = 0;
	int lowest = NumKeys - 1;
	for (ClipView* clipview: selection)
	{
		if (auto mcv = dynamic_cast<MidiClipView*>(clipview))
		{
			if (auto bounds = boundsForNotes(mcv->getMidiClip()->notes()))
			{
				lowest = std::min(bounds->lowest, lowest);
				highest = std::max(bounds->highest, highest);
			}
		}
	}

	int semitones = QInputDialog::getInt(this, tr("Transpose"), tr("Semitones to transpose by:"),
		/*start*/ 0, /*min*/ -lowest, /*max*/ (NumKeys - 1 - highest));

	if (semitones == 0) { return; }

	// TODO make this not crash
	// Engine::getSong()->addJournalCheckPoint();

	QSet<Track*> m_changedTracks;
	for (ClipView* clipview: selection)
	{
		auto mcv = dynamic_cast<MidiClipView*>(clipview);
		if (!mcv) { continue; }

		auto clip = mcv->getMidiClip();
		if (clip->notes().empty()) { continue; }

		auto track = clipview->getTrackView()->getTrack();
		if (!m_changedTracks.contains(track))
		{
			track->addJournalCheckPoint();
			m_changedTracks.insert(track);
		}

		for (Note* note: clip->notes())
		{
			note->setKey(note->key() + semitones);
		}
		emit clip->dataChanged();
	}
	// At least one clip must have notes to show the transpose dialog, so something *has* changed
	Engine::getSong()->setModified();
}




void MidiClipView::constructContextMenu( QMenu * _cm )
{
	bool isBeat = m_clip->type() == MidiClip::BeatClip;

	QAction * a = new QAction( embed::getIconPixmap( "piano" ),
					tr( "Open in piano-roll" ), _cm );
	_cm->insertAction( _cm->actions()[0], a );
	connect( a, SIGNAL(triggered(bool)),
					this, SLOT(openInPianoRoll()));

	QAction * b = new QAction( embed::getIconPixmap( "ghost_note" ),
						tr( "Set as ghost in piano-roll" ), _cm );
	if( m_clip->empty() ) { b->setEnabled( false ); }
	_cm->insertAction( _cm->actions()[1], b );
	connect( b, SIGNAL(triggered(bool)),
					this, SLOT(setGhostInPianoRoll()));
	_cm->insertSeparator( _cm->actions()[2] );
	_cm->addSeparator();

	_cm->addAction( embed::getIconPixmap( "edit_erase" ),
<<<<<<< HEAD
			tr( "Clear all notes" ), m_clip, SLOT( clear() ) );
	if (!isBeat)
	{
		_cm->addAction(embed::getIconPixmap("scale"), tr("Transpose"), this, &MidiClipView::transposeSelection);
	}
=======
			tr( "Clear all notes" ), m_clip, SLOT(clear()));
>>>>>>> 29efb5d6
	_cm->addSeparator();

	_cm->addAction( embed::getIconPixmap( "reload" ), tr( "Reset name" ),
						this, SLOT(resetName()));
	_cm->addAction( embed::getIconPixmap( "edit_rename" ),
						tr( "Change name" ),
						this, SLOT(changeName()));

	if (isBeat)
	{
		_cm->addSeparator();

		_cm->addAction( embed::getIconPixmap( "step_btn_add" ),
			tr( "Add steps" ), m_clip, SLOT(addSteps()));
		_cm->addAction( embed::getIconPixmap( "step_btn_remove" ),
			tr( "Remove steps" ), m_clip, SLOT(removeSteps()));
		_cm->addAction( embed::getIconPixmap( "step_btn_duplicate" ),
			tr( "Clone Steps" ), m_clip, SLOT(cloneSteps()));
	}
}




void MidiClipView::mousePressEvent( QMouseEvent * _me )
{
	bool displayPattern = fixedClips() || (pixelsPerBar() >= 96 && m_legacySEPattern);
	if( _me->button() == Qt::LeftButton &&
		m_clip->m_clipType == MidiClip::BeatClip &&
		displayPattern && _me->y() > height() - s_stepBtnOff->height() )

	// when mouse button is pressed in pattern mode

	{
//	get the step number that was clicked on and
//	do calculations in floats to prevent rounding errors...
		float tmp = ( ( float(_me->x()) - BORDER_WIDTH ) *
				float( m_clip -> m_steps ) ) / float(width() - BORDER_WIDTH*2);

		int step = int( tmp );

//	debugging to ensure we get the correct step...
//		qDebug( "Step (%f) %d", tmp, step );

		if( step >= m_clip->m_steps )
		{
			qDebug( "Something went wrong in clip.cpp: step %d doesn't exist in clip!", step );
			return;
		}

		Note * n = m_clip->noteAtStep( step );

		if( n == nullptr )
		{
			m_clip->addStepNote( step );
		}
		else // note at step found
		{
			m_clip->addJournalCheckPoint();
			m_clip->setStep( step, false );
		}

		Engine::getSong()->setModified();
		update();

		if( getGUI()->pianoRoll()->currentMidiClip() == m_clip )
		{
			getGUI()->pianoRoll()->update();
		}
	}
	else

	// if not in pattern mode, let parent class handle the event

	{
		ClipView::mousePressEvent( _me );
	}
}

void MidiClipView::mouseDoubleClickEvent(QMouseEvent *_me)
{
	if( _me->button() != Qt::LeftButton )
	{
		_me->ignore();
		return;
	}
	if( m_clip->m_clipType == MidiClip::MelodyClip || !fixedClips() )
	{
		openInPianoRoll();
	}
}




void MidiClipView::wheelEvent(QWheelEvent * we)
{
	if(m_clip->m_clipType == MidiClip::BeatClip &&
				(fixedClips() || pixelsPerBar() >= 96) &&
				position(we).y() > height() - s_stepBtnOff->height())
	{
//	get the step number that was wheeled on and
//	do calculations in floats to prevent rounding errors...
		float tmp = ((float(position(we).x()) - BORDER_WIDTH) *
				float(m_clip -> m_steps)) / float(width() - BORDER_WIDTH*2);

		int step = int( tmp );

		if( step >= m_clip->m_steps )
		{
			return;
		}

		Note * n = m_clip->noteAtStep( step );
		if(!n && we->angleDelta().y() > 0)
		{
			n = m_clip->addStepNote( step );
			n->setVolume( 0 );
		}
		if( n != nullptr )
		{
			int vol = n->getVolume();

			if(we->angleDelta().y() > 0)
			{
				n->setVolume( qMin( 100, vol + 5 ) );
			}
			else
			{
				n->setVolume( qMax( 0, vol - 5 ) );
			}

			Engine::getSong()->setModified();
			update();
			if( getGUI()->pianoRoll()->currentMidiClip() == m_clip )
			{
				getGUI()->pianoRoll()->update();
			}
		}
		we->accept();
	}
	else
	{
		ClipView::wheelEvent(we);
	}
}


static int computeNoteRange(int minKey, int maxKey)
{
	return (maxKey - minKey) + 1;
}

void MidiClipView::paintEvent( QPaintEvent * )
{
	QPainter painter( this );

	if( !needsUpdate() )
	{
		painter.drawPixmap( 0, 0, m_paintPixmap );
		return;
	}

	setNeedsUpdate( false );

	if (m_paintPixmap.isNull() || m_paintPixmap.size() != size())
	{
		m_paintPixmap = QPixmap(size());
	}

	QPainter p( &m_paintPixmap );

	QColor c;
	bool const muted = m_clip->getTrack()->isMuted() || m_clip->isMuted();
	bool current = getGUI()->pianoRoll()->currentMidiClip() == m_clip;
	bool beatClip = m_clip->m_clipType == MidiClip::BeatClip;

	if( beatClip )
	{
		// Do not paint PatternClips how we paint MidiClips
		c = patternClipBackground();
	}
	else
	{
		c = getColorForDisplay( painter.background().color() );
	}

	// invert the gradient for the background in the B&B editor
	QLinearGradient lingrad( 0, 0, 0, height() );
	lingrad.setColorAt( beatClip ? 0 : 1, c.darker( 300 ) );
	lingrad.setColorAt( beatClip ? 1 : 0, c );

	// paint a black rectangle under the clip to prevent glitches with transparent backgrounds
	p.fillRect( rect(), QColor( 0, 0, 0 ) );

	if( gradient() )
	{
		p.fillRect( rect(), lingrad );
	}
	else
	{
		p.fillRect( rect(), c );
	}

	// Check whether we will paint a text box and compute its potential height
	// This is needed so we can paint the notes underneath it.
	bool const drawName = !m_clip->name().isEmpty();
	bool const drawTextBox = !beatClip && drawName;

	// TODO Warning! This might cause problems if ClipView::paintTextLabel changes
	int textBoxHeight = 0;
	const int textTop = BORDER_WIDTH + 1;
	if (drawTextBox)
	{
		QFont labelFont = this->font();
		labelFont.setHintingPreference( QFont::PreferFullHinting );

		QFontMetrics fontMetrics(labelFont);
		textBoxHeight = fontMetrics.height() + 2 * textTop;
	}

	// Compute pixels per bar
	const int baseWidth = fixedClips() ? parentWidget()->width() - 2 * BORDER_WIDTH
						: width() - BORDER_WIDTH;
	const float pixelsPerBar = baseWidth / (float) m_clip->length().getBar();

	// Length of one bar/beat in the [0,1] x [0,1] coordinate system
	const float barLength = 1. / m_clip->length().getBar();
	const float tickLength = barLength / TimePos::ticksPerBar();

	const int x_base = BORDER_WIDTH;

	bool displayPattern = fixedClips() || (pixelsPerBar >= 96 && m_legacySEPattern);
	// melody clip paint event
	NoteVector const & noteCollection = m_clip->m_notes;
	if( m_clip->m_clipType == MidiClip::MelodyClip && !noteCollection.empty() )
	{
		// Compute the minimum and maximum key in the clip
		// so that we know how much there is to draw.
		int maxKey = std::numeric_limits<int>::min();
		int minKey = std::numeric_limits<int>::max();

		for (Note const * note : noteCollection)
		{
			int const key = note->key();
			maxKey = qMax( maxKey, key );
			minKey = qMin( minKey, key );
		}

		// If needed adjust the note range so that we always have paint a certain interval
		int const minimalNoteRange = 12; // Always paint at least one octave
		int const actualNoteRange = computeNoteRange(minKey, maxKey);

		if (actualNoteRange < minimalNoteRange)
		{
			int missingNumberOfNotes = minimalNoteRange - actualNoteRange;
			minKey = std::max(0, minKey - missingNumberOfNotes / 2);
			maxKey = maxKey + missingNumberOfNotes / 2;
			if (missingNumberOfNotes % 2 == 1)
			{
				// Put more range at the top to bias drawing towards the bottom
				++maxKey;
			}
		}

		int const adjustedNoteRange = computeNoteRange(minKey, maxKey);

		// Transform such that [0, 1] x [0, 1] paints in the correct area
		float distanceToTop = textBoxHeight;

		// This moves the notes smoothly under the text
		int widgetHeight = height();
		int fullyAtTopAtLimit = MINIMAL_TRACK_HEIGHT;
		int fullyBelowAtLimit = 4 * fullyAtTopAtLimit;
		if (widgetHeight <= fullyBelowAtLimit)
		{
			if (widgetHeight <= fullyAtTopAtLimit)
			{
				distanceToTop = 0;
			}
			else
			{
				float const a = 1. / (fullyAtTopAtLimit - fullyBelowAtLimit);
				float const b = - float(fullyBelowAtLimit) / (fullyAtTopAtLimit - fullyBelowAtLimit);
				float const scale = a * widgetHeight + b;
				distanceToTop = (1. - scale) * textBoxHeight;
			}
		}

		int const notesBorder = 4; // Border for the notes towards the top and bottom in pixels

		// The relavant painting code starts here
		p.save();

		p.translate(0., distanceToTop + notesBorder);
		p.scale(width(), height() - distanceToTop - 2 * notesBorder);

		// set colour based on mute status
		QColor noteFillColor = muted ? getMutedNoteFillColor() : getNoteFillColor();
		QColor noteBorderColor = muted ? getMutedNoteBorderColor()
									   : ( m_clip->hasColor() ? c.lighter( 200 ) : getNoteBorderColor() );

		bool const drawAsLines = height() < 64;
		if (drawAsLines)
		{
			p.setPen(noteFillColor);
		}
		else
		{
			p.setPen(noteBorderColor);
			p.setRenderHint(QPainter::Antialiasing);
		}

		// Needed for Qt5 although the documentation for QPainter::setPen(QColor) as it's used above
		// states that it should already set a width of 0.
		QPen pen = p.pen();
		pen.setWidth(0);
		p.setPen(pen);

		float const noteHeight = 1. / adjustedNoteRange;

		// scan through all the notes and draw them on the clip
		for (Note const * currentNote : noteCollection)
		{
			// Map to 0, 1, 2, ...
			int mappedNoteKey = currentNote->key() - minKey;
			int invertedMappedNoteKey = adjustedNoteRange - mappedNoteKey - 1;

			float const noteStartX = currentNote->pos() * tickLength;
			float const noteLength = currentNote->length() * tickLength;

			float const noteStartY = invertedMappedNoteKey * noteHeight;

			QRectF noteRectF( noteStartX, noteStartY, noteLength, noteHeight);
			if (drawAsLines)
			{
				p.drawLine(QPointF(noteStartX, noteStartY + 0.5 * noteHeight),
					   QPointF(noteStartX + noteLength, noteStartY + 0.5 * noteHeight));
			}
			else
			{
				p.fillRect( noteRectF, noteFillColor );
				p.drawRect( noteRectF );
			}
		}

		p.restore();
	}
	// beat clip paint event
	else if (beatClip && displayPattern)
	{
		QPixmap stepon0;
		QPixmap stepon200;
		QPixmap stepoff;
		QPixmap stepoffl;
		const int steps = qMax( 1,
					m_clip->m_steps );
		const int w = width() - 2 * BORDER_WIDTH;

		// scale step graphics to fit the beat clip length
		stepon0 = s_stepBtnOn0->scaled( w / steps,
					      s_stepBtnOn0->height(),
					      Qt::IgnoreAspectRatio,
					      Qt::SmoothTransformation );
		stepon200 = s_stepBtnOn200->scaled( w / steps,
					      s_stepBtnOn200->height(),
					      Qt::IgnoreAspectRatio,
					      Qt::SmoothTransformation );
		stepoff = s_stepBtnOff->scaled( w / steps,
						s_stepBtnOff->height(),
						Qt::IgnoreAspectRatio,
						Qt::SmoothTransformation );
		stepoffl = s_stepBtnOffLight->scaled( w / steps,
						s_stepBtnOffLight->height(),
						Qt::IgnoreAspectRatio,
						Qt::SmoothTransformation );

		for( int it = 0; it < steps; it++ )	// go through all the steps in the beat clip
		{
			Note * n = m_clip->noteAtStep( it );

			// figure out x and y coordinates for step graphic
			const int x = BORDER_WIDTH + static_cast<int>( it * w / steps );
			const int y = height() - s_stepBtnOff->height() - 1;

			if( n )
			{
				const int vol = n->getVolume();
				p.drawPixmap( x, y, stepoffl );
				p.drawPixmap( x, y, stepon0 );
				p.setOpacity( sqrt( vol / 200.0 ) );
				p.drawPixmap( x, y, stepon200 );
				p.setOpacity( 1 );
			}
			else if( ( it / 4 ) % 2 )
			{
				p.drawPixmap( x, y, stepoffl );
			}
			else
			{
				p.drawPixmap( x, y, stepoff );
			}
		} // end for loop

		// draw a transparent rectangle over muted clips
		if ( muted )
		{
			p.setBrush( mutedBackgroundColor() );
			p.setOpacity( 0.5 );
			p.drawRect( 0, 0, width(), height() );
		}
	}

	// bar lines
	const int lineSize = 3;
	p.setPen( c.darker( 200 ) );

	for( bar_t t = 1; t < m_clip->length().getBar(); ++t )
	{
		p.drawLine( x_base + static_cast<int>( pixelsPerBar * t ) - 1,
				BORDER_WIDTH, x_base + static_cast<int>(
						pixelsPerBar * t ) - 1, BORDER_WIDTH + lineSize );
		p.drawLine( x_base + static_cast<int>( pixelsPerBar * t ) - 1,
				rect().bottom() - ( lineSize + BORDER_WIDTH ),
				x_base + static_cast<int>( pixelsPerBar * t ) - 1,
				rect().bottom() - BORDER_WIDTH );
	}

	// clip name
	if (drawTextBox)
	{
		paintTextLabel(m_clip->name(), p);
	}

	if( !( fixedClips() && beatClip ) )
	{
		// inner border
		p.setPen( c.lighter( current ? 160 : 130 ) );
		p.drawRect( 1, 1, rect().right() - BORDER_WIDTH,
			rect().bottom() - BORDER_WIDTH );

		// outer border
		p.setPen( current ? c.lighter( 130 ) : c.darker( 300 ) );
		p.drawRect( 0, 0, rect().right(), rect().bottom() );
	}

	// draw the 'muted' pixmap only if the clip was manually muted
	if( m_clip->isMuted() )
	{
		const int spacing = BORDER_WIDTH;
		const int size = 14;
		p.drawPixmap( spacing, height() - ( size + spacing ),
			embed::getIconPixmap( "muted", size, size ) );
	}

	painter.drawPixmap( 0, 0, m_paintPixmap );
}


} // namespace lmms::gui<|MERGE_RESOLUTION|>--- conflicted
+++ resolved
@@ -222,15 +222,11 @@
 	_cm->addSeparator();
 
 	_cm->addAction( embed::getIconPixmap( "edit_erase" ),
-<<<<<<< HEAD
-			tr( "Clear all notes" ), m_clip, SLOT( clear() ) );
+			tr( "Clear all notes" ), m_clip, SLOT(clear()));
 	if (!isBeat)
 	{
 		_cm->addAction(embed::getIconPixmap("scale"), tr("Transpose"), this, &MidiClipView::transposeSelection);
 	}
-=======
-			tr( "Clear all notes" ), m_clip, SLOT(clear()));
->>>>>>> 29efb5d6
 	_cm->addSeparator();
 
 	_cm->addAction( embed::getIconPixmap( "reload" ), tr( "Reset name" ),
