--- conflicted
+++ resolved
@@ -499,13 +499,8 @@
 	const auto posX = position(me).x();
 
 	// If we are at the edges, use the resize cursor
-<<<<<<< HEAD
-	if (!me->buttons() && m_clip->getResizable() && !isSelected()
+	if (!me->buttons() && m_clip->manuallyResizable() && !isSelected()
 		&& ((posX > width() - RESIZE_GRIP_WIDTH) || (posX < RESIZE_GRIP_WIDTH)))
-=======
-	if (!me->buttons() && m_clip->manuallyResizable() && !isSelected()
-		&& ((me->x() > width() - RESIZE_GRIP_WIDTH) || (me->x() < RESIZE_GRIP_WIDTH)))
->>>>>>> 4d10474d
 	{
 		setCursor(Qt::SizeHorCursor);
 	}
