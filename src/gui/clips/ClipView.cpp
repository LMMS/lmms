--- conflicted
+++ resolved
@@ -40,11 +40,8 @@
 #include "embed.h"
 #include "GuiApplication.h"
 #include "InstrumentTrack.h"
-<<<<<<< HEAD
-=======
 #include "InstrumentTrackView.h"
 #include "KeyboardShortcuts.h"
->>>>>>> 30216aac
 #include "MidiClip.h"
 #include "MidiClipView.h"
 #include "Note.h"
@@ -639,11 +636,7 @@
 	{
 		const bool knifeMode = m_trackView->trackContainerView()->knifeMode();
 
-<<<<<<< HEAD
-		if (me->modifiers() & Qt::ControlModifier && !knifeMode)
-=======
-		if (me->modifiers() & KBD_COPY_MODIFIER && !(sClip && knifeMode))
->>>>>>> 30216aac
+		if (me->modifiers() & KBD_COPY_MODIFIER && !knifeMode)
 		{
 			if( isSelected() )
 			{
@@ -733,7 +726,6 @@
 			}
 
 			delete m_hint;
-<<<<<<< HEAD
 			QString hint;
 			if (m_action == Action::Move || m_action == Action::MoveSelection)
 			{
@@ -750,12 +742,6 @@
 				hint = tr("Press <%1> or <Alt> for unquantized resizing.");
 			}
 			m_hint = TextFloat::displayMessage( tr( "Hint" ), hint.arg(UI_CTRL_KEY),
-=======
-			QString hint = m_action == Action::Move || m_action == Action::MoveSelection
-						? tr( "Press <%1> and drag to make a copy." )
-						: tr( "Press <%1> for free resizing." );
-			m_hint = TextFloat::displayMessage( tr( "Hint" ), hint.arg(UI_COPY_KEY),
->>>>>>> 30216aac
 					embed::getIconPixmap( "hint" ), 0 );
 		}
 	}
@@ -1371,7 +1357,6 @@
 TimePos ClipView::quantizeSplitPos(TimePos midiPos)
 {
 	const float snapSize = getGUI()->songEditor()->m_editor->getSnapSize();
-<<<<<<< HEAD
 	// quantize the length of the new left clip...
 	const TimePos leftPos = midiPos.quantize(snapSize);
 	//...or right clip...
@@ -1383,22 +1368,6 @@
 	if (abs(leftPos - midiPos) <= abs(rightPos - midiPos) && abs(leftPos - midiPos) <= abs(globalPos - midiPos)) { return leftPos; }
 	else if (abs(rightPos - midiPos) <= abs(leftPos - midiPos) && abs(rightPos - midiPos) <= abs(globalPos - midiPos)) { return rightPos; }
 	else { return globalPos; }
-=======
-	if ( shiftMode )
-	{	//If shift is held we quantize the length of the new left clip...
-		const TimePos leftPos = midiPos.quantize( snapSize );
-		//...or right clip...
-		const TimePos rightOff = m_clip->length() - midiPos;
-		const TimePos rightPos = m_clip->length() - rightOff.quantize( snapSize );
-		//...whichever gives a position closer to the cursor
-		if (std::abs(leftPos - midiPos) < std::abs(rightPos - midiPos)) { return leftPos; }
-		else { return rightPos; }
-	}
-	else
-	{
-		return TimePos(midiPos + m_initialClipPos).quantize( snapSize ) - m_initialClipPos;
-	}
->>>>>>> 30216aac
 }
 
 
