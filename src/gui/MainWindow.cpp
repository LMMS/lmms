/*
 * MainWindow.cpp - implementation of LMMS-main-window
 *
 * Copyright (c) 2004-2014 Tobias Doerffel <tobydox/at/users.sourceforge.net>
 *
 * This file is part of LMMS - https://lmms.io
 *
 * This program is free software; you can redistribute it and/or
 * modify it under the terms of the GNU General Public
 * License as published by the Free Software Foundation; either
 * version 2 of the License, or (at your option) any later version.
 *
 * This program is distributed in the hope that it will be useful,
 * but WITHOUT ANY WARRANTY; without even the implied warranty of
 * MERCHANTABILITY or FITNESS FOR A PARTICULAR PURPOSE.  See the GNU
 * General Public License for more details.
 *
 * You should have received a copy of the GNU General Public
 * License along with this program (see COPYING); if not, write to the
 * Free Software Foundation, Inc., 51 Franklin Street, Fifth Floor,
 * Boston, MA 02110-1301 USA.
 *
 */

#include "MainWindow.h"

#include <QApplication>
#include <QCloseEvent>
#include <QDesktopServices>
#include <QDomElement>
#include <QFileInfo>
#include <QMdiArea>
#include <QMenuBar>
#include <QMessageBox>
#include <QShortcut>
#include <QSplitter>

#include "AboutDialog.h"
#include "AutomationEditor.h"
#include "ControllerRackView.h"
#include "DeprecationHelper.h"
#include "embed.h"
#include "Engine.h"
#include "ExportProjectDialog.h"
#include "FileBrowser.h"
#include "FileDialog.h"
#include "Metronome.h"
#include "MixerView.h"
#include "GuiApplication.h"
#include "ImportFilter.h"
#include "InstrumentTrackView.h"
#include "InstrumentTrackWindow.h"
#include "MicrotunerConfig.h"
#include "PatternEditor.h"
#include "PianoRoll.h"
#include "PianoView.h"
#include "PluginBrowser.h"
#include "PluginFactory.h"
#include "PluginView.h"
#include "ProjectJournal.h"
#include "ProjectNotes.h"
#include "ProjectRenderer.h"
#include "RecentProjectsMenu.h"
#include "RemotePluginBase.h"
#include "SetupDialog.h"
#include "SideBar.h"
#include "SongEditor.h"
#include "SubWindow.h"
#include "TemplatesMenu.h"
#include "TextFloat.h"
#include "ToolButton.h"
#include "ToolPlugin.h"
#include "VersionedSaveDialog.h"

#include "lmmsversion.h"


namespace lmms::gui
{


MainWindow::MainWindow() :
	m_workspace( nullptr ),
	m_toolsMenu( nullptr ),
	m_autoSaveTimer( this ),
	m_viewMenu( nullptr ),
	m_metronomeToggle( 0 ),
	m_session( SessionState::Normal )
{
	setAttribute( Qt::WA_DeleteOnClose );

	auto main_widget = new QWidget(this);
	auto vbox = new QVBoxLayout(main_widget);
	vbox->setSpacing( 0 );
	vbox->setContentsMargins(0, 0, 0, 0);

	auto w = new QWidget(main_widget);
	auto hbox = new QHBoxLayout(w);
	hbox->setSpacing( 0 );
	hbox->setContentsMargins(0, 0, 0, 0);

	auto sideBar = new SideBar(Qt::Vertical, w);

	auto splitter = new QSplitter(Qt::Horizontal, w);
	splitter->setChildrenCollapsible( false );

	ConfigManager* confMgr = ConfigManager::inst();
	bool sideBarOnRight = confMgr->value("ui", "sidebaronright").toInt();

	emit initProgress(tr("Preparing plugin browser"));
	sideBar->appendTab( new PluginBrowser( splitter ) );
	emit initProgress(tr("Preparing file browsers"));

	sideBar->appendTab(new FileBrowser(FileBrowser::Type::Favorites, ConfigManager::inst()->favoriteItems().join("*"), FileItem::defaultFilters(), "My Favorites",
		embed::getIconPixmap("star").transformed(QTransform().rotate(90)), splitter, false, "", ""));

	sideBar->appendTab(new FileBrowser(FileBrowser::Type::Normal,
		confMgr->userProjectsDir() + "*" + confMgr->factoryProjectsDir(), "*.mmp *.mmpz *.xml *.mid *.mpt",
		tr("My Projects"), embed::getIconPixmap("project_file").transformed(QTransform().rotate(90)), splitter, false,
		confMgr->userProjectsDir(), confMgr->factoryProjectsDir()));

	sideBar->appendTab(new FileBrowser(FileBrowser::Type::Normal,
		confMgr->userSamplesDir() + "*" + confMgr->factorySamplesDir(), FileItem::defaultFilters(), tr("My Samples"),
		embed::getIconPixmap("sample_file").transformed(QTransform().rotate(90)), splitter, false,
		confMgr->userSamplesDir(), confMgr->factorySamplesDir()));

	sideBar->appendTab(new FileBrowser(FileBrowser::Type::Normal,
		confMgr->userPresetsDir() + "*" + confMgr->factoryPresetsDir(), "*.xpf *.cs.xml *.xiz *.lv2", tr("My Presets"),
		embed::getIconPixmap("preset_file").transformed(QTransform().rotate(90)), splitter, false,
		confMgr->userPresetsDir(), confMgr->factoryPresetsDir()));

	sideBar->appendTab(new FileBrowser(FileBrowser::Type::Normal, QDir::homePath(), FileItem::defaultFilters(),
		tr("My Home"), embed::getIconPixmap("home").transformed(QTransform().rotate(90)), splitter, false));

	QStringList root_paths;
	QString title = tr("Root Directory");
	bool dirs_as_items = false;

#ifdef LMMS_BUILD_APPLE
	title = tr( "Volumes" );
	root_paths += "/Volumes";
#elif defined(LMMS_BUILD_WIN32)
	title = tr( "My Computer" );
	dirs_as_items = true;
#endif

#if ! defined(LMMS_BUILD_APPLE)
	QFileInfoList drives = QDir::drives();
	for( const QFileInfo & drive : drives )
	{
		root_paths += drive.absolutePath();
	}
#endif

	sideBar->appendTab(new FileBrowser(FileBrowser::Type::Normal, root_paths.join("*"), FileItem::defaultFilters(), title,
		embed::getIconPixmap("computer").transformed(QTransform().rotate(90)), splitter, dirs_as_items));

	m_workspace = new MovableQMdiArea(splitter);

	// Load background
	emit initProgress(tr("Loading background picture"));
	QString backgroundPicFile = ConfigManager::inst()->backgroundPicFile();
	QImage backgroundPic;
	if( !backgroundPicFile.isEmpty() )
	{
		backgroundPic = QImage( backgroundPicFile );
	}
	if( !backgroundPicFile.isNull() )
	{
		m_workspace->setBackground( backgroundPic );
	}
	else
	{
		m_workspace->setBackground( Qt::NoBrush );
	}

	m_workspace->setOption( QMdiArea::DontMaximizeSubWindowOnActivation );
	m_workspace->setHorizontalScrollBarPolicy(Qt::ScrollBarAlwaysOff);
	m_workspace->setVerticalScrollBarPolicy(Qt::ScrollBarAlwaysOff);

	hbox->addWidget(sideBar);
	hbox->addWidget(splitter);
	// If the user wants the sidebar on the right, we move the workspace and
	// the splitter to the "left" side, or the first widgets in their list
	if (sideBarOnRight)
	{
		splitter->insertWidget(0, m_workspace);
		hbox->insertWidget(0, splitter);
	}

	// create global-toolbar at the top of our window
	m_toolBar = new QWidget( main_widget );
	m_toolBar->setObjectName( "mainToolbar" );
	m_toolBar->setFixedHeight( 64 );
	m_toolBar->move( 0, 0 );

	// add layout for organizing quite complex toolbar-layouting
	m_toolBarLayout = new QGridLayout( m_toolBar/*, 2, 1*/ );
	m_toolBarLayout->setContentsMargins(0, 0, 0, 0);
	m_toolBarLayout->setSpacing( 0 );

	vbox->addWidget( m_toolBar );
	vbox->addWidget( w );
	setCentralWidget( main_widget );

	m_updateTimer.start( 1000 / 60, this );  // 60 fps

	if( ConfigManager::inst()->value( "ui", "enableautosave" ).toInt() )
	{
		// connect auto save
		connect(&m_autoSaveTimer, SIGNAL(timeout()), this, SLOT(autoSave()));
		m_autoSaveInterval = ConfigManager::inst()->value(
					"ui", "saveinterval" ).toInt() < 1 ?
						DEFAULT_AUTO_SAVE_INTERVAL :
				ConfigManager::inst()->value(
					"ui", "saveinterval" ).toInt();

		// The auto save function mustn't run until there is a project
		// to save or it will run over recover.mmp if you hesitate at the
		// recover messagebox for a minute. It is now started in main.
		// See autoSaveTimerReset() in MainWindow.h
	}

	connect( Engine::getSong(), SIGNAL(playbackStateChanged()),
				this, SLOT(updatePlayPauseIcons()));

	connect(Engine::getSong(), SIGNAL(modified()), SLOT(onSongModified()));
	connect(Engine::getSong(), SIGNAL(projectFileNameChanged()), SLOT(onProjectFileNameChanged()));

	maximized = isMaximized();
	new QShortcut(QKeySequence(Qt::Key_F11), this, SLOT(toggleFullscreen()));

	if (ConfigManager::inst()->value("tooltips", "disabled").toInt())
	{
		qApp->installEventFilter(this);
	}
}




MainWindow::~MainWindow()
{
	for( PluginView *view : m_tools )
	{
		delete view->model();
		delete view;
	}
	// TODO: Close tools
	// dependencies are such that the editors must be destroyed BEFORE Song is deletect in Engine::destroy
	//   see issue #2015 on github
	delete getGUI()->automationEditor();
	delete getGUI()->pianoRoll();
	delete getGUI()->songEditor();
	// destroy engine which will do further cleanups etc.
	Engine::destroy();
}




void MainWindow::finalize()
{
	resetWindowTitle();
	setWindowIcon( embed::getIconPixmap( "icon_small" ) );

	auto addAction = [this](QMenu* menu, std::string_view icon, const QString& text,
		const QKeySequence& shortcut, auto(MainWindow::* slot)()) -> QAction*
	{
#if (QT_VERSION >= QT_VERSION_CHECK(6, 3, 0))
		return menu->addAction(embed::getIconPixmap(icon), text, shortcut, this, slot);
#else
		return menu->addAction(embed::getIconPixmap(icon), text, this, slot, shortcut);
#endif
	};

	// project-popup-menu
	auto project_menu = new QMenu(this);
	menuBar()->addMenu( project_menu )->setText( tr( "&File" ) );

	addAction(project_menu, "project_new", tr("&New"),
		QKeySequence::New, &MainWindow::createNewProject);

	auto templates_menu = new TemplatesMenu( this );
	project_menu->addMenu(templates_menu);

	addAction(project_menu, "project_open", tr("&Open..."),
		QKeySequence::Open, &MainWindow::openProject);

	project_menu->addMenu(new RecentProjectsMenu(this));

	addAction(project_menu, "project_save", tr("&Save"),
		QKeySequence::Save, &MainWindow::saveProject);

	addAction(project_menu, "project_save", tr("Save &As..."),
		keySequence(Qt::CTRL, Qt::SHIFT, Qt::Key_S), &MainWindow::saveProjectAs);

	addAction(project_menu, "project_save", tr("Save as New &Version"),
		keySequence(Qt::CTRL, Qt::ALT, Qt::Key_S), &MainWindow::saveProjectAsNewVersion);

	project_menu->addAction(embed::getIconPixmap("project_save"), tr("Save as default template"),
		this, &MainWindow::saveProjectAsDefaultTemplate);

	project_menu->addSeparator();
<<<<<<< HEAD
	project_menu->addAction( embed::getIconPixmap( "project_import" ),
					tr( "Import..." ),
					this,
					SLOT(onImportProject()),
					combine(Qt::CTRL, Qt::Key_I));
	project_menu->addAction( embed::getIconPixmap( "project_export" ),
					tr( "E&xport..." ),
					this,
					SLOT(onExportProject()),
					combine(Qt::CTRL, Qt::Key_E));
	project_menu->addAction( embed::getIconPixmap( "project_export" ),
					tr("Export &Tracks..."),
					this,
					SLOT(onExportProjectTracks()),
					combine(Qt::CTRL, Qt::SHIFT, Qt::Key_E));

	project_menu->addAction( embed::getIconPixmap( "midi_file" ),
					tr( "Export &MIDI..." ),
					this,
					SLOT(onExportProjectMidi()),
					combine(Qt::CTRL, Qt::Key_M));
=======

	project_menu->addAction(embed::getIconPixmap("project_import"), tr("Import..."),
		this, &MainWindow::onImportProject);

	addAction(project_menu, "project_export", tr("E&xport..."),
		keySequence(Qt::CTRL, Qt::Key_E), &MainWindow::onExportProject);

	addAction(project_menu, "project_export", tr("Export &Tracks..."),
		keySequence(Qt::CTRL, Qt::SHIFT, Qt::Key_E), &MainWindow::onExportProjectTracks);

	addAction(project_menu, "midi_file", tr("Export &MIDI..."),
		keySequence(Qt::CTRL, Qt::Key_M), &MainWindow::onExportProjectMidi);
>>>>>>> 51529cef

	project_menu->addSeparator();

	project_menu->addAction(embed::getIconPixmap("exit"), tr("&Quit"),
		qApp, SLOT(closeAllWindows()))->setShortcut(keySequence(Qt::CTRL, Qt::Key_Q));

	auto edit_menu = new QMenu(this);
	menuBar()->addMenu( edit_menu )->setText( tr( "&Edit" ) );

	m_undoAction = addAction(edit_menu, "edit_undo", tr("Undo"),
		QKeySequence::Undo, &MainWindow::undo);

	m_redoAction = addAction(edit_menu, "edit_redo", tr("Redo"),
		QKeySequence::Redo, &MainWindow::redo);

	// Ensure that both (Ctrl+Y) and (Ctrl+Shift+Z) activate redo shortcut regardless of OS defaults
	if (QKeySequence(QKeySequence::Redo) != keySequence(Qt::CTRL, Qt::Key_Y))
	{
		new QShortcut(keySequence(Qt::CTRL, Qt::Key_Y), this, SLOT(redo()));
	}
	if (QKeySequence(QKeySequence::Redo) != keySequence(Qt::CTRL, Qt::SHIFT, Qt::Key_Z))
	{
		new QShortcut(keySequence(Qt::CTRL, Qt::SHIFT, Qt::Key_Z), this, SLOT(redo()));
	}

	edit_menu->addSeparator();
	edit_menu->addAction(embed::getIconPixmap("microtuner"), tr("Scales and keymaps"),
		this, SLOT(toggleMicrotunerWin()));
	edit_menu->addAction(embed::getIconPixmap("setup_general"), tr("Settings"),
		this, SLOT(showSettingsDialog()));

	connect(edit_menu, SIGNAL(aboutToShow()), this, SLOT(updateUndoRedoButtons()));

	m_viewMenu = new QMenu( this );
	menuBar()->addMenu( m_viewMenu )->setText( tr( "&View" ) );
	connect( m_viewMenu, SIGNAL(aboutToShow()),
		 this, SLOT(updateViewMenu()));
	connect( m_viewMenu, SIGNAL(triggered(QAction*)), this,
		SLOT(updateConfig(QAction*)));


	m_toolsMenu = new QMenu( this );
	for( const Plugin::Descriptor* desc : getPluginFactory()->descriptors(Plugin::Type::Tool) )
	{
		m_toolsMenu->addAction( desc->logo->pixmap(), desc->displayName );
		m_tools.push_back( ToolPlugin::instantiate( desc->name, /*this*/nullptr )
						   ->createView(this) );
	}
	if( !m_toolsMenu->isEmpty() )
	{
		menuBar()->addMenu( m_toolsMenu )->setText( tr( "&Tools" ) );
		connect( m_toolsMenu, SIGNAL(triggered(QAction*)),
					this, SLOT(showTool(QAction*)));
	}


	// help-popup-menu
	auto help_menu = new QMenu(this);
	menuBar()->addMenu( help_menu )->setText( tr( "&Help" ) );
	// May use offline help
	if( true )
	{
		help_menu->addAction( embed::getIconPixmap( "help" ),
						tr( "Online Help" ),
						this, SLOT(browseHelp()));
	}
	else
	{
		help_menu->addAction( embed::getIconPixmap( "help" ),
							tr( "Help" ),
							this, SLOT(help()));
	}

	help_menu->addSeparator();
	help_menu->addAction( embed::getIconPixmap( "icon_small" ), tr( "About" ),
				  this, SLOT(aboutLMMS()));

	// create tool-buttons
	auto project_new = new ToolButton(
		embed::getIconPixmap("project_new"), tr("Create new project"), this, SLOT(createNewProject()), m_toolBar);

	auto project_new_from_template = new ToolButton(embed::getIconPixmap("project_new_from_template"),
		tr("Create new project from template"), this, SLOT(emptySlot()), m_toolBar);
	project_new_from_template->setMenu( templates_menu );
	project_new_from_template->setPopupMode( ToolButton::InstantPopup );

	auto project_open = new ToolButton(
		embed::getIconPixmap("project_open"), tr("Open existing project"), this, SLOT(openProject()), m_toolBar);

	auto project_open_recent = new ToolButton(embed::getIconPixmap("project_open_recent"),
		tr("Recently opened projects"), this, SLOT(emptySlot()), m_toolBar);
	project_open_recent->setMenu( new RecentProjectsMenu(this) );
	project_open_recent->setPopupMode( ToolButton::InstantPopup );

	auto project_save = new ToolButton(
		embed::getIconPixmap("project_save"), tr("Save current project"), this, SLOT(saveProject()), m_toolBar);

	auto project_export = new ToolButton(
		embed::getIconPixmap("project_export"), tr("Export current project"), this, SLOT(onExportProject()), m_toolBar);

	m_metronomeToggle = new ToolButton(
				embed::getIconPixmap( "metronome" ),
				tr( "Metronome" ),
				this, SLOT(onToggleMetronome()),
							m_toolBar );
	m_metronomeToggle->setCheckable(true);
	m_metronomeToggle->setChecked(Engine::getSong()->metronome().active());

	m_toolBarLayout->setColumnMinimumWidth( 0, 5 );
	m_toolBarLayout->addWidget( project_new, 0, 1 );
	m_toolBarLayout->addWidget( project_new_from_template, 0, 2 );
	m_toolBarLayout->addWidget( project_open, 0, 3 );
	m_toolBarLayout->addWidget( project_open_recent, 0, 4 );
	m_toolBarLayout->addWidget( project_save, 0, 5 );
	m_toolBarLayout->addWidget( project_export, 0, 6 );
	m_toolBarLayout->addWidget( m_metronomeToggle, 0, 7 );


	// window-toolbar
	auto song_editor_window = new ToolButton(embed::getIconPixmap("songeditor"), tr("Song Editor") + " (Ctrl+1)", this,
		SLOT(toggleSongEditorWin()), m_toolBar);
	song_editor_window->setShortcut(keySequence(Qt::CTRL, Qt::Key_1));

	auto pattern_editor_window = new ToolButton(embed::getIconPixmap("pattern_track_btn"),
		tr("Pattern Editor") + " (Ctrl+2)", this, SLOT(togglePatternEditorWin()), m_toolBar);
	pattern_editor_window->setShortcut(keySequence(Qt::CTRL, Qt::Key_2));

	auto piano_roll_window = new ToolButton(
		embed::getIconPixmap("piano"), tr("Piano Roll") + " (Ctrl+3)", this, SLOT(togglePianoRollWin()), m_toolBar);
	piano_roll_window->setShortcut(keySequence(Qt::CTRL, Qt::Key_3));

	auto automation_editor_window = new ToolButton(embed::getIconPixmap("automation"),
		tr("Automation Editor") + " (Ctrl+4)", this, SLOT(toggleAutomationEditorWin()), m_toolBar);
	automation_editor_window->setShortcut(keySequence(Qt::CTRL, Qt::Key_4));

	auto mixer_window = new ToolButton(
		embed::getIconPixmap("mixer"), tr("Mixer") + " (Ctrl+5)", this, SLOT(toggleMixerWin()), m_toolBar);
	mixer_window->setShortcut(keySequence(Qt::CTRL, Qt::Key_5));

	auto controllers_window = new ToolButton(embed::getIconPixmap("controller"),
		tr("Show/hide controller rack") + " (Ctrl+6)", this, SLOT(toggleControllerRack()), m_toolBar);
	controllers_window->setShortcut(keySequence(Qt::CTRL, Qt::Key_6));

	auto project_notes_window = new ToolButton(embed::getIconPixmap("project_notes"),
		tr("Show/hide project notes") + " (Ctrl+7)", this, SLOT(toggleProjectNotesWin()), m_toolBar);
	project_notes_window->setShortcut(keySequence(Qt::CTRL, Qt::Key_7));

	m_toolBarLayout->addWidget( song_editor_window, 1, 1 );
	m_toolBarLayout->addWidget( pattern_editor_window, 1, 2 );
	m_toolBarLayout->addWidget( piano_roll_window, 1, 3 );
	m_toolBarLayout->addWidget( automation_editor_window, 1, 4 );
	m_toolBarLayout->addWidget( mixer_window, 1, 5 );
	m_toolBarLayout->addWidget( controllers_window, 1, 6 );
	m_toolBarLayout->addWidget( project_notes_window, 1, 7 );
	m_toolBarLayout->setColumnStretch( 100, 1 );

	// setup-dialog opened before?
	if( !ConfigManager::inst()->value( "app", "configured" ).toInt() )
	{
		ConfigManager::inst()->setValue( "app", "configured", "1" );
		// no, so show it that user can setup everything
		SetupDialog sd;
		sd.exec();
	}
	// look whether the audio engine failed to start the audio device selected by the
	// user and is using AudioDummy as a fallback
	// or the audio device is set to invalid one
	else if( Engine::audioEngine()->audioDevStartFailed() || !AudioEngine::isAudioDevNameValid(
		ConfigManager::inst()->value( "audioengine", "audiodev" ) ) )
	{
		// if so, offer the audio settings section of the setup dialog
		SetupDialog sd( SetupDialog::ConfigTab::AudioSettings );
		sd.exec();
	}

	// Add editor subwindows
	for (QWidget* widget :  std::list<QWidget*>{
			getGUI()->automationEditor(),
			getGUI()->patternEditor(),
			getGUI()->pianoRoll(),
			getGUI()->songEditor()
	})
	{
		QMdiSubWindow* window = addWindowedWidget(widget);
		window->setWindowIcon(widget->windowIcon());
		window->setAttribute(Qt::WA_DeleteOnClose, false);
		window->resize(widget->sizeHint());
	}

	getGUI()->automationEditor()->parentWidget()->hide();
	getGUI()->patternEditor()->parentWidget()->move(610, 5);
	getGUI()->patternEditor()->parentWidget()->hide();
	getGUI()->pianoRoll()->parentWidget()->move(5, 5);
	getGUI()->pianoRoll()->parentWidget()->hide();
	getGUI()->songEditor()->parentWidget()->move(5, 5);
	getGUI()->songEditor()->parentWidget()->show();

	// reset window title every time we change the state of a subwindow to show the correct title
	for( const QMdiSubWindow * subWindow : workspace()->subWindowList() )
	{
		connect( subWindow, SIGNAL(windowStateChanged(Qt::WindowStates,Qt::WindowStates)), this, SLOT(resetWindowTitle()));
	}
}


int MainWindow::addWidgetToToolBar( QWidget * _w, int _row, int _col )
{
	int col = ( _col == -1 ) ? m_toolBarLayout->columnCount() + 7 : _col;
	if( _w->height() > 32 || _row == -1 )
	{
		m_toolBarLayout->addWidget( _w, 0, col, 2, 1 );
	}
	else
	{
		m_toolBarLayout->addWidget( _w, _row, col );
	}
	return( col );
}




void MainWindow::addSpacingToToolBar( int _size )
{
	m_toolBarLayout->setColumnMinimumWidth( m_toolBarLayout->columnCount() +
								7, _size );
}




SubWindow* MainWindow::addWindowedWidget(QWidget *w, Qt::WindowFlags windowFlags)
{
	// wrap the widget in our own *custom* window that patches some errors in QMdiSubWindow
	auto win = new SubWindow(m_workspace->viewport(), windowFlags);
	win->setAttribute(Qt::WA_DeleteOnClose);
	win->setWidget(w);
	if (w && w->sizeHint().isValid()) {
		auto titleBarHeight = win->titleBarHeight();
		auto frameWidth = win->frameWidth();
		QSize delta(2* frameWidth, titleBarHeight + frameWidth);
		win->resize(delta + w->sizeHint());
	}
	m_workspace->addSubWindow(win);
	return win;
}


void MainWindow::resetWindowTitle()
{
	QString title(tr( "Untitled" ));

	if( Engine::getSong()->projectFileName() != "" )
	{
		title = QFileInfo( Engine::getSong()->projectFileName()
							).completeBaseName();
	}

	if( Engine::getSong()->isModified() )
	{
		title += '*';
	}

	if( getSession() == SessionState::Recover )
	{
		title += " - " + tr( "Recover session. Please save your work!" );
	}

	setWindowTitle( title + " - " + tr( "LMMS %1" ).arg( LMMS_VERSION ) );
}




bool MainWindow::mayChangeProject(bool stopPlayback)
{
	if( stopPlayback )
	{
		Engine::getSong()->stop();
	}

	if( !Engine::getSong()->isModified() && getSession() != SessionState::Recover )
	{
		return( true );
	}

	// Separate message strings for modified and recovered files
	QString messageTitleRecovered = tr( "Recovered project not saved" );
	QString messageRecovered = tr( "This project was recovered from the "
					"previous session. It is currently "
					"unsaved and will be lost if you don't "
					"save it. Do you want to save it now?" );

	QString messageTitleUnsaved = tr( "Project not saved" );
	QString messageUnsaved = tr( "The current project was modified since "
					"last saving. Do you want to save it "
								"now?" );

<<<<<<< HEAD
	auto mb = QMessageBox(
		QMessageBox::Question,
		getSession() == SessionState::Recover ? messageTitleRecovered : messageTitleUnsaved,
		getSession() == SessionState::Recover ? messageRecovered : messageUnsaved,
		QMessageBox::Save | QMessageBox::Cancel,
		this
	);

	QAbstractButton* discardButton = mb.addButton(QMessageBox::Discard);
	discardButton->setShortcut(combine(Qt::CTRL, Qt::Key_D));
=======
	const auto& title = getSession() == SessionState::Recover
		? messageTitleRecovered
		: messageTitleUnsaved;

	const auto& text = getSession() == SessionState::Recover
		? messageRecovered
		: messageUnsaved;

	const auto buttons = QMessageBox::Save
		| QMessageBox::Discard
		| QMessageBox::Cancel;

	auto mb = QMessageBox{QMessageBox::Question, title, text, buttons, this};
>>>>>>> 51529cef
	int answer = mb.exec();

	if( answer == QMessageBox::Save )
	{
		return( saveProject() );
	}
	else if( answer == QMessageBox::Discard )
	{
		if( getSession() == SessionState::Recover )
		{
			sessionCleanup();
		}
		return( true );
	}

	return( false );
}




void MainWindow::clearKeyModifiers()
{
	m_keyMods.m_ctrl = false;
	m_keyMods.m_shift = false;
	m_keyMods.m_alt = false;
}




void MainWindow::saveWidgetState( QWidget * _w, QDomElement & _de )
{
	// If our widget is the main content of a window (e.g. piano roll, Mixer, etc),
	// we really care about the position of the *window* - not the position of the widget within its window
	if( _w->parentWidget() != nullptr &&
			_w->parentWidget()->inherits( "QMdiSubWindow" ) )
	{
		_w = _w->parentWidget();
	}

	// If the widget is a SubWindow, then we can make use of the getTrueNormalGeometry() method that
	// performs the same as normalGeometry, but isn't broken on X11 ( see https://bugreports.qt.io/browse/QTBUG-256 )
	auto asSubWindow = qobject_cast<SubWindow*>(_w);
	QRect normalGeom = asSubWindow != nullptr ? asSubWindow->getTrueNormalGeometry() : _w->normalGeometry();

	bool visible = _w->isVisible();
	_de.setAttribute( "visible", visible );
	_de.setAttribute( "minimized", _w->isMinimized() );
	_de.setAttribute( "maximized", _w->isMaximized() );

	_de.setAttribute( "x", normalGeom.x() );
	_de.setAttribute( "y", normalGeom.y() );

	QSize sizeToStore = normalGeom.size();
	_de.setAttribute( "width", sizeToStore.width() );
	_de.setAttribute( "height", sizeToStore.height() );
}




void MainWindow::restoreWidgetState( QWidget * _w, const QDomElement & _de )
{
	QRect r( qMax( 1, _de.attribute( "x" ).toInt() ),
			qMax( 1, _de.attribute( "y" ).toInt() ),
			qMax( _w->sizeHint().width(), _de.attribute( "width" ).toInt() ),
			qMax( _w->minimumHeight(), _de.attribute( "height" ).toInt() ) );
	if( _de.hasAttribute( "visible" ) && !r.isNull() )
	{
		// If our widget is the main content of a window (e.g. piano roll, Mixer, etc),
		// we really care about the position of the *window* - not the position of the widget within its window
		if ( _w->parentWidget() != nullptr &&
			_w->parentWidget()->inherits( "QMdiSubWindow" ) )
		{
			_w = _w->parentWidget();
		}
		// first restore the window, as attempting to resize a maximized window causes graphics glitching
		_w->setWindowState( _w->windowState() & ~(Qt::WindowMaximized | Qt::WindowMinimized) );

		// Check isEmpty() to work around corrupt project files with empty size
		if ( ! r.size().isEmpty() ) {
			_w->resize( r.size() );
		}
		_w->move( r.topLeft() );

		// set the window to its correct minimized/maximized/restored state
		Qt::WindowStates flags = _w->windowState();
		flags = _de.attribute( "minimized" ).toInt() ?
				( flags | Qt::WindowMinimized ) :
				( flags & ~Qt::WindowMinimized );
		flags = _de.attribute( "maximized" ).toInt() ?
				( flags | Qt::WindowMaximized ) :
				( flags & ~Qt::WindowMaximized );
		_w->setWindowState( flags );

		_w->setVisible( _de.attribute( "visible" ).toInt() );
	}
}



void MainWindow::emptySlot()
{
}



void MainWindow::createNewProject()
{
	if( mayChangeProject(true) )
	{
		Engine::getSong()->createNewProject();
	}
}




void MainWindow::openProject()
{
	if( mayChangeProject(false) )
	{
		FileDialog ofd( this, tr( "Open Project" ), "", tr( "LMMS (*.mmp *.mmpz)" ) );

		ofd.setDirectory( ConfigManager::inst()->userProjectsDir() );
		ofd.setFileMode( FileDialog::ExistingFiles );
		if( ofd.exec () == QDialog::Accepted &&
						!ofd.selectedFiles().isEmpty() )
		{
			Song *song = Engine::getSong();

			song->stop();
			setCursor( Qt::WaitCursor );
			song->loadProject( ofd.selectedFiles()[0] );
			setCursor( Qt::ArrowCursor );
		}
	}
}




bool MainWindow::saveProject()
{
	if( Engine::getSong()->projectFileName() == "" )
	{
		return( saveProjectAs() );
	}
	else if( this->guiSaveProject() )
	{
		if( getSession() == SessionState::Recover )
		{
			sessionCleanup();
		}
		return true;
	}
	return false;
}




bool MainWindow::saveProjectAs()
{
	auto optionsWidget = new SaveOptionsWidget(Engine::getSong()->getSaveOptions());
	VersionedSaveDialog sfd( this, optionsWidget, tr( "Save Project" ), "",
			tr( "LMMS Project" ) + " (*.mmpz *.mmp);;" +
				tr( "LMMS Project Template" ) + " (*.mpt)" );
	QString f = Engine::getSong()->projectFileName();
	if( f != "" )
	{
		sfd.setDirectory( QFileInfo( f ).absolutePath() );
		sfd.selectFile( QFileInfo( f ).fileName() );
	}
	else
	{
		sfd.setDirectory( ConfigManager::inst()->userProjectsDir() );
	}

	// Don't write over file with suffix if no suffix is provided.
	QString suffix = ConfigManager::inst()->value( "app",
							"nommpz" ).toInt() == 0
						? "mmpz"
						: "mmp" ;
	sfd.setDefaultSuffix( suffix );

	if( sfd.exec () == FileDialog::Accepted &&
		!sfd.selectedFiles().isEmpty() && sfd.selectedFiles()[0] != "" )
	{
		QString fname = sfd.selectedFiles()[0] ;
		if( sfd.selectedNameFilter().contains( "(*.mpt)" ) )
		{
			// Remove the default suffix
			fname.remove( "." + suffix );
			if( !sfd.selectedFiles()[0].endsWith( ".mpt" ) )
			{
				if( VersionedSaveDialog::fileExistsQuery( fname + ".mpt",
						tr( "Save project template" ) ) )
				{
					fname += ".mpt";
				}
			}
		}
		if( this->guiSaveProjectAs( fname ) )
		{
			if( getSession() == SessionState::Recover )
			{
				sessionCleanup();
			}
			return true;
		}
	}
	return false;
}




bool MainWindow::saveProjectAsNewVersion()
{
	QString fileName = Engine::getSong()->projectFileName();
	if( fileName == "" )
	{
		return saveProjectAs();
	}
	else
	{
		do 		VersionedSaveDialog::changeFileNameVersion( fileName, true );
		while 	( QFile( fileName ).exists() );

		return this->guiSaveProjectAs( fileName );
	}
}




void MainWindow::saveProjectAsDefaultTemplate()
{
	QString defaultTemplate = ConfigManager::inst()->userTemplateDir() + "default.mpt";

	QFileInfo fileInfo(defaultTemplate);
	if (fileInfo.exists())
	{
		if (QMessageBox::warning(this,
					 tr("Overwrite default template?"),
					 tr("This will overwrite your current default template."),
					 QMessageBox::Ok,
					 QMessageBox::Cancel) != QMessageBox::Ok)
		{
			return;
		}
	}

	Engine::getSong()->saveProjectFile( defaultTemplate );
}




void MainWindow::showSettingsDialog()
{
	SetupDialog sd;
	sd.exec();
}




void MainWindow::aboutLMMS()
{
	AboutDialog(this).exec();
}




void MainWindow::help()
{
	QMessageBox::information( this, tr( "Help not available" ),
				  tr( "Currently there's no help "
						  "available in LMMS.\n"
						  "Please visit "
						  "http://lmms.sf.net/wiki "
						  "for documentation on LMMS." ),
				  QMessageBox::Ok );
}




void MainWindow::toggleWindow( QWidget *window, bool forceShow )
{
	QWidget *parent = window->parentWidget();

	if( forceShow ||
		m_workspace->activeSubWindow() != parent ||
		parent->isHidden() )
	{
		parent->show();
		window->show();
		window->setFocus();
	}
	else
	{
		parent->hide();
		refocus();
	}
}



void MainWindow::toggleFullscreen()
{
	if ( !isFullScreen() )
	{
		maximized = isMaximized();
		showFullScreen();
	}
	else
	{
		maximized ? showMaximized() : showNormal();
	}
}



/*
 * When an editor window with focus is toggled off, attempt to set focus
 * to the next visible editor window, or if none are visible, set focus
 * to the parent window.
 */
void MainWindow::refocus()
{
	const auto gui = getGUI();

	// Attempt to set the focus on the first of these editors that is not hidden...
	for (auto editorParent : { gui->songEditor()->parentWidget(), gui->patternEditor()->parentWidget(),
		gui->pianoRoll()->parentWidget(), gui->automationEditor()->parentWidget() })
	{
		if (!editorParent->isHidden())
		{
			editorParent->setFocus();
			return;
		}
	}

	// ... otherwise set the focus on the main window.
	this->setFocus();
}




void MainWindow::togglePatternEditorWin( bool forceShow )
{
	toggleWindow( getGUI()->patternEditor(), forceShow );
}




void MainWindow::toggleSongEditorWin()
{
	toggleWindow( getGUI()->songEditor() );
}




void MainWindow::toggleProjectNotesWin()
{
	toggleWindow( getGUI()->getProjectNotes() );
}




void MainWindow::togglePianoRollWin()
{
	toggleWindow( getGUI()->pianoRoll() );
}




void MainWindow::toggleAutomationEditorWin()
{
	toggleWindow( getGUI()->automationEditor() );
}




void MainWindow::toggleMixerWin()
{
	toggleWindow( getGUI()->mixerView() );
}



void MainWindow::toggleMicrotunerWin()
{
	toggleWindow( getGUI()->getMicrotunerConfig() );
}




void MainWindow::updateViewMenu()
{
	m_viewMenu->clear();
	// TODO: get current visibility for these and indicate in menu?
	// Not that it's straight visible <-> invisible, more like
	// not on top -> top <-> invisible
	m_viewMenu->addAction(embed::getIconPixmap( "songeditor" ),
			      tr( "Song Editor" ) + "\tCtrl+1",
			      this, SLOT(toggleSongEditorWin())
		);
	m_viewMenu->addAction(embed::getIconPixmap("pattern_track"),
					tr("Pattern Editor") + "\tCtrl+2",
					this, SLOT(togglePatternEditorWin())
		);
	m_viewMenu->addAction(embed::getIconPixmap( "piano" ),
			      tr( "Piano Roll" ) + "\tCtrl+3",
			      this, SLOT(togglePianoRollWin())
		);
	m_viewMenu->addAction(embed::getIconPixmap( "automation" ),
			      tr( "Automation Editor" ) + "\tCtrl+4",
			      this,
			      SLOT(toggleAutomationEditorWin())
		);
	m_viewMenu->addAction(embed::getIconPixmap( "mixer" ),
			      tr( "Mixer" ) + "\tCtrl+5",
			      this, SLOT(toggleMixerWin())
		);
	m_viewMenu->addAction(embed::getIconPixmap( "controller" ),
			      tr( "Controller Rack" ) + "\tCtrl+6",
			      this, SLOT(toggleControllerRack())
		);
	m_viewMenu->addAction(embed::getIconPixmap( "project_notes" ),
			      tr( "Project Notes" ) + "\tCtrl+7",
			      this, SLOT(toggleProjectNotesWin())
		);

	m_viewMenu->addSeparator();
	
	m_viewMenu->addAction(embed::getIconPixmap( "fullscreen" ),
				tr( "Fullscreen" ) + "\tF11",
				this, SLOT(toggleFullscreen())
		);

	m_viewMenu->addSeparator();

	// Here we should put all look&feel -stuff from configmanager
	// that is safe to change on the fly. There is probably some
	// more elegant way to do this.
	auto qa = new QAction(tr("Smooth scroll"), this);
	qa->setData("smoothscroll");
	qa->setCheckable( true );
	qa->setChecked( ConfigManager::inst()->value( "ui", "smoothscroll" ).toInt() );
	m_viewMenu->addAction(qa);

	// Not yet.
	/* qa = new QAction(tr( "One instrument track window" ), this);
	qa->setData("oneinstrument");
	qa->setCheckable( true );
	qa->setChecked( ConfigManager::inst()->value( "ui", "oneinstrumenttrackwindow" ).toInt() );
	m_viewMenu->addAction(qa);
	*/

	qa = new QAction(tr( "Enable note labels in piano roll" ), this);
	qa->setData("printnotelabels");
	qa->setCheckable( true );
	qa->setChecked( ConfigManager::inst()->value( "ui", "printnotelabels" ).toInt() );
	m_viewMenu->addAction(qa);

}




void MainWindow::updateConfig( QAction * _who )
{
	QString tag = _who->data().toString();
	bool checked = _who->isChecked();

	if (tag == "tooltips")
	{
		ConfigManager::inst()->setValue( "tooltips", "disabled",
						 QString::number(!checked) );

		if (checked) { qApp->removeEventFilter(this); }
		else { qApp->installEventFilter(this); }

	}
	else if ( tag == "smoothscroll" )
	{
		ConfigManager::inst()->setValue( "ui", "smoothscroll",
						 QString::number(checked) );
	}
	else if ( tag == "oneinstrument" )
	{
		ConfigManager::inst()->setValue( "ui", "oneinstrumenttrackwindow",
						 QString::number(checked) );
	}
	else if ( tag == "printnotelabels" )
	{
		ConfigManager::inst()->setValue( "ui", "printnotelabels",
						 QString::number(checked) );
	}
}



void MainWindow::onToggleMetronome()
{
	Engine::getSong()->metronome().setActive(m_metronomeToggle->isChecked());
}




void MainWindow::toggleControllerRack()
{
	toggleWindow( getGUI()->getControllerRackView() );
}




void MainWindow::updatePlayPauseIcons()
{
	getGUI()->songEditor()->setPauseIcon( false );
	getGUI()->automationEditor()->setPauseIcon( false );
	getGUI()->patternEditor()->setPauseIcon( false );
	getGUI()->pianoRoll()->setPauseIcon( false );

	if( Engine::getSong()->isPlaying() )
	{
		switch( Engine::getSong()->playMode() )
		{
			case Song::PlayMode::Song:
				getGUI()->songEditor()->setPauseIcon( true );
				break;

			case Song::PlayMode::AutomationClip:
				getGUI()->automationEditor()->setPauseIcon( true );
				break;

			case Song::PlayMode::Pattern:
				getGUI()->patternEditor()->setPauseIcon( true );
				break;

			case Song::PlayMode::MidiClip:
				getGUI()->pianoRoll()->setPauseIcon( true );
				break;

			default:
				break;
		}
	}
}


void MainWindow::updateUndoRedoButtons()
{
	// when the edit menu is shown, grey out the undo/redo buttons if there's nothing to undo/redo
	// else, un-grey them
	m_undoAction->setEnabled(Engine::projectJournal()->canUndo());
	m_redoAction->setEnabled(Engine::projectJournal()->canRedo());
}



void MainWindow::undo()
{
	Engine::projectJournal()->undo();
}




void MainWindow::redo()
{
	Engine::projectJournal()->redo();
}




void MainWindow::closeEvent( QCloseEvent * _ce )
{
	if( mayChangeProject(true) )
	{
		// delete recovery file
		if( ConfigManager::inst()->
				value( "ui", "enableautosave" ).toInt() )
		{
			sessionCleanup();
			_ce->accept();
		}
	}
	else
	{
		_ce->ignore();
	}
}




void MainWindow::sessionCleanup()
{
	// delete recover session files
	QFile::remove( ConfigManager::inst()->recoveryFile() );
	setSession( SessionState::Normal );
}




bool MainWindow::eventFilter(QObject* watched, QEvent* event)
{
	// For now this function is only used to globally block tooltips
	// It must be installed to QApplication through installEventFilter
	if (event->type() == QEvent::ToolTip) { return true; }

	return QObject::eventFilter(watched, event);
}




void MainWindow::focusOutEvent( QFocusEvent * _fe )
{
	// TODO Remove this function, since it is apparently never actually called!
	// when loosing focus we do not receive key-(release!)-events anymore,
	// so we might miss release-events of one the modifiers we're watching!
	clearKeyModifiers();
	QMainWindow::leaveEvent( _fe );
}




void MainWindow::keyPressEvent( QKeyEvent * _ke )
{
	switch( _ke->key() )
	{
		case Qt::Key_Control: m_keyMods.m_ctrl = true; break;
		case Qt::Key_Shift: m_keyMods.m_shift = true; break;
		case Qt::Key_Alt: m_keyMods.m_alt = true; break;
		case Qt::Key_Space:
		{
			if (Editor::lastPlayedEditor() != nullptr)
			{
				if (m_keyMods.m_shift) { Editor::lastPlayedEditor()->togglePause(); }
				else { Editor::lastPlayedEditor()->togglePlayStop(); }
			}
			break;
		}
		default:
		{
			InstrumentTrackWindow * w =
						InstrumentTrackView::topLevelInstrumentTrackWindow();
			if( w )
			{
				w->pianoView()->keyPressEvent( _ke );
			}
			if( !_ke->isAccepted() )
			{
				QMainWindow::keyPressEvent( _ke );
			}
		}
	}
}




void MainWindow::keyReleaseEvent( QKeyEvent * _ke )
{
	switch( _ke->key() )
	{
		case Qt::Key_Control: m_keyMods.m_ctrl = false; break;
		case Qt::Key_Shift: m_keyMods.m_shift = false; break;
		case Qt::Key_Alt: m_keyMods.m_alt = false; break;
		default:
			if( InstrumentTrackView::topLevelInstrumentTrackWindow() )
			{
				InstrumentTrackView::topLevelInstrumentTrackWindow()->
					pianoView()->keyReleaseEvent( _ke );
			}
			if( !_ke->isAccepted() )
			{
				QMainWindow::keyReleaseEvent( _ke );
			}
	}
}




void MainWindow::timerEvent( QTimerEvent * _te)
{
	emit periodicUpdate();
}





void MainWindow::showTool( QAction * _idx )
{
	PluginView * p = m_tools[m_toolsMenu->actions().indexOf( _idx )];
	p->show();
	p->parentWidget()->show();
	p->setFocus();
}




void MainWindow::browseHelp()
{
	// file:// alternative for offline help
	QString url = "https://lmms.io/documentation/";
	QDesktopServices::openUrl( url );
	// TODO: Handle error
}




void MainWindow::autoSave()
{
	if( !Engine::getSong()->isExporting() &&
		!Engine::getSong()->isLoadingProject() &&
		!RemotePluginBase::isMainThreadWaiting() &&
		!QApplication::mouseButtons() &&
		( ConfigManager::inst()->value( "ui",
				"enablerunningautosave" ).toInt() ||
			! Engine::getSong()->isPlaying() ) )
	{
		Engine::getSong()->saveProjectFile(ConfigManager::inst()->recoveryFile());
		autoSaveTimerReset();  // Reset timer
	}
	else
	{
		// try again in 10 seconds
		if( getAutoSaveTimerInterval() != m_autoSaveShortTime )
		{
			autoSaveTimerReset( m_autoSaveShortTime );
		}
	}
}

void MainWindow::onExportProjectMidi()
{
	FileDialog efd( this );

	efd.setFileMode( FileDialog::AnyFile );

	QStringList types;
	types << tr("MIDI File (*.mid)");
	efd.setNameFilters( types );
	QString base_filename;
	QString const & projectFileName = Engine::getSong()->projectFileName();
	if( !projectFileName.isEmpty() )
	{
		efd.setDirectory( QFileInfo( projectFileName ).absolutePath() );
		base_filename = QFileInfo( projectFileName ).completeBaseName();
	}
	else
	{
		efd.setDirectory( ConfigManager::inst()->userProjectsDir() );
		base_filename = tr( "untitled" );
	}
	efd.selectFile( base_filename + ".mid" );
	efd.setDefaultSuffix( "mid");
	efd.setWindowTitle( tr( "Select file for project-export..." ) );

	efd.setAcceptMode( FileDialog::AcceptSave );


	if( efd.exec() == QDialog::Accepted && !efd.selectedFiles().isEmpty() && !efd.selectedFiles()[0].isEmpty() )
	{
		const QString suffix = ".mid";

		QString export_filename = efd.selectedFiles()[0];
		if (!export_filename.endsWith(suffix)) export_filename += suffix;

		Engine::getSong()->exportProjectMidi(export_filename);
	}
}

void MainWindow::exportProject(bool multiExport)
{
	QString const & projectFileName = Engine::getSong()->projectFileName();

	FileDialog efd( getGUI()->mainWindow() );

	if ( multiExport )
	{
		efd.setFileMode( FileDialog::Directory);
		efd.setWindowTitle( tr( "Select directory for writing exported tracks..." ) );
		if( !projectFileName.isEmpty() )
		{
			efd.setDirectory( QFileInfo( projectFileName ).absolutePath() );
		}
	}
	else
	{
		efd.setFileMode( FileDialog::AnyFile );
		int idx = 0;
		QStringList types;
		while( ProjectRenderer::fileEncodeDevices[idx].m_fileFormat != ProjectRenderer::ExportFileFormat::Count)
		{
			if(ProjectRenderer::fileEncodeDevices[idx].isAvailable()) {
				types << tr(ProjectRenderer::fileEncodeDevices[idx].m_description);
			}
			++idx;
		}
		efd.setNameFilters( types );
		QString baseFilename;
		if( !projectFileName.isEmpty() )
		{
			efd.setDirectory( QFileInfo( projectFileName ).absolutePath() );
			baseFilename = QFileInfo( projectFileName ).completeBaseName();
		}
		else
		{
			efd.setDirectory( ConfigManager::inst()->userProjectsDir() );
			baseFilename = tr( "untitled" );
		}
		efd.selectFile( baseFilename + ProjectRenderer::fileEncodeDevices[0].m_extension );
		efd.setWindowTitle( tr( "Select file for project-export..." ) );
	}

	QString suffix = "wav";
	efd.setDefaultSuffix( suffix );
	efd.setAcceptMode( FileDialog::AcceptSave );

	if( efd.exec() == QDialog::Accepted && !efd.selectedFiles().isEmpty() &&
					 !efd.selectedFiles()[0].isEmpty() )
	{

		QString exportFileName = efd.selectedFiles()[0];
		if ( !multiExport )
		{
			int stx = efd.selectedNameFilter().indexOf( "(*." );
			int etx = efd.selectedNameFilter().indexOf( ")" );

			if ( stx > 0 && etx > stx )
			{
				// Get first extension from selected dropdown.
				// i.e. ".wav" from "WAV-File (*.wav), Dummy-File (*.dum)"
				suffix = efd.selectedNameFilter().mid( stx + 2, etx - stx - 2 ).split( " " )[0].trimmed();

				Qt::CaseSensitivity cs = Qt::CaseSensitive;
#if defined(LMMS_BUILD_APPLE) || defined(LMMS_BUILD_WIN32)
				cs = Qt::CaseInsensitive;
#endif
				exportFileName.remove( "." + suffix, cs );
				if ( efd.selectedFiles()[0].endsWith( suffix ) )
				{
					if( VersionedSaveDialog::fileExistsQuery( exportFileName + suffix,
							tr( "Save project" ) ) )
					{
						exportFileName += suffix;
					}
				}
			}
		}

		ExportProjectDialog epd( exportFileName, getGUI()->mainWindow(), multiExport );
		epd.exec();
	}
}

void MainWindow::handleSaveResult(QString const & filename, bool songSavedSuccessfully)
{
	if (songSavedSuccessfully)
	{
		TextFloat::displayMessage( tr( "Project saved" ), tr( "The project %1 is now saved.").arg( filename ),
				embed::getIconPixmap( "project_save", 24, 24 ), 2000 );
		ConfigManager::inst()->addRecentlyOpenedProject(filename);
		resetWindowTitle();
	}
	else
	{
		TextFloat::displayMessage( tr( "Project NOT saved." ), tr( "The project %1 was not saved!" ).arg(filename),
				embed::getIconPixmap( "error" ), 4000 );
	}
}

bool MainWindow::guiSaveProject()
{
	Song * song = Engine::getSong();
	bool const songSaveResult = song->guiSaveProject();
	handleSaveResult(song->projectFileName(), songSaveResult);

	return songSaveResult;
}

bool MainWindow::guiSaveProjectAs( const QString & filename )
{
	Song * song = Engine::getSong();
	bool const songSaveResult = song->guiSaveProjectAs(filename);
	handleSaveResult(filename, songSaveResult);

	return songSaveResult;
}

void MainWindow::onExportProject()
{
	this->exportProject();
}

void MainWindow::onExportProjectTracks()
{
	this->exportProject(true);
}

void MainWindow::onImportProject()
{
	Song * song = Engine::getSong();

	if (song)
	{
		FileDialog ofd( nullptr, tr( "Import file" ),
				ConfigManager::inst()->userProjectsDir(),
				tr("MIDI sequences") +
				" (*.mid *.midi *.rmi);;" +
				tr("Hydrogen projects") +
				" (*.h2song);;" +
				tr("All file types") +
				" (*.*)");

		ofd.setFileMode( FileDialog::ExistingFiles );
		if( ofd.exec () == QDialog::Accepted && !ofd.selectedFiles().isEmpty() )
		{
			ImportFilter::import( ofd.selectedFiles()[0], song );
		}

		song->setLoadOnLaunch(false);
	}
}

void MainWindow::onSongModified()
{
	// Only update the window title if the code is executed from the GUI main thread.
	// The assumption seems to be that the Song can also be set as modified from other
	// threads. This is not a good design! Copied from the original implementation of
	// Song::setModified.
	if(QThread::currentThread() == this->thread())
	{
		this->resetWindowTitle();
	}
}

void MainWindow::onProjectFileNameChanged()
{
	this->resetWindowTitle();
}


MainWindow::MovableQMdiArea::MovableQMdiArea(QWidget* parent) :
	QMdiArea(parent),
	m_isBeingMoved(false),
	m_lastX(0),
	m_lastY(0)
{}

void MainWindow::MovableQMdiArea::mousePressEvent(QMouseEvent* event)
{
	const auto pos = position(event);
	m_lastX = pos.x();
	m_lastY = pos.y();
	m_isBeingMoved = true;
	setCursor(Qt::ClosedHandCursor);
}

void MainWindow::MovableQMdiArea::mouseMoveEvent(QMouseEvent* event)
{
	if (m_isBeingMoved == false) { return; }

	int minXBoundary = window()->width() - 100;
	int maxXBoundary = 100;
	int minYBoundary = window()->height() - 100;
	int maxYBoundary = 100;

	int minX = minXBoundary;
	int maxX = maxXBoundary;
	int minY = minYBoundary;
	int maxY = maxYBoundary;

	auto subWindows = subWindowList();
	for (auto* curWindow : subWindows)
	{
		if (curWindow->isVisible())
		{
			minX = std::min(minX, curWindow->x());
			maxX = std::max(maxX, curWindow->x() + curWindow->width());
			minY = std::min(minY, curWindow->y());
			maxY = std::max(maxY, curWindow->y() + curWindow->height());
		}
	}

	const auto pos = position(event);
	int scrollX = m_lastX - pos.x();
	int scrollY = m_lastY - pos.y();

	scrollX = scrollX < 0 && minX >= minXBoundary ? 0 : scrollX;
	scrollX = scrollX > 0 && maxX <= maxXBoundary ? 0 : scrollX;
	scrollY = scrollY < 0 && minY >= minYBoundary ? 0 : scrollY;
	scrollY = scrollY > 0 && maxY <= maxYBoundary ? 0 : scrollY;

	for (auto* curWindow : subWindows)
	{
		// if widgets are maximized, then they shouldn't be moved
		// moving a maximized window's normalGeometry is not implemented because of difficulties
		if (curWindow->isMaximized() == false)
		{
			curWindow->move(curWindow->x() - scrollX, curWindow->y() - scrollY);
		}
	}

	m_lastX = pos.x();
	m_lastY = pos.y();
}

void MainWindow::MovableQMdiArea::mouseReleaseEvent(QMouseEvent* event)
{
	setCursor(Qt::ArrowCursor);
	m_isBeingMoved = false;
}

} // namespace lmms::gui<|MERGE_RESOLUTION|>--- conflicted
+++ resolved
@@ -302,32 +302,9 @@
 		this, &MainWindow::saveProjectAsDefaultTemplate);
 
 	project_menu->addSeparator();
-<<<<<<< HEAD
-	project_menu->addAction( embed::getIconPixmap( "project_import" ),
-					tr( "Import..." ),
-					this,
-					SLOT(onImportProject()),
-					combine(Qt::CTRL, Qt::Key_I));
-	project_menu->addAction( embed::getIconPixmap( "project_export" ),
-					tr( "E&xport..." ),
-					this,
-					SLOT(onExportProject()),
-					combine(Qt::CTRL, Qt::Key_E));
-	project_menu->addAction( embed::getIconPixmap( "project_export" ),
-					tr("Export &Tracks..."),
-					this,
-					SLOT(onExportProjectTracks()),
-					combine(Qt::CTRL, Qt::SHIFT, Qt::Key_E));
-
-	project_menu->addAction( embed::getIconPixmap( "midi_file" ),
-					tr( "Export &MIDI..." ),
-					this,
-					SLOT(onExportProjectMidi()),
-					combine(Qt::CTRL, Qt::Key_M));
-=======
 
 	project_menu->addAction(embed::getIconPixmap("project_import"), tr("Import..."),
-		this, &MainWindow::onImportProject);
+		keySequence(Qt::CTRL, Qt::Key_I), this, &MainWindow::onImportProject);
 
 	addAction(project_menu, "project_export", tr("E&xport..."),
 		keySequence(Qt::CTRL, Qt::Key_E), &MainWindow::onExportProject);
@@ -337,7 +314,6 @@
 
 	addAction(project_menu, "midi_file", tr("Export &MIDI..."),
 		keySequence(Qt::CTRL, Qt::Key_M), &MainWindow::onExportProjectMidi);
->>>>>>> 51529cef
 
 	project_menu->addSeparator();
 
@@ -636,32 +612,16 @@
 					"last saving. Do you want to save it "
 								"now?" );
 
-<<<<<<< HEAD
-	auto mb = QMessageBox(
+	auto mb = QMessageBox{
 		QMessageBox::Question,
 		getSession() == SessionState::Recover ? messageTitleRecovered : messageTitleUnsaved,
 		getSession() == SessionState::Recover ? messageRecovered : messageUnsaved,
 		QMessageBox::Save | QMessageBox::Cancel,
 		this
-	);
+	};
 
 	QAbstractButton* discardButton = mb.addButton(QMessageBox::Discard);
-	discardButton->setShortcut(combine(Qt::CTRL, Qt::Key_D));
-=======
-	const auto& title = getSession() == SessionState::Recover
-		? messageTitleRecovered
-		: messageTitleUnsaved;
-
-	const auto& text = getSession() == SessionState::Recover
-		? messageRecovered
-		: messageUnsaved;
-
-	const auto buttons = QMessageBox::Save
-		| QMessageBox::Discard
-		| QMessageBox::Cancel;
-
-	auto mb = QMessageBox{QMessageBox::Question, title, text, buttons, this};
->>>>>>> 51529cef
+	discardButton->setShortcut(keySequence(Qt::CTRL, Qt::Key_D));
 	int answer = mb.exec();
 
 	if( answer == QMessageBox::Save )
