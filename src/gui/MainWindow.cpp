--- conflicted
+++ resolved
@@ -303,7 +303,6 @@
 		this, &MainWindow::saveProjectAsDefaultTemplate);
 
 	project_menu->addSeparator();
-<<<<<<< HEAD
 
 	project_menu->addAction(embed::getIconPixmap("project_import"), tr("Import..."),
 		this, &MainWindow::onImportProject);
@@ -311,33 +310,11 @@
 	addAction(project_menu, "project_export", tr("E&xport..."),
 		keySequence(Qt::CTRL, Qt::Key_E), &MainWindow::onExportProject);
 
-	addAction(project_menu, "project_export", tr("E&xport Tracks..."),
+	addAction(project_menu, "project_export", tr("Export &Tracks..."),
 		keySequence(Qt::CTRL, Qt::SHIFT, Qt::Key_E), &MainWindow::onExportProjectTracks);
 
 	addAction(project_menu, "midi_file", tr("Export &MIDI..."),
 		keySequence(Qt::CTRL, Qt::Key_M), &MainWindow::onExportProjectMidi);
-=======
-	project_menu->addAction( embed::getIconPixmap( "project_import" ),
-					tr( "Import..." ),
-					this,
-					SLOT(onImportProject()));
-	project_menu->addAction( embed::getIconPixmap( "project_export" ),
-					tr( "E&xport..." ),
-					this,
-					SLOT(onExportProject()),
-					combine(Qt::CTRL, Qt::Key_E));
-	project_menu->addAction( embed::getIconPixmap( "project_export" ),
-					tr("Export &Tracks..."),
-					this,
-					SLOT(onExportProjectTracks()),
-					combine(Qt::CTRL, Qt::SHIFT, Qt::Key_E));
-
-	project_menu->addAction( embed::getIconPixmap( "midi_file" ),
-					tr( "Export &MIDI..." ),
-					this,
-					SLOT(onExportProjectMidi()),
-					combine(Qt::CTRL, Qt::Key_M));
->>>>>>> 48f3a842
 
 	project_menu->addSeparator();
 
