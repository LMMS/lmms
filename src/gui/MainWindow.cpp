--- conflicted
+++ resolved
@@ -65,10 +65,8 @@
 
 #include "lmmsversion.h"
 
-<<<<<<< HEAD
 #include "plugins/chordtable_editor/chordtable_editor.h"
 
-=======
 #if !defined(LMMS_BUILD_WIN32) && !defined(LMMS_BULID_APPLE) && !defined(LMMS_BUILD_HAIKU)
 //Work around an issue on KDE5 as per https://bugs.kde.org/show_bug.cgi?id=337491#c21
 void disableAutoKeyAccelerators(QWidget* mainWindow)
@@ -84,7 +82,6 @@
 	kf5WidgetsAddon.unload();
 }
 #endif
->>>>>>> 03e98896
 
 
 MainWindow::MainWindow() :
@@ -388,6 +385,8 @@
 		m_tools.push_back( tp );
 
 
+		m_tools.push_back( ToolPlugin::instantiate( desc->name, /*this*/NULL )
+						   ->createView(this) );
 	}
 	if( !m_toolsMenu->isEmpty() )
 	{
