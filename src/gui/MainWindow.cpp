--- conflicted
+++ resolved
@@ -299,11 +299,7 @@
 
 
 	// project-popup-menu
-<<<<<<< HEAD
-	QMenu * project_menu = new Menu( this );
-=======
-	auto project_menu = new QMenu(this);
->>>>>>> 679d6322
+	auto project_menu = new Menu(this);
 	menuBar()->addMenu( project_menu )->setText( tr( "&File" ) );
 	project_menu->addAction( embed::getIconPixmap( "project_new" ),
 					tr( "&New" ),
@@ -367,12 +363,7 @@
 					qApp, SLOT(closeAllWindows()),
 					Qt::CTRL + Qt::Key_Q );
 
-<<<<<<< HEAD
-
-	QMenu * edit_menu = new Menu( this );
-=======
-	auto edit_menu = new QMenu(this);
->>>>>>> 679d6322
+	auto edit_menu = new Menu(this);
 	menuBar()->addMenu( edit_menu )->setText( tr( "&Edit" ) );
 	m_undoAction = edit_menu->addAction( embed::getIconPixmap( "edit_undo" ),
 					tr( "Undo" ),
@@ -406,13 +397,8 @@
 		SLOT(updateConfig(QAction*)));
 
 
-<<<<<<< HEAD
 	m_toolsMenu = new Menu( this );
-	for( const Plugin::Descriptor* desc : pluginFactory->descriptors(Plugin::Tool) )
-=======
-	m_toolsMenu = new QMenu( this );
 	for( const Plugin::Descriptor* desc : getPluginFactory()->descriptors(Plugin::Tool) )
->>>>>>> 679d6322
 	{
 		m_toolsMenu->addAction( desc->logo->pixmap(), desc->displayName );
 		m_tools.push_back( ToolPlugin::instantiate( desc->name, /*this*/nullptr )
@@ -427,11 +413,7 @@
 
 
 	// help-popup-menu
-<<<<<<< HEAD
-	QMenu * help_menu = new Menu( this );
-=======
-	auto help_menu = new QMenu(this);
->>>>>>> 679d6322
+	auto help_menu = new Menu(this);
 	menuBar()->addMenu( help_menu )->setText( tr( "&Help" ) );
 	// May use offline help
 	if( true )
