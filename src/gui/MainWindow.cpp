--- conflicted
+++ resolved
@@ -322,35 +322,15 @@
 
 	auto edit_menu = new QMenu(this);
 	menuBar()->addMenu( edit_menu )->setText( tr( "&Edit" ) );
-<<<<<<< HEAD
-	m_undoAction = edit_menu->addAction(embed::getIconPixmap("edit_undo"),
-					tr("Undo"),
-					this, SLOT(undo()),
-					QKeySequence::Undo);
-	m_redoAction = edit_menu->addAction(embed::getIconPixmap("edit_redo"),
-					tr("Redo"),
-					this, SLOT(redo()),
-					QKeySequence::Redo);
+
+	m_undoAction = addAction(edit_menu, "edit_undo", tr("Undo"),
+		QKeySequence::Undo, &MainWindow::undo);
+
+	m_redoAction = addAction(edit_menu, "edit_redo", tr("Redo"),
+		QKeySequence::Redo, &MainWindow::redo);
+
 	m_undoAction->setShortcutContext(Qt::ApplicationShortcut);
 	m_redoAction->setShortcutContext(Qt::ApplicationShortcut);
-=======
-
-	m_undoAction = addAction(edit_menu, "edit_undo", tr("Undo"),
-		QKeySequence::Undo, &MainWindow::undo);
-
-	m_redoAction = addAction(edit_menu, "edit_redo", tr("Redo"),
-		QKeySequence::Redo, &MainWindow::redo);
-
-	// Ensure that both (Ctrl+Y) and (Ctrl+Shift+Z) activate redo shortcut regardless of OS defaults
-	if (QKeySequence(QKeySequence::Redo) != keySequence(Qt::CTRL, Qt::Key_Y))
-	{
-		new QShortcut(keySequence(Qt::CTRL, Qt::Key_Y), this, SLOT(redo()));
-	}
-	if (QKeySequence(QKeySequence::Redo) != keySequence(Qt::CTRL, Qt::SHIFT, Qt::Key_Z))
-	{
-		new QShortcut(keySequence(Qt::CTRL, Qt::SHIFT, Qt::Key_Z), this, SLOT(redo()));
-	}
->>>>>>> eb41051b
 
 	edit_menu->addSeparator();
 	edit_menu->addAction(embed::getIconPixmap("microtuner"), tr("Scales and keymaps"),
