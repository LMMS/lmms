/*
 * MainWindow.cpp - implementation of LMMS-main-window
 *
 * Copyright (c) 2004-2014 Tobias Doerffel <tobydox/at/users.sourceforge.net>
 *
 * This file is part of LMMS - https://lmms.io
 *
 * This program is free software; you can redistribute it and/or
 * modify it under the terms of the GNU General Public
 * License as published by the Free Software Foundation; either
 * version 2 of the License, or (at your option) any later version.
 *
 * This program is distributed in the hope that it will be useful,
 * but WITHOUT ANY WARRANTY; without even the implied warranty of
 * MERCHANTABILITY or FITNESS FOR A PARTICULAR PURPOSE.  See the GNU
 * General Public License for more details.
 *
 * You should have received a copy of the GNU General Public
 * License along with this program (see COPYING); if not, write to the
 * Free Software Foundation, Inc., 51 Franklin Street, Fifth Floor,
 * Boston, MA 02110-1301 USA.
 *
 */

#include "MainWindow.h"

#include <QApplication>
#include <QCloseEvent>
#include <QDesktopServices>
#include <QDomElement>
#include <QFileInfo>
#include <QMdiArea>
#include <QMenuBar>
#include <QMessageBox>
#include <QShortcut>
#include <QLibrary>
#include <QSplitter>
#include <QUrl>
#include <QWhatsThis>

#include "AboutDialog.h"
#include "AudioDummy.h"
#include "AutomationEditor.h"
#include "BBEditor.h"
#include "ControllerRackView.h"
#include "embed.h"
#include "Engine.h"
#include "ExportProjectDialog.h"
#include "FileBrowser.h"
#include "FileDialog.h"
#include "FxMixerView.h"
#include "GuiApplication.h"
#include "ImportFilter.h"
#include "PianoRoll.h"
#include "PluginBrowser.h"
#include "PluginFactory.h"
#include "PluginView.h"
#include "ProjectJournal.h"
#include "ProjectNotes.h"
#include "ProjectRenderer.h"
#include "RemotePlugin.h"
#include "SetupDialog.h"
#include "SideBar.h"
#include "SongEditor.h"
#include "TextFloat.h"
#include "TimeLineWidget.h"
#include "ToolButton.h"
#include "ToolPlugin.h"
#include "VersionedSaveDialog.h"

#include "lmmsversion.h"

<<<<<<< HEAD
#include "plugins/chordtable_editor/chordtable_editor.h"

#if !defined(LMMS_BUILD_WIN32) && !defined(LMMS_BULID_APPLE) && !defined(LMMS_BUILD_HAIKU)
=======
#if !defined(LMMS_BUILD_WIN32) && !defined(LMMS_BUILD_APPLE) && !defined(LMMS_BUILD_HAIKU) && QT_VERSION >= 0x050000
>>>>>>> ab2cc42e
//Work around an issue on KDE5 as per https://bugs.kde.org/show_bug.cgi?id=337491#c21
void disableAutoKeyAccelerators(QWidget* mainWindow)
{
	using DisablerFunc = void(*)(QWidget*);
	QLibrary kf5WidgetsAddon("KF5WidgetsAddons", 5);
	DisablerFunc setNoAccelerators = 
			reinterpret_cast<DisablerFunc>(kf5WidgetsAddon.resolve("_ZN19KAcceleratorManager10setNoAccelEP7QWidget"));
	if(setNoAccelerators)
	{
		setNoAccelerators(mainWindow);
	}
	kf5WidgetsAddon.unload();
}
#endif


MainWindow::MainWindow() :
	m_workspace( NULL ),
	m_templatesMenu( NULL ),
	m_recentlyOpenedProjectsMenu( NULL ),
	m_toolsMenu( NULL ),
	m_autoSaveTimer( this ),
	m_viewMenu( NULL ),
	m_metronomeToggle( 0 ),
	m_session( Normal )
{
#if !defined(LMMS_BUILD_WIN32) && !defined(LMMS_BUILD_APPLE) && !defined(LMMS_BUILD_HAIKU) && QT_VERSION >= 0x050000
	disableAutoKeyAccelerators(this);
#endif
	setAttribute( Qt::WA_DeleteOnClose );

	QWidget * main_widget = new QWidget( this );
	QVBoxLayout * vbox = new QVBoxLayout( main_widget );
	vbox->setSpacing( 0 );
	vbox->setMargin( 0 );

	QWidget * w = new QWidget( main_widget );
	QHBoxLayout * hbox = new QHBoxLayout( w );
	hbox->setSpacing( 0 );
	hbox->setMargin( 0 );

	SideBar * sideBar = new SideBar( Qt::Vertical, w );

	QSplitter * splitter = new QSplitter( Qt::Horizontal, w );
	splitter->setChildrenCollapsible( false );

	ConfigManager* confMgr = ConfigManager::inst();

	emit initProgress(tr("Preparing plugin browser"));
	sideBar->appendTab( new PluginBrowser( splitter ) );
	emit initProgress(tr("Preparing file browsers"));
	sideBar->appendTab( new FileBrowser(
				confMgr->userProjectsDir() + "*" +
				confMgr->factoryProjectsDir(),
					"*.mmp *.mmpz *.xml *.mid",
							tr( "My Projects" ),
					embed::getIconPixmap( "project_file" ).transformed( QTransform().rotate( 90 ) ),
							splitter, false, true ) );
	sideBar->appendTab( new FileBrowser(
				confMgr->userSamplesDir() + "*" +
				confMgr->factorySamplesDir(),
					"*", tr( "My Samples" ),
					embed::getIconPixmap( "sample_file" ).transformed( QTransform().rotate( 90 ) ),
							splitter, false, true ) );
	sideBar->appendTab( new FileBrowser(
				confMgr->userPresetsDir() + "*" +
				confMgr->factoryPresetsDir(),
					"*.xpf *.cs.xml *.xiz",
					tr( "My Presets" ),
					embed::getIconPixmap( "preset_file" ).transformed( QTransform().rotate( 90 ) ),
							splitter , false, true  ) );
	sideBar->appendTab( new FileBrowser( QDir::homePath(), "*",
							tr( "My Home" ),
					embed::getIconPixmap( "home" ).transformed( QTransform().rotate( 90 ) ),
							splitter, false, false ) );


	QStringList root_paths;
	QString title = tr( "Root directory" );
	bool dirs_as_items = false;

#ifdef LMMS_BUILD_APPLE
	title = tr( "Volumes" );
	root_paths += "/Volumes";
#elif defined(LMMS_BUILD_WIN32)
	title = tr( "My Computer" );
	dirs_as_items = true;
#endif

#if ! defined(LMMS_BUILD_APPLE)
	QFileInfoList drives = QDir::drives();
	for( const QFileInfo & drive : drives )
	{
		root_paths += drive.absolutePath();
	}
#endif

	sideBar->appendTab( new FileBrowser( root_paths.join( "*" ), "*", title,
					embed::getIconPixmap( "computer" ).transformed( QTransform().rotate( 90 ) ),
							splitter, dirs_as_items) );

	m_workspace = new QMdiArea( splitter );

	// Load background
	emit initProgress(tr("Loading background artwork"));
	QString bgArtwork = ConfigManager::inst()->backgroundArtwork();
	QImage bgImage;
	if( !bgArtwork.isEmpty() )
	{
		bgImage = QImage( bgArtwork );
	}
	if( !bgImage.isNull() )
	{
		m_workspace->setBackground( bgImage );
	}
	else
	{
		m_workspace->setBackground( Qt::NoBrush );
	}

	m_workspace->setOption( QMdiArea::DontMaximizeSubWindowOnActivation );
	m_workspace->setHorizontalScrollBarPolicy( Qt::ScrollBarAsNeeded );
	m_workspace->setVerticalScrollBarPolicy( Qt::ScrollBarAsNeeded );

	hbox->addWidget( sideBar );
	hbox->addWidget( splitter );


	// create global-toolbar at the top of our window
	m_toolBar = new QWidget( main_widget );
	m_toolBar->setObjectName( "mainToolbar" );
	m_toolBar->setFixedHeight( 64 );
	m_toolBar->move( 0, 0 );

	// add layout for organizing quite complex toolbar-layouting
	m_toolBarLayout = new QGridLayout( m_toolBar/*, 2, 1*/ );
	m_toolBarLayout->setMargin( 0 );
	m_toolBarLayout->setSpacing( 0 );

	vbox->addWidget( m_toolBar );
	vbox->addWidget( w );
	setCentralWidget( main_widget );

	m_updateTimer.start( 1000 / 20, this );  // 20 fps

	if( ConfigManager::inst()->value( "ui", "enableautosave" ).toInt() )
	{
		// connect auto save
		connect(&m_autoSaveTimer, SIGNAL(timeout()), this, SLOT(autoSave()));
		m_autoSaveInterval = ConfigManager::inst()->value(
					"ui", "saveinterval" ).toInt() < 1 ?
						DEFAULT_AUTO_SAVE_INTERVAL :
				ConfigManager::inst()->value(
					"ui", "saveinterval" ).toInt();

		// The auto save function mustn't run until there is a project
		// to save or it will run over recover.mmp if you hesitate at the
		// recover messagebox for a minute. It is now started in main.
		// See autoSaveTimerReset() in MainWindow.h
	}

	connect( Engine::getSong(), SIGNAL( playbackStateChanged() ),
				this, SLOT( updatePlayPauseIcons() ) );

	connect(Engine::getSong(), SIGNAL(stopped()), SLOT(onSongStopped()));

	connect(Engine::getSong(), SIGNAL(modified()), SLOT(onSongModified()));
	connect(Engine::getSong(), SIGNAL(projectFileNameChanged()), SLOT(onProjectFileNameChanged()));
}




MainWindow::~MainWindow()
{
	for( PluginView *view : m_tools )
	{
		delete view->model();
		delete view;
	}
	// TODO: Close tools
	// dependencies are such that the editors must be destroyed BEFORE Song is deletect in Engine::destroy
	//   see issue #2015 on github
	delete gui->automationEditor();
	delete gui->pianoRoll();
	delete gui->songEditor();
	// destroy engine which will do further cleanups etc.
	Engine::destroy();
}




void MainWindow::finalize()
{
	resetWindowTitle();
	setWindowIcon( embed::getIconPixmap( "icon" ) );


	// project-popup-menu
	QMenu * project_menu = new QMenu( this );
	menuBar()->addMenu( project_menu )->setText( tr( "&File" ) );
	project_menu->addAction( embed::getIconPixmap( "project_new" ),
					tr( "&New" ),
					this, SLOT( createNewProject() ),
					QKeySequence::New );

	m_templatesMenu = new QMenu( tr("New from template"), this );
	connect( m_templatesMenu, SIGNAL( aboutToShow() ), SLOT( fillTemplatesMenu() ) );
	connect( m_templatesMenu, SIGNAL( triggered( QAction * ) ),
		 SLOT( createNewProjectFromTemplate( QAction * ) ) );

	project_menu->addMenu(m_templatesMenu);

	project_menu->addAction( embed::getIconPixmap( "project_open" ),
					tr( "&Open..." ),
					this, SLOT( openProject() ),
					QKeySequence::Open );

	m_recentlyOpenedProjectsMenu = project_menu->addMenu(
				embed::getIconPixmap( "project_open_recent" ),
					tr( "&Recently Opened Projects" ) );
	connect( m_recentlyOpenedProjectsMenu, SIGNAL( aboutToShow() ),
			this, SLOT( updateRecentlyOpenedProjectsMenu() ) );
	connect( m_recentlyOpenedProjectsMenu, SIGNAL( triggered( QAction * ) ),
			this, SLOT( openRecentlyOpenedProject( QAction * ) ) );

	project_menu->addAction( embed::getIconPixmap( "project_save" ),
					tr( "&Save" ),
					this, SLOT( saveProject() ),
					QKeySequence::Save );
	project_menu->addAction( embed::getIconPixmap( "project_saveas" ),
					tr( "Save &As..." ),
					this, SLOT( saveProjectAs() ),
					Qt::CTRL + Qt::SHIFT + Qt::Key_S );
	project_menu->addAction( embed::getIconPixmap( "project_save" ),
					tr( "Save as New &Version" ),
					this, SLOT( saveProjectAsNewVersion() ),
					Qt::CTRL + Qt::ALT + Qt::Key_S );

	project_menu->addAction( tr( "Save as default template" ),
				     this, SLOT( saveProjectAsDefaultTemplate() ) );

	project_menu->addSeparator();
	project_menu->addAction( embed::getIconPixmap( "project_import" ),
					tr( "Import..." ),
					this,
					SLOT( onImportProject() ) );
	project_menu->addAction( embed::getIconPixmap( "project_export" ),
					tr( "E&xport..." ),
					this,
					SLOT( onExportProject() ),
					Qt::CTRL + Qt::Key_E );
	project_menu->addAction( embed::getIconPixmap( "project_export" ),
					tr( "E&xport Tracks..." ),
					this,
					SLOT( onExportProjectTracks() ),
					Qt::CTRL + Qt::SHIFT + Qt::Key_E );

	project_menu->addAction( embed::getIconPixmap( "midi_file" ),
					tr( "Export &MIDI..." ),
					this,
					SLOT( onExportProjectMidi() ),
					Qt::CTRL + Qt::Key_M );

// Prevent dangling separator at end of menu per https://bugreports.qt.io/browse/QTBUG-40071
#if !(defined(LMMS_BUILD_APPLE) && (QT_VERSION >= 0x050000) && (QT_VERSION < 0x050600))
	project_menu->addSeparator();
#endif
	project_menu->addAction( embed::getIconPixmap( "exit" ), tr( "&Quit" ),
					qApp, SLOT( closeAllWindows() ),
					Qt::CTRL + Qt::Key_Q );


	QMenu * edit_menu = new QMenu( this );
	menuBar()->addMenu( edit_menu )->setText( tr( "&Edit" ) );
	m_undoAction = edit_menu->addAction( embed::getIconPixmap( "edit_undo" ),
					tr( "Undo" ),
					this, SLOT( undo() ),
					QKeySequence::Undo );
	m_redoAction = edit_menu->addAction( embed::getIconPixmap( "edit_redo" ),
					tr( "Redo" ),
					this, SLOT( redo() ),
					QKeySequence::Redo );
	// Ensure that both (Ctrl+Y) and (Ctrl+Shift+Z) activate redo shortcut regardless of OS defaults
	if (QKeySequence(QKeySequence::Redo) != QKeySequence(Qt::CTRL + Qt::Key_Y))
	{
		new QShortcut( QKeySequence( Qt::CTRL + Qt::Key_Y ), this, SLOT(redo()) );
	}
	if (QKeySequence(QKeySequence::Redo) != QKeySequence(Qt::CTRL + Qt::SHIFT + Qt::Key_Z ))
	{
		new QShortcut( QKeySequence( Qt::CTRL + Qt::SHIFT + Qt::Key_Z ), this, SLOT(redo()) );
	}

	edit_menu->addSeparator();
	edit_menu->addAction( embed::getIconPixmap( "setup_general" ),
					tr( "Settings" ),
					this, SLOT( showSettingsDialog() ) );
	connect( edit_menu, SIGNAL(aboutToShow()), this, SLOT(updateUndoRedoButtons()) );

	m_viewMenu = new QMenu( this );
	menuBar()->addMenu( m_viewMenu )->setText( tr( "&View" ) );
	connect( m_viewMenu, SIGNAL( aboutToShow() ),
		 this, SLOT( updateViewMenu() ) );
	connect( m_viewMenu, SIGNAL(triggered(QAction*)), this,
		SLOT(updateConfig(QAction*)));


	m_toolsMenu = new QMenu( this );
	PluginView *tp;
	for( const Plugin::Descriptor* desc : pluginFactory->descriptors(Plugin::Tool) )
	{
		m_toolsMenu->addAction( desc->logo->pixmap(), desc->displayName );
		tp = ToolPlugin::instantiate( desc->name, /*this*/NULL )->createView(this);
		if ( !strcmp(desc->name, "chordtableeditor") )
		{
			//setting up the gui reference to the ChordTable editor plugin
			gui->setChordTableEditorView( tp );
		}
		m_tools.push_back( tp );


		m_tools.push_back( ToolPlugin::instantiate( desc->name, /*this*/NULL )
						   ->createView(this) );
	}
	if( !m_toolsMenu->isEmpty() )
	{
		menuBar()->addMenu( m_toolsMenu )->setText( tr( "&Tools" ) );
		connect( m_toolsMenu, SIGNAL( triggered( QAction * ) ),
					this, SLOT( showTool( QAction * ) ) );
	}


	// help-popup-menu
	QMenu * help_menu = new QMenu( this );
	menuBar()->addMenu( help_menu )->setText( tr( "&Help" ) );
	// May use offline help
	if( true )
	{
		help_menu->addAction( embed::getIconPixmap( "help" ),
						tr( "Online Help" ),
						this, SLOT( browseHelp() ) );
	}
	else
	{
		help_menu->addAction( embed::getIconPixmap( "help" ),
							tr( "Help" ),
							this, SLOT( help() ) );
	}
	help_menu->addAction( embed::getIconPixmap( "whatsthis" ),
					tr( "What's This?" ),
					this, SLOT( enterWhatsThisMode() ) );

// Prevent dangling separator at end of menu per https://bugreports.qt.io/browse/QTBUG-40071
#if !(defined(LMMS_BUILD_APPLE) && (QT_VERSION >= 0x050000) && (QT_VERSION < 0x050600))
	help_menu->addSeparator();
#endif
	help_menu->addAction( embed::getIconPixmap( "icon" ), tr( "About" ),
				  this, SLOT( aboutLMMS() ) );

	// create tool-buttons
	ToolButton * project_new = new ToolButton(
					embed::getIconPixmap( "project_new" ),
					tr( "Create new project" ),
					this, SLOT( createNewProject() ),
							m_toolBar );

	ToolButton * project_new_from_template = new ToolButton(
			embed::getIconPixmap( "project_new_from_template" ),
				tr( "Create new project from template" ),
					this, SLOT( emptySlot() ),
							m_toolBar );
	project_new_from_template->setMenu( m_templatesMenu );
	project_new_from_template->setPopupMode( ToolButton::InstantPopup );

	ToolButton * project_open = new ToolButton(
					embed::getIconPixmap( "project_open" ),
					tr( "Open existing project" ),
					this, SLOT( openProject() ),
								m_toolBar );


	ToolButton * project_open_recent = new ToolButton(
				embed::getIconPixmap( "project_open_recent" ),
					tr( "Recently opened projects" ),
					this, SLOT( emptySlot() ), m_toolBar );
	project_open_recent->setMenu( m_recentlyOpenedProjectsMenu );
	project_open_recent->setPopupMode( ToolButton::InstantPopup );

	ToolButton * project_save = new ToolButton(
					embed::getIconPixmap( "project_save" ),
					tr( "Save current project" ),
					this, SLOT( saveProject() ),
								m_toolBar );


	ToolButton * project_export = new ToolButton(
				embed::getIconPixmap( "project_export" ),
					tr( "Export current project" ),
					this,
							SLOT( onExportProject() ),
								m_toolBar );

	ToolButton * whatsthis = new ToolButton(
				embed::getIconPixmap( "whatsthis" ),
					tr( "What's this?" ),
					this, SLOT( enterWhatsThisMode() ),
								m_toolBar );

	m_metronomeToggle = new ToolButton(
				embed::getIconPixmap( "metronome" ),
				tr( "Toggle metronome" ),
				this, SLOT( onToggleMetronome() ),
							m_toolBar );
	m_metronomeToggle->setCheckable(true);
	m_metronomeToggle->setChecked(Engine::mixer()->isMetronomeActive());

	m_toolBarLayout->setColumnMinimumWidth( 0, 5 );
	m_toolBarLayout->addWidget( project_new, 0, 1 );
	m_toolBarLayout->addWidget( project_new_from_template, 0, 2 );
	m_toolBarLayout->addWidget( project_open, 0, 3 );
	m_toolBarLayout->addWidget( project_open_recent, 0, 4 );
	m_toolBarLayout->addWidget( project_save, 0, 5 );
	m_toolBarLayout->addWidget( project_export, 0, 6 );
	m_toolBarLayout->addWidget( whatsthis, 0, 7 );
	m_toolBarLayout->addWidget( m_metronomeToggle, 0, 8 );


	// window-toolbar
	ToolButton * song_editor_window = new ToolButton(
					embed::getIconPixmap( "songeditor" ),
					tr( "Show/hide Song-Editor" ) + " (F5)",
					this, SLOT( toggleSongEditorWin() ),
								m_toolBar );
	song_editor_window->setShortcut( Qt::Key_F5 );
	song_editor_window->setWhatsThis(
		tr( "By pressing this button, you can show or hide the "
			"Song-Editor. With the help of the Song-Editor you can "
			"edit song-playlist and specify when which track "
			"should be played. "
			"You can also insert and move samples (e.g. "
			"rap samples) directly into the playlist." ) );


	ToolButton * bb_editor_window = new ToolButton(
					embed::getIconPixmap( "bb_track_btn" ),
					tr( "Show/hide Beat+Bassline Editor" ) +
									" (F6)",
					this, SLOT( toggleBBEditorWin() ),
								m_toolBar );
	bb_editor_window->setShortcut( Qt::Key_F6 );
	bb_editor_window->setWhatsThis(
		tr( "By pressing this button, you can show or hide the "
			"Beat+Bassline Editor. The Beat+Bassline Editor is "
			"needed for creating beats, and for opening, adding, and "
			"removing channels, and for cutting, copying and pasting "
			"beat and bassline-patterns, and for other things like "
			"that." ) );


	ToolButton * piano_roll_window = new ToolButton(
						embed::getIconPixmap( "piano" ),
						tr( "Show/hide Piano-Roll" ) +
									" (F7)",
					this, SLOT( togglePianoRollWin() ),
								m_toolBar );
	piano_roll_window->setShortcut( Qt::Key_F7 );
	piano_roll_window->setWhatsThis(
			tr( "Click here to show or hide the "
				"Piano-Roll. With the help of the Piano-Roll "
				"you can edit melodies in an easy way."
				) );

	ToolButton * automation_editor_window = new ToolButton(
					embed::getIconPixmap( "automation" ),
					tr( "Show/hide Automation Editor" ) +
									" (F8)",
					this,
					SLOT( toggleAutomationEditorWin() ),
					m_toolBar );
	automation_editor_window->setShortcut( Qt::Key_F8 );
	automation_editor_window->setWhatsThis(
			tr( "Click here to show or hide the "
				"Automation Editor. With the help of the "
				"Automation Editor you can edit dynamic values "
				"in an easy way."
				) );

	ToolButton * fx_mixer_window = new ToolButton(
					embed::getIconPixmap( "fx_mixer" ),
					tr( "Show/hide FX Mixer" ) + " (F9)",
					this, SLOT( toggleFxMixerWin() ),
					m_toolBar );
	fx_mixer_window->setShortcut( Qt::Key_F9 );
	fx_mixer_window->setWhatsThis(
		tr( "Click here to show or hide the "
			"FX Mixer. The FX Mixer is a very powerful tool "
			"for managing effects for your song. You can insert "
			"effects into different effect-channels." ) );

	ToolButton * project_notes_window = new ToolButton(
					embed::getIconPixmap( "project_notes" ),
					tr( "Show/hide project notes" ) +
								" (F10)",
					this, SLOT( toggleProjectNotesWin() ),
								m_toolBar );
	project_notes_window->setShortcut( Qt::Key_F10 );
	project_notes_window->setWhatsThis(
		tr( "Click here to show or hide the "
			"project notes window. In this window you can put "
			"down your project notes.") );

	ToolButton * controllers_window = new ToolButton(
					embed::getIconPixmap( "controller" ),
					tr( "Show/hide controller rack" ) +
								" (F11)",
					this, SLOT( toggleControllerRack() ),
								m_toolBar );
	controllers_window->setShortcut( Qt::Key_F11 );

	m_toolBarLayout->addWidget( song_editor_window, 1, 1 );
	m_toolBarLayout->addWidget( bb_editor_window, 1, 2 );
	m_toolBarLayout->addWidget( piano_roll_window, 1, 3 );
	m_toolBarLayout->addWidget( automation_editor_window, 1, 4 );
	m_toolBarLayout->addWidget( fx_mixer_window, 1, 5 );
	m_toolBarLayout->addWidget( project_notes_window, 1, 6 );
	m_toolBarLayout->addWidget( controllers_window, 1, 7 );
	m_toolBarLayout->setColumnStretch( 100, 1 );

	// setup-dialog opened before?
	if( !ConfigManager::inst()->value( "app", "configured" ).toInt() )
	{
		ConfigManager::inst()->setValue( "app", "configured", "1" );
		// no, so show it that user can setup everything
		SetupDialog sd;
		sd.exec();
	}
	// look whether mixer failed to start the audio device selected by the
	// user and is using AudioDummy as a fallback
	else if( Engine::mixer()->audioDevStartFailed() )
	{
		// if so, offer the audio settings section of the setup dialog
		SetupDialog sd( SetupDialog::AudioSettings );
		sd.exec();
	}

	// Add editor subwindows
	for (QWidget* widget :  std::list<QWidget*>{
			gui->automationEditor(),
			gui->getBBEditor(),
			gui->pianoRoll(),
			gui->songEditor()
	})
	{
		QMdiSubWindow* window = addWindowedWidget(widget);
		window->setWindowIcon(widget->windowIcon());
		window->setAttribute(Qt::WA_DeleteOnClose, false);
		window->resize(widget->sizeHint());
	}

	gui->automationEditor()->parentWidget()->hide();
	gui->getBBEditor()->parentWidget()->move( 610, 5 );
	gui->getBBEditor()->parentWidget()->hide();
	gui->pianoRoll()->parentWidget()->move(5, 5);
	gui->pianoRoll()->parentWidget()->hide();
	gui->songEditor()->parentWidget()->move(5, 5);
	gui->songEditor()->parentWidget()->show();

	// reset window title every time we change the state of a subwindow to show the correct title
	for( const QMdiSubWindow * subWindow : workspace()->subWindowList() )
	{
		connect( subWindow, SIGNAL( windowStateChanged(Qt::WindowStates,Qt::WindowStates) ), this, SLOT( resetWindowTitle() ) );
	}
}




int MainWindow::addWidgetToToolBar( QWidget * _w, int _row, int _col )
{
	int col = ( _col == -1 ) ? m_toolBarLayout->columnCount() + 7 : _col;
	if( _w->height() > 32 || _row == -1 )
	{
		m_toolBarLayout->addWidget( _w, 0, col, 2, 1 );
	}
	else
	{
		m_toolBarLayout->addWidget( _w, _row, col );
	}
	return( col );
}




void MainWindow::addSpacingToToolBar( int _size )
{
	m_toolBarLayout->setColumnMinimumWidth( m_toolBarLayout->columnCount() +
								7, _size );
}

SubWindow* MainWindow::addWindowedWidget(QWidget *w, Qt::WindowFlags windowFlags)
{
	// wrap the widget in our own *custom* window that patches some errors in QMdiSubWindow
	SubWindow *win = new SubWindow(m_workspace->viewport(), windowFlags);
	win->setAttribute(Qt::WA_DeleteOnClose);
	win->setWidget(w);
	m_workspace->addSubWindow(win);
	return win;
}


void MainWindow::resetWindowTitle()
{
	QString title(tr( "Untitled" ));

	if( Engine::getSong()->projectFileName() != "" )
	{
		title = QFileInfo( Engine::getSong()->projectFileName()
							).completeBaseName();
	}

	if( Engine::getSong()->isModified() )
	{
		title += '*';
	}

	if( getSession() == Recover )
	{
		title += " - " + tr( "Recover session. Please save your work!" );
	}

	setWindowTitle( title + " - " + tr( "LMMS %1" ).arg( LMMS_VERSION ) );
}




bool MainWindow::mayChangeProject(bool stopPlayback)
{
	if( stopPlayback )
	{
		Engine::getSong()->stop();
	}

	if( !Engine::getSong()->isModified() && getSession() != Recover )
	{
		return( true );
	}

	// Separate message strings for modified and recovered files
	QString messageTitleRecovered = tr( "Recovered project not saved" );
	QString messageRecovered = tr( "This project was recovered from the "
					"previous session. It is currently "
					"unsaved and will be lost if you don't "
					"save it. Do you want to save it now?" );

	QString messageTitleUnsaved = tr( "Project not saved" );
	QString messageUnsaved = tr( "The current project was modified since "
					"last saving. Do you want to save it "
								"now?" );

	QMessageBox mb( ( getSession() == Recover ?
				messageTitleRecovered : messageTitleUnsaved ),
			( getSession() == Recover ?
					messageRecovered : messageUnsaved ),
				QMessageBox::Question,
				QMessageBox::Save,
				QMessageBox::Discard,
				QMessageBox::Cancel,
				this );
	int answer = mb.exec();

	if( answer == QMessageBox::Save )
	{
		return( saveProject() );
	}
	else if( answer == QMessageBox::Discard )
	{
		if( getSession() == Recover )
		{
			sessionCleanup();
		}
		return( true );
	}

	return( false );
}




void MainWindow::clearKeyModifiers()
{
	m_keyMods.m_ctrl = false;
	m_keyMods.m_shift = false;
	m_keyMods.m_alt = false;
}




void MainWindow::saveWidgetState( QWidget * _w, QDomElement & _de )
{
	// If our widget is the main content of a window (e.g. piano roll, FxMixer, etc), 
	// we really care about the position of the *window* - not the position of the widget within its window
	if( _w->parentWidget() != NULL &&
			_w->parentWidget()->inherits( "QMdiSubWindow" ) )
	{
		_w = _w->parentWidget();
	}

	// If the widget is a SubWindow, then we can make use of the getTrueNormalGeometry() method that 
	// performs the same as normalGeometry, but isn't broken on X11 ( see https://bugreports.qt.io/browse/QTBUG-256 )
	SubWindow *asSubWindow = qobject_cast<SubWindow*>(_w);
	QRect normalGeom = asSubWindow != nullptr ? asSubWindow->getTrueNormalGeometry() : _w->normalGeometry();

	bool visible = _w->isVisible();
	_de.setAttribute( "visible", visible );
	_de.setAttribute( "minimized", _w->isMinimized() );
	_de.setAttribute( "maximized", _w->isMaximized() );

	_de.setAttribute( "x", normalGeom.x() );
	_de.setAttribute( "y", normalGeom.y() );

	QSize sizeToStore = normalGeom.size();
	_de.setAttribute( "width", sizeToStore.width() );
	_de.setAttribute( "height", sizeToStore.height() );
}




void MainWindow::restoreWidgetState( QWidget * _w, const QDomElement & _de )
{
	QRect r( qMax( 1, _de.attribute( "x" ).toInt() ),
			qMax( 1, _de.attribute( "y" ).toInt() ),
			qMax( _w->sizeHint().width(), _de.attribute( "width" ).toInt() ),
			qMax( _w->minimumHeight(), _de.attribute( "height" ).toInt() ) );
	if( _de.hasAttribute( "visible" ) && !r.isNull() )
	{
		// If our widget is the main content of a window (e.g. piano roll, FxMixer, etc), 
		// we really care about the position of the *window* - not the position of the widget within its window
		if ( _w->parentWidget() != NULL &&
			_w->parentWidget()->inherits( "QMdiSubWindow" ) )
		{
			_w = _w->parentWidget();
		}
		// first restore the window, as attempting to resize a maximized window causes graphics glitching
		_w->setWindowState( _w->windowState() & ~(Qt::WindowMaximized | Qt::WindowMinimized) );

		_w->resize( r.size() );
		_w->move( r.topLeft() );

		// set the window to its correct minimized/maximized/restored state
		Qt::WindowStates flags = _w->windowState();
		flags = _de.attribute( "minimized" ).toInt() ?
				( flags | Qt::WindowMinimized ) :
				( flags & ~Qt::WindowMinimized );
		flags = _de.attribute( "maximized" ).toInt() ?
				( flags | Qt::WindowMaximized ) :
				( flags & ~Qt::WindowMaximized );
		_w->setWindowState( flags );

		_w->setVisible( _de.attribute( "visible" ).toInt() );
	}
}



void MainWindow::emptySlot()
{
}



void MainWindow::enterWhatsThisMode()
{
	QWhatsThis::enterWhatsThisMode();
}



void MainWindow::createNewProject()
{
	if( mayChangeProject(true) )
	{
		Engine::getSong()->createNewProject();
	}
}




void MainWindow::createNewProjectFromTemplate( QAction * _idx )
{
	if( m_templatesMenu && mayChangeProject(true) )
	{
		int indexOfTemplate = m_templatesMenu->actions().indexOf( _idx );
		bool isFactoryTemplate = indexOfTemplate >= m_custom_templates_count;
		QString dirBase =  isFactoryTemplate ?
				ConfigManager::inst()->factoryTemplatesDir() :
				ConfigManager::inst()->userTemplateDir();

		const QString f = dirBase + _idx->text().replace("&&", "&") + ".mpt";
		Engine::getSong()->createNewProjectFromTemplate(f);
	}
}




void MainWindow::openProject()
{
	if( mayChangeProject(false) )
	{
		FileDialog ofd( this, tr( "Open Project" ), "", tr( "LMMS (*.mmp *.mmpz)" ) );

		ofd.setDirectory( ConfigManager::inst()->userProjectsDir() );
		ofd.setFileMode( FileDialog::ExistingFiles );
		if( ofd.exec () == QDialog::Accepted &&
						!ofd.selectedFiles().isEmpty() )
		{
			Song *song = Engine::getSong();

			song->stop();
			setCursor( Qt::WaitCursor );
			song->loadProject( ofd.selectedFiles()[0] );
			setCursor( Qt::ArrowCursor );
		}
	}
}




void MainWindow::updateRecentlyOpenedProjectsMenu()
{
	m_recentlyOpenedProjectsMenu->clear();
	QStringList rup = ConfigManager::inst()->recentlyOpenedProjects();

//	The file history goes 50 deep but we only show the 15
//	most recent ones that we can open and omit .mpt files.
	int shownInMenu = 0;
	for( QStringList::iterator it = rup.begin(); it != rup.end(); ++it )
	{
		QFileInfo recentFile( *it );
		if ( recentFile.exists() && 
				*it != ConfigManager::inst()->recoveryFile() )
		{
			if( recentFile.suffix().toLower() == "mpt" )
			{
				continue;
			}

			m_recentlyOpenedProjectsMenu->addAction(
					embed::getIconPixmap( "project_file" ), it->replace("&", "&&") );
#ifdef LMMS_BUILD_APPLE
			m_recentlyOpenedProjectsMenu->actions().last()->setIconVisibleInMenu(false); // QTBUG-44565 workaround
			m_recentlyOpenedProjectsMenu->actions().last()->setIconVisibleInMenu(true);
#endif
			shownInMenu++;
			if( shownInMenu >= 15 )
			{
				return;
			}
		}
	}
}



void MainWindow::openRecentlyOpenedProject( QAction * _action )
{
	if ( mayChangeProject(true) )
	{
		const QString f = _action->text().replace("&&", "&");
		setCursor( Qt::WaitCursor );
		Engine::getSong()->loadProject( f );
		setCursor( Qt::ArrowCursor );
	}
}




bool MainWindow::saveProject()
{
	if( Engine::getSong()->projectFileName() == "" )
	{
		return( saveProjectAs() );
	}
	else
	{
		this->guiSaveProject();
		if( getSession() == Recover )
		{
			sessionCleanup();
		}
	}
	return( true );
}




bool MainWindow::saveProjectAs()
{
	VersionedSaveDialog sfd( this, tr( "Save Project" ), "",
			tr( "LMMS Project" ) + " (*.mmpz *.mmp);;" +
				tr( "LMMS Project Template" ) + " (*.mpt)" );
	QString f = Engine::getSong()->projectFileName();
	if( f != "" )
	{
		sfd.setDirectory( QFileInfo( f ).absolutePath() );
		sfd.selectFile( QFileInfo( f ).fileName() );
	}
	else
	{
		sfd.setDirectory( ConfigManager::inst()->userProjectsDir() );
	}

	// Don't write over file with suffix if no suffix is provided.
	QString suffix = ConfigManager::inst()->value( "app",
							"nommpz" ).toInt() == 0
						? "mmpz"
						: "mmp" ;
	sfd.setDefaultSuffix( suffix );

	if( sfd.exec () == FileDialog::Accepted &&
		!sfd.selectedFiles().isEmpty() && sfd.selectedFiles()[0] != "" )
	{
		QString fname = sfd.selectedFiles()[0] ;
		if( sfd.selectedNameFilter().contains( "(*.mpt)" ) )
		{
			// Remove the default suffix
			fname.remove( "." + suffix );
			if( !sfd.selectedFiles()[0].endsWith( ".mpt" ) )
			{
				if( VersionedSaveDialog::fileExistsQuery( fname + ".mpt",
						tr( "Save project template" ) ) )
				{
					fname += ".mpt";
				}
			}
		}
		this->guiSaveProjectAs( fname );
		if( getSession() == Recover )
		{
			sessionCleanup();
		}
		return( true );
	}
	return( false );
}




bool MainWindow::saveProjectAsNewVersion()
{
	QString fileName = Engine::getSong()->projectFileName();
	if( fileName == "" )
	{
		return saveProjectAs();
	}
	else
	{
		do 		VersionedSaveDialog::changeFileNameVersion( fileName, true );
		while 	( QFile( fileName ).exists() );

		this->guiSaveProjectAs( fileName );
		return true;
	}
}




void MainWindow::saveProjectAsDefaultTemplate()
{
	QString defaultTemplate = ConfigManager::inst()->userTemplateDir() + "default.mpt";

	QFileInfo fileInfo(defaultTemplate);
	if (fileInfo.exists())
	{
		if (QMessageBox::warning(this,
					 tr("Overwrite default template?"),
					 tr("This will overwrite your current default template."),
					 QMessageBox::Ok,
					 QMessageBox::Cancel) != QMessageBox::Ok)
		{
			return;
		}
	}

	Engine::getSong()->saveProjectFile( defaultTemplate );
}




void MainWindow::showSettingsDialog()
{
	SetupDialog sd;
	sd.exec();
}




void MainWindow::aboutLMMS()
{
	AboutDialog(this).exec();
}




void MainWindow::help()
{
	QMessageBox::information( this, tr( "Help not available" ),
				  tr( "Currently there's no help "
						  "available in LMMS.\n"
						  "Please visit "
						  "http://lmms.sf.net/wiki "
						  "for documentation on LMMS." ),
				  QMessageBox::Ok );
}




void MainWindow::toggleWindow( QWidget *window, bool forceShow )
{
	QWidget *parent = window->parentWidget();

	if( forceShow ||
		m_workspace->activeSubWindow() != parent ||
		parent->isHidden() )
	{
		parent->show();
		window->show();
		window->setFocus();
	}
	else
	{
		parent->hide();
		refocus();
	}

	// Workaround for Qt Bug #260116
	m_workspace->setHorizontalScrollBarPolicy( Qt::ScrollBarAlwaysOff );
	m_workspace->setVerticalScrollBarPolicy( Qt::ScrollBarAlwaysOff );
	m_workspace->setHorizontalScrollBarPolicy( Qt::ScrollBarAsNeeded );
	m_workspace->setVerticalScrollBarPolicy( Qt::ScrollBarAsNeeded );
}




/*
 * When an editor window with focus is toggled off, attempt to set focus
 * to the next visible editor window, or if none are visible, set focus
 * to the parent window.
 */
void MainWindow::refocus()
{
	QList<QWidget*> editors;
	editors
		<< gui->songEditor()->parentWidget()
		<< gui->getBBEditor()->parentWidget()
		<< gui->pianoRoll()->parentWidget()
		<< gui->automationEditor()->parentWidget();

	bool found = false;
	QList<QWidget*>::Iterator editor;
	for( editor = editors.begin(); editor != editors.end(); ++editor )
	{
		if( ! (*editor)->isHidden() ) {
			(*editor)->setFocus();
			found = true;
			break;
		}
	}

	if( ! found )
		this->setFocus();
}




void MainWindow::toggleBBEditorWin( bool forceShow )
{
	toggleWindow( gui->getBBEditor(), forceShow );
}




void MainWindow::toggleSongEditorWin()
{
	toggleWindow( gui->songEditor() );
}




void MainWindow::toggleProjectNotesWin()
{
	toggleWindow( gui->getProjectNotes() );
}




void MainWindow::togglePianoRollWin()
{
	toggleWindow( gui->pianoRoll() );
}




void MainWindow::toggleAutomationEditorWin()
{
	toggleWindow( gui->automationEditor() );
}




void MainWindow::toggleFxMixerWin()
{
	toggleWindow( gui->fxMixerView() );
}


void MainWindow::updateViewMenu()
{
	m_viewMenu->clear();
	// TODO: get current visibility for these and indicate in menu?
	// Not that it's straight visible <-> invisible, more like
	// not on top -> top <-> invisible
	m_viewMenu->addAction(embed::getIconPixmap( "songeditor" ),
			      tr( "Song Editor" ) + " (F5)",
			      this, SLOT( toggleSongEditorWin() )
		);
	m_viewMenu->addAction(embed::getIconPixmap( "bb_track" ),
					tr( "Beat+Bassline Editor" ) + " (F6)",
					this, SLOT( toggleBBEditorWin() )
		);
	m_viewMenu->addAction(embed::getIconPixmap( "piano" ),
			      tr( "Piano Roll" ) + " (F7)",
			      this, SLOT( togglePianoRollWin() )
		);
	m_viewMenu->addAction(embed::getIconPixmap( "automation" ),
			      tr( "Automation Editor" ) + " (F8)",
			      this,
			      SLOT( toggleAutomationEditorWin())
		);
	m_viewMenu->addAction(embed::getIconPixmap( "fx_mixer" ),
			      tr( "FX Mixer" ) + " (F9)",
			      this, SLOT( toggleFxMixerWin() )
		);
	m_viewMenu->addAction(embed::getIconPixmap( "project_notes" ),
			      tr( "Project Notes" ) +	" (F10)",
			      this, SLOT( toggleProjectNotesWin() )
		);
	m_viewMenu->addAction(embed::getIconPixmap( "controller" ),
			      tr( "Controller Rack" ) +
			      " (F11)",
			      this, SLOT( toggleControllerRack() )
		);

	m_viewMenu->addSeparator();

	// Here we should put all look&feel -stuff from configmanager
	// that is safe to change on the fly. There is probably some
	// more elegant way to do this.
	QAction *qa;
	qa = new QAction(tr( "Volume as dBFS" ), this);
	qa->setData("displaydbfs");
	qa->setCheckable( true );
	qa->setChecked( ConfigManager::inst()->value( "app", "displaydbfs" ).toInt() );
	m_viewMenu->addAction(qa);

	// Maybe this is impossible?
	/* qa = new QAction(tr( "Tooltips" ), this);
	qa->setData("tooltips");
	qa->setCheckable( true );
	qa->setChecked( !ConfigManager::inst()->value( "tooltips", "disabled" ).toInt() );
	m_viewMenu->addAction(qa);
	*/

	qa = new QAction(tr( "Smooth scroll" ), this);
	qa->setData("smoothscroll");
	qa->setCheckable( true );
	qa->setChecked( ConfigManager::inst()->value( "ui", "smoothscroll" ).toInt() );
	m_viewMenu->addAction(qa);

	// Not yet.
	/* qa = new QAction(tr( "One instrument track window" ), this);
	qa->setData("oneinstrument");
	qa->setCheckable( true );
	qa->setChecked( ConfigManager::inst()->value( "ui", "oneinstrumenttrackwindow" ).toInt() );
	m_viewMenu->addAction(qa);
	*/

	qa = new QAction(tr( "Enable note labels in piano roll" ), this);
	qa->setData("printnotelabels");
	qa->setCheckable( true );
	qa->setChecked( ConfigManager::inst()->value( "ui", "printnotelabels" ).toInt() );
	m_viewMenu->addAction(qa);

}




void MainWindow::updateConfig( QAction * _who )
{
	QString tag = _who->data().toString();
	bool checked = _who->isChecked();

	if( tag == "displaydbfs" )
	{
		ConfigManager::inst()->setValue( "app", "displaydbfs",
						 QString::number(checked) );
	}
	else if ( tag == "tooltips" )
	{
		ConfigManager::inst()->setValue( "tooltips", "disabled",
						 QString::number(!checked) );
	}
	else if ( tag == "smoothscroll" )
	{
		ConfigManager::inst()->setValue( "ui", "smoothscroll",
						 QString::number(checked) );
	}
	else if ( tag == "oneinstrument" )
	{
		ConfigManager::inst()->setValue( "ui", "oneinstrumenttrackwindow",
						 QString::number(checked) );
	}
	else if ( tag == "printnotelabels" )
	{
		ConfigManager::inst()->setValue( "ui", "printnotelabels",
						 QString::number(checked) );
	}
}



void MainWindow::onToggleMetronome()
{
	Mixer * mixer = Engine::mixer();

	mixer->setMetronomeActive( m_metronomeToggle->isChecked() );
}




void MainWindow::toggleControllerRack()
{
	toggleWindow( gui->getControllerRackView() );
}




void MainWindow::updatePlayPauseIcons()
{
	gui->songEditor()->setPauseIcon( false );
	gui->automationEditor()->setPauseIcon( false );
	gui->getBBEditor()->setPauseIcon( false );
	gui->pianoRoll()->setPauseIcon( false );

	if( Engine::getSong()->isPlaying() )
	{
		switch( Engine::getSong()->playMode() )
		{
			case Song::Mode_PlaySong:
				gui->songEditor()->setPauseIcon( true );
				break;

			case Song::Mode_PlayAutomationPattern:
				gui->automationEditor()->setPauseIcon( true );
				break;

			case Song::Mode_PlayBB:
				gui->getBBEditor()->setPauseIcon( true );
				break;

			case Song::Mode_PlayPattern:
				gui->pianoRoll()->setPauseIcon( true );
				break;

			default:
				break;
		}
	}
}


void MainWindow::updateUndoRedoButtons()
{
	// when the edit menu is shown, grey out the undo/redo buttons if there's nothing to undo/redo
	// else, un-grey them
	m_undoAction->setEnabled(Engine::projectJournal()->canUndo());
	m_redoAction->setEnabled(Engine::projectJournal()->canRedo());
}



void MainWindow::undo()
{
	Engine::projectJournal()->undo();
}




void MainWindow::redo()
{
	Engine::projectJournal()->redo();
}




void MainWindow::closeEvent( QCloseEvent * _ce )
{
	if( mayChangeProject(true) )
	{
		// delete recovery file
		if( ConfigManager::inst()->
				value( "ui", "enableautosave" ).toInt() )
		{
			sessionCleanup();
			_ce->accept();
		}
	}
	else
	{
		_ce->ignore();
	}
}




void MainWindow::sessionCleanup()
{
	// delete recover session files
	QFile::remove( ConfigManager::inst()->recoveryFile() );
	setSession( Normal );
}




void MainWindow::focusOutEvent( QFocusEvent * _fe )
{
	// when loosing focus we do not receive key-(release!)-events anymore,
	// so we might miss release-events of one the modifiers we're watching!
	clearKeyModifiers();
	QMainWindow::leaveEvent( _fe );
}




void MainWindow::keyPressEvent( QKeyEvent * _ke )
{
	switch( _ke->key() )
	{
		case Qt::Key_Control: m_keyMods.m_ctrl = true; break;
		case Qt::Key_Shift: m_keyMods.m_shift = true; break;
		case Qt::Key_Alt: m_keyMods.m_alt = true; break;
		default:
		{
			InstrumentTrackWindow * w =
						InstrumentTrackView::topLevelInstrumentTrackWindow();
			if( w )
			{
				w->pianoView()->keyPressEvent( _ke );
			}
			if( !_ke->isAccepted() )
			{
				QMainWindow::keyPressEvent( _ke );
			}
		}
	}
}




void MainWindow::keyReleaseEvent( QKeyEvent * _ke )
{
	switch( _ke->key() )
	{
		case Qt::Key_Control: m_keyMods.m_ctrl = false; break;
		case Qt::Key_Shift: m_keyMods.m_shift = false; break;
		case Qt::Key_Alt: m_keyMods.m_alt = false; break;
		default:
			if( InstrumentTrackView::topLevelInstrumentTrackWindow() )
			{
				InstrumentTrackView::topLevelInstrumentTrackWindow()->
					pianoView()->keyReleaseEvent( _ke );
			}
			if( !_ke->isAccepted() )
			{
				QMainWindow::keyReleaseEvent( _ke );
			}
	}
}




void MainWindow::timerEvent( QTimerEvent * _te)
{
	emit periodicUpdate();
}




void MainWindow::fillTemplatesMenu()
{
	m_templatesMenu->clear();

	QDir user_d( ConfigManager::inst()->userTemplateDir() );
	QStringList templates = user_d.entryList( QStringList( "*.mpt" ),
						QDir::Files | QDir::Readable );

	m_custom_templates_count = templates.count();
	for( QStringList::iterator it = templates.begin();
						it != templates.end(); ++it )
	{
		m_templatesMenu->addAction(
					embed::getIconPixmap( "project_file" ),
					( *it ).left( ( *it ).length() - 4 ) );
#ifdef LMMS_BUILD_APPLE
		m_templatesMenu->actions().last()->setIconVisibleInMenu(false); // QTBUG-44565 workaround
		m_templatesMenu->actions().last()->setIconVisibleInMenu(true);
#endif
	}

	QDir d( ConfigManager::inst()->factoryProjectsDir() + "templates" );
	templates = d.entryList( QStringList( "*.mpt" ),
						QDir::Files | QDir::Readable );


	if( m_custom_templates_count > 0 && !templates.isEmpty() )
	{
		m_templatesMenu->addSeparator();
	}
	for( QStringList::iterator it = templates.begin();
						it != templates.end(); ++it )
	{
		m_templatesMenu->addAction(
					embed::getIconPixmap( "project_file" ),
					( *it ).left( ( *it ).length() - 4 ).replace("&", "&&") );
#ifdef LMMS_BUILD_APPLE
		m_templatesMenu->actions().last()->setIconVisibleInMenu(false); // QTBUG-44565 workaround
		m_templatesMenu->actions().last()->setIconVisibleInMenu(true);
#endif
	}
}




void MainWindow::showTool( QAction * _idx )
{
	PluginView * p = m_tools[m_toolsMenu->actions().indexOf( _idx )];
	p->show();
	p->parentWidget()->show();
	p->setFocus();
}




void MainWindow::browseHelp()
{
	// file:// alternative for offline help
	QString url = "https://lmms.io/documentation/";
	QDesktopServices::openUrl( url );
	// TODO: Handle error
}




void MainWindow::autoSave()
{
	if( !Engine::getSong()->isExporting() &&
		!Engine::getSong()->isLoadingProject() &&
		!RemotePluginBase::isMainThreadWaiting() &&
		!QApplication::mouseButtons() &&
		( ConfigManager::inst()->value( "ui",
				"enablerunningautosave" ).toInt() ||
			! Engine::getSong()->isPlaying() ) )
	{
		Engine::getSong()->saveProjectFile(ConfigManager::inst()->recoveryFile());
		autoSaveTimerReset();  // Reset timer
	}
	else
	{
		// try again in 10 seconds
		if( getAutoSaveTimerInterval() != m_autoSaveShortTime )
		{
			autoSaveTimerReset( m_autoSaveShortTime );
		}
	}
}

void MainWindow::onExportProjectMidi()
{
	FileDialog efd( this );

	efd.setFileMode( FileDialog::AnyFile );

	QStringList types;
	types << tr("MIDI File (*.mid)");
	efd.setNameFilters( types );
	QString base_filename;
	QString const & projectFileName = Engine::getSong()->projectFileName();
	if( !projectFileName.isEmpty() )
	{
		efd.setDirectory( QFileInfo( projectFileName ).absolutePath() );
		base_filename = QFileInfo( projectFileName ).completeBaseName();
	}
	else
	{
		efd.setDirectory( ConfigManager::inst()->userProjectsDir() );
		base_filename = tr( "untitled" );
	}
	efd.selectFile( base_filename + ".mid" );
	efd.setDefaultSuffix( "mid");
	efd.setWindowTitle( tr( "Select file for project-export..." ) );

	efd.setAcceptMode( FileDialog::AcceptSave );


	if( efd.exec() == QDialog::Accepted && !efd.selectedFiles().isEmpty() && !efd.selectedFiles()[0].isEmpty() )
	{
		const QString suffix = ".mid";

		QString export_filename = efd.selectedFiles()[0];
		if (!export_filename.endsWith(suffix)) export_filename += suffix;

		Engine::getSong()->exportProjectMidi(export_filename);
	}
}

void MainWindow::exportProject(bool multiExport)
{
	QString const & projectFileName = Engine::getSong()->projectFileName();

	FileDialog efd( gui->mainWindow() );

	if ( multiExport )
	{
		efd.setFileMode( FileDialog::Directory);
		efd.setWindowTitle( tr( "Select directory for writing exported tracks..." ) );
		if( !projectFileName.isEmpty() )
		{
			efd.setDirectory( QFileInfo( projectFileName ).absolutePath() );
		}
	}
	else
	{
		efd.setFileMode( FileDialog::AnyFile );
		int idx = 0;
		QStringList types;
		while( ProjectRenderer::fileEncodeDevices[idx].m_fileFormat != ProjectRenderer::NumFileFormats)
		{
			if(ProjectRenderer::fileEncodeDevices[idx].isAvailable()) {
				types << tr(ProjectRenderer::fileEncodeDevices[idx].m_description);
			}
			++idx;
		}
		efd.setNameFilters( types );
		QString baseFilename;
		if( !projectFileName.isEmpty() )
		{
			efd.setDirectory( QFileInfo( projectFileName ).absolutePath() );
			baseFilename = QFileInfo( projectFileName ).completeBaseName();
		}
		else
		{
			efd.setDirectory( ConfigManager::inst()->userProjectsDir() );
			baseFilename = tr( "untitled" );
		}
		efd.selectFile( baseFilename + ProjectRenderer::fileEncodeDevices[0].m_extension );
		efd.setWindowTitle( tr( "Select file for project-export..." ) );
	}

	QString suffix = "wav";
	efd.setDefaultSuffix( suffix );
	efd.setAcceptMode( FileDialog::AcceptSave );

	if( efd.exec() == QDialog::Accepted && !efd.selectedFiles().isEmpty() &&
					 !efd.selectedFiles()[0].isEmpty() )
	{

		QString exportFileName = efd.selectedFiles()[0];
		if ( !multiExport )
		{
			int stx = efd.selectedNameFilter().indexOf( "(*." );
			int etx = efd.selectedNameFilter().indexOf( ")" );

			if ( stx > 0 && etx > stx )
			{
				// Get first extension from selected dropdown.
				// i.e. ".wav" from "WAV-File (*.wav), Dummy-File (*.dum)"
				suffix = efd.selectedNameFilter().mid( stx + 2, etx - stx - 2 ).split( " " )[0].trimmed();
				exportFileName.remove( "." + suffix, Qt::CaseInsensitive );
				if ( efd.selectedFiles()[0].endsWith( suffix ) )
				{
					if( VersionedSaveDialog::fileExistsQuery( exportFileName + suffix,
							tr( "Save project" ) ) )
					{
						exportFileName += suffix;
					}
				}
			}
		}

		ExportProjectDialog epd( exportFileName, gui->mainWindow(), multiExport );
		epd.exec();
	}
}

void MainWindow::handleSaveResult(QString const & filename, bool songSavedSuccessfully)
{
	if (songSavedSuccessfully)
	{
		TextFloat::displayMessage( tr( "Project saved" ), tr( "The project %1 is now saved.").arg( filename ),
				embed::getIconPixmap( "project_save", 24, 24 ), 2000 );
		ConfigManager::inst()->addRecentlyOpenedProject(filename);
		resetWindowTitle();
	}
	else
	{
		TextFloat::displayMessage( tr( "Project NOT saved." ), tr( "The project %1 was not saved!" ).arg(filename),
				embed::getIconPixmap( "error" ), 4000 );
	}
}

bool MainWindow::guiSaveProject()
{
	Song * song = Engine::getSong();
	bool const songSaveResult = song->guiSaveProject();
	handleSaveResult(song->projectFileName(), songSaveResult);

	return songSaveResult;
}

bool MainWindow::guiSaveProjectAs( const QString & filename )
{
	Song * song = Engine::getSong();
	bool const songSaveResult = song->guiSaveProjectAs(filename);
	handleSaveResult(filename, songSaveResult);

	return songSaveResult;
}

void MainWindow::onExportProject()
{
	this->exportProject();
}

void MainWindow::onExportProjectTracks()
{
	this->exportProject(true);
}

void MainWindow::onImportProject()
{
	Song * song = Engine::getSong();

	if (song)
	{
		FileDialog ofd( nullptr, tr( "Import file" ),
				ConfigManager::inst()->userProjectsDir(),
				tr("MIDI sequences") +
				" (*.mid *.midi *.rmi);;" +
				tr("Hydrogen projects") +
				" (*.h2song);;" +
				tr("All file types") +
				" (*.*)");

		ofd.setFileMode( FileDialog::ExistingFiles );
		if( ofd.exec () == QDialog::Accepted && !ofd.selectedFiles().isEmpty() )
		{
			ImportFilter::import( ofd.selectedFiles()[0], song );
		}

		song->setLoadOnLauch(false);
	}
}

void MainWindow::onSongStopped()
{
	Song * song = Engine::getSong();
	Song::PlayPos const & playPos = song->getPlayPos();

	TimeLineWidget * tl = playPos.m_timeLine;

	if( tl )
	{
		SongEditorWindow* songEditor = gui->songEditor();
		switch( tl->behaviourAtStop() )
		{
			case TimeLineWidget::BackToZero:
				if( songEditor && ( tl->autoScroll() == TimeLineWidget::AutoScrollEnabled ) )
				{
					songEditor->m_editor->updatePosition(0);
				}
				break;

			case TimeLineWidget::BackToStart:
				if( tl->savedPos() >= 0 )
				{
					if(songEditor && ( tl->autoScroll() == TimeLineWidget::AutoScrollEnabled ) )
					{
						songEditor->m_editor->updatePosition( MidiTime(tl->savedPos().getTicks() ) );
					}
					tl->savePos( -1 );
				}
				break;

			case TimeLineWidget::KeepStopPosition:
				break;
		}
	}
}

void MainWindow::onSongModified()
{
	// Only update the window title if the code is executed from the GUI main thread.
	// The assumption seems to be that the Song can also be set as modified from other
	// threads. This is not a good design! Copied from the original implementation of
	// Song::setModified.
	if(QThread::currentThread() == this->thread())
	{
		this->resetWindowTitle();
	}
}

void MainWindow::onProjectFileNameChanged()
{
	this->resetWindowTitle();
}<|MERGE_RESOLUTION|>--- conflicted
+++ resolved
@@ -70,13 +70,7 @@
 
 #include "lmmsversion.h"
 
-<<<<<<< HEAD
-#include "plugins/chordtable_editor/chordtable_editor.h"
-
-#if !defined(LMMS_BUILD_WIN32) && !defined(LMMS_BULID_APPLE) && !defined(LMMS_BUILD_HAIKU)
-=======
 #if !defined(LMMS_BUILD_WIN32) && !defined(LMMS_BUILD_APPLE) && !defined(LMMS_BUILD_HAIKU) && QT_VERSION >= 0x050000
->>>>>>> ab2cc42e
 //Work around an issue on KDE5 as per https://bugs.kde.org/show_bug.cgi?id=337491#c21
 void disableAutoKeyAccelerators(QWidget* mainWindow)
 {
@@ -386,19 +380,9 @@
 
 
 	m_toolsMenu = new QMenu( this );
-	PluginView *tp;
 	for( const Plugin::Descriptor* desc : pluginFactory->descriptors(Plugin::Tool) )
 	{
 		m_toolsMenu->addAction( desc->logo->pixmap(), desc->displayName );
-		tp = ToolPlugin::instantiate( desc->name, /*this*/NULL )->createView(this);
-		if ( !strcmp(desc->name, "chordtableeditor") )
-		{
-			//setting up the gui reference to the ChordTable editor plugin
-			gui->setChordTableEditorView( tp );
-		}
-		m_tools.push_back( tp );
-
-
 		m_tools.push_back( ToolPlugin::instantiate( desc->name, /*this*/NULL )
 						   ->createView(this) );
 	}
