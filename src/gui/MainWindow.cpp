/*
 * MainWindow.cpp - implementation of LMMS-main-window
 *
 * Copyright (c) 2004-2014 Tobias Doerffel <tobydox/at/users.sourceforge.net>
 *
 * This file is part of LMMS - http://lmms.io
 *
 * This program is free software; you can redistribute it and/or
 * modify it under the terms of the GNU General Public
 * License as published by the Free Software Foundation; either
 * version 2 of the License, or (at your option) any later version.
 *
 * This program is distributed in the hope that it will be useful,
 * but WITHOUT ANY WARRANTY; without even the implied warranty of
 * MERCHANTABILITY or FITNESS FOR A PARTICULAR PURPOSE.  See the GNU
 * General Public License for more details.
 *
 * You should have received a copy of the GNU General Public
 * License along with this program (see COPYING); if not, write to the
 * Free Software Foundation, Inc., 51 Franklin Street, Fifth Floor,
 * Boston, MA 02110-1301 USA.
 *
 */

#include "MainWindow.h"

#include <QDomElement>
#include <QUrl>
#include <QApplication>
#include <QCloseEvent>
#include <QDesktopServices>
#include <QMdiArea>
#include <QMdiSubWindow>
#include <QMenuBar>
#include <QMessageBox>
#include <QSplitter>
#include <QWhatsThis>

#include "lmmsversion.h"
#include "GuiApplication.h"
#include "BBEditor.h"
#include "SongEditor.h"
#include "Song.h"
#include "PianoRoll.h"

#include "embed.h"
#include "Engine.h"
#include "FxMixerView.h"
#include "InstrumentTrack.h"
#include "PianoView.h"
#include "AboutDialog.h"
#include "ControllerRackView.h"
#include "FileBrowser.h"
#include "PluginBrowser.h"
#include "SideBar.h"
#include "ConfigManager.h"
#include "Mixer.h"
#include "PluginView.h"
#include "ProjectNotes.h"
#include "SetupDialog.h"
#include "AudioDummy.h"
#include "ToolPlugin.h"
#include "ToolButton.h"
#include "ProjectJournal.h"
#include "AutomationEditor.h"
#include "templates.h"
#include "FileDialog.h"
#include "VersionedSaveDialog.h"




MainWindow::MainWindow() :
	m_workspace( NULL ),
	m_templatesMenu( NULL ),
	m_recentlyOpenedProjectsMenu( NULL ),
	m_toolsMenu( NULL ),
	m_autoSaveTimer( this )
{
	setAttribute( Qt::WA_DeleteOnClose );

	QWidget * main_widget = new QWidget( this );
	QVBoxLayout * vbox = new QVBoxLayout( main_widget );
	vbox->setSpacing( 0 );
	vbox->setMargin( 0 );

	QWidget * w = new QWidget( main_widget );
	QHBoxLayout * hbox = new QHBoxLayout( w );
	hbox->setSpacing( 0 );
	hbox->setMargin( 0 );

	SideBar * sideBar = new SideBar( Qt::Vertical, w );

	QSplitter * splitter = new QSplitter( Qt::Horizontal, w );
	splitter->setChildrenCollapsible( false );

	ConfigManager* confMgr = ConfigManager::inst();

	sideBar->appendTab( new PluginBrowser( splitter ) );
	sideBar->appendTab( new FileBrowser(
				confMgr->userProjectsDir() + "*" +
				confMgr->factoryProjectsDir(),
					"*.mmp *.mmpz *.xml *.mid *.flp",
							tr( "My Projects" ),
					QPixmap( "icons:project_file.png" ).transformed( QTransform().rotate( 90 ) ),
							splitter, false, true ) );
	sideBar->appendTab( new FileBrowser(
				confMgr->userSamplesDir() + "*" +
				confMgr->factorySamplesDir(),
					"*", tr( "My Samples" ),
					QPixmap( "icons:sample_file.png" ).transformed( QTransform().rotate( 90 ) ),
							splitter, false, true ) );
	sideBar->appendTab( new FileBrowser(
				confMgr->userPresetsDir() + "*" +
				confMgr->factoryPresetsDir(),
					"*.xpf *.cs.xml *.xiz",
					tr( "My Presets" ),
					QPixmap( "icons:preset_file.png" ).transformed( QTransform().rotate( 90 ) ),
							splitter , false, true  ) );
	sideBar->appendTab( new FileBrowser( QDir::homePath(), "*",
							tr( "My Home" ),
					QPixmap( "icons:home.png" ).transformed( QTransform().rotate( 90 ) ),
							splitter, false, true ) );


	QStringList root_paths;
	QString title = tr( "Root directory" );
	bool dirs_as_items = false;

#ifdef LMMS_BUILD_APPLE
	title = tr( "Volumes" );
	root_paths += "/Volumes";
#elif defined(LMMS_BUILD_WIN32)
	title = tr( "My Computer" );
	dirs_as_items = true;
#endif

#if ! defined(LMMS_BUILD_APPLE)
	QFileInfoList drives = QDir::drives();
	foreach( const QFileInfo & drive, drives )
	{
		root_paths += drive.absolutePath();
	}
#endif

<<<<<<< HEAD
					QPixmap( "icons:computer.png" ).transformed( QTransform().rotate( 90 ) ),
							splitter,
#ifdef LMMS_BUILD_WIN32
							true
#else
							false
#endif
								) );
=======
	sideBar->appendTab( new FileBrowser( root_paths.join( "*" ), "*", title,
					embed::getIconPixmap( "computer" ).transformed( QTransform().rotate( 90 ) ),
							splitter, dirs_as_items) );
>>>>>>> 4dd40e17

	m_workspace = new QMdiArea( splitter );

	// Load background
	QString bgArtwork = ConfigManager::inst()->backgroundArtwork();
	QImage bgImage;
	if( !bgArtwork.isEmpty() )
	{
		bgImage = QImage( bgArtwork );
	}
	if( !bgImage.isNull() )
	{
		m_workspace->setBackground( bgImage );
	}
	else
	{
		m_workspace->setBackground( Qt::NoBrush );
	}

	m_workspace->setOption( QMdiArea::DontMaximizeSubWindowOnActivation );
	m_workspace->setHorizontalScrollBarPolicy( Qt::ScrollBarAsNeeded );
	m_workspace->setVerticalScrollBarPolicy( Qt::ScrollBarAsNeeded );

	hbox->addWidget( sideBar );
	hbox->addWidget( splitter );


	// create global-toolbar at the top of our window
	m_toolBar = new QWidget( main_widget );
	m_toolBar->setObjectName( "mainToolbar" );
	m_toolBar->setFixedHeight( 64 );
	m_toolBar->move( 0, 0 );

	// add layout for organizing quite complex toolbar-layouting
	m_toolBarLayout = new QGridLayout( m_toolBar/*, 2, 1*/ );
	m_toolBarLayout->setMargin( 0 );
	m_toolBarLayout->setSpacing( 0 );

	vbox->addWidget( m_toolBar );
	vbox->addWidget( w );
	setCentralWidget( main_widget );

	m_updateTimer.start( 1000 / 20, this );  // 20 fps

	if( ConfigManager::inst()->value( "ui", "enableautosave" ).toInt() )
	{
		// connect auto save
		connect(&m_autoSaveTimer, SIGNAL(timeout()), this, SLOT(autoSave()));
		m_autoSaveTimer.start(1000 * 60);  // 1 minute
	}

	connect( Engine::getSong(), SIGNAL( playbackStateChanged() ),
				this, SLOT( updatePlayPauseIcons() ) );
}




MainWindow::~MainWindow()
{
	for( PluginView *view : m_tools )
	{
		delete view->model();
		delete view;
	}
	// TODO: Close tools
	// destroy engine which will do further cleanups etc.
	Engine::destroy();
}




void MainWindow::finalize()
{
	resetWindowTitle();
	setWindowIcon( QPixmap( "icons:icon.png" ) );


	// project-popup-menu
	QMenu * project_menu = new QMenu( this );
	menuBar()->addMenu( project_menu )->setText( tr( "&File" ) );
	project_menu->addAction( QPixmap( "icons:project_new.png" ),
					tr( "&New" ),
					this, SLOT( createNewProject() ),
					Qt::CTRL + Qt::Key_N );

	project_menu->addAction( QPixmap( "icons:project_open.png" ),
					tr( "&Open..." ),
					this, SLOT( openProject() ),
					Qt::CTRL + Qt::Key_O );

	m_recentlyOpenedProjectsMenu = project_menu->addMenu(
				QPixmap( "icons:project_open_recent.png" ),
					tr( "&Recently Opened Projects" ) );
	connect( m_recentlyOpenedProjectsMenu, SIGNAL( aboutToShow() ),
			this, SLOT( updateRecentlyOpenedProjectsMenu() ) );
	connect( m_recentlyOpenedProjectsMenu, SIGNAL( triggered( QAction * ) ),
			this, SLOT( openRecentlyOpenedProject( QAction * ) ) );

	project_menu->addAction( QPixmap( "icons:project_save.png" ),
					tr( "&Save" ),
					this, SLOT( saveProject() ),
					Qt::CTRL + Qt::Key_S );
	project_menu->addAction( QPixmap( "icons:project_saveas.png" ),
					tr( "Save &As..." ),
					this, SLOT( saveProjectAs() ),
					Qt::CTRL + Qt::SHIFT + Qt::Key_S );
	project_menu->addAction( QPixmap( "icons:project_save.png" ),
					tr( "Save as New &Version" ),
					this, SLOT( saveProjectAsNewVersion() ),
					Qt::CTRL + Qt::ALT + Qt::Key_S );
	project_menu->addSeparator();
	project_menu->addAction( QPixmap( "icons:project_import.png" ),
					tr( "Import..." ),
					Engine::getSong(),
					SLOT( importProject() ) );
	project_menu->addAction( QPixmap( "icons:project_export.png" ),
					tr( "E&xport..." ),
					Engine::getSong(),
					SLOT( exportProject() ),
					Qt::CTRL + Qt::Key_E );
	project_menu->addAction( QPixmap( "icons:project_export.png" ),
					tr( "E&xport Tracks..." ),
					Engine::getSong(),
					SLOT( exportProjectTracks() ),
					Qt::CTRL + Qt::SHIFT + Qt::Key_E );

	project_menu->addSeparator();
	project_menu->addAction( QPixmap( "icons:exit" ), tr( "&Quit.png" ),
					qApp, SLOT( closeAllWindows() ),
					Qt::CTRL + Qt::Key_Q );


	QMenu * edit_menu = new QMenu( this );
	menuBar()->addMenu( edit_menu )->setText( tr( "&Edit" ) );
	edit_menu->addAction( QPixmap( "icons:edit_undo.png" ),
					tr( "Undo" ),
					this, SLOT( undo() ),
					Qt::CTRL + Qt::Key_Z );
	edit_menu->addAction( QPixmap( "icons:edit_redo.png" ),
					tr( "Redo" ),
					this, SLOT( redo() ),
					Qt::CTRL + Qt::Key_Y );
	edit_menu->addSeparator();
	edit_menu->addAction( QPixmap( "icons:setup_general.png" ),
					tr( "Settings" ),
					this, SLOT( showSettingsDialog() ) );


	m_toolsMenu = new QMenu( this );
	Plugin::DescriptorList pluginDescriptors;
	Plugin::getDescriptorsOfAvailPlugins( pluginDescriptors );
	for( Plugin::DescriptorList::ConstIterator it = pluginDescriptors.begin();
										it != pluginDescriptors.end(); ++it )
	{
		if( it->type == Plugin::Tool )
		{
			m_toolsMenu->addAction( it->logo->pixmap(),
							it->displayName );
			m_tools.push_back( ToolPlugin::instantiate( it->name,
					/*this*/NULL )->createView( this ) );
		}
	}
	if( !m_toolsMenu->isEmpty() )
	{
		menuBar()->addMenu( m_toolsMenu )->setText( tr( "&Tools" ) );
		connect( m_toolsMenu, SIGNAL( triggered( QAction * ) ),
					this, SLOT( showTool( QAction * ) ) );
	}


	// help-popup-menu
	QMenu * help_menu = new QMenu( this );
	menuBar()->addMenu( help_menu )->setText( tr( "&Help" ) );
	// May use offline help
	if( true )
	{
		help_menu->addAction( QPixmap( "icons:help.png" ),
						tr( "Online Help" ),
						this, SLOT( browseHelp() ) );
	}
	else
	{
		help_menu->addAction( QPixmap( "icons:help.png" ),
							tr( "Help" ),
							this, SLOT( help() ) );
	}
	help_menu->addAction( QPixmap( "icons:whatsthis.png" ),
					tr( "What's This?" ),
					this, SLOT( enterWhatsThisMode() ) );

	help_menu->addSeparator();
	help_menu->addAction( QPixmap( "icons:icon" ), tr( "About.png" ),
				  this, SLOT( aboutLMMS() ) );

	// create tool-buttons
	ToolButton * project_new = new ToolButton(
					QPixmap( "icons:project_new.png" ),
					tr( "Create new project" ),
					this, SLOT( createNewProject() ),
							m_toolBar );

	ToolButton * project_new_from_template = new ToolButton(
			QPixmap( "icons:project_new_from_template.png" ),
				tr( "Create new project from template" ),
					this, SLOT( emptySlot() ),
							m_toolBar );

	m_templatesMenu = new QMenu( project_new_from_template );
	connect( m_templatesMenu, SIGNAL( aboutToShow() ),
					this, SLOT( fillTemplatesMenu() ) );
	connect( m_templatesMenu, SIGNAL( triggered( QAction * ) ),
		this, SLOT( createNewProjectFromTemplate( QAction * ) ) );
	project_new_from_template->setMenu( m_templatesMenu );
	project_new_from_template->setPopupMode( ToolButton::InstantPopup );

	ToolButton * project_open = new ToolButton(
					QPixmap( "icons:project_open.png" ),
					tr( "Open existing project" ),
					this, SLOT( openProject() ),
								m_toolBar );


	ToolButton * project_open_recent = new ToolButton(
				QPixmap( "icons:project_open_recent.png" ),
					tr( "Recently opened project" ),
					this, SLOT( emptySlot() ), m_toolBar );
	project_open_recent->setMenu( m_recentlyOpenedProjectsMenu );
	project_open_recent->setPopupMode( ToolButton::InstantPopup );

	ToolButton * project_save = new ToolButton(
					QPixmap( "icons:project_save.png" ),
					tr( "Save current project" ),
					this, SLOT( saveProject() ),
								m_toolBar );


	ToolButton * project_export = new ToolButton(
				QPixmap( "icons:project_export.png" ),
					tr( "Export current project" ),
					Engine::getSong(),
							SLOT( exportProject() ),
								m_toolBar );

	ToolButton * whatsthis = new ToolButton(
				QPixmap( "icons:whatsthis.png" ),
					tr( "What's this?" ),
					this, SLOT( enterWhatsThisMode() ),
								m_toolBar );


	m_toolBarLayout->setColumnMinimumWidth( 0, 5 );
	m_toolBarLayout->addWidget( project_new, 0, 1 );
	m_toolBarLayout->addWidget( project_new_from_template, 0, 2 );
	m_toolBarLayout->addWidget( project_open, 0, 3 );
	m_toolBarLayout->addWidget( project_open_recent, 0, 4 );
	m_toolBarLayout->addWidget( project_save, 0, 5 );
	m_toolBarLayout->addWidget( project_export, 0, 6 );
	m_toolBarLayout->addWidget( whatsthis, 0, 7 );


	// window-toolbar
	ToolButton * song_editor_window = new ToolButton(
					QPixmap( "icons:songeditor.png" ),
					tr( "Show/hide Song-Editor" ) + " (F5)",
					this, SLOT( toggleSongEditorWin() ),
								m_toolBar );
	song_editor_window->setShortcut( Qt::Key_F5 );
	song_editor_window->setWhatsThis(
		tr( "By pressing this button, you can show or hide the "
			"Song-Editor. With the help of the Song-Editor you can "
			"edit song-playlist and specify when which track "
			"should be played. "
			"You can also insert and move samples (e.g. "
			"rap samples) directly into the playlist." ) );


	ToolButton * bb_editor_window = new ToolButton(
					QPixmap( "icons:bb_track_btn.png" ),
					tr( "Show/hide Beat+Bassline Editor" ) +
									" (F6)",
					this, SLOT( toggleBBEditorWin() ),
								m_toolBar );
	bb_editor_window->setShortcut( Qt::Key_F6 );
	bb_editor_window->setWhatsThis(
		tr( "By pressing this button, you can show or hide the "
			"Beat+Bassline Editor. The Beat+Bassline Editor is "
			"needed for creating beats, and for opening, adding, and "
			"removing channels, and for cutting, copying and pasting "
			"beat and bassline-patterns, and for other things like "
			"that." ) );


	ToolButton * piano_roll_window = new ToolButton(
						QPixmap( "icons:piano.png" ),
						tr( "Show/hide Piano-Roll" ) +
									" (F7)",
					this, SLOT( togglePianoRollWin() ),
								m_toolBar );
	piano_roll_window->setShortcut( Qt::Key_F7 );
	piano_roll_window->setWhatsThis(
			tr( "Click here to show or hide the "
				"Piano-Roll. With the help of the Piano-Roll "
				"you can edit melodies in an easy way."
				) );

	ToolButton * automation_editor_window = new ToolButton(
					QPixmap( "icons:automation.png" ),
					tr( "Show/hide Automation Editor" ) +
									" (F8)",
					this,
					SLOT( toggleAutomationEditorWin() ),
					m_toolBar );
	automation_editor_window->setShortcut( Qt::Key_F8 );
	automation_editor_window->setWhatsThis(
			tr( "Click here to show or hide the "
				"Automation Editor. With the help of the "
				"Automation Editor you can edit dynamic values "
				"in an easy way."
				) );

	ToolButton * fx_mixer_window = new ToolButton(
					QPixmap( "icons:fx_mixer.png" ),
					tr( "Show/hide FX Mixer" ) + " (F9)",
					this, SLOT( toggleFxMixerWin() ),
					m_toolBar );
	fx_mixer_window->setShortcut( Qt::Key_F9 );
	fx_mixer_window->setWhatsThis(
		tr( "Click here to show or hide the "
			"FX Mixer. The FX Mixer is a very powerful tool "
			"for managing effects for your song. You can insert "
			"effects into different effect-channels." ) );

	ToolButton * project_notes_window = new ToolButton(
					QPixmap( "icons:project_notes.png" ),
					tr( "Show/hide project notes" ) +
								" (F10)",
					this, SLOT( toggleProjectNotesWin() ),
								m_toolBar );
	project_notes_window->setShortcut( Qt::Key_F10 );
	project_notes_window->setWhatsThis(
		tr( "Click here to show or hide the "
			"project notes window. In this window you can put "
			"down your project notes.") );

	ToolButton * controllers_window = new ToolButton(
					QPixmap( "icons:controller.png" ),
					tr( "Show/hide controller rack" ) +
								" (F11)",
					this, SLOT( toggleControllerRack() ),
								m_toolBar );
	controllers_window->setShortcut( Qt::Key_F11 );

	m_toolBarLayout->addWidget( song_editor_window, 1, 1 );
	m_toolBarLayout->addWidget( bb_editor_window, 1, 2 );
	m_toolBarLayout->addWidget( piano_roll_window, 1, 3 );
	m_toolBarLayout->addWidget( automation_editor_window, 1, 4 );
	m_toolBarLayout->addWidget( fx_mixer_window, 1, 5 );
	m_toolBarLayout->addWidget( project_notes_window, 1, 6 );
	m_toolBarLayout->addWidget( controllers_window, 1, 7 );
	m_toolBarLayout->setColumnStretch( 100, 1 );

	// setup-dialog opened before?
	if( !ConfigManager::inst()->value( "app", "configured" ).toInt() )
	{
		ConfigManager::inst()->setValue( "app", "configured", "1" );
		// no, so show it that user can setup everything
		SetupDialog sd;
		sd.exec();
	}
	// look whether mixer could use a audio-interface beside AudioDummy
	else if( Engine::mixer()->audioDevName() == AudioDummy::name() )
	{
		// no, so we offer setup-dialog with audio-settings...
		SetupDialog sd( SetupDialog::AudioSettings );
		sd.exec();
	}

	// Add editor subwindows
	for (QWidget* widget :  std::list<QWidget*>{
			gui->automationEditor(),
			gui->getBBEditor(),
			gui->pianoRoll(),
			gui->songEditor()
	})
	{
		QMdiSubWindow* window = workspace()->addSubWindow(widget);
		window->setWindowIcon(widget->windowIcon());
		window->setAttribute(Qt::WA_DeleteOnClose, false);
		window->resize(widget->sizeHint());
	}

	gui->automationEditor()->parentWidget()->hide();
	gui->getBBEditor()->parentWidget()->move( 610, 5 );
	gui->getBBEditor()->parentWidget()->show();
	gui->pianoRoll()->parentWidget()->move(5, 5);
	gui->pianoRoll()->parentWidget()->hide();
	gui->songEditor()->parentWidget()->move(5, 5);
	gui->songEditor()->parentWidget()->show();

	// reset window title every time we change the state of a subwindow to show the correct title
	foreach( QMdiSubWindow * subWindow, workspace()->subWindowList() )
	{
		connect( subWindow, SIGNAL( windowStateChanged(Qt::WindowStates,Qt::WindowStates) ), this, SLOT( resetWindowTitle() ) );
	}
}




int MainWindow::addWidgetToToolBar( QWidget * _w, int _row, int _col )
{
	int col = ( _col == -1 ) ? m_toolBarLayout->columnCount() + 7 : _col;
	if( _w->height() > 32 || _row == -1 )
	{
		m_toolBarLayout->addWidget( _w, 0, col, 2, 1 );
	}
	else
	{
		m_toolBarLayout->addWidget( _w, _row, col );
	}
	return( col );
}




void MainWindow::addSpacingToToolBar( int _size )
{
	m_toolBarLayout->setColumnMinimumWidth( m_toolBarLayout->columnCount() +
								7, _size );
}




void MainWindow::resetWindowTitle()
{
	QString title = "";
	if( Engine::getSong()->projectFileName() != "" )
	{
		title = QFileInfo( Engine::getSong()->projectFileName()
							).completeBaseName();
	}
	if( title == "" )
	{
		title = tr( "Untitled" );
	}
	if( Engine::getSong()->isModified() )
	{
		title += '*';
	}
	setWindowTitle( title + " - " + tr( "LMMS %1" ).arg( LMMS_VERSION ) );
}




bool MainWindow::mayChangeProject()
{
	Engine::getSong()->stop();

	if( !Engine::getSong()->isModified() )
	{
		return( true );
	}

	QMessageBox mb( tr( "Project not saved" ),
				tr( "The current project was modified since "
					"last saving. Do you want to save it "
								"now?" ),
				QMessageBox::Question,
				QMessageBox::Save,
				QMessageBox::Discard,
				QMessageBox::Cancel,
				this );
	int answer = mb.exec();

	if( answer == QMessageBox::Save )
	{
		return( saveProject() );
	}
	else if( answer == QMessageBox::Discard )
	{
		return( true );
	}

	return( false );
}




void MainWindow::clearKeyModifiers()
{
	m_keyMods.m_ctrl = false;
	m_keyMods.m_shift = false;
	m_keyMods.m_alt = false;
}




void MainWindow::saveWidgetState( QWidget * _w, QDomElement & _de )
{
	if( _w->parentWidget() != NULL &&
			_w->parentWidget()->inherits( "QMdiSubWindow" ) )
	{
		_w = _w->parentWidget();
	}

	_de.setAttribute( "visible", _w->isVisible() );
	_de.setAttribute( "minimized", _w->isMinimized() );
	_de.setAttribute( "maximized", _w->isMaximized() );

	bool maxed = _w->isMaximized();
	bool mined = _w->isMinimized();
	if( mined || maxed ) { _w->showNormal(); }

	_de.setAttribute( "x", _w->x() );
	_de.setAttribute( "y", _w->y() );
	_de.setAttribute( "width", _w->width() );
	_de.setAttribute( "height", _w->height() );
	if( maxed ) { _w->showMaximized(); }
	if( mined ) { _w->showMinimized(); }
}




void MainWindow::restoreWidgetState( QWidget * _w, const QDomElement & _de )
{
	QRect r( qMax( 1, _de.attribute( "x" ).toInt() ),
			qMax( 1, _de.attribute( "y" ).toInt() ),
			qMax( 100, _de.attribute( "width" ).toInt() ),
			qMax( 100, _de.attribute( "height" ).toInt() ) );
	if( _de.hasAttribute( "visible" ) && !r.isNull() )
	{
		if ( _w->parentWidget() != NULL &&
			_w->parentWidget()->inherits( "QMdiSubWindow" ) )
		{
			_w = _w->parentWidget();
		}

		_w->resize( r.size() );
		_w->move( r.topLeft() );
		_w->setVisible( _de.attribute( "visible" ).toInt() );
		_w->setWindowState( _de.attribute( "minimized" ).toInt() ?
				( _w->windowState() | Qt::WindowMinimized ) :
				( _w->windowState() & ~Qt::WindowMinimized ) );
		_w->setWindowState( _de.attribute( "maximized" ).toInt() ?
				( _w->windowState() | Qt::WindowMaximized ) :
				( _w->windowState() & ~Qt::WindowMaximized ) );
	}
}



void MainWindow::emptySlot()
{
}



void MainWindow::enterWhatsThisMode()
{
	QWhatsThis::enterWhatsThisMode();
}



void MainWindow::createNewProject()
{
	if( mayChangeProject() )
	{
		Engine::getSong()->createNewProject();
	}
}




void MainWindow::createNewProjectFromTemplate( QAction * _idx )
{
	if( m_templatesMenu != NULL && mayChangeProject() )
	{
		QString dir_base = m_templatesMenu->actions().indexOf( _idx )
						>= m_custom_templates_count ?
				ConfigManager::inst()->factoryProjectsDir() :
				ConfigManager::inst()->userProjectsDir();
		Engine::getSong()->createNewProjectFromTemplate(
			dir_base + "templates/" + _idx->text() + ".mpt" );
	}
}




void MainWindow::openProject()
{
	if( mayChangeProject() )
	{
		FileDialog ofd( this, tr( "Open Project" ), "", tr( "LMMS (*.mmp *.mmpz)" ) );

		ofd.setDirectory( ConfigManager::inst()->userProjectsDir() );
		ofd.setFileMode( FileDialog::ExistingFiles );
		if( ofd.exec () == QDialog::Accepted &&
						!ofd.selectedFiles().isEmpty() )
		{
			setCursor( Qt::WaitCursor );
			Engine::getSong()->loadProject(
						ofd.selectedFiles()[0] );
			setCursor( Qt::ArrowCursor );
		}
	}
}




void MainWindow::updateRecentlyOpenedProjectsMenu()
{
	m_recentlyOpenedProjectsMenu->clear();
	QStringList rup = ConfigManager::inst()->recentlyOpenedProjects();
	for( QStringList::iterator it = rup.begin(); it != rup.end(); ++it )
	{
		m_recentlyOpenedProjectsMenu->addAction(
				QPixmap( "icons:project_file.png" ), *it );
	}
}




void MainWindow::openRecentlyOpenedProject( QAction * _action )
{
	if ( mayChangeProject() )
	{
		const QString & f = _action->text();
		setCursor( Qt::WaitCursor );
		Engine::getSong()->loadProject( f );
		ConfigManager::inst()->addRecentlyOpenedProject( f );
		setCursor( Qt::ArrowCursor );
	}
}




bool MainWindow::saveProject()
{
	if( Engine::getSong()->projectFileName() == "" )
	{
		return( saveProjectAs() );
	}
	else
	{
		Engine::getSong()->guiSaveProject();
	}
	return( true );
}




bool MainWindow::saveProjectAs()
{
	VersionedSaveDialog sfd( this, tr( "Save Project" ), "",
			tr( "LMMS Project (*.mmpz *.mmp);;"
				"LMMS Project Template (*.mpt)" ) );
	QString f = Engine::getSong()->projectFileName();
	if( f != "" )
	{
		sfd.setDirectory( QFileInfo( f ).absolutePath() );
		sfd.selectFile( QFileInfo( f ).fileName() );
	}
	else
	{
		sfd.setDirectory( ConfigManager::inst()->userProjectsDir() );
	}

	if( sfd.exec () == FileDialog::Accepted &&
		!sfd.selectedFiles().isEmpty() && sfd.selectedFiles()[0] != "" )
	{
		Engine::getSong()->guiSaveProjectAs(
						sfd.selectedFiles()[0] );
		return( true );
	}
	return( false );
}




bool MainWindow::saveProjectAsNewVersion()
{
	QString fileName = Engine::getSong()->projectFileName();
	if( fileName == "" )
	{
		return saveProjectAs();
	}
	else
	{
		do 		VersionedSaveDialog::changeFileNameVersion( fileName, true );
		while 	( QFile( fileName ).exists() );

		Engine::getSong()->guiSaveProjectAs( fileName );
		return true;
	}
}




void MainWindow::showSettingsDialog()
{
	SetupDialog sd;
	sd.exec();
}




void MainWindow::aboutLMMS()
{
	AboutDialog(this).exec();
}




void MainWindow::help()
{
	QMessageBox::information( this, tr( "Help not available" ),
				  tr( "Currently there's no help "
						  "available in LMMS.\n"
						  "Please visit "
						  "http://lmms.sf.net/wiki "
						  "for documentation on LMMS." ),
				  QMessageBox::Ok );
}




void MainWindow::toggleWindow( QWidget *window, bool forceShow )
{
	QWidget *parent = window->parentWidget();

	if( forceShow ||
		m_workspace->activeSubWindow() != parent ||
		parent->isHidden() )
	{
		parent->show();
		window->show();
		window->setFocus();
	}
	else
	{
		parent->hide();
		refocus();
	}

	// Workaround for Qt Bug #260116
	m_workspace->setHorizontalScrollBarPolicy( Qt::ScrollBarAlwaysOff );
	m_workspace->setVerticalScrollBarPolicy( Qt::ScrollBarAlwaysOff );
	m_workspace->setHorizontalScrollBarPolicy( Qt::ScrollBarAsNeeded );
	m_workspace->setVerticalScrollBarPolicy( Qt::ScrollBarAsNeeded );
}




/*
 * When an editor window with focus is toggled off, attempt to set focus
 * to the next visible editor window, or if none are visible, set focus
 * to the parent window.
 */
void MainWindow::refocus()
{
	QList<QWidget*> editors;
	editors
		<< gui->songEditor()->parentWidget()
		<< gui->getBBEditor()->parentWidget()
		<< gui->pianoRoll()->parentWidget()
		<< gui->automationEditor()->parentWidget();

	bool found = false;
	QList<QWidget*>::Iterator editor;
	for( editor = editors.begin(); editor != editors.end(); ++editor )
	{
		if( ! (*editor)->isHidden() ) {
			(*editor)->setFocus();
			found = true;
			break;
		}
	}

	if( ! found )
		this->setFocus();
}




void MainWindow::toggleBBEditorWin( bool forceShow )
{
	toggleWindow( gui->getBBEditor(), forceShow );
}




void MainWindow::toggleSongEditorWin()
{
	toggleWindow( gui->songEditor() );
}




void MainWindow::toggleProjectNotesWin()
{
	toggleWindow( gui->getProjectNotes() );
}




void MainWindow::togglePianoRollWin()
{
	toggleWindow( gui->pianoRoll() );
}




void MainWindow::toggleAutomationEditorWin()
{
	toggleWindow( gui->automationEditor() );
}




void MainWindow::toggleFxMixerWin()
{
	toggleWindow( gui->fxMixerView() );
}




void MainWindow::toggleControllerRack()
{
	toggleWindow( gui->getControllerRackView() );
}




void MainWindow::updatePlayPauseIcons()
{
	gui->songEditor()->setPauseIcon( false );
	gui->automationEditor()->setPauseIcon( false );
	gui->getBBEditor()->setPauseIcon( false );
	gui->pianoRoll()->setPauseIcon( false );

	if( Engine::getSong()->isPlaying() )
	{
		switch( Engine::getSong()->playMode() )
		{
			case Song::Mode_PlaySong:
				gui->songEditor()->setPauseIcon( true );
				break;

			case Song::Mode_PlayAutomationPattern:
				gui->automationEditor()->setPauseIcon( true );
				break;

			case Song::Mode_PlayBB:
				gui->getBBEditor()->setPauseIcon( true );
				break;

			case Song::Mode_PlayPattern:
				gui->pianoRoll()->setPauseIcon( true );
				break;

			default:
				break;
		}
	}
}




void MainWindow::undo()
{
	Engine::projectJournal()->undo();
}




void MainWindow::redo()
{
	Engine::projectJournal()->redo();
}




void MainWindow::closeEvent( QCloseEvent * _ce )
{
	if( mayChangeProject() )
	{
		// delete recovery file
		QFile::remove(ConfigManager::inst()->recoveryFile());
		_ce->accept();
	}
	else
	{
		_ce->ignore();
	}
}




void MainWindow::focusOutEvent( QFocusEvent * _fe )
{
	// when loosing focus we do not receive key-(release!)-events anymore,
	// so we might miss release-events of one the modifiers we're watching!
	clearKeyModifiers();
	QMainWindow::leaveEvent( _fe );
}




void MainWindow::keyPressEvent( QKeyEvent * _ke )
{
	switch( _ke->key() )
	{
		case Qt::Key_Control: m_keyMods.m_ctrl = true; break;
		case Qt::Key_Shift: m_keyMods.m_shift = true; break;
		case Qt::Key_Alt: m_keyMods.m_alt = true; break;
		default:
		{
			InstrumentTrackWindow * w =
						InstrumentTrackView::topLevelInstrumentTrackWindow();
			if( w )
			{
				w->pianoView()->keyPressEvent( _ke );
			}
			if( !_ke->isAccepted() )
			{
				QMainWindow::keyPressEvent( _ke );
			}
		}
	}
}




void MainWindow::keyReleaseEvent( QKeyEvent * _ke )
{
	switch( _ke->key() )
	{
		case Qt::Key_Control: m_keyMods.m_ctrl = false; break;
		case Qt::Key_Shift: m_keyMods.m_shift = false; break;
		case Qt::Key_Alt: m_keyMods.m_alt = false; break;
		default:
			if( InstrumentTrackView::topLevelInstrumentTrackWindow() )
			{
				InstrumentTrackView::topLevelInstrumentTrackWindow()->
					pianoView()->keyReleaseEvent( _ke );
			}
			if( !_ke->isAccepted() )
			{
				QMainWindow::keyReleaseEvent( _ke );
			}
	}
}




void MainWindow::timerEvent( QTimerEvent * _te)
{
	emit periodicUpdate();
}




void MainWindow::fillTemplatesMenu()
{
	m_templatesMenu->clear();

	QDir user_d( ConfigManager::inst()->userProjectsDir() + "templates" );
	QStringList templates = user_d.entryList( QStringList( "*.mpt" ),
						QDir::Files | QDir::Readable );

	m_custom_templates_count = templates.count();
	for( QStringList::iterator it = templates.begin();
						it != templates.end(); ++it )
	{
		m_templatesMenu->addAction(
					QPixmap( "icons:project_file.png" ),
					( *it ).left( ( *it ).length() - 4 ) );
	}

	QDir d( ConfigManager::inst()->factoryProjectsDir() + "templates" );
	templates = d.entryList( QStringList( "*.mpt" ),
						QDir::Files | QDir::Readable );


	if( m_custom_templates_count > 0 && !templates.isEmpty() )
	{
		m_templatesMenu->addSeparator();
	}
	for( QStringList::iterator it = templates.begin();
						it != templates.end(); ++it )
	{
		m_templatesMenu->addAction(
					QPixmap( "icons:project_file.png" ),
					( *it ).left( ( *it ).length() - 4 ) );
	}
}




void MainWindow::showTool( QAction * _idx )
{
	PluginView * p = m_tools[m_toolsMenu->actions().indexOf( _idx )];
	p->show();
	p->parentWidget()->show();
	p->setFocus();
}




void MainWindow::browseHelp()
{
	// file:// alternative for offline help
	QString url = "http://lmms.sf.net/wiki/index.php?title=Main_Page";
	QDesktopServices::openUrl( url );
	// TODO: Handle error
}




void MainWindow::autoSave()
{
	if( !( Engine::getSong()->isPlaying() ||
			Engine::getSong()->isExporting() ) )
	{
		Engine::getSong()->saveProjectFile(ConfigManager::inst()->recoveryFile());
	}
	else
	{
		// try again in 10 seconds
		QTimer::singleShot( 10*1000, this, SLOT( autoSave() ) );
	}
}<|MERGE_RESOLUTION|>--- conflicted
+++ resolved
@@ -143,20 +143,9 @@
 	}
 #endif
 
-<<<<<<< HEAD
+	sideBar->appendTab( new FileBrowser( root_paths.join( "*" ), "*", title,
 					QPixmap( "icons:computer.png" ).transformed( QTransform().rotate( 90 ) ),
-							splitter,
-#ifdef LMMS_BUILD_WIN32
-							true
-#else
-							false
-#endif
-								) );
-=======
-	sideBar->appendTab( new FileBrowser( root_paths.join( "*" ), "*", title,
-					embed::getIconPixmap( "computer" ).transformed( QTransform().rotate( 90 ) ),
 							splitter, dirs_as_items) );
->>>>>>> 4dd40e17
 
 	m_workspace = new QMdiArea( splitter );
 
