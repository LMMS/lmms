/*
 * MainWindow.cpp - implementation of LMMS-main-window
 *
 * Copyright (c) 2004-2014 Tobias Doerffel <tobydox/at/users.sourceforge.net>
 *
 * This file is part of LMMS - https://lmms.io
 *
 * This program is free software; you can redistribute it and/or
 * modify it under the terms of the GNU General Public
 * License as published by the Free Software Foundation; either
 * version 2 of the License, or (at your option) any later version.
 *
 * This program is distributed in the hope that it will be useful,
 * but WITHOUT ANY WARRANTY; without even the implied warranty of
 * MERCHANTABILITY or FITNESS FOR A PARTICULAR PURPOSE.  See the GNU
 * General Public License for more details.
 *
 * You should have received a copy of the GNU General Public
 * License along with this program (see COPYING); if not, write to the
 * Free Software Foundation, Inc., 51 Franklin Street, Fifth Floor,
 * Boston, MA 02110-1301 USA.
 *
 */

#include "MainWindow.h"

#include <QApplication>
#include <QCloseEvent>
#include <QDesktopServices>
#include <QDomElement>
#include <QFileInfo>
#include <QMdiArea>
#include <QMenuBar>
#include <QMessageBox>
#include <QShortcut>
#include <QSplitter>

#include "AboutDialog.h"
#include "AutomationEditor.h"
#include "ControllerRackView.h"
#include "DeprecationHelper.h"
#include "embed.h"
#include "Engine.h"
#include "ExportProjectDialog.h"
#include "FileBrowser.h"
#include "FileDialog.h"
#include "Metronome.h"
#include "MixerView.h"
#include "GuiApplication.h"
#include "ImportFilter.h"
#include "InstrumentTrackView.h"
#include "InstrumentTrackWindow.h"
#include "MicrotunerConfig.h"
#include "PatternEditor.h"
#include "PianoRoll.h"
#include "PianoView.h"
#include "PluginBrowser.h"
#include "PluginFactory.h"
#include "PluginView.h"
#include "ProjectJournal.h"
#include "ProjectNotes.h"
#include "ProjectRenderer.h"
#include "RecentProjectsMenu.h"
#include "RemotePluginBase.h"
#include "SetupDialog.h"
#include "SideBar.h"
#include "SongEditor.h"
#include "SubWindow.h"
#include "TemplatesMenu.h"
#include "TextFloat.h"
#include "ToolButton.h"
#include "ToolPlugin.h"
#include "VersionedSaveDialog.h"

#include "lmmsversion.h"


namespace lmms::gui
{


MainWindow::MainWindow() :
	m_workspace( nullptr ),
	m_toolsMenu( nullptr ),
	m_autoSaveTimer( this ),
	m_viewMenu( nullptr ),
	m_metronomeToggle( 0 ),
	m_session( SessionState::Normal )
{
	setAttribute( Qt::WA_DeleteOnClose );

	auto main_widget = new QWidget(this);
	auto vbox = new QVBoxLayout(main_widget);
	vbox->setSpacing( 0 );
	vbox->setContentsMargins(0, 0, 0, 0);

	auto w = new QWidget(main_widget);
	auto hbox = new QHBoxLayout(w);
	hbox->setSpacing( 0 );
	hbox->setContentsMargins(0, 0, 0, 0);

	auto sideBar = new SideBar(Qt::Vertical, w);

	auto splitter = new QSplitter(Qt::Horizontal, w);
	splitter->setChildrenCollapsible( false );

	ConfigManager* confMgr = ConfigManager::inst();
	bool sideBarOnRight = confMgr->value("ui", "sidebaronright").toInt();

	emit initProgress(tr("Preparing plugin browser"));
	sideBar->appendTab( new PluginBrowser( splitter ) );
	emit initProgress(tr("Preparing file browsers"));

	sideBar->appendTab(new FileBrowser(FileBrowser::Type::Favorites, ConfigManager::inst()->favoriteItems().join("*"), FileItem::defaultFilters(), "My Favorites",
		embed::getIconPixmap("star").transformed(QTransform().rotate(90)), splitter, false, "", ""));

	sideBar->appendTab(new FileBrowser(FileBrowser::Type::Normal,
		confMgr->userProjectsDir() + "*" + confMgr->factoryProjectsDir(), "*.mmp *.mmpz *.xml *.mid *.mpt",
		tr("My Projects"), embed::getIconPixmap("project_file").transformed(QTransform().rotate(90)), splitter, false,
		confMgr->userProjectsDir(), confMgr->factoryProjectsDir()));

	sideBar->appendTab(new FileBrowser(FileBrowser::Type::Normal,
		confMgr->userSamplesDir() + "*" + confMgr->factorySamplesDir(), FileItem::defaultFilters(), tr("My Samples"),
		embed::getIconPixmap("sample_file").transformed(QTransform().rotate(90)), splitter, false,
		confMgr->userSamplesDir(), confMgr->factorySamplesDir()));

	sideBar->appendTab(new FileBrowser(FileBrowser::Type::Normal,
		confMgr->userPresetsDir() + "*" + confMgr->factoryPresetsDir(), "*.xpf *.cs.xml *.xiz *.lv2", tr("My Presets"),
		embed::getIconPixmap("preset_file").transformed(QTransform().rotate(90)), splitter, false,
		confMgr->userPresetsDir(), confMgr->factoryPresetsDir()));

	sideBar->appendTab(new FileBrowser(FileBrowser::Type::Normal, QDir::homePath(), FileItem::defaultFilters(),
		tr("My Home"), embed::getIconPixmap("home").transformed(QTransform().rotate(90)), splitter, false));

	QStringList root_paths;
	QString title = tr("Root Directory");
	bool dirs_as_items = false;

#ifdef LMMS_BUILD_APPLE
	title = tr( "Volumes" );
	root_paths += "/Volumes";
#elif defined(LMMS_BUILD_WIN32)
	title = tr( "My Computer" );
	dirs_as_items = true;
#endif

#if ! defined(LMMS_BUILD_APPLE)
	QFileInfoList drives = QDir::drives();
	for( const QFileInfo & drive : drives )
	{
		root_paths += drive.absolutePath();
	}
#endif

	sideBar->appendTab(new FileBrowser(FileBrowser::Type::Normal, root_paths.join("*"), FileItem::defaultFilters(), title,
		embed::getIconPixmap("computer").transformed(QTransform().rotate(90)), splitter, dirs_as_items));

	m_workspace = new MovableQMdiArea(splitter);

	// Load background
	emit initProgress(tr("Loading background picture"));
	QString backgroundPicFile = ConfigManager::inst()->backgroundPicFile();
	QImage backgroundPic;
	if( !backgroundPicFile.isEmpty() )
	{
		backgroundPic = QImage( backgroundPicFile );
	}
	if( !backgroundPicFile.isNull() )
	{
		m_workspace->setBackground( backgroundPic );
	}
	else
	{
		m_workspace->setBackground( Qt::NoBrush );
	}

	m_workspace->setOption( QMdiArea::DontMaximizeSubWindowOnActivation );
	m_workspace->setHorizontalScrollBarPolicy(Qt::ScrollBarAlwaysOff);
	m_workspace->setVerticalScrollBarPolicy(Qt::ScrollBarAlwaysOff);

	hbox->addWidget(sideBar);
	hbox->addWidget(splitter);
	// If the user wants the sidebar on the right, we move the workspace and
	// the splitter to the "left" side, or the first widgets in their list
	if (sideBarOnRight)
	{
		splitter->insertWidget(0, m_workspace);
		hbox->insertWidget(0, splitter);
	}

	// create global-toolbar at the top of our window
	m_toolBar = new QWidget( main_widget );
	m_toolBar->setObjectName( "mainToolbar" );
	m_toolBar->setFixedHeight( 64 );
	m_toolBar->move( 0, 0 );

	// add layout for organizing quite complex toolbar-layouting
	m_toolBarLayout = new QGridLayout( m_toolBar/*, 2, 1*/ );
	m_toolBarLayout->setContentsMargins(0, 0, 0, 0);
	m_toolBarLayout->setSpacing( 0 );

	vbox->addWidget( m_toolBar );
	vbox->addWidget( w );
	setCentralWidget( main_widget );

	m_updateTimer.start( 1000 / 60, this );  // 60 fps

	if( ConfigManager::inst()->value( "ui", "enableautosave" ).toInt() )
	{
		// connect auto save
		connect(&m_autoSaveTimer, SIGNAL(timeout()), this, SLOT(autoSave()));
		m_autoSaveInterval = ConfigManager::inst()->value(
					"ui", "saveinterval" ).toInt() < 1 ?
						DEFAULT_AUTO_SAVE_INTERVAL :
				ConfigManager::inst()->value(
					"ui", "saveinterval" ).toInt();

		// The auto save function mustn't run until there is a project
		// to save or it will run over recover.mmp if you hesitate at the
		// recover messagebox for a minute. It is now started in main.
		// See autoSaveTimerReset() in MainWindow.h
	}

	connect( Engine::getSong(), SIGNAL(playbackStateChanged()),
				this, SLOT(updatePlayPauseIcons()));

	connect(Engine::getSong(), SIGNAL(modified()), SLOT(onSongModified()));
	connect(Engine::getSong(), SIGNAL(projectFileNameChanged()), SLOT(onProjectFileNameChanged()));

	maximized = isMaximized();
	new QShortcut(QKeySequence(Qt::Key_F11), this, SLOT(toggleFullscreen()));

	if (ConfigManager::inst()->value("tooltips", "disabled").toInt())
	{
		qApp->installEventFilter(this);
	}
}




MainWindow::~MainWindow()
{
	for( PluginView *view : m_tools )
	{
		delete view->model();
		delete view;
	}
	// TODO: Close tools
	// dependencies are such that the editors must be destroyed BEFORE Song is deletect in Engine::destroy
	//   see issue #2015 on github
	delete getGUI()->automationEditor();
	delete getGUI()->pianoRoll();
	delete getGUI()->songEditor();
	// destroy engine which will do further cleanups etc.
	Engine::destroy();
}




void MainWindow::finalize()
{
	resetWindowTitle();
	setWindowIcon( embed::getIconPixmap( "icon_small" ) );


	// project-popup-menu
	auto project_menu = new QMenu(this);
	menuBar()->addMenu( project_menu )->setText( tr( "&File" ) );
	project_menu->addAction( embed::getIconPixmap( "project_new" ),
					tr( "&New" ),
					this, SLOT(createNewProject()),
					QKeySequence::New );

	auto templates_menu = new TemplatesMenu( this );
	project_menu->addMenu(templates_menu);

	project_menu->addAction( embed::getIconPixmap( "project_open" ),
					tr( "&Open..." ),
					this, SLOT(openProject()),
					QKeySequence::Open );

	project_menu->addMenu(new RecentProjectsMenu(this));

	project_menu->addAction( embed::getIconPixmap( "project_save" ),
					tr( "&Save" ),
					this, SLOT(saveProject()),
					QKeySequence::Save );
	project_menu->addAction( embed::getIconPixmap( "project_save" ),
					tr( "Save &As..." ),
					this, SLOT(saveProjectAs()),
					combine(Qt::CTRL, Qt::SHIFT, Qt::Key_S));
	project_menu->addAction( embed::getIconPixmap( "project_save" ),
					tr( "Save as New &Version" ),
					this, SLOT(saveProjectAsNewVersion()),
					combine(Qt::CTRL, Qt::ALT, Qt::Key_S));

	project_menu->addAction( embed::getIconPixmap( "project_save" ),
					tr( "Save as default template" ),
					this, SLOT(saveProjectAsDefaultTemplate()));

	project_menu->addSeparator();
	project_menu->addAction( embed::getIconPixmap( "project_import" ),
					tr( "Import..." ),
					this,
					SLOT(onImportProject()),
					Qt::CTRL + Qt::Key_I );
	project_menu->addAction( embed::getIconPixmap( "project_export" ),
					tr( "E&xport..." ),
					this,
					SLOT(onExportProject()),
					combine(Qt::CTRL, Qt::Key_E));
	project_menu->addAction( embed::getIconPixmap( "project_export" ),
					tr("Export &Tracks..."),
					this,
					SLOT(onExportProjectTracks()),
					combine(Qt::CTRL, Qt::SHIFT, Qt::Key_E));

	project_menu->addAction( embed::getIconPixmap( "midi_file" ),
					tr( "Export &MIDI..." ),
					this,
					SLOT(onExportProjectMidi()),
					combine(Qt::CTRL, Qt::Key_M));

	project_menu->addSeparator();
	project_menu->addAction( embed::getIconPixmap( "exit" ), tr( "&Quit" ),
					qApp, SLOT(closeAllWindows()),
					combine(Qt::CTRL, Qt::Key_Q));

	auto edit_menu = new QMenu(this);
	menuBar()->addMenu( edit_menu )->setText( tr( "&Edit" ) );
	m_undoAction = edit_menu->addAction( embed::getIconPixmap( "edit_undo" ),
					tr( "Undo" ),
					this, SLOT(undo()),
					QKeySequence::Undo );
	m_redoAction = edit_menu->addAction( embed::getIconPixmap( "edit_redo" ),
					tr( "Redo" ),
					this, SLOT(redo()),
					QKeySequence::Redo );
	// Ensure that both (Ctrl+Y) and (Ctrl+Shift+Z) activate redo shortcut regardless of OS defaults
	if (QKeySequence(QKeySequence::Redo) != QKeySequence(combine(Qt::CTRL, Qt::Key_Y)))
	{
		new QShortcut(QKeySequence(combine(Qt::CTRL, Qt::Key_Y)), this, SLOT(redo()));
	}
	if (QKeySequence(QKeySequence::Redo) != QKeySequence(combine(Qt::CTRL, Qt::SHIFT, Qt::Key_Z)))
	{
		new QShortcut(QKeySequence(combine(Qt::CTRL, Qt::SHIFT, Qt::Key_Z)), this, SLOT(redo()));
	}

	edit_menu->addSeparator();
	edit_menu->addAction(embed::getIconPixmap("microtuner"), tr("Scales and keymaps"),
		this, SLOT(toggleMicrotunerWin()));
	edit_menu->addAction(embed::getIconPixmap("setup_general"), tr("Settings"),
		this, SLOT(showSettingsDialog()));

	connect(edit_menu, SIGNAL(aboutToShow()), this, SLOT(updateUndoRedoButtons()));

	m_viewMenu = new QMenu( this );
	menuBar()->addMenu( m_viewMenu )->setText( tr( "&View" ) );
	connect( m_viewMenu, SIGNAL(aboutToShow()),
		 this, SLOT(updateViewMenu()));
	connect( m_viewMenu, SIGNAL(triggered(QAction*)), this,
		SLOT(updateConfig(QAction*)));


	m_toolsMenu = new QMenu( this );
	for( const Plugin::Descriptor* desc : getPluginFactory()->descriptors(Plugin::Type::Tool) )
	{
		m_toolsMenu->addAction( desc->logo->pixmap(), desc->displayName );
		m_tools.push_back( ToolPlugin::instantiate( desc->name, /*this*/nullptr )
						   ->createView(this) );
	}
	if( !m_toolsMenu->isEmpty() )
	{
		menuBar()->addMenu( m_toolsMenu )->setText( tr( "&Tools" ) );
		connect( m_toolsMenu, SIGNAL(triggered(QAction*)),
					this, SLOT(showTool(QAction*)));
	}


	// help-popup-menu
	auto help_menu = new QMenu(this);
	menuBar()->addMenu( help_menu )->setText( tr( "&Help" ) );
	// May use offline help
	if( true )
	{
		help_menu->addAction( embed::getIconPixmap( "help" ),
						tr( "Online Help" ),
						this, SLOT(browseHelp()));
	}
	else
	{
		help_menu->addAction( embed::getIconPixmap( "help" ),
							tr( "Help" ),
							this, SLOT(help()));
	}

	help_menu->addSeparator();
	help_menu->addAction( embed::getIconPixmap( "icon_small" ), tr( "About" ),
				  this, SLOT(aboutLMMS()));

	// create tool-buttons
	auto project_new = new ToolButton(
		embed::getIconPixmap("project_new"), tr("Create new project"), this, SLOT(createNewProject()), m_toolBar);

	auto project_new_from_template = new ToolButton(embed::getIconPixmap("project_new_from_template"),
		tr("Create new project from template"), this, SLOT(emptySlot()), m_toolBar);
	project_new_from_template->setMenu( templates_menu );
	project_new_from_template->setPopupMode( ToolButton::InstantPopup );

	auto project_open = new ToolButton(
		embed::getIconPixmap("project_open"), tr("Open existing project"), this, SLOT(openProject()), m_toolBar);

	auto project_open_recent = new ToolButton(embed::getIconPixmap("project_open_recent"),
		tr("Recently opened projects"), this, SLOT(emptySlot()), m_toolBar);
	project_open_recent->setMenu( new RecentProjectsMenu(this) );
	project_open_recent->setPopupMode( ToolButton::InstantPopup );

	auto project_save = new ToolButton(
		embed::getIconPixmap("project_save"), tr("Save current project"), this, SLOT(saveProject()), m_toolBar);

	auto project_export = new ToolButton(
		embed::getIconPixmap("project_export"), tr("Export current project"), this, SLOT(onExportProject()), m_toolBar);

	m_metronomeToggle = new ToolButton(
				embed::getIconPixmap( "metronome" ),
				tr( "Metronome" ),
				this, SLOT(onToggleMetronome()),
							m_toolBar );
	m_metronomeToggle->setCheckable(true);
	m_metronomeToggle->setChecked(Engine::getSong()->metronome().active());

	m_toolBarLayout->setColumnMinimumWidth( 0, 5 );
	m_toolBarLayout->addWidget( project_new, 0, 1 );
	m_toolBarLayout->addWidget( project_new_from_template, 0, 2 );
	m_toolBarLayout->addWidget( project_open, 0, 3 );
	m_toolBarLayout->addWidget( project_open_recent, 0, 4 );
	m_toolBarLayout->addWidget( project_save, 0, 5 );
	m_toolBarLayout->addWidget( project_export, 0, 6 );
	m_toolBarLayout->addWidget( m_metronomeToggle, 0, 7 );


	// window-toolbar
	auto song_editor_window = new ToolButton(embed::getIconPixmap("songeditor"), tr("Song Editor") + " (Ctrl+1)", this,
		SLOT(toggleSongEditorWin()), m_toolBar);
	song_editor_window->setShortcut(combine(Qt::CTRL, Qt::Key_1));

	auto pattern_editor_window = new ToolButton(embed::getIconPixmap("pattern_track_btn"),
		tr("Pattern Editor") + " (Ctrl+2)", this, SLOT(togglePatternEditorWin()), m_toolBar);
	pattern_editor_window->setShortcut(combine(Qt::CTRL, Qt::Key_2));

	auto piano_roll_window = new ToolButton(
		embed::getIconPixmap("piano"), tr("Piano Roll") + " (Ctrl+3)", this, SLOT(togglePianoRollWin()), m_toolBar);
	piano_roll_window->setShortcut(combine(Qt::CTRL, Qt::Key_3));

	auto automation_editor_window = new ToolButton(embed::getIconPixmap("automation"),
		tr("Automation Editor") + " (Ctrl+4)", this, SLOT(toggleAutomationEditorWin()), m_toolBar);
	automation_editor_window->setShortcut(combine(Qt::CTRL, Qt::Key_4));

	auto mixer_window = new ToolButton(
		embed::getIconPixmap("mixer"), tr("Mixer") + " (Ctrl+5)", this, SLOT(toggleMixerWin()), m_toolBar);
	mixer_window->setShortcut(combine(Qt::CTRL, Qt::Key_5));

	auto controllers_window = new ToolButton(embed::getIconPixmap("controller"),
		tr("Show/hide controller rack") + " (Ctrl+6)", this, SLOT(toggleControllerRack()), m_toolBar);
	controllers_window->setShortcut(combine(Qt::CTRL, Qt::Key_6));

	auto project_notes_window = new ToolButton(embed::getIconPixmap("project_notes"),
		tr("Show/hide project notes") + " (Ctrl+7)", this, SLOT(toggleProjectNotesWin()), m_toolBar);
	project_notes_window->setShortcut(combine(Qt::CTRL, Qt::Key_7));

	m_toolBarLayout->addWidget( song_editor_window, 1, 1 );
	m_toolBarLayout->addWidget( pattern_editor_window, 1, 2 );
	m_toolBarLayout->addWidget( piano_roll_window, 1, 3 );
	m_toolBarLayout->addWidget( automation_editor_window, 1, 4 );
	m_toolBarLayout->addWidget( mixer_window, 1, 5 );
	m_toolBarLayout->addWidget( controllers_window, 1, 6 );
	m_toolBarLayout->addWidget( project_notes_window, 1, 7 );
	m_toolBarLayout->setColumnStretch( 100, 1 );

	// setup-dialog opened before?
	if( !ConfigManager::inst()->value( "app", "configured" ).toInt() )
	{
		ConfigManager::inst()->setValue( "app", "configured", "1" );
		// no, so show it that user can setup everything
		SetupDialog sd;
		sd.exec();
	}
	// look whether the audio engine failed to start the audio device selected by the
	// user and is using AudioDummy as a fallback
	// or the audio device is set to invalid one
	else if( Engine::audioEngine()->audioDevStartFailed() || !AudioEngine::isAudioDevNameValid(
		ConfigManager::inst()->value( "audioengine", "audiodev" ) ) )
	{
		// if so, offer the audio settings section of the setup dialog
		SetupDialog sd( SetupDialog::ConfigTab::AudioSettings );
		sd.exec();
	}

	// Add editor subwindows
	for (QWidget* widget :  std::list<QWidget*>{
			getGUI()->automationEditor(),
			getGUI()->patternEditor(),
			getGUI()->pianoRoll(),
			getGUI()->songEditor()
	})
	{
		QMdiSubWindow* window = addWindowedWidget(widget);
		window->setWindowIcon(widget->windowIcon());
		window->setAttribute(Qt::WA_DeleteOnClose, false);
		window->resize(widget->sizeHint());
	}

	getGUI()->automationEditor()->parentWidget()->hide();
	getGUI()->patternEditor()->parentWidget()->move(610, 5);
	getGUI()->patternEditor()->parentWidget()->hide();
	getGUI()->pianoRoll()->parentWidget()->move(5, 5);
	getGUI()->pianoRoll()->parentWidget()->hide();
	getGUI()->songEditor()->parentWidget()->move(5, 5);
	getGUI()->songEditor()->parentWidget()->show();

	// reset window title every time we change the state of a subwindow to show the correct title
	for( const QMdiSubWindow * subWindow : workspace()->subWindowList() )
	{
		connect( subWindow, SIGNAL(windowStateChanged(Qt::WindowStates,Qt::WindowStates)), this, SLOT(resetWindowTitle()));
	}
}


int MainWindow::addWidgetToToolBar( QWidget * _w, int _row, int _col )
{
	int col = ( _col == -1 ) ? m_toolBarLayout->columnCount() + 7 : _col;
	if( _w->height() > 32 || _row == -1 )
	{
		m_toolBarLayout->addWidget( _w, 0, col, 2, 1 );
	}
	else
	{
		m_toolBarLayout->addWidget( _w, _row, col );
	}
	return( col );
}




void MainWindow::addSpacingToToolBar( int _size )
{
	m_toolBarLayout->setColumnMinimumWidth( m_toolBarLayout->columnCount() +
								7, _size );
}




SubWindow* MainWindow::addWindowedWidget(QWidget *w, Qt::WindowFlags windowFlags)
{
	// wrap the widget in our own *custom* window that patches some errors in QMdiSubWindow
	auto win = new SubWindow(m_workspace->viewport(), windowFlags);
	win->setAttribute(Qt::WA_DeleteOnClose);
	win->setWidget(w);
	if (w && w->sizeHint().isValid()) {
		auto titleBarHeight = win->titleBarHeight();
		auto frameWidth = win->frameWidth();
		QSize delta(2* frameWidth, titleBarHeight + frameWidth);
		win->resize(delta + w->sizeHint());
	}
	m_workspace->addSubWindow(win);
	return win;
}


void MainWindow::resetWindowTitle()
{
	QString title(tr( "Untitled" ));

	if( Engine::getSong()->projectFileName() != "" )
	{
		title = QFileInfo( Engine::getSong()->projectFileName()
							).completeBaseName();
	}

	if( Engine::getSong()->isModified() )
	{
		title += '*';
	}

	if( getSession() == SessionState::Recover )
	{
		title += " - " + tr( "Recover session. Please save your work!" );
	}

	setWindowTitle( title + " - " + tr( "LMMS %1" ).arg( LMMS_VERSION ) );
}




bool MainWindow::mayChangeProject(bool stopPlayback)
{
	if( stopPlayback )
	{
		Engine::getSong()->stop();
	}

	if( !Engine::getSong()->isModified() && getSession() != SessionState::Recover )
	{
		return( true );
	}

	// Separate message strings for modified and recovered files
	QString messageTitleRecovered = tr( "Recovered project not saved" );
	QString messageRecovered = tr( "This project was recovered from the "
					"previous session. It is currently "
					"unsaved and will be lost if you don't "
					"save it. Do you want to save it now?" );

	QString messageTitleUnsaved = tr( "Project not saved" );
	QString messageUnsaved = tr( "The current project was modified since "
					"last saving. Do you want to save it "
								"now?" );

<<<<<<< HEAD
	QMessageBox mb;
	mb.setWindowTitle( getSession() == Recover ? messageTitleRecovered : messageTitleUnsaved );
	mb.setText( getSession() == Recover ? messageRecovered : messageUnsaved );
	mb.setIcon( QMessageBox::Question );

	mb.addButton(QMessageBox::Save);
	QAbstractButton * discardButton = mb.addButton(QMessageBox::Discard);
	discardButton->setShortcut(Qt::CTRL + Qt::Key_D);
	mb.addButton(QMessageBox::Cancel);

=======
	QMessageBox mb( ( getSession() == SessionState::Recover ?
				messageTitleRecovered : messageTitleUnsaved ),
			( getSession() == SessionState::Recover ?
					messageRecovered : messageUnsaved ),
				QMessageBox::Question,
				QMessageBox::Save,
				QMessageBox::Discard,
				QMessageBox::Cancel,
				this );
>>>>>>> b1e6d180
	int answer = mb.exec();

	if( answer == QMessageBox::Save )
	{
		return( saveProject() );
	}
	else if( answer == QMessageBox::Discard )
	{
		if( getSession() == SessionState::Recover )
		{
			sessionCleanup();
		}
		return( true );
	}

	return( false );
}




void MainWindow::clearKeyModifiers()
{
	m_keyMods.m_ctrl = false;
	m_keyMods.m_shift = false;
	m_keyMods.m_alt = false;
}




void MainWindow::saveWidgetState( QWidget * _w, QDomElement & _de )
{
	// If our widget is the main content of a window (e.g. piano roll, Mixer, etc),
	// we really care about the position of the *window* - not the position of the widget within its window
	if( _w->parentWidget() != nullptr &&
			_w->parentWidget()->inherits( "QMdiSubWindow" ) )
	{
		_w = _w->parentWidget();
	}

	// If the widget is a SubWindow, then we can make use of the getTrueNormalGeometry() method that
	// performs the same as normalGeometry, but isn't broken on X11 ( see https://bugreports.qt.io/browse/QTBUG-256 )
	auto asSubWindow = qobject_cast<SubWindow*>(_w);
	QRect normalGeom = asSubWindow != nullptr ? asSubWindow->getTrueNormalGeometry() : _w->normalGeometry();

	bool visible = _w->isVisible();
	_de.setAttribute( "visible", visible );
	_de.setAttribute( "minimized", _w->isMinimized() );
	_de.setAttribute( "maximized", _w->isMaximized() );

	_de.setAttribute( "x", normalGeom.x() );
	_de.setAttribute( "y", normalGeom.y() );

	QSize sizeToStore = normalGeom.size();
	_de.setAttribute( "width", sizeToStore.width() );
	_de.setAttribute( "height", sizeToStore.height() );
}




void MainWindow::restoreWidgetState( QWidget * _w, const QDomElement & _de )
{
	QRect r( qMax( 1, _de.attribute( "x" ).toInt() ),
			qMax( 1, _de.attribute( "y" ).toInt() ),
			qMax( _w->sizeHint().width(), _de.attribute( "width" ).toInt() ),
			qMax( _w->minimumHeight(), _de.attribute( "height" ).toInt() ) );
	if( _de.hasAttribute( "visible" ) && !r.isNull() )
	{
		// If our widget is the main content of a window (e.g. piano roll, Mixer, etc),
		// we really care about the position of the *window* - not the position of the widget within its window
		if ( _w->parentWidget() != nullptr &&
			_w->parentWidget()->inherits( "QMdiSubWindow" ) )
		{
			_w = _w->parentWidget();
		}
		// first restore the window, as attempting to resize a maximized window causes graphics glitching
		_w->setWindowState( _w->windowState() & ~(Qt::WindowMaximized | Qt::WindowMinimized) );

		// Check isEmpty() to work around corrupt project files with empty size
		if ( ! r.size().isEmpty() ) {
			_w->resize( r.size() );
		}
		_w->move( r.topLeft() );

		// set the window to its correct minimized/maximized/restored state
		Qt::WindowStates flags = _w->windowState();
		flags = _de.attribute( "minimized" ).toInt() ?
				( flags | Qt::WindowMinimized ) :
				( flags & ~Qt::WindowMinimized );
		flags = _de.attribute( "maximized" ).toInt() ?
				( flags | Qt::WindowMaximized ) :
				( flags & ~Qt::WindowMaximized );
		_w->setWindowState( flags );

		_w->setVisible( _de.attribute( "visible" ).toInt() );
	}
}



void MainWindow::emptySlot()
{
}



void MainWindow::createNewProject()
{
	if( mayChangeProject(true) )
	{
		Engine::getSong()->createNewProject();
	}
}




void MainWindow::openProject()
{
	if( mayChangeProject(false) )
	{
		FileDialog ofd( this, tr( "Open Project" ), "", tr( "LMMS (*.mmp *.mmpz)" ) );

		ofd.setDirectory( ConfigManager::inst()->userProjectsDir() );
		ofd.setFileMode( FileDialog::ExistingFiles );
		if( ofd.exec () == QDialog::Accepted &&
						!ofd.selectedFiles().isEmpty() )
		{
			Song *song = Engine::getSong();

			song->stop();
			setCursor( Qt::WaitCursor );
			song->loadProject( ofd.selectedFiles()[0] );
			setCursor( Qt::ArrowCursor );
		}
	}
}




bool MainWindow::saveProject()
{
	if( Engine::getSong()->projectFileName() == "" )
	{
		return( saveProjectAs() );
	}
	else if( this->guiSaveProject() )
	{
		if( getSession() == SessionState::Recover )
		{
			sessionCleanup();
		}
		return true;
	}
	return false;
}




bool MainWindow::saveProjectAs()
{
	auto optionsWidget = new SaveOptionsWidget(Engine::getSong()->getSaveOptions());
	VersionedSaveDialog sfd( this, optionsWidget, tr( "Save Project" ), "",
			tr( "LMMS Project" ) + " (*.mmpz *.mmp);;" +
				tr( "LMMS Project Template" ) + " (*.mpt)" );
	QString f = Engine::getSong()->projectFileName();
	if( f != "" )
	{
		sfd.setDirectory( QFileInfo( f ).absolutePath() );
		sfd.selectFile( QFileInfo( f ).fileName() );
	}
	else
	{
		sfd.setDirectory( ConfigManager::inst()->userProjectsDir() );
	}

	// Don't write over file with suffix if no suffix is provided.
	QString suffix = ConfigManager::inst()->value( "app",
							"nommpz" ).toInt() == 0
						? "mmpz"
						: "mmp" ;
	sfd.setDefaultSuffix( suffix );

	if( sfd.exec () == FileDialog::Accepted &&
		!sfd.selectedFiles().isEmpty() && sfd.selectedFiles()[0] != "" )
	{
		QString fname = sfd.selectedFiles()[0] ;
		if( sfd.selectedNameFilter().contains( "(*.mpt)" ) )
		{
			// Remove the default suffix
			fname.remove( "." + suffix );
			if( !sfd.selectedFiles()[0].endsWith( ".mpt" ) )
			{
				if( VersionedSaveDialog::fileExistsQuery( fname + ".mpt",
						tr( "Save project template" ) ) )
				{
					fname += ".mpt";
				}
			}
		}
		if( this->guiSaveProjectAs( fname ) )
		{
			if( getSession() == SessionState::Recover )
			{
				sessionCleanup();
			}
			return true;
		}
	}
	return false;
}




bool MainWindow::saveProjectAsNewVersion()
{
	QString fileName = Engine::getSong()->projectFileName();
	if( fileName == "" )
	{
		return saveProjectAs();
	}
	else
	{
		do 		VersionedSaveDialog::changeFileNameVersion( fileName, true );
		while 	( QFile( fileName ).exists() );

		return this->guiSaveProjectAs( fileName );
	}
}




void MainWindow::saveProjectAsDefaultTemplate()
{
	QString defaultTemplate = ConfigManager::inst()->userTemplateDir() + "default.mpt";

	QFileInfo fileInfo(defaultTemplate);
	if (fileInfo.exists())
	{
		if (QMessageBox::warning(this,
					 tr("Overwrite default template?"),
					 tr("This will overwrite your current default template."),
					 QMessageBox::Ok,
					 QMessageBox::Cancel) != QMessageBox::Ok)
		{
			return;
		}
	}

	Engine::getSong()->saveProjectFile( defaultTemplate );
}




void MainWindow::showSettingsDialog()
{
	SetupDialog sd;
	sd.exec();
}




void MainWindow::aboutLMMS()
{
	AboutDialog(this).exec();
}




void MainWindow::help()
{
	QMessageBox::information( this, tr( "Help not available" ),
				  tr( "Currently there's no help "
						  "available in LMMS.\n"
						  "Please visit "
						  "http://lmms.sf.net/wiki "
						  "for documentation on LMMS." ),
				  QMessageBox::Ok );
}




void MainWindow::toggleWindow( QWidget *window, bool forceShow )
{
	QWidget *parent = window->parentWidget();

	if( forceShow ||
		m_workspace->activeSubWindow() != parent ||
		parent->isHidden() )
	{
		parent->show();
		window->show();
		window->setFocus();
	}
	else
	{
		parent->hide();
		refocus();
	}
}



void MainWindow::toggleFullscreen()
{
	if ( !isFullScreen() )
	{
		maximized = isMaximized();
		showFullScreen();
	}
	else
	{
		maximized ? showMaximized() : showNormal();
	}
}



/*
 * When an editor window with focus is toggled off, attempt to set focus
 * to the next visible editor window, or if none are visible, set focus
 * to the parent window.
 */
void MainWindow::refocus()
{
	const auto gui = getGUI();

	// Attempt to set the focus on the first of these editors that is not hidden...
	for (auto editorParent : { gui->songEditor()->parentWidget(), gui->patternEditor()->parentWidget(),
		gui->pianoRoll()->parentWidget(), gui->automationEditor()->parentWidget() })
	{
		if (!editorParent->isHidden())
		{
			editorParent->setFocus();
			return;
		}
	}

	// ... otherwise set the focus on the main window.
	this->setFocus();
}




void MainWindow::togglePatternEditorWin( bool forceShow )
{
	toggleWindow( getGUI()->patternEditor(), forceShow );
}




void MainWindow::toggleSongEditorWin()
{
	toggleWindow( getGUI()->songEditor() );
}




void MainWindow::toggleProjectNotesWin()
{
	toggleWindow( getGUI()->getProjectNotes() );
}




void MainWindow::togglePianoRollWin()
{
	toggleWindow( getGUI()->pianoRoll() );
}




void MainWindow::toggleAutomationEditorWin()
{
	toggleWindow( getGUI()->automationEditor() );
}




void MainWindow::toggleMixerWin()
{
	toggleWindow( getGUI()->mixerView() );
}



void MainWindow::toggleMicrotunerWin()
{
	toggleWindow( getGUI()->getMicrotunerConfig() );
}




void MainWindow::updateViewMenu()
{
	m_viewMenu->clear();
	// TODO: get current visibility for these and indicate in menu?
	// Not that it's straight visible <-> invisible, more like
	// not on top -> top <-> invisible
	m_viewMenu->addAction(embed::getIconPixmap( "songeditor" ),
			      tr( "Song Editor" ) + "\tCtrl+1",
			      this, SLOT(toggleSongEditorWin())
		);
	m_viewMenu->addAction(embed::getIconPixmap("pattern_track"),
					tr("Pattern Editor") + "\tCtrl+2",
					this, SLOT(togglePatternEditorWin())
		);
	m_viewMenu->addAction(embed::getIconPixmap( "piano" ),
			      tr( "Piano Roll" ) + "\tCtrl+3",
			      this, SLOT(togglePianoRollWin())
		);
	m_viewMenu->addAction(embed::getIconPixmap( "automation" ),
			      tr( "Automation Editor" ) + "\tCtrl+4",
			      this,
			      SLOT(toggleAutomationEditorWin())
		);
	m_viewMenu->addAction(embed::getIconPixmap( "mixer" ),
			      tr( "Mixer" ) + "\tCtrl+5",
			      this, SLOT(toggleMixerWin())
		);
	m_viewMenu->addAction(embed::getIconPixmap( "controller" ),
			      tr( "Controller Rack" ) + "\tCtrl+6",
			      this, SLOT(toggleControllerRack())
		);
	m_viewMenu->addAction(embed::getIconPixmap( "project_notes" ),
			      tr( "Project Notes" ) + "\tCtrl+7",
			      this, SLOT(toggleProjectNotesWin())
		);

	m_viewMenu->addSeparator();
	
	m_viewMenu->addAction(embed::getIconPixmap( "fullscreen" ),
				tr( "Fullscreen" ) + "\tF11",
				this, SLOT(toggleFullscreen())
		);

	m_viewMenu->addSeparator();

	// Here we should put all look&feel -stuff from configmanager
	// that is safe to change on the fly. There is probably some
	// more elegant way to do this.
	auto qa = new QAction(tr("Smooth scroll"), this);
	qa->setData("smoothscroll");
	qa->setCheckable( true );
	qa->setChecked( ConfigManager::inst()->value( "ui", "smoothscroll" ).toInt() );
	m_viewMenu->addAction(qa);

	// Not yet.
	/* qa = new QAction(tr( "One instrument track window" ), this);
	qa->setData("oneinstrument");
	qa->setCheckable( true );
	qa->setChecked( ConfigManager::inst()->value( "ui", "oneinstrumenttrackwindow" ).toInt() );
	m_viewMenu->addAction(qa);
	*/

	qa = new QAction(tr( "Enable note labels in piano roll" ), this);
	qa->setData("printnotelabels");
	qa->setCheckable( true );
	qa->setChecked( ConfigManager::inst()->value( "ui", "printnotelabels" ).toInt() );
	m_viewMenu->addAction(qa);

}




void MainWindow::updateConfig( QAction * _who )
{
	QString tag = _who->data().toString();
	bool checked = _who->isChecked();

	if (tag == "tooltips")
	{
		ConfigManager::inst()->setValue( "tooltips", "disabled",
						 QString::number(!checked) );

		if (checked) { qApp->removeEventFilter(this); }
		else { qApp->installEventFilter(this); }

	}
	else if ( tag == "smoothscroll" )
	{
		ConfigManager::inst()->setValue( "ui", "smoothscroll",
						 QString::number(checked) );
	}
	else if ( tag == "oneinstrument" )
	{
		ConfigManager::inst()->setValue( "ui", "oneinstrumenttrackwindow",
						 QString::number(checked) );
	}
	else if ( tag == "printnotelabels" )
	{
		ConfigManager::inst()->setValue( "ui", "printnotelabels",
						 QString::number(checked) );
	}
}



void MainWindow::onToggleMetronome()
{
	Engine::getSong()->metronome().setActive(m_metronomeToggle->isChecked());
}




void MainWindow::toggleControllerRack()
{
	toggleWindow( getGUI()->getControllerRackView() );
}




void MainWindow::updatePlayPauseIcons()
{
	getGUI()->songEditor()->setPauseIcon( false );
	getGUI()->automationEditor()->setPauseIcon( false );
	getGUI()->patternEditor()->setPauseIcon( false );
	getGUI()->pianoRoll()->setPauseIcon( false );

	if( Engine::getSong()->isPlaying() )
	{
		switch( Engine::getSong()->playMode() )
		{
			case Song::PlayMode::Song:
				getGUI()->songEditor()->setPauseIcon( true );
				break;

			case Song::PlayMode::AutomationClip:
				getGUI()->automationEditor()->setPauseIcon( true );
				break;

			case Song::PlayMode::Pattern:
				getGUI()->patternEditor()->setPauseIcon( true );
				break;

			case Song::PlayMode::MidiClip:
				getGUI()->pianoRoll()->setPauseIcon( true );
				break;

			default:
				break;
		}
	}
}


void MainWindow::updateUndoRedoButtons()
{
	// when the edit menu is shown, grey out the undo/redo buttons if there's nothing to undo/redo
	// else, un-grey them
	m_undoAction->setEnabled(Engine::projectJournal()->canUndo());
	m_redoAction->setEnabled(Engine::projectJournal()->canRedo());
}



void MainWindow::undo()
{
	Engine::projectJournal()->undo();
}




void MainWindow::redo()
{
	Engine::projectJournal()->redo();
}




void MainWindow::closeEvent( QCloseEvent * _ce )
{
	if( mayChangeProject(true) )
	{
		// delete recovery file
		if( ConfigManager::inst()->
				value( "ui", "enableautosave" ).toInt() )
		{
			sessionCleanup();
			_ce->accept();
		}
	}
	else
	{
		_ce->ignore();
	}
}




void MainWindow::sessionCleanup()
{
	// delete recover session files
	QFile::remove( ConfigManager::inst()->recoveryFile() );
	setSession( SessionState::Normal );
}




bool MainWindow::eventFilter(QObject* watched, QEvent* event)
{
	// For now this function is only used to globally block tooltips
	// It must be installed to QApplication through installEventFilter
	if (event->type() == QEvent::ToolTip) { return true; }

	return QObject::eventFilter(watched, event);
}




void MainWindow::focusOutEvent( QFocusEvent * _fe )
{
	// TODO Remove this function, since it is apparently never actually called!
	// when loosing focus we do not receive key-(release!)-events anymore,
	// so we might miss release-events of one the modifiers we're watching!
	clearKeyModifiers();
	QMainWindow::leaveEvent( _fe );
}




void MainWindow::keyPressEvent( QKeyEvent * _ke )
{
	switch( _ke->key() )
	{
		case Qt::Key_Control: m_keyMods.m_ctrl = true; break;
		case Qt::Key_Shift: m_keyMods.m_shift = true; break;
		case Qt::Key_Alt: m_keyMods.m_alt = true; break;
		case Qt::Key_Space:
		{
			if (Editor::lastPlayedEditor() != nullptr)
			{
				if (m_keyMods.m_shift) { Editor::lastPlayedEditor()->togglePause(); }
				else { Editor::lastPlayedEditor()->togglePlayStop(); }
			}
			break;
		}
		default:
		{
			InstrumentTrackWindow * w =
						InstrumentTrackView::topLevelInstrumentTrackWindow();
			if( w )
			{
				w->pianoView()->keyPressEvent( _ke );
			}
			if( !_ke->isAccepted() )
			{
				QMainWindow::keyPressEvent( _ke );
			}
		}
	}
}




void MainWindow::keyReleaseEvent( QKeyEvent * _ke )
{
	switch( _ke->key() )
	{
		case Qt::Key_Control: m_keyMods.m_ctrl = false; break;
		case Qt::Key_Shift: m_keyMods.m_shift = false; break;
		case Qt::Key_Alt: m_keyMods.m_alt = false; break;
		default:
			if( InstrumentTrackView::topLevelInstrumentTrackWindow() )
			{
				InstrumentTrackView::topLevelInstrumentTrackWindow()->
					pianoView()->keyReleaseEvent( _ke );
			}
			if( !_ke->isAccepted() )
			{
				QMainWindow::keyReleaseEvent( _ke );
			}
	}
}




void MainWindow::timerEvent( QTimerEvent * _te)
{
	emit periodicUpdate();
}





void MainWindow::showTool( QAction * _idx )
{
	PluginView * p = m_tools[m_toolsMenu->actions().indexOf( _idx )];
	p->show();
	p->parentWidget()->show();
	p->setFocus();
}




void MainWindow::browseHelp()
{
	// file:// alternative for offline help
	QString url = "https://lmms.io/documentation/";
	QDesktopServices::openUrl( url );
	// TODO: Handle error
}




void MainWindow::autoSave()
{
	if( !Engine::getSong()->isExporting() &&
		!Engine::getSong()->isLoadingProject() &&
		!RemotePluginBase::isMainThreadWaiting() &&
		!QApplication::mouseButtons() &&
		( ConfigManager::inst()->value( "ui",
				"enablerunningautosave" ).toInt() ||
			! Engine::getSong()->isPlaying() ) )
	{
		Engine::getSong()->saveProjectFile(ConfigManager::inst()->recoveryFile());
		autoSaveTimerReset();  // Reset timer
	}
	else
	{
		// try again in 10 seconds
		if( getAutoSaveTimerInterval() != m_autoSaveShortTime )
		{
			autoSaveTimerReset( m_autoSaveShortTime );
		}
	}
}

void MainWindow::onExportProjectMidi()
{
	FileDialog efd( this );

	efd.setFileMode( FileDialog::AnyFile );

	QStringList types;
	types << tr("MIDI File (*.mid)");
	efd.setNameFilters( types );
	QString base_filename;
	QString const & projectFileName = Engine::getSong()->projectFileName();
	if( !projectFileName.isEmpty() )
	{
		efd.setDirectory( QFileInfo( projectFileName ).absolutePath() );
		base_filename = QFileInfo( projectFileName ).completeBaseName();
	}
	else
	{
		efd.setDirectory( ConfigManager::inst()->userProjectsDir() );
		base_filename = tr( "untitled" );
	}
	efd.selectFile( base_filename + ".mid" );
	efd.setDefaultSuffix( "mid");
	efd.setWindowTitle( tr( "Select file for project-export..." ) );

	efd.setAcceptMode( FileDialog::AcceptSave );


	if( efd.exec() == QDialog::Accepted && !efd.selectedFiles().isEmpty() && !efd.selectedFiles()[0].isEmpty() )
	{
		const QString suffix = ".mid";

		QString export_filename = efd.selectedFiles()[0];
		if (!export_filename.endsWith(suffix)) export_filename += suffix;

		Engine::getSong()->exportProjectMidi(export_filename);
	}
}

void MainWindow::exportProject(bool multiExport)
{
	QString const & projectFileName = Engine::getSong()->projectFileName();

	FileDialog efd( getGUI()->mainWindow() );

	if ( multiExport )
	{
		efd.setFileMode( FileDialog::Directory);
		efd.setWindowTitle( tr( "Select directory for writing exported tracks..." ) );
		if( !projectFileName.isEmpty() )
		{
			efd.setDirectory( QFileInfo( projectFileName ).absolutePath() );
		}
	}
	else
	{
		efd.setFileMode( FileDialog::AnyFile );
		int idx = 0;
		QStringList types;
		while( ProjectRenderer::fileEncodeDevices[idx].m_fileFormat != ProjectRenderer::ExportFileFormat::Count)
		{
			if(ProjectRenderer::fileEncodeDevices[idx].isAvailable()) {
				types << tr(ProjectRenderer::fileEncodeDevices[idx].m_description);
			}
			++idx;
		}
		efd.setNameFilters( types );
		QString baseFilename;
		if( !projectFileName.isEmpty() )
		{
			efd.setDirectory( QFileInfo( projectFileName ).absolutePath() );
			baseFilename = QFileInfo( projectFileName ).completeBaseName();
		}
		else
		{
			efd.setDirectory( ConfigManager::inst()->userProjectsDir() );
			baseFilename = tr( "untitled" );
		}
		efd.selectFile( baseFilename + ProjectRenderer::fileEncodeDevices[0].m_extension );
		efd.setWindowTitle( tr( "Select file for project-export..." ) );
	}

	QString suffix = "wav";
	efd.setDefaultSuffix( suffix );
	efd.setAcceptMode( FileDialog::AcceptSave );

	if( efd.exec() == QDialog::Accepted && !efd.selectedFiles().isEmpty() &&
					 !efd.selectedFiles()[0].isEmpty() )
	{

		QString exportFileName = efd.selectedFiles()[0];
		if ( !multiExport )
		{
			int stx = efd.selectedNameFilter().indexOf( "(*." );
			int etx = efd.selectedNameFilter().indexOf( ")" );

			if ( stx > 0 && etx > stx )
			{
				// Get first extension from selected dropdown.
				// i.e. ".wav" from "WAV-File (*.wav), Dummy-File (*.dum)"
				suffix = efd.selectedNameFilter().mid( stx + 2, etx - stx - 2 ).split( " " )[0].trimmed();

				Qt::CaseSensitivity cs = Qt::CaseSensitive;
#if defined(LMMS_BUILD_APPLE) || defined(LMMS_BUILD_WIN32)
				cs = Qt::CaseInsensitive;
#endif
				exportFileName.remove( "." + suffix, cs );
				if ( efd.selectedFiles()[0].endsWith( suffix ) )
				{
					if( VersionedSaveDialog::fileExistsQuery( exportFileName + suffix,
							tr( "Save project" ) ) )
					{
						exportFileName += suffix;
					}
				}
			}
		}

		ExportProjectDialog epd( exportFileName, getGUI()->mainWindow(), multiExport );
		epd.exec();
	}
}

void MainWindow::handleSaveResult(QString const & filename, bool songSavedSuccessfully)
{
	if (songSavedSuccessfully)
	{
		TextFloat::displayMessage( tr( "Project saved" ), tr( "The project %1 is now saved.").arg( filename ),
				embed::getIconPixmap( "project_save", 24, 24 ), 2000 );
		ConfigManager::inst()->addRecentlyOpenedProject(filename);
		resetWindowTitle();
	}
	else
	{
		TextFloat::displayMessage( tr( "Project NOT saved." ), tr( "The project %1 was not saved!" ).arg(filename),
				embed::getIconPixmap( "error" ), 4000 );
	}
}

bool MainWindow::guiSaveProject()
{
	Song * song = Engine::getSong();
	bool const songSaveResult = song->guiSaveProject();
	handleSaveResult(song->projectFileName(), songSaveResult);

	return songSaveResult;
}

bool MainWindow::guiSaveProjectAs( const QString & filename )
{
	Song * song = Engine::getSong();
	bool const songSaveResult = song->guiSaveProjectAs(filename);
	handleSaveResult(filename, songSaveResult);

	return songSaveResult;
}

void MainWindow::onExportProject()
{
	this->exportProject();
}

void MainWindow::onExportProjectTracks()
{
	this->exportProject(true);
}

void MainWindow::onImportProject()
{
	Song * song = Engine::getSong();

	if (song)
	{
		FileDialog ofd( nullptr, tr( "Import file" ),
				ConfigManager::inst()->userProjectsDir(),
				tr("MIDI sequences") +
				" (*.mid *.midi *.rmi);;" +
				tr("Hydrogen projects") +
				" (*.h2song);;" +
				tr("All file types") +
				" (*.*)");

		ofd.setFileMode( FileDialog::ExistingFiles );
		if( ofd.exec () == QDialog::Accepted && !ofd.selectedFiles().isEmpty() )
		{
			ImportFilter::import( ofd.selectedFiles()[0], song );
		}

		song->setLoadOnLaunch(false);
	}
}

void MainWindow::onSongModified()
{
	// Only update the window title if the code is executed from the GUI main thread.
	// The assumption seems to be that the Song can also be set as modified from other
	// threads. This is not a good design! Copied from the original implementation of
	// Song::setModified.
	if(QThread::currentThread() == this->thread())
	{
		this->resetWindowTitle();
	}
}

void MainWindow::onProjectFileNameChanged()
{
	this->resetWindowTitle();
}


MainWindow::MovableQMdiArea::MovableQMdiArea(QWidget* parent) :
	QMdiArea(parent),
	m_isBeingMoved(false),
	m_lastX(0),
	m_lastY(0)
{}

void MainWindow::MovableQMdiArea::mousePressEvent(QMouseEvent* event)
{
	m_lastX = event->x();
	m_lastY = event->y();
	m_isBeingMoved = true;
	setCursor(Qt::ClosedHandCursor);
}

void MainWindow::MovableQMdiArea::mouseMoveEvent(QMouseEvent* event)
{
	if (m_isBeingMoved == false) { return; }

	int minXBoundary = window()->width() - 100;
	int maxXBoundary = 100;
	int minYBoundary = window()->height() - 100;
	int maxYBoundary = 100;

	int minX = minXBoundary;
	int maxX = maxXBoundary;
	int minY = minYBoundary;
	int maxY = maxYBoundary;

	auto subWindows = subWindowList();
	for (auto* curWindow : subWindows)
	{
		if (curWindow->isVisible())
		{
			minX = std::min(minX, curWindow->x());
			maxX = std::max(maxX, curWindow->x() + curWindow->width());
			minY = std::min(minY, curWindow->y());
			maxY = std::max(maxY, curWindow->y() + curWindow->height());
		}
	}

	int scrollX = m_lastX - event->x();
	int scrollY = m_lastY - event->y();

	scrollX = scrollX < 0 && minX >= minXBoundary ? 0 : scrollX;
	scrollX = scrollX > 0 && maxX <= maxXBoundary ? 0 : scrollX;
	scrollY = scrollY < 0 && minY >= minYBoundary ? 0 : scrollY;
	scrollY = scrollY > 0 && maxY <= maxYBoundary ? 0 : scrollY;

	for (auto* curWindow : subWindows)
	{
		// if widgets are maximized, then they shouldn't be moved
		// moving a maximized window's normalGeometry is not implemented because of difficulties
		if (curWindow->isMaximized() == false)
		{
			curWindow->move(curWindow->x() - scrollX, curWindow->y() - scrollY);
		}
	}

	m_lastX = event->x();
	m_lastY = event->y();
}

void MainWindow::MovableQMdiArea::mouseReleaseEvent(QMouseEvent* event)
{
	setCursor(Qt::ArrowCursor);
	m_isBeingMoved = false;
}

} // namespace lmms::gui<|MERGE_RESOLUTION|>--- conflicted
+++ resolved
@@ -621,28 +621,16 @@
 					"last saving. Do you want to save it "
 								"now?" );
 
-<<<<<<< HEAD
-	QMessageBox mb;
-	mb.setWindowTitle( getSession() == Recover ? messageTitleRecovered : messageTitleUnsaved );
-	mb.setText( getSession() == Recover ? messageRecovered : messageUnsaved );
-	mb.setIcon( QMessageBox::Question );
-
-	mb.addButton(QMessageBox::Save);
-	QAbstractButton * discardButton = mb.addButton(QMessageBox::Discard);
-	discardButton->setShortcut(Qt::CTRL + Qt::Key_D);
-	mb.addButton(QMessageBox::Cancel);
-
-=======
-	QMessageBox mb( ( getSession() == SessionState::Recover ?
-				messageTitleRecovered : messageTitleUnsaved ),
-			( getSession() == SessionState::Recover ?
-					messageRecovered : messageUnsaved ),
-				QMessageBox::Question,
-				QMessageBox::Save,
-				QMessageBox::Discard,
-				QMessageBox::Cancel,
-				this );
->>>>>>> b1e6d180
+	auto mb = QMessageBox(
+		QMessageBox::Question,
+		getSession() == SessionState::Recover ? messageTitleRecovered : messageTitleUnsaved,
+		getSession() == SessionState::Recover ? messageRecovered : messageUnsaved,
+		QMessageBox::Save | QMessageBox::Cancel,
+		this
+	);
+
+	QAbstractButton* discardButton = mb.addButton(QMessageBox::Discard);
+	discardButton->setShortcut(Qt::CTRL | Qt::Key_D);
 	int answer = mb.exec();
 
 	if( answer == QMessageBox::Save )
