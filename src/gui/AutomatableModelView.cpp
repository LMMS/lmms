--- conflicted
+++ resolved
@@ -83,21 +83,6 @@
 
 	menu->addSeparator();
 
-<<<<<<< HEAD
-=======
-	menu->addAction( embed::getIconPixmap( "automation" ),
-						AutomatableModel::tr( "Edit song-global automation" ),
-							amvSlots,
-							SLOT(editSongGlobalAutomation()));
-
-	menu->addAction( QPixmap(),
-						AutomatableModel::tr( "Remove song-global automation" ),
-						amvSlots,
-						SLOT(removeSongGlobalAutomation()));
-
-	menu->addSeparator();
-
->>>>>>> 48314959
 	if( model->hasLinkedModels() )
 	{
 		menu->addAction( embed::getIconPixmap( "edit-delete" ),
@@ -263,24 +248,6 @@
 
 
 
-<<<<<<< HEAD
-=======
-void AutomatableModelViewSlots::editSongGlobalAutomation()
-{
-	getGUI()->automationEditor()->open(
-				AutomationClip::globalAutomationClip(m_amv->modelUntyped())
-	);
-}
-
-
-
-void AutomatableModelViewSlots::removeSongGlobalAutomation()
-{
-	delete AutomationClip::globalAutomationClip( m_amv->modelUntyped() );
-}
-
-
->>>>>>> 48314959
 void AutomatableModelViewSlots::unlinkAllModels()
 {
 	m_amv->modelUntyped()->unlinkAllModels();
