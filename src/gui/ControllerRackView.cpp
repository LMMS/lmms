--- conflicted
+++ resolved
@@ -218,7 +218,6 @@
 		hide();
 	}
 	_ce->ignore();
-<<<<<<< HEAD
 }
 
 
@@ -260,9 +259,6 @@
 		}
 	}
 }
-=======
- }
-
-
-} // namespace lmms::gui
->>>>>>> 7227c898
+
+
+} // namespace lmms::gui