--- conflicted
+++ resolved
@@ -123,14 +123,11 @@
 
 	setAttribute(Qt::WA_OpaquePaintEvent, true);
 	setFocusPolicy(Qt::StrongFocus);
-<<<<<<< HEAD
-=======
 
 	// Black keys are drawn halfway between successive white keys, so they do not
 	// contribute to the total width. Half of a black key is added in case the last
 	// octave is incomplete and ends with a black key. Drawing always starts at
 	// a white key, so no similar modification is needed at the beginning.
->>>>>>> ca059446
 	setMaximumWidth(Piano::NumWhiteKeys * PW_WHITE_KEY_WIDTH +
 		(Piano::isBlackKey(NumKeys-1) ? PW_BLACK_KEY_WIDTH / 2 : 0));
 
@@ -150,12 +147,9 @@
 	layout->setMargin( 0 );
 	layout->addSpacing( PIANO_BASE+PW_WHITE_KEY_HEIGHT );
 	layout->addWidget( m_pianoScroll );
-<<<<<<< HEAD
 
 	// trigger a redraw if keymap definitions change (different keys may become disabled)
 	connect(Engine::getSong(), SIGNAL(keymapListChanged(int)), this, SLOT(update()));
-=======
->>>>>>> ca059446
 }
 
 /*! \brief Map a keyboard key being pressed to a note in our keyboard view
@@ -314,13 +308,10 @@
 		connect(m_piano->instrumentTrack()->baseNoteModel(), SIGNAL(dataChanged()), this, SLOT(update()));
 		connect(m_piano->instrumentTrack()->firstKeyModel(), SIGNAL(dataChanged()), this, SLOT(update()));
 		connect(m_piano->instrumentTrack()->lastKeyModel(), SIGNAL(dataChanged()), this, SLOT(update()));
-<<<<<<< HEAD
 		connect(m_piano->instrumentTrack()->microtuner()->enabledModel(), SIGNAL(dataChanged()), this, SLOT(update()));
 		connect(m_piano->instrumentTrack()->microtuner()->keymapModel(), SIGNAL(dataChanged()), this, SLOT(update()));
 		connect(m_piano->instrumentTrack()->microtuner()->keyRangeImportModel(), SIGNAL(dataChanged()),
 				this, SLOT(update()));
-=======
->>>>>>> ca059446
 	}
 }
 
@@ -421,22 +412,13 @@
 void PianoView::contextMenuEvent(QContextMenuEvent *me)
 {
 	if (me->pos().y() > PIANO_BASE || m_piano == nullptr ||
-<<<<<<< HEAD
 		m_piano->instrumentTrack()->microtuner()->keyRangeImport())
-=======
-//		m_piano->instrumentTrack()->microtuner()->keyRangeImport())
-		false)
->>>>>>> ca059446
 	{
 		QWidget::contextMenuEvent(me);
 		return;
 	}
 
-<<<<<<< HEAD
-	// check which control element is closest to the mouse and open the approptiate menu
-=======
 	// check which control element is closest to the mouse and open the appropriate menu
->>>>>>> ca059446
 	QString title;
 	IntModel *noteModel = getNearestMarker(getKeyFromMouse(me->pos()), &title);
 
@@ -494,12 +476,7 @@
 
 			emit keyPressed(key_num);
 		}
-<<<<<<< HEAD
 		else if (!m_piano->instrumentTrack()->microtuner()->keyRangeImport())
-=======
-//		else if (!m_piano->instrumentTrack()->microtuner()->keyRangeImport())
-		else if (true)
->>>>>>> ca059446
 		{
 			// upper section, select which marker (base / first / last note) will be moved
 			m_movedNoteModel = getNearestMarker(key_num);
@@ -512,11 +489,7 @@
 			else
 			{
 				m_movedNoteModel->setInitValue(static_cast<float>(key_num));
-<<<<<<< HEAD
-				emit baseNoteChanged();	// TODO: not actually used by anything?
-=======
 				if (m_movedNoteModel == m_piano->instrumentTrack()->baseNoteModel()) { emit baseNoteChanged(); }	// TODO: not actually used by anything?
->>>>>>> ca059446
 			}
 		}
 		else
@@ -885,12 +858,7 @@
 	p.setPen( Qt::white );
 
 	// Controls for first / last / base key models are shown only if microtuner or its key range import are disabled
-<<<<<<< HEAD
 	if (m_piano != nullptr && !m_piano->instrumentTrack()->microtuner()->keyRangeImport())
-=======
-//	if (m_piano != nullptr && !m_piano->instrumentTrack()->microtuner()->keyRangeImport())
-	if (m_piano != nullptr && true)
->>>>>>> ca059446
 	{
 		// Draw the base note marker and first / last note boundary markers
 		const int base_key = m_piano->instrumentTrack()->baseNoteModel()->value();
@@ -924,13 +892,7 @@
 		}
 
 		// draw normal, pressed or disabled key, depending on state and position of current key
-<<<<<<< HEAD
 		if (m_piano && m_piano->instrumentTrack()->microtuner()->isKeyMapped(cur_key))
-=======
-		if (m_piano &&
-			cur_key >= m_piano->instrumentTrack()->firstKeyModel()->value() &&
-			cur_key <= m_piano->instrumentTrack()->lastKeyModel()->value())
->>>>>>> ca059446
 		{
 			if (m_piano && m_piano->isKeyPressed(cur_key))
 			{
@@ -962,17 +924,9 @@
 	int white_cnt = 0;
 
 	int startKey = m_startKey;
-<<<<<<< HEAD
-	if (startKey > 0 && Piano::isBlackKey((Keys)(--startKey)))
+	if (startKey > 0 && Piano::isBlackKey(static_cast<Keys>(--startKey)))
 	{
 		if (m_piano && m_piano->instrumentTrack()->microtuner()->isKeyMapped(startKey))
-=======
-	if (startKey > 0 && Piano::isBlackKey(static_cast<Keys>(--startKey)))
-	{
-		if (m_piano &&
-			startKey >= m_piano->instrumentTrack()->firstKeyModel()->value() &&
-			startKey <= m_piano->instrumentTrack()->lastKeyModel()->value())
->>>>>>> ca059446
 		{
 			if (m_piano && m_piano->isKeyPressed(startKey))
 			{
@@ -985,11 +939,7 @@
 		}
 		else
 		{
-<<<<<<< HEAD
-			p.drawPixmap(0 + PW_WHITE_KEY_WIDTH / 2, PIANO_BASE, *s_blackKeyDisabledPm);
-=======
 			p.drawPixmap(0 - PW_WHITE_KEY_WIDTH / 2, PIANO_BASE, *s_blackKeyDisabledPm);
->>>>>>> ca059446
 		}
 	}
 
@@ -999,13 +949,7 @@
 		if (Piano::isBlackKey(cur_key))
 		{
 			// draw normal, pressed or disabled key, depending on state and position of current key
-<<<<<<< HEAD
 			if (m_piano && m_piano->instrumentTrack()->microtuner()->isKeyMapped(cur_key))
-=======
-			if (m_piano &&
-				cur_key >= m_piano->instrumentTrack()->firstKeyModel()->value() &&
-				cur_key <= m_piano->instrumentTrack()->lastKeyModel()->value())
->>>>>>> ca059446
 			{
 				if (m_piano && m_piano->isKeyPressed(cur_key))
 				{
