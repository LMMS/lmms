/*
 * TrackContentWidget.cpp - implementation of TrackContentWidget class
 *
 * Copyright (c) 2004-2014 Tobias Doerffel <tobydox/at/users.sourceforge.net>
 *
 * This file is part of LMMS - https://lmms.io
 *
 * This program is free software; you can redistribute it and/or
 * modify it under the terms of the GNU General Public
 * License as published by the Free Software Foundation; either
 * version 2 of the License, or (at your option) any later version.
 *
 * This program is distributed in the hope that it will be useful,
 * but WITHOUT ANY WARRANTY; without even the implied warranty of
 * MERCHANTABILITY or FITNESS FOR A PARTICULAR PURPOSE.  See the GNU
 * General Public License for more details.
 *
 * You should have received a copy of the GNU General Public
 * License along with this program (see COPYING); if not, write to the
 * Free Software Foundation, Inc., 51 Franklin Street, Fifth Floor,
 * Boston, MA 02110-1301 USA.
 *
 */

#include "TrackContentWidget.h"

#include <QApplication>
#include <QContextMenuEvent>
#include <QMenu>
#include <QPainter>

#include "AutomationClip.h"
#include "Clipboard.h"
#include "DataFile.h"
#include "Engine.h"
#include "GuiApplication.h"
#include "PatternEditor.h"
#include "PatternStore.h"
#include "Song.h"
#include "SongEditor.h"
#include "StringPairDrag.h"
#include "TrackContainerView.h"
#include "ClipView.h"
#include "TrackView.h"

namespace lmms::gui
{

/*! Alternate between a darker and a lighter background color every 4 bars
 */
const int BARS_PER_GROUP = 4;
/* Lines between bars will disappear if zoomed too far out (i.e
	if there are less than 4 pixels between lines)*/
const int MIN_PIXELS_BETWEEN_LINES = 4;

/*! \brief Create a new trackContentWidget
 *
 *  Creates a new track content widget for the given track.
 *  The content widget comprises the 'grip bar' and the 'tools' button
 *  for the track's context menu.
 *
 * \param parent The parent track.
 */
TrackContentWidget::TrackContentWidget( TrackView * parent ) :
	QWidget( parent ),
	m_trackView( parent ),
	m_darkerColor( Qt::SolidPattern ),
	m_lighterColor( Qt::SolidPattern ),
	m_coarseGridColor( Qt::SolidPattern ),
	m_fineGridColor( Qt::SolidPattern ),
	m_horizontalColor( Qt::SolidPattern ),
	m_embossColor( Qt::SolidPattern ),
	m_coarseGridWidth(2),
	m_fineGridWidth(1),
	m_horizontalWidth(1),
	m_embossWidth(0),
	m_embossOffset(0)
{
	setAcceptDrops( true );

	connect( parent->trackContainerView(),
			SIGNAL( positionChanged( const lmms::TimePos& ) ),
			this, SLOT( changePosition( const lmms::TimePos& ) ) );

	// Update background if snap size changes
	connect(getGUI()->songEditor()->m_editor->snappingModel(), &Model::dataChanged,
			this, &TrackContentWidget::updateBackground);

	// Also update background if proportional snap is enabled/disabled
	connect(getGUI()->songEditor()->m_editor, &SongEditor::proportionalSnapChanged,
			this, &TrackContentWidget::updateBackground);

	setStyle( QApplication::style() );

	updateBackground();
}




void TrackContentWidget::updateBackground()
{		
	// use snapSize to determine number of lines to draw
	float snapSize = getGUI()->songEditor()->m_editor->getSnapSize();

	const TrackContainerView * tcv = m_trackView->trackContainerView();

	// Assume even-pixels-per-bar. Makes sense, should be like this anyways
	int ppb = static_cast<int>( tcv->pixelsPerBar() );

	// Coarse grid appears every bar (less frequently if quantization > 1 bar)
	float coarseGridResolution = (snapSize >= 1) ? snapSize : 1;
	// Fine grid appears within bars
	float fineGridResolution = snapSize;
	// Increase fine grid resolution (size between lines) if it results in less than	
	// 4 pixels between each line to avoid cluttering
	float pixelsBetweenLines = ppb * snapSize;
	if (pixelsBetweenLines < MIN_PIXELS_BETWEEN_LINES) {
		// Scale fineGridResolution so that there are enough pixels between lines
		// scaleFactor should be a power of 2
		int scaleFactor = 1 << static_cast<int>( std::ceil( std::log2( MIN_PIXELS_BETWEEN_LINES / pixelsBetweenLines ) ) );
		fineGridResolution *= scaleFactor;
	}

	int w = ppb * BARS_PER_GROUP;
	int h = height();
	m_background = QPixmap( w * 2, height() );
	QPainter pmp( &m_background );

	pmp.fillRect( 0, 0, w, h, darkerColor() );
	pmp.fillRect( w, 0, w , h, lighterColor() );

	// draw lines
	// draw fine grid
	pmp.setPen( QPen( fineGridColor(), fineGridWidth() ) );
	for (float x = 0; x < w * 2; x += ppb * fineGridResolution)
	{
		pmp.drawLine( QLineF( x, 0.0, x, h ) );
	}

	// draw coarse grid
	pmp.setPen( QPen( coarseGridColor(), coarseGridWidth() ) );
	for (float x = 0; x <= w * 2; x += ppb * coarseGridResolution)
	{
		pmp.drawLine( QLineF( x, 0.0, x, h ) );
	}

	pmp.setPen( QPen( embossColor(), embossWidth() ) );
	for (float x = (coarseGridWidth() + embossOffset()); x < w * 2; x += ppb * coarseGridResolution)
	{
		pmp.drawLine( QLineF( x, 0.0, x, h ) );
	}

	// draw horizontal line
	pmp.setPen( QPen( horizontalColor(), horizontalWidth() ) );
	pmp.drawLine(0, h - (horizontalWidth() + 1) / 2, w * 2, h - (horizontalWidth() + 1) / 2);

	pmp.end();

	// Force redraw
	update();
}




/*! \brief Adds a ClipView to this widget.
 *
 *  Adds a(nother) ClipView to our list of views.  We also
 *  check that our position is up-to-date.
 *
 * \param clipv The ClipView to add.
 */
void TrackContentWidget::addClipView( ClipView * clipv )
{
	Clip * clip = clipv->getClip();

	m_clipViews.push_back( clipv );

	clip->saveJournallingState( false );
	changePosition();
	clip->restoreJournallingState();
}




/*! \brief Removes the given ClipView from this widget.
 *
 *  Removes the given ClipView from our list of views.
 *
 * \param clipv The ClipView to add.
 */
void TrackContentWidget::removeClipView( ClipView * clipv )
{
	clipViewVector::iterator it = std::find( m_clipViews.begin(),
						m_clipViews.end(),
						clipv );
	if( it != m_clipViews.end() )
	{
		m_clipViews.erase( it );
		Engine::getSong()->setModified();
	}
}




/*! \brief Update ourselves by updating all the ClipViews attached.
 *
 */
void TrackContentWidget::update()
{
	for (const auto& clipView : m_clipViews)
	{
		clipView->setFixedHeight(height() - 1);
		clipView->update();
	}
	QWidget::update();
}




// resposible for moving track-content-widgets to appropriate position after
// change of visible viewport
/*! \brief Move the trackContentWidget to a new place in time
 *
 * \param newPos The MIDI time to move to.
 */
void TrackContentWidget::changePosition( const TimePos & newPos )
{
	if (m_trackView->trackContainerView() == getGUI()->patternEditor()->m_editor)
	{
		const int curPattern = Engine::patternStore()->currentPattern();
		setUpdatesEnabled( false );

		// first show clip for current pattern...
		for (const auto& clipView : m_clipViews)
		{
			if (clipView->getClip()->startPosition().getBar() == curPattern)
			{
				clipView->move(0, clipView->y());
				clipView->raise();
				clipView->show();
			}
			else { clipView->lower(); }
		}
		// ...then hide others to avoid flickering
		for (const auto& clipView : m_clipViews)
		{
			if (clipView->getClip()->startPosition().getBar() != curPattern) { clipView->hide(); }
		}
		setUpdatesEnabled( true );
		return;
	}

	TimePos pos = newPos;
	if( pos < 0 )
	{
		pos = m_trackView->trackContainerView()->currentPosition();
	}

	const int begin = pos;
	const int end = endPosition( pos );
	const float ppb = m_trackView->trackContainerView()->pixelsPerBar();

	setUpdatesEnabled( false );
	for (const auto& clipView : m_clipViews)
	{
		Clip* clip = clipView->getClip();

		clip->changeLength( clip->length() );

		const int ts = clip->startPosition();
		const int te = clip->endPosition()-3;
		if( ( ts >= begin && ts <= end ) ||
			( te >= begin && te <= end ) ||
			( ts <= begin && te >= end ) )
		{
			clipView->move(static_cast<int>((ts - begin) * ppb / TimePos::ticksPerBar()), clipView->y());
			if (!clipView->isVisible())
			{
				clipView->show();
			}
		}
		else
		{
			clipView->move(-clipView->width() - 10, clipView->y());
		}
	}
	setUpdatesEnabled( true );

	// redraw background
	updateBackground();
//	update();
}




/*! \brief Return the position of the trackContentWidget in bars.
 *
 * \param mouseX the mouse's current X position in pixels.
 */
TimePos TrackContentWidget::getPosition( int mouseX )
{
	TrackContainerView * tv = m_trackView->trackContainerView();
	return TimePos( tv->currentPosition() +
					 mouseX *
					 TimePos::ticksPerBar() /
					 static_cast<int>( tv->pixelsPerBar() ) );
}




/*! \brief Respond to a drag enter event on the trackContentWidget
 *
 * \param dee the Drag Enter Event to respond to
 */
void TrackContentWidget::dragEnterEvent( QDragEnterEvent * dee )
{
	TimePos clipPos = getPosition( dee->pos().x() );
	if( canPasteSelection( clipPos, dee ) == false )
	{
		dee->ignore();
	}
	else
	{
		StringPairDrag::processDragEnterEvent( dee, "clip_" +
						QString::number( static_cast<int>(getTrack()->type()) ) );
	}
}




/*! \brief Returns whether a selection of Clips can be pasted into this
 *
 * \param clipPos the position of the Clip slot being pasted on
 * \param de the DropEvent generated
 */
bool TrackContentWidget::canPasteSelection( TimePos clipPos, const QDropEvent* de )
{
	const QMimeData * mimeData = de->mimeData();

	// If the source of the DropEvent is the current instance of LMMS we don't allow pasting in the same bar
	// if it's another instance of LMMS we allow it
	return de->source()
		? canPasteSelection( clipPos, mimeData )
		: canPasteSelection( clipPos, mimeData, true );
}

// Overloaded method to make it possible to call this method without a Drag&Drop event
bool TrackContentWidget::canPasteSelection( TimePos clipPos, const QMimeData* md , bool allowSameBar )
{
	// For decodeKey() and decodeValue()
	using namespace Clipboard;

	Track * t = getTrack();
	QString type = decodeKey( md );
	QString value = decodeValue( md );

	// We can only paste into tracks of the same type
	if (type != ("clip_" + QString::number(static_cast<int>(t->type()))))
	{
		return false;
	}

	// value contains XML needed to reconstruct Clips and place them
	DataFile dataFile( value.toUtf8() );

	// Extract the metadata and which Clip was grabbed
	QDomElement metadata = dataFile.content().firstChildElement( "copyMetadata" );
	QDomAttr clipPosAttr = metadata.attributeNode( "grabbedClipPos" );
	TimePos grabbedClipPos = clipPosAttr.value().toInt();
	TimePos grabbedClipBar = TimePos( grabbedClipPos.getBar(), 0 );

	// Extract the track index that was originally clicked
	QDomAttr tiAttr = metadata.attributeNode( "initialTrackIndex" );
	const int initialTrackIndex = tiAttr.value().toInt();

	// Get the current track's index
	const TrackContainer::TrackList& tracks = t->trackContainer()->tracks();
	const auto currentTrackIt = std::find(tracks.begin(), tracks.end(), t);
	const int currentTrackIndex = currentTrackIt != tracks.end() ? std::distance(tracks.begin(), currentTrackIt) : -1;

	// Don't paste if we're on the same bar and allowSameBar is false
	auto sourceTrackContainerId = metadata.attributeNode( "trackContainerId" ).value().toUInt();
	if( !allowSameBar && sourceTrackContainerId == t->trackContainer()->id() &&
			clipPos == grabbedClipBar && currentTrackIndex == initialTrackIndex )
	{
		return false;
	}

	// Extract the clip data
	QDomElement clipParent = dataFile.content().firstChildElement("clips");
	QDomNodeList clipNodes = clipParent.childNodes();

	// If we are pasting into the PatternEditor, only a single Clip is allowed to be pasted
	// so we don't have the unexpected behavior of pasting on different PatternTracks
	if (m_trackView->trackContainerView()->fixedClips() == true &&
			clipNodes.length() > 1)
	{
		return false;
	}

	// Determine if all the Clips will land on a valid track
	for( int i = 0; i < clipNodes.length(); i++ )
	{
		QDomElement clipElement = clipNodes.item( i ).toElement();
		int trackIndex = clipElement.attributeNode( "trackIndex" ).value().toInt();
		int finalTrackIndex = trackIndex + currentTrackIndex - initialTrackIndex;

		// Track must be in TrackContainer's tracks
		if (finalTrackIndex < 0 || static_cast<std::size_t>(finalTrackIndex) >= tracks.size())
		{
			return false;
		}

		// Track must be of the same type
		auto startTrackType = static_cast<Track::Type>(clipElement.attributeNode("trackType").value().toInt());
		Track * endTrack = tracks.at( finalTrackIndex );
		if( startTrackType != endTrack->type() )
		{
			return false;
		}
	}

	return true;
}

/*! \brief Pastes a selection of Clips onto the track
 *
 * \param clipPos the position of the Clip slot being pasted on
 * \param de the DropEvent generated
 */
bool TrackContentWidget::pasteSelection( TimePos clipPos, QDropEvent * de )
{
	const QMimeData * mimeData = de->mimeData();

	if( canPasteSelection( clipPos, de ) == false )
	{
		return false;
	}

	// We set skipSafetyCheck to true because we already called canPasteSelection
	return pasteSelection( clipPos, mimeData, true );
}

// Overloaded method so we can call it without a Drag&Drop event
bool TrackContentWidget::pasteSelection( TimePos clipPos, const QMimeData * md, bool skipSafetyCheck )
{
	// For decodeKey() and decodeValue()
	using namespace Clipboard;

	// When canPasteSelection was already called before, skipSafetyCheck will skip this
	if( !skipSafetyCheck && canPasteSelection( clipPos, md ) == false )
	{
		return false;
	}

	QString type = decodeKey( md );
	QString value = decodeValue( md );

	getTrack()->addJournalCheckPoint();

	// value contains XML needed to reconstruct Clips and place them
	DataFile dataFile( value.toUtf8() );

	// Extract the clip data
	QDomElement clipParent = dataFile.content().firstChildElement("clips");
	QDomNodeList clipNodes = clipParent.childNodes();

	// Extract the track index that was originally clicked
	QDomElement metadata = dataFile.content().firstChildElement( "copyMetadata" );
	QDomAttr tiAttr = metadata.attributeNode( "initialTrackIndex" );
	int initialTrackIndex = tiAttr.value().toInt();
	QDomAttr clipPosAttr = metadata.attributeNode( "grabbedClipPos" );
	TimePos grabbedClipPos = clipPosAttr.value().toInt();

	// Snap the mouse position to the beginning of the dropped bar, in ticks
	const TrackContainer::TrackList& tracks = getTrack()->trackContainer()->tracks();
	const auto currentTrackIt = std::find(tracks.begin(), tracks.end(), getTrack());
	const int currentTrackIndex = currentTrackIt != tracks.end() ? std::distance(tracks.begin(), currentTrackIt) : -1;

	bool wasSelection = m_trackView->trackContainerView()->rubberBand()->selectedObjects().count();

	// Unselect the old group
		const QVector<selectableObject *> so =
			m_trackView->trackContainerView()->selectedObjects();
		for (const auto& obj : so)
		{
			obj->setSelected(false);
		}


	// TODO -- Need to draw the hovericon either way, or ghost the Clips
	// onto their final position.

	float snapSize = getGUI()->songEditor()->m_editor->getSnapSize();
	// All clips should be offset the same amount as the grabbed clip
	auto offset = TimePos(clipPos - grabbedClipPos);
	// Users expect clips to "fall" backwards, so bias the offset
	offset -= TimePos::ticksPerBar() * snapSize / 2;
	// The offset is quantized (rather than the positions) to preserve fine adjustments
	offset = offset.quantize(snapSize);

	// Get the leftmost Clip and fix the offset if it reaches below bar 0
	TimePos leftmostPos = grabbedClipPos;
	for(int i = 0; i < clipNodes.length(); ++i)
	{
		QDomElement outerClipElement = clipNodes.item(i).toElement();
		QDomElement clipElement = outerClipElement.firstChildElement();

		TimePos pos = clipElement.attributeNode("pos").value().toInt();

		if(pos < leftmostPos) { leftmostPos = pos; }
	}
	// Fix offset if it sets the left most Clip to a negative position
	offset = std::max(offset.getTicks(), -leftmostPos.getTicks());

	for( int i = 0; i<clipNodes.length(); i++ )
	{
		QDomElement outerClipElement = clipNodes.item( i ).toElement();
		QDomElement clipElement = outerClipElement.firstChildElement();

		int trackIndex = outerClipElement.attributeNode( "trackIndex" ).value().toInt();
		int finalTrackIndex = trackIndex + ( currentTrackIndex - initialTrackIndex );
		Track * t = tracks.at( finalTrackIndex );

		// The new position is the old position plus the offset.
		TimePos pos = clipElement.attributeNode( "pos" ).value().toInt() + offset;
		// If we land on ourselves, offset by one snap
		TimePos shift = TimePos::ticksPerBar() * getGUI()->songEditor()->m_editor->getSnapSize();
		if (offset == 0 && initialTrackIndex == currentTrackIndex) { pos += shift; }

		Clip * clip = t->createClip( pos );
		clip->restoreState( clipElement );
		clip->movePosition(pos); // Because we restored the state, we need to move the Clip again.
		if( wasSelection )
		{
			clip->selectViewOnCreate( true );
		}
	}

	AutomationClip::resolveAllIDs();

	return true;
}


/*! \brief Respond to a drop event on the trackContentWidget
 *
 * \param de the Drop Event to respond to
 */
void TrackContentWidget::dropEvent( QDropEvent * de )
{
	TimePos clipPos = TimePos( getPosition( de->pos().x() ) );
	if( pasteSelection( clipPos, de ) == true )
	{
		de->accept();
	}
}




/*! \brief Respond to a mouse press on the trackContentWidget
 *
 * \param me the mouse press event to respond to
 */
void TrackContentWidget::mousePressEvent( QMouseEvent * me )
{
	// Enable box select if control is held when clicking an empty space
	// (If we had clicked a Clip it would have intercepted the mouse event)
	if( me->modifiers() & Qt::ControlModifier ){
		getGUI()->songEditor()->m_editor->setEditMode(SongEditor::EditMode::Select);
	}
	// Forward event to allow box select if the editor supports it and is in that mode
	if( m_trackView->trackContainerView()->allowRubberband() == true )
	{
		QWidget::mousePressEvent( me );
	}
	// Forward shift clicks so tracks can be resized
	else if( me->modifiers() & Qt::ShiftModifier )
	{
		QWidget::mousePressEvent( me );
	}
	// For an unmodified click, create a new Clip
	else if( me->button() == Qt::LeftButton &&
			!m_trackView->trackContainerView()->fixedClips() )
	{
		QVector<selectableObject*> so =  m_trackView->trackContainerView()->rubberBand()->selectedObjects();
		for( int i = 0; i < so.count(); ++i )
		{
			so.at( i )->setSelected( false);
		}
<<<<<<< HEAD
		getTrack()->addJournalCheckPoint(tr("Add clip to %1").arg(getTrack()->name()));
		const TimePos pos = getPosition( me->x() ).getBar() *
						TimePos::ticksPerBar();
=======
		getTrack()->addJournalCheckPoint();
		const float snapSize = getGUI()->songEditor()->m_editor->getSnapSize();
		const TimePos pos = TimePos(getPosition(me->x())).quantize(snapSize, true);
>>>>>>> 32c427ea
		getTrack()->createClip(pos);
	}
}




void TrackContentWidget::mouseReleaseEvent( QMouseEvent * me )
{
	getGUI()->songEditor()->syncEditMode();
	QWidget::mouseReleaseEvent(me);
}




/*! \brief Repaint the trackContentWidget on command
 *
 * \param pe the Paint Event to respond to
 */
void TrackContentWidget::paintEvent( QPaintEvent * pe )
{
	// Assume even-pixels-per-bar. Makes sense, should be like this anyways
	const TrackContainerView * tcv = m_trackView->trackContainerView();
	int ppb = static_cast<int>( tcv->pixelsPerBar() );
	QPainter p( this );
	// Don't draw background on Pattern Editor
	if (m_trackView->trackContainerView() != getGUI()->patternEditor()->m_editor)
	{
		p.drawTiledPixmap(rect(), m_background, QPoint(
				tcv->currentPosition().getTicks() * ppb / TimePos::ticksPerBar(), 0));
	}
}




/*! \brief Updates the background tile pixmap on size changes.
 *
 * \param resizeEvent the resize event to pass to base class
 */
void TrackContentWidget::resizeEvent( QResizeEvent * resizeEvent )
{
	// Update backgroud
	updateBackground();
	// Force redraw
	QWidget::resizeEvent( resizeEvent );
}




/*! \brief Return the track shown by the trackContentWidget
 *
 */
Track * TrackContentWidget::getTrack()
{
	return m_trackView->getTrack();
}




/*! \brief Return the end position of the trackContentWidget in Bars.
 *
 * \param posStart the starting position of the Widget (from getPosition())
 */
TimePos TrackContentWidget::endPosition( const TimePos & posStart )
{
	const float ppb = m_trackView->trackContainerView()->pixelsPerBar();
	const int w = width();
	return posStart + static_cast<int>( w * TimePos::ticksPerBar() / ppb );
}

void TrackContentWidget::contextMenuEvent( QContextMenuEvent * cme )
{
	// For hasFormat(), MimeType enum class and getMimeData()
	using namespace Clipboard;

	if( cme->modifiers() )
	{
		return;
	}

	// If we don't have Clip data in the clipboard there's no need to create this menu
	// since "paste" is the only action at the moment.
	if( ! hasFormat( MimeType::StringPair )  )
	{
		return;
	}

	QMenu contextMenu( this );
	QAction *pasteA = contextMenu.addAction( embed::getIconPixmap( "edit_paste" ),
					tr( "Paste" ), [this, cme](){ contextMenuAction( cme, ContextMenuAction::Paste ); } );
	// If we can't paste in the current TCW for some reason, disable the action so the user knows
	pasteA->setEnabled( canPasteSelection( getPosition( cme->x() ), getMimeData() ) ? true : false );

	contextMenu.exec( QCursor::pos() );
}

void TrackContentWidget::contextMenuAction( QContextMenuEvent * cme, ContextMenuAction action )
{
	// For getMimeData()
	using namespace Clipboard;

	switch( action )
	{
		case ContextMenuAction::Paste:
		// Paste the selection on the TimePos of the context menu event
		TimePos clipPos = getPosition( cme->x() );

		pasteSelection( clipPos, getMimeData() );
		break;
	}
}



// qproperty access methods
//! \brief CSS theming qproperty access method
QBrush TrackContentWidget::darkerColor() const
{ return m_darkerColor; }

//! \brief CSS theming qproperty access method
QBrush TrackContentWidget::lighterColor() const
{ return m_lighterColor; }

//! \brief CSS theming qproperty access method
QBrush TrackContentWidget::coarseGridColor() const
{ return m_coarseGridColor; }

//! \brief CSS theming qproperty access method
QBrush TrackContentWidget::fineGridColor() const
{ return m_fineGridColor; }

//! \brief CSS theming qproperty access method
QBrush TrackContentWidget::horizontalColor() const
{ return m_horizontalColor; }

//! \brief CSS theming qproperty access method
QBrush TrackContentWidget::embossColor() const
{ return m_embossColor; }

//! \brief CSS theming qproperty access method
int TrackContentWidget::coarseGridWidth() const
{ return m_coarseGridWidth; }

//! \brief CSS theming qproperty access method
int TrackContentWidget::fineGridWidth() const
{ return m_fineGridWidth; }

//! \brief CSS theming qproperty access method
int TrackContentWidget::horizontalWidth() const
{ return m_horizontalWidth; }

//! \brief CSS theming qproperty access method
int TrackContentWidget::embossWidth() const
{ return m_embossWidth; }

//! \brief CSS theming qproperty access method
int TrackContentWidget::embossOffset() const
{ return m_embossOffset; }

//! \brief CSS theming qproperty access method
void TrackContentWidget::setDarkerColor( const QBrush & c )
{ m_darkerColor = c; }

//! \brief CSS theming qproperty access method
void TrackContentWidget::setLighterColor( const QBrush & c )
{ m_lighterColor = c; }

//! \brief CSS theming qproperty access method
void TrackContentWidget::setCoarseGridColor( const QBrush & c )
{ m_coarseGridColor = c; }

//! \brief CSS theming qproperty access method
void TrackContentWidget::setFineGridColor( const QBrush & c )
{ m_fineGridColor = c; }

//! \brief CSS theming qproperty access method
void TrackContentWidget::setHorizontalColor( const QBrush & c )
{ m_horizontalColor = c; }

//! \brief CSS theming qproperty access method
void TrackContentWidget::setEmbossColor( const QBrush & c )
{ m_embossColor = c; }

//! \brief CSS theming qproperty access method
void TrackContentWidget::setCoarseGridWidth(int c)
{ m_coarseGridWidth = c; }

//! \brief CSS theming qproperty access method
void TrackContentWidget::setFineGridWidth(int c)
{ m_fineGridWidth = c; }

//! \brief CSS theming qproperty access method
void TrackContentWidget::setHorizontalWidth(int c)
{ m_horizontalWidth = c; }

//! \brief CSS theming qproperty access method
void TrackContentWidget::setEmbossWidth(int c)
{ m_embossWidth = c; }

//! \brief CSS theming qproperty access method
void TrackContentWidget::setEmbossOffset(int c)
{ m_embossOffset = c; }

} // namespace lmms::gui<|MERGE_RESOLUTION|>--- conflicted
+++ resolved
@@ -597,15 +597,9 @@
 		{
 			so.at( i )->setSelected( false);
 		}
-<<<<<<< HEAD
 		getTrack()->addJournalCheckPoint(tr("Add clip to %1").arg(getTrack()->name()));
-		const TimePos pos = getPosition( me->x() ).getBar() *
-						TimePos::ticksPerBar();
-=======
-		getTrack()->addJournalCheckPoint();
 		const float snapSize = getGUI()->songEditor()->m_editor->getSnapSize();
 		const TimePos pos = TimePos(getPosition(me->x())).quantize(snapSize, true);
->>>>>>> 32c427ea
 		getTrack()->createClip(pos);
 	}
 }
