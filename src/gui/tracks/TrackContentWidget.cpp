/*
 * TrackContentWidget.cpp - implementation of TrackContentWidget class
 *
 * Copyright (c) 2004-2014 Tobias Doerffel <tobydox/at/users.sourceforge.net>
 *
 * This file is part of LMMS - https://lmms.io
 *
 * This program is free software; you can redistribute it and/or
 * modify it under the terms of the GNU General Public
 * License as published by the Free Software Foundation; either
 * version 2 of the License, or (at your option) any later version.
 *
 * This program is distributed in the hope that it will be useful,
 * but WITHOUT ANY WARRANTY; without even the implied warranty of
 * MERCHANTABILITY or FITNESS FOR A PARTICULAR PURPOSE.  See the GNU
 * General Public License for more details.
 *
 * You should have received a copy of the GNU General Public
 * License along with this program (see COPYING); if not, write to the
 * Free Software Foundation, Inc., 51 Franklin Street, Fifth Floor,
 * Boston, MA 02110-1301 USA.
 *
 */

#include "TrackContentWidget.h"

#include <QApplication>
#include <QContextMenuEvent>
#include <QMenu>
#include <QPainter>

#include "AutomationClip.h"
#include "Clipboard.h"
#include "DataFile.h"
#include "Engine.h"
#include "GuiApplication.h"
#include "PatternEditor.h"
#include "PatternStore.h"
#include "Song.h"
#include "SongEditor.h"
#include "StringPairDrag.h"
#include "TrackContainerView.h"
#include "ClipView.h"
#include "TrackView.h"


namespace lmms::gui
{

/*! Alternate between a darker and a lighter background color every 4 bars
 */
const int BARS_PER_GROUP = 4;


/*! \brief Create a new trackContentWidget
 *
 *  Creates a new track content widget for the given track.
 *  The content widget comprises the 'grip bar' and the 'tools' button
 *  for the track's context menu.
 *
 * \param parent The parent track.
 */
TrackContentWidget::TrackContentWidget( TrackView * parent ) :
	QWidget( parent ),
	m_trackView( parent ),
	m_darkerColor( Qt::SolidPattern ),
	m_lighterColor( Qt::SolidPattern ),
	m_gridColor( Qt::SolidPattern ),
	m_embossColor( Qt::SolidPattern )
{
	setAcceptDrops( true );

	connect( parent->trackContainerView(),
			SIGNAL( positionChanged( const lmms::TimePos& ) ),
			this, SLOT( changePosition( const lmms::TimePos& ) ) );

	setStyle( QApplication::style() );

	updateBackground();
}







void TrackContentWidget::updateBackground()
{
	const TrackContainerView * tcv = m_trackView->trackContainerView();

	// Assume even-pixels-per-bar. Makes sense, should be like this anyways
	int ppb = static_cast<int>( tcv->pixelsPerBar() );

	int w = ppb * BARS_PER_GROUP;
	int h = height();
	m_background = QPixmap( w * 2, height() );
	QPainter pmp( &m_background );

	pmp.fillRect( 0, 0, w, h, darkerColor() );
	pmp.fillRect( w, 0, w , h, lighterColor() );

	// draw lines
	// vertical lines
	pmp.setPen( QPen( gridColor(), 1 ) );
	for( float x = 0; x < w * 2; x += ppb )
	{
		pmp.drawLine( QLineF( x, 0.0, x, h ) );
	}

	pmp.setPen( QPen( embossColor(), 1 ) );
	for( float x = 1.0; x < w * 2; x += ppb )
	{
		pmp.drawLine( QLineF( x, 0.0, x, h ) );
	}

	// horizontal line
	pmp.setPen( QPen( gridColor(), 1 ) );
	pmp.drawLine( 0, h-1, w*2, h-1 );

	pmp.end();

	// Force redraw
	update();
}




/*! \brief Adds a ClipView to this widget.
 *
 *  Adds a(nother) ClipView to our list of views.  We also
 *  check that our position is up-to-date.
 *
 * \param clipv The ClipView to add.
 */
void TrackContentWidget::addClipView( ClipView * clipv )
{
	Clip * clip = clipv->getClip();

	m_clipViews.push_back( clipv );

	clip->saveJournallingState( false );
	changePosition();
	clip->restoreJournallingState();
}




/*! \brief Removes the given ClipView from this widget.
 *
 *  Removes the given ClipView from our list of views.
 *
 * \param clipv The ClipView to add.
 */
void TrackContentWidget::removeClipView( ClipView * clipv )
{
	clipViewVector::iterator it = std::find( m_clipViews.begin(),
						m_clipViews.end(),
						clipv );
	if( it != m_clipViews.end() )
	{
		m_clipViews.erase( it );
		Engine::getSong()->setModified();
	}
}




/*! \brief Update ourselves by updating all the ClipViews attached.
 *
 */
void TrackContentWidget::update()
{
	for (const auto& clipView : m_clipViews)
	{
		clipView->setFixedHeight(height() - 1);
		clipView->update();
	}
	QWidget::update();
}




// resposible for moving track-content-widgets to appropriate position after
// change of visible viewport
/*! \brief Move the trackContentWidget to a new place in time
 *
 * \param newPos The MIDI time to move to.
 */
void TrackContentWidget::changePosition( const TimePos & newPos )
{
	if (m_trackView->trackContainerView() == getGUI()->patternEditor()->m_editor)
	{
		const int curPattern = Engine::patternStore()->currentPattern();
		setUpdatesEnabled( false );

		// first show clip for current pattern...
		for (const auto& clipView : m_clipViews)
		{
			if (clipView->getClip()->startPosition().getBar() == curPattern)
			{
				clipView->move(0, clipView->y());
				clipView->raise();
				clipView->show();
			}
			else { clipView->lower(); }
		}
		// ...then hide others to avoid flickering
		for (const auto& clipView : m_clipViews)
		{
			if (clipView->getClip()->startPosition().getBar() != curPattern) { clipView->hide(); }
		}
		setUpdatesEnabled( true );
		return;
	}

	TimePos pos = newPos;
	if( pos < 0 )
	{
		pos = m_trackView->trackContainerView()->currentPosition();
	}

	const int begin = pos;
	const int end = endPosition( pos );
	const float ppb = m_trackView->trackContainerView()->pixelsPerBar();

	setUpdatesEnabled( false );
	for (const auto& clipView : m_clipViews)
	{
		Clip* clip = clipView->getClip();

		clip->changeLength( clip->length() );

		const int ts = clip->startPosition();
		const int te = clip->endPosition()-3;
		if( ( ts >= begin && ts <= end ) ||
			( te >= begin && te <= end ) ||
			( ts <= begin && te >= end ) )
		{
			clipView->move(static_cast<int>((ts - begin) * ppb / TimePos::ticksPerBar()), clipView->y());
			if (!clipView->isVisible())
			{
				clipView->show();
			}
		}
		else
		{
			clipView->move(-clipView->width() - 10, clipView->y());
		}
	}
	setUpdatesEnabled( true );

	// redraw background
//	update();
}




/*! \brief Return the position of the trackContentWidget in bars.
 *
 * \param mouseX the mouse's current X position in pixels.
 */
TimePos TrackContentWidget::getPosition( int mouseX )
{
	TrackContainerView * tv = m_trackView->trackContainerView();
	return TimePos( tv->currentPosition() +
					 mouseX *
					 TimePos::ticksPerBar() /
					 static_cast<int>( tv->pixelsPerBar() ) );
}




/*! \brief Respond to a drag enter event on the trackContentWidget
 *
 * \param dee the Drag Enter Event to respond to
 */
void TrackContentWidget::dragEnterEvent( QDragEnterEvent * dee )
{
	TimePos clipPos = getPosition( dee->pos().x() );
	if( canPasteSelection( clipPos, dee ) == false )
	{
		dee->ignore();
	}
	else
	{
		StringPairDrag::processDragEnterEvent( dee, "clip_" +
						QString::number( static_cast<int>(getTrack()->type()) ) );
	}
}




/*! \brief Returns whether a selection of Clips can be pasted into this
 *
 * \param clipPos the position of the Clip slot being pasted on
 * \param de the DropEvent generated
 */
bool TrackContentWidget::canPasteSelection( TimePos clipPos, const QDropEvent* de )
{
	const QMimeData * mimeData = de->mimeData();

	// If the source of the DropEvent is the current instance of LMMS we don't allow pasting in the same bar
	// if it's another instance of LMMS we allow it
	return de->source()
		? canPasteSelection( clipPos, mimeData )
		: canPasteSelection( clipPos, mimeData, true );
}

// Overloaded method to make it possible to call this method without a Drag&Drop event
bool TrackContentWidget::canPasteSelection( TimePos clipPos, const QMimeData* md , bool allowSameBar )
{
	// For decodeKey() and decodeValue()
	using namespace Clipboard;

	Track * t = getTrack();
	QString type = decodeKey( md );
	QString value = decodeValue( md );

	// We can only paste into tracks of the same type
<<<<<<< HEAD
	if( type != ( "clip_" + QString::number( static_cast<int>(t->type()) ) ) ||
		m_trackView->trackContainerView()->fixedClips() == true )
=======
	if (type != ("clip_" + QString::number(t->type())))
>>>>>>> 3aed361b
	{
		return false;
	}

	// value contains XML needed to reconstruct Clips and place them
	DataFile dataFile( value.toUtf8() );

	// Extract the metadata and which Clip was grabbed
	QDomElement metadata = dataFile.content().firstChildElement( "copyMetadata" );
	QDomAttr clipPosAttr = metadata.attributeNode( "grabbedClipPos" );
	TimePos grabbedClipPos = clipPosAttr.value().toInt();
	TimePos grabbedClipBar = TimePos( grabbedClipPos.getBar(), 0 );

	// Extract the track index that was originally clicked
	QDomAttr tiAttr = metadata.attributeNode( "initialTrackIndex" );
	const int initialTrackIndex = tiAttr.value().toInt();

	// Get the current track's index
	const TrackContainer::TrackList tracks = t->trackContainer()->tracks();
	const auto currentTrackIt = std::find(tracks.begin(), tracks.end(), t);
	const int currentTrackIndex = currentTrackIt != tracks.end() ? std::distance(tracks.begin(), currentTrackIt) : -1;

	// Don't paste if we're on the same bar and allowSameBar is false
	auto sourceTrackContainerId = metadata.attributeNode( "trackContainerId" ).value().toUInt();
	if( !allowSameBar && sourceTrackContainerId == t->trackContainer()->id() &&
			clipPos == grabbedClipBar && currentTrackIndex == initialTrackIndex )
	{
		return false;
	}

	// Extract the clip data
	QDomElement clipParent = dataFile.content().firstChildElement("clips");
	QDomNodeList clipNodes = clipParent.childNodes();

	// If we are pasting into the PatternEditor, only a single Clip is allowed to be pasted
	// so we don't have the unexpected behavior of pasting on different PatternTracks
	if (m_trackView->trackContainerView()->fixedClips() == true &&
			clipNodes.length() > 1)
	{
		return false;
	}

	// Determine if all the Clips will land on a valid track
	for( int i = 0; i < clipNodes.length(); i++ )
	{
		QDomElement clipElement = clipNodes.item( i ).toElement();
		int trackIndex = clipElement.attributeNode( "trackIndex" ).value().toInt();
		int finalTrackIndex = trackIndex + currentTrackIndex - initialTrackIndex;

		// Track must be in TrackContainer's tracks
		if( finalTrackIndex < 0 || finalTrackIndex >= tracks.size() )
		{
			return false;
		}

		// Track must be of the same type
		auto startTrackType = static_cast<Track::Type>(clipElement.attributeNode("trackType").value().toInt());
		Track * endTrack = tracks.at( finalTrackIndex );
		if( startTrackType != endTrack->type() )
		{
			return false;
		}
	}

	return true;
}

/*! \brief Pastes a selection of Clips onto the track
 *
 * \param clipPos the position of the Clip slot being pasted on
 * \param de the DropEvent generated
 */
bool TrackContentWidget::pasteSelection( TimePos clipPos, QDropEvent * de )
{
	const QMimeData * mimeData = de->mimeData();

	if( canPasteSelection( clipPos, de ) == false )
	{
		return false;
	}

	// We set skipSafetyCheck to true because we already called canPasteSelection
	return pasteSelection( clipPos, mimeData, true );
}

// Overloaded method so we can call it without a Drag&Drop event
bool TrackContentWidget::pasteSelection( TimePos clipPos, const QMimeData * md, bool skipSafetyCheck )
{
	// For decodeKey() and decodeValue()
	using namespace Clipboard;

	// When canPasteSelection was already called before, skipSafetyCheck will skip this
	if( !skipSafetyCheck && canPasteSelection( clipPos, md ) == false )
	{
		return false;
	}

	QString type = decodeKey( md );
	QString value = decodeValue( md );

	getTrack()->addJournalCheckPoint();

	// value contains XML needed to reconstruct Clips and place them
	DataFile dataFile( value.toUtf8() );

	// Extract the clip data
	QDomElement clipParent = dataFile.content().firstChildElement("clips");
	QDomNodeList clipNodes = clipParent.childNodes();

	// Extract the track index that was originally clicked
	QDomElement metadata = dataFile.content().firstChildElement( "copyMetadata" );
	QDomAttr tiAttr = metadata.attributeNode( "initialTrackIndex" );
	int initialTrackIndex = tiAttr.value().toInt();
	QDomAttr clipPosAttr = metadata.attributeNode( "grabbedClipPos" );
	TimePos grabbedClipPos = clipPosAttr.value().toInt();

	// Snap the mouse position to the beginning of the dropped bar, in ticks
	const TrackContainer::TrackList tracks = getTrack()->trackContainer()->tracks();
	const auto currentTrackIt = std::find(tracks.begin(), tracks.end(), getTrack());
	const int currentTrackIndex = currentTrackIt != tracks.end() ? std::distance(tracks.begin(), currentTrackIt) : -1;

	bool wasSelection = m_trackView->trackContainerView()->rubberBand()->selectedObjects().count();

	// Unselect the old group
		const QVector<selectableObject *> so =
			m_trackView->trackContainerView()->selectedObjects();
		for (const auto& obj : so)
		{
			obj->setSelected(false);
		}


	// TODO -- Need to draw the hovericon either way, or ghost the Clips
	// onto their final position.

	float snapSize = getGUI()->songEditor()->m_editor->getSnapSize();
	// All clips should be offset the same amount as the grabbed clip
	auto offset = TimePos(clipPos - grabbedClipPos);
	// Users expect clips to "fall" backwards, so bias the offset
	offset -= TimePos::ticksPerBar() * snapSize / 2;
	// The offset is quantized (rather than the positions) to preserve fine adjustments
	offset = offset.quantize(snapSize);

	// Get the leftmost Clip and fix the offset if it reaches below bar 0
	TimePos leftmostPos = grabbedClipPos;
	for(int i = 0; i < clipNodes.length(); ++i)
	{
		QDomElement outerClipElement = clipNodes.item(i).toElement();
		QDomElement clipElement = outerClipElement.firstChildElement();

		TimePos pos = clipElement.attributeNode("pos").value().toInt();

		if(pos < leftmostPos) { leftmostPos = pos; }
	}
	// Fix offset if it sets the left most Clip to a negative position
	offset = std::max(offset.getTicks(), -leftmostPos.getTicks());

	for( int i = 0; i<clipNodes.length(); i++ )
	{
		QDomElement outerClipElement = clipNodes.item( i ).toElement();
		QDomElement clipElement = outerClipElement.firstChildElement();

		int trackIndex = outerClipElement.attributeNode( "trackIndex" ).value().toInt();
		int finalTrackIndex = trackIndex + ( currentTrackIndex - initialTrackIndex );
		Track * t = tracks.at( finalTrackIndex );

		// The new position is the old position plus the offset.
		TimePos pos = clipElement.attributeNode( "pos" ).value().toInt() + offset;
		// If we land on ourselves, offset by one snap
		TimePos shift = TimePos::ticksPerBar() * getGUI()->songEditor()->m_editor->getSnapSize();
		if (offset == 0 && initialTrackIndex == currentTrackIndex) { pos += shift; }

		Clip * clip = t->createClip( pos );
		clip->restoreState( clipElement );
		clip->movePosition(pos); // Because we restored the state, we need to move the Clip again.
		if( wasSelection )
		{
			clip->selectViewOnCreate( true );
		}
	}

	AutomationClip::resolveAllIDs();

	return true;
}


/*! \brief Respond to a drop event on the trackContentWidget
 *
 * \param de the Drop Event to respond to
 */
void TrackContentWidget::dropEvent( QDropEvent * de )
{
	TimePos clipPos = TimePos( getPosition( de->pos().x() ) );
	if( pasteSelection( clipPos, de ) == true )
	{
		de->accept();
	}
}




/*! \brief Respond to a mouse press on the trackContentWidget
 *
 * \param me the mouse press event to respond to
 */
void TrackContentWidget::mousePressEvent( QMouseEvent * me )
{
	// Enable box select if control is held when clicking an empty space
	// (If we had clicked a Clip it would have intercepted the mouse event)
	if( me->modifiers() & Qt::ControlModifier ){
		getGUI()->songEditor()->m_editor->setEditMode(SongEditor::EditMode::Select);
	}
	// Forward event to allow box select if the editor supports it and is in that mode
	if( m_trackView->trackContainerView()->allowRubberband() == true )
	{
		QWidget::mousePressEvent( me );
	}
	// Forward shift clicks so tracks can be resized
	else if( me->modifiers() & Qt::ShiftModifier )
	{
		QWidget::mousePressEvent( me );
	}
	// For an unmodified click, create a new Clip
	else if( me->button() == Qt::LeftButton &&
			!m_trackView->trackContainerView()->fixedClips() )
	{
		QVector<selectableObject*> so =  m_trackView->trackContainerView()->rubberBand()->selectedObjects();
		for( int i = 0; i < so.count(); ++i )
		{
			so.at( i )->setSelected( false);
		}
		getTrack()->addJournalCheckPoint();
		const TimePos pos = getPosition( me->x() ).getBar() *
						TimePos::ticksPerBar();
		getTrack()->createClip(pos);
	}
}




void TrackContentWidget::mouseReleaseEvent( QMouseEvent * me )
{
	getGUI()->songEditor()->syncEditMode();
	QWidget::mouseReleaseEvent(me);
}




/*! \brief Repaint the trackContentWidget on command
 *
 * \param pe the Paint Event to respond to
 */
void TrackContentWidget::paintEvent( QPaintEvent * pe )
{
	// Assume even-pixels-per-bar. Makes sense, should be like this anyways
	const TrackContainerView * tcv = m_trackView->trackContainerView();
	int ppb = static_cast<int>( tcv->pixelsPerBar() );
	QPainter p( this );
	// Don't draw background on Pattern Editor
	if (m_trackView->trackContainerView() != getGUI()->patternEditor()->m_editor)
	{
		p.drawTiledPixmap( rect(), m_background, QPoint(
				tcv->currentPosition().getBar() * ppb, 0 ) );
	}
}




/*! \brief Updates the background tile pixmap on size changes.
 *
 * \param resizeEvent the resize event to pass to base class
 */
void TrackContentWidget::resizeEvent( QResizeEvent * resizeEvent )
{
	// Update backgroud
	updateBackground();
	// Force redraw
	QWidget::resizeEvent( resizeEvent );
}




/*! \brief Return the track shown by the trackContentWidget
 *
 */
Track * TrackContentWidget::getTrack()
{
	return m_trackView->getTrack();
}




/*! \brief Return the end position of the trackContentWidget in Bars.
 *
 * \param posStart the starting position of the Widget (from getPosition())
 */
TimePos TrackContentWidget::endPosition( const TimePos & posStart )
{
	const float ppb = m_trackView->trackContainerView()->pixelsPerBar();
	const int w = width();
	return posStart + static_cast<int>( w * TimePos::ticksPerBar() / ppb );
}

void TrackContentWidget::contextMenuEvent( QContextMenuEvent * cme )
{
	// For hasFormat(), MimeType enum class and getMimeData()
	using namespace Clipboard;

	if( cme->modifiers() )
	{
		return;
	}

	// If we don't have Clip data in the clipboard there's no need to create this menu
	// since "paste" is the only action at the moment.
	if( ! hasFormat( MimeType::StringPair )  )
	{
		return;
	}

	QMenu contextMenu( this );
	QAction *pasteA = contextMenu.addAction( embed::getIconPixmap( "edit_paste" ),
					tr( "Paste" ), [this, cme](){ contextMenuAction( cme, ContextMenuAction::Paste ); } );
	// If we can't paste in the current TCW for some reason, disable the action so the user knows
	pasteA->setEnabled( canPasteSelection( getPosition( cme->x() ), getMimeData() ) ? true : false );

	contextMenu.exec( QCursor::pos() );
}

void TrackContentWidget::contextMenuAction( QContextMenuEvent * cme, ContextMenuAction action )
{
	// For getMimeData()
	using namespace Clipboard;

	switch( action )
	{
		case ContextMenuAction::Paste:
		// Paste the selection on the TimePos of the context menu event
		TimePos clipPos = getPosition( cme->x() );

		pasteSelection( clipPos, getMimeData() );
		break;
	}
}



// qproperty access methods
//! \brief CSS theming qproperty access method
QBrush TrackContentWidget::darkerColor() const
{ return m_darkerColor; }

//! \brief CSS theming qproperty access method
QBrush TrackContentWidget::lighterColor() const
{ return m_lighterColor; }

//! \brief CSS theming qproperty access method
QBrush TrackContentWidget::gridColor() const
{ return m_gridColor; }

//! \brief CSS theming qproperty access method
QBrush TrackContentWidget::embossColor() const
{ return m_embossColor; }

//! \brief CSS theming qproperty access method
void TrackContentWidget::setDarkerColor( const QBrush & c )
{ m_darkerColor = c; }

//! \brief CSS theming qproperty access method
void TrackContentWidget::setLighterColor( const QBrush & c )
{ m_lighterColor = c; }

//! \brief CSS theming qproperty access method
void TrackContentWidget::setGridColor( const QBrush & c )
{ m_gridColor = c; }

//! \brief CSS theming qproperty access method
void TrackContentWidget::setEmbossColor( const QBrush & c )
{ m_embossColor = c; }


} // namespace lmms::gui<|MERGE_RESOLUTION|>--- conflicted
+++ resolved
@@ -325,12 +325,7 @@
 	QString value = decodeValue( md );
 
 	// We can only paste into tracks of the same type
-<<<<<<< HEAD
-	if( type != ( "clip_" + QString::number( static_cast<int>(t->type()) ) ) ||
-		m_trackView->trackContainerView()->fixedClips() == true )
-=======
-	if (type != ("clip_" + QString::number(t->type())))
->>>>>>> 3aed361b
+	if (type != ("clip_" + QString::number(static_cast<int>(t->type()))))
 	{
 		return false;
 	}
