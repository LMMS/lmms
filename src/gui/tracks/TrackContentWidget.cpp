--- conflicted
+++ resolved
@@ -605,15 +605,9 @@
 			so.at( i )->setSelected( false);
 		}
 		getTrack()->addJournalCheckPoint();
-<<<<<<< HEAD
-		const TimePos timePos = getPosition( pos.x() ).getBar() *
-						TimePos::ticksPerBar();
+		const float snapSize = getGUI()->songEditor()->m_editor->getSnapSize();
+		const TimePos timePos = TimePos(getPosition(pos.x())).quantize(snapSize, true);
 		getTrack()->createClip(timePos);
-=======
-		const float snapSize = getGUI()->songEditor()->m_editor->getSnapSize();
-		const TimePos pos = TimePos(getPosition(me->x())).quantize(snapSize, true);
-		getTrack()->createClip(pos);
->>>>>>> cb84fce5
 	}
 }
 
