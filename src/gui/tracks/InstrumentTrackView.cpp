/*
 * InstrumentTrackView.cpp - implementation of InstrumentTrackView class
 *
 * Copyright (c) 2004-2014 Tobias Doerffel <tobydox/at/users.sourceforge.net>
 *
 * This file is part of LMMS - https://lmms.io
 *
 * This program is free software; you can redistribute it and/or
 * modify it under the terms of the GNU General Public
 * License as published by the Free Software Foundation; either
 * version 2 of the License, or (at your option) any later version.
 *
 * This program is distributed in the hope that it will be useful,
 * but WITHOUT ANY WARRANTY; without even the implied warranty of
 * MERCHANTABILITY or FITNESS FOR A PARTICULAR PURPOSE.  See the GNU
 * General Public License for more details.
 *
 * You should have received a copy of the GNU General Public
 * License along with this program (see COPYING); if not, write to the
 * Free Software Foundation, Inc., 51 Franklin Street, Fifth Floor,
 * Boston, MA 02110-1301 USA.
 *
 */

#include "InstrumentTrackView.h"

#include <QAction>
#include <QApplication>
#include <QDragEnterEvent>
#include <QMdiArea>
#include <QMdiSubWindow>
#include <QMenu>

#include "AudioEngine.h"
#include "ConfigManager.h"
#include "Engine.h"
#include "FadeButton.h"
#include "FontHelper.h"
#include "Knob.h"
#include "MidiCCRackView.h"
#include "Mixer.h"
#include "MixerView.h"
#include "GuiApplication.h"
#include "Instrument.h"
#include "InstrumentTrackWindow.h"
#include "MainWindow.h"
#include "MidiClient.h"
#include "MidiPortMenu.h"
#include "TrackContainerView.h"
#include "TrackLabelButton.h"


namespace lmms::gui
{


InstrumentTrackView::InstrumentTrackView( InstrumentTrack * _it, TrackContainerView* tcv ) :
	TrackView( _it, tcv ),
	m_window( nullptr ),
	m_lastPos( -1, -1 )
{
	setAcceptDrops( true );
	setFixedHeight( 32 );

	m_tlb = new TrackLabelButton( this, getTrackSettingsWidget() );
	m_tlb->setCheckable( true );
	m_tlb->setIcon(determinePixmap(_it));
	m_tlb->show();

	connect( m_tlb, SIGNAL(toggled(bool)),
			this, SLOT(toggleInstrumentWindow(bool)));

	connect( _it, SIGNAL(nameChanged()),
			m_tlb, SLOT(update()));

	connect(ConfigManager::inst(), SIGNAL(valueChanged(QString,QString,QString)),
			this, SLOT(handleConfigChange(QString,QString,QString)));

	m_mixerChannelNumber = new MixerChannelLcdSpinBox(2, getTrackSettingsWidget(), tr("Mixer channel"), this);
	m_mixerChannelNumber->show();

<<<<<<< HEAD
	connect(trackContainerView(), &TrackContainerView::trackHeadWidthChanged, this, [this](int width){
		if (width < COMPACT_TRACK_WIDTH) { m_mixerChannelNumber->hide(); }
		else { m_mixerChannelNumber->show(); }
	});

	m_volumeKnob = new Knob( KnobType::Small17, getTrackSettingsWidget(),
							tr( "Volume" ) );
=======
	m_volumeKnob = new Knob(KnobType::Small17, tr("VOL"), getTrackSettingsWidget(), Knob::LabelRendering::LegacyFixedFontSize, tr("VOL"));
>>>>>>> a505f570
	m_volumeKnob->setVolumeKnob( true );
	m_volumeKnob->setModel( &_it->m_volumeModel );
	m_volumeKnob->setHintText( tr( "Volume:" ), "%" );
	m_volumeKnob->show();

	m_panningKnob = new Knob(KnobType::Small17, tr("PAN"), getTrackSettingsWidget(), Knob::LabelRendering::LegacyFixedFontSize, tr("Panning"));
	m_panningKnob->setModel( &_it->m_panningModel );
	m_panningKnob->setHintText(tr("Panning:"), "%");
	m_panningKnob->show();

	m_midiMenu = new QMenu( tr( "MIDI" ), this );

	// sequenced MIDI?
	if( !Engine::audioEngine()->midiClient()->isRaw() )
	{
		_it->m_midiPort.m_readablePortsMenu = new MidiPortMenu(
							MidiPort::Mode::Input );
		_it->m_midiPort.m_writablePortsMenu = new MidiPortMenu(
							MidiPort::Mode::Output );
		_it->m_midiPort.m_readablePortsMenu->setModel(
							&_it->m_midiPort );
		_it->m_midiPort.m_writablePortsMenu->setModel(
							&_it->m_midiPort );
		m_midiInputAction = m_midiMenu->addMenu(
					_it->m_midiPort.m_readablePortsMenu );
		m_midiOutputAction = m_midiMenu->addMenu(
					_it->m_midiPort.m_writablePortsMenu );
	}
	else
	{
		m_midiInputAction = m_midiMenu->addAction( "" );
		m_midiOutputAction = m_midiMenu->addAction( "" );
		m_midiInputAction->setCheckable( true );
		m_midiOutputAction->setCheckable( true );
		connect( m_midiInputAction, SIGNAL(changed()), this,
						SLOT(midiInSelected()));
		connect( m_midiOutputAction, SIGNAL(changed()), this,
					SLOT(midiOutSelected()));
		connect( &_it->m_midiPort, SIGNAL(modeChanged()),
				this, SLOT(midiConfigChanged()));
	}

	m_midiInputAction->setText( tr( "Input" ) );
	m_midiOutputAction->setText( tr( "Output" ) );

	QAction *midiRackAction = m_midiMenu->addAction(tr("Open/Close MIDI CC Rack"));
	midiRackAction->setIcon(embed::getIconPixmap("midi_cc_rack"));
	connect(midiRackAction, SIGNAL(triggered()),
		this, SLOT(toggleMidiCCRack()));

	m_activityIndicator = new FadeButton( QApplication::palette().color( QPalette::Active,
							QPalette::Window),
						QApplication::palette().color( QPalette::Active,
							QPalette::BrightText ),
						QApplication::palette().color( QPalette::Active,
							QPalette::BrightText).darker(),
						getTrackSettingsWidget() );
	m_activityIndicator->setFixedSize(8, 28);
	m_activityIndicator->show();

	auto masterLayout = new QVBoxLayout(getTrackSettingsWidget());
	masterLayout->setContentsMargins(0, 1, 0, 0);
	auto layout = new QHBoxLayout();
	layout->setContentsMargins(0, 0, 0, 0);
	layout->setSpacing(3);
	layout->addWidget(m_tlb);
	//layout->addStretch();
	layout->addWidget(m_mixerChannelNumber);
	layout->addWidget(m_activityIndicator);
	layout->addWidget(m_volumeKnob);
	layout->addWidget(m_panningKnob);
	layout->addSpacing(4);
	masterLayout->addLayout(layout);
	masterLayout->addSpacerItem(new QSpacerItem(0, 0, QSizePolicy::Minimum, QSizePolicy::Expanding));

	connect( m_activityIndicator, SIGNAL(pressed()),
				this, SLOT(activityIndicatorPressed()));
	connect( m_activityIndicator, SIGNAL(released()),
				this, SLOT(activityIndicatorReleased()));
	connect( _it, SIGNAL(newNote()),
			 m_activityIndicator, SLOT(activate()));
	connect( _it, SIGNAL(endNote()),
	 		m_activityIndicator, SLOT(noteEnd()));

	setModel( _it );
}




InstrumentTrackView::~InstrumentTrackView()
{
	delete m_window;
	m_window = nullptr;

	delete model()->m_midiPort.m_readablePortsMenu;
	delete model()->m_midiPort.m_writablePortsMenu;
}




void InstrumentTrackView::toggleMidiCCRack()
{
	// Lazy creation: midiCCRackView is only created when accessed the first time.
	// this->model() returns pointer to the InstrumentTrack who owns this InstrumentTrackView.
	if (!m_midiCCRackView)
	{
		m_midiCCRackView = std::unique_ptr<MidiCCRackView>(new MidiCCRackView(this->model()));
	}

	if (m_midiCCRackView->parentWidget()->isVisible())
	{
		m_midiCCRackView->parentWidget()->hide();
	}
	else
	{
		m_midiCCRackView->parentWidget()->show();
		m_midiCCRackView->show();
	}
}




InstrumentTrackWindow * InstrumentTrackView::topLevelInstrumentTrackWindow()
{
	InstrumentTrackWindow * w = nullptr;
	for( const QMdiSubWindow * sw :
				getGUI()->mainWindow()->workspace()->subWindowList(
											QMdiArea::ActivationHistoryOrder ) )
	{
		if( sw->isVisible() && sw->widget()->inherits( "lmms::gui::InstrumentTrackWindow" ) )
		{
			w = qobject_cast<InstrumentTrackWindow *>( sw->widget() );
		}
	}

	return w;
}




/*! \brief Create and assign a new mixer Channel for this track */
void InstrumentTrackView::createMixerLine()
{
	int channelIndex = getGUI()->mixerView()->addNewChannel();
	auto channel = Engine::mixer()->mixerChannel(channelIndex);

	channel->m_name = getTrack()->name();
	channel->setColor(getTrack()->color());

	assignMixerLine(channelIndex);
}




/*! \brief Assign a specific mixer Channel for this track */
void InstrumentTrackView::assignMixerLine(int channelIndex)
{
	model()->mixerChannelModel()->setValue( channelIndex );

	getGUI()->mixerView()->setCurrentMixerChannel(channelIndex);
}



InstrumentTrackWindow * InstrumentTrackView::getInstrumentTrackWindow()
{
	if (!m_window)
	{
		m_window = new InstrumentTrackWindow(this);
	}

	return m_window;
}

void InstrumentTrackView::handleConfigChange(QString cls, QString attr, QString value)
{
	// When one instrument track window mode is turned on,
	// close windows except last opened one.
	if (cls == "ui" && attr == "oneinstrumenttrackwindow" && value.toInt())
	{
		m_tlb->setChecked(m_window && m_window == topLevelInstrumentTrackWindow());
	}
}

void InstrumentTrackView::modelChanged()
{
	TrackView::modelChanged();
	auto st = castModel<InstrumentTrack>();
	m_mixerChannelNumber->setModel(&st->m_mixerChannelModel);
}

void InstrumentTrackView::dragEnterEvent( QDragEnterEvent * _dee )
{
	InstrumentTrackWindow::dragEnterEventGeneric( _dee );
	if( !_dee->isAccepted() )
	{
		TrackView::dragEnterEvent( _dee );
	}
}




void InstrumentTrackView::dropEvent( QDropEvent * _de )
{
	getInstrumentTrackWindow()->dropEvent( _de );
	TrackView::dropEvent( _de );
}




void InstrumentTrackView::toggleInstrumentWindow( bool _on )
{
	if (_on && ConfigManager::inst()->value("ui", "oneinstrumenttrackwindow").toInt())
	{
		if (topLevelInstrumentTrackWindow())
		{
			topLevelInstrumentTrackWindow()->m_itv->m_tlb->setChecked(false);
		}
	}

	getInstrumentTrackWindow()->toggleVisibility( _on );
}




void InstrumentTrackView::activityIndicatorPressed()
{
	model()->processInEvent( MidiEvent( MidiNoteOn, 0, DefaultKey, MidiDefaultVelocity ) );
}




void InstrumentTrackView::activityIndicatorReleased()
{
	model()->processInEvent( MidiEvent( MidiNoteOff, 0, DefaultKey, 0 ) );
}





void InstrumentTrackView::midiInSelected()
{
	if( model() )
	{
		model()->m_midiPort.setReadable( m_midiInputAction->isChecked() );
	}
}




void InstrumentTrackView::midiOutSelected()
{
	if( model() )
	{
		model()->m_midiPort.setWritable( m_midiOutputAction->isChecked() );
	}
}




void InstrumentTrackView::midiConfigChanged()
{
	m_midiInputAction->setChecked( model()->m_midiPort.isReadable() );
	m_midiOutputAction->setChecked( model()->m_midiPort.isWritable() );
}




//FIXME: This is identical to SampleTrackView::createMixerMenu
QMenu * InstrumentTrackView::createMixerMenu(QString title, QString newMixerLabel)
{
	int channelIndex = model()->mixerChannelModel()->value();

	MixerChannel *mixerChannel = Engine::mixer()->mixerChannel( channelIndex );

	// If title allows interpolation, pass channel index and name
	if ( title.contains( "%2" ) )
	{
		title = title.arg( channelIndex ).arg( mixerChannel->m_name );
	}

	auto mixerMenu = new QMenu(title);

	mixerMenu->addAction( newMixerLabel, this, SLOT(createMixerLine()));
	mixerMenu->addSeparator();

	for (int i = 0; i < Engine::mixer()->numChannels(); ++i)
	{
		MixerChannel * currentChannel = Engine::mixer()->mixerChannel( i );

		if ( currentChannel != mixerChannel )
		{
			auto index = currentChannel->index();
			QString label = tr( "%1: %2" ).arg(index).arg(currentChannel->m_name);
			mixerMenu->addAction(label, [this, index](){
				assignMixerLine(index);
			});
		}
	}

	return mixerMenu;
}

QPixmap InstrumentTrackView::determinePixmap(InstrumentTrack* instrumentTrack)
{
	if (instrumentTrack)
	{
		Instrument* instrument = instrumentTrack->instrument();

		if (instrument && instrument->descriptor())
		{
			const PixmapLoader* pl = instrument->key().isValid()
				? instrument->key().logo()
				: instrument->descriptor()->logo;

			if (pl)
			{
				return pl->pixmap();
			}
		}
	}

	return embed::getIconPixmap("instrument_track");
}


} // namespace lmms::gui<|MERGE_RESOLUTION|>--- conflicted
+++ resolved
@@ -79,17 +79,12 @@
 	m_mixerChannelNumber = new MixerChannelLcdSpinBox(2, getTrackSettingsWidget(), tr("Mixer channel"), this);
 	m_mixerChannelNumber->show();
 
-<<<<<<< HEAD
 	connect(trackContainerView(), &TrackContainerView::trackHeadWidthChanged, this, [this](int width){
 		if (width < COMPACT_TRACK_WIDTH) { m_mixerChannelNumber->hide(); }
 		else { m_mixerChannelNumber->show(); }
 	});
 
-	m_volumeKnob = new Knob( KnobType::Small17, getTrackSettingsWidget(),
-							tr( "Volume" ) );
-=======
 	m_volumeKnob = new Knob(KnobType::Small17, tr("VOL"), getTrackSettingsWidget(), Knob::LabelRendering::LegacyFixedFontSize, tr("VOL"));
->>>>>>> a505f570
 	m_volumeKnob->setVolumeKnob( true );
 	m_volumeKnob->setModel( &_it->m_volumeModel );
 	m_volumeKnob->setHintText( tr( "Volume:" ), "%" );
