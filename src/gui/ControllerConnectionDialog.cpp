/*
 * ControllerConnectionDialog.cpp - dialog allowing the user to create and
 *	modify links between controllers and models
 *
 * Copyright (c) 2008 Paul Giblock <drfaygo/at/gmail.com>
 *
 * This file is part of LMMS - https://lmms.io
 *
 * This program is free software; you can redistribute it and/or
 * modify it under the terms of the GNU General Public
 * License as published by the Free Software Foundation; either
 * version 2 of the License, or (at your option) any later version.
 *
 * This program is distributed in the hope that it will be useful,
 * but WITHOUT ANY WARRANTY; without even the implied warranty of
 * MERCHANTABILITY or FITNESS FOR A PARTICULAR PURPOSE.  See the GNU
 * General Public License for more details.
 *
 * You should have received a copy of the GNU General Public
 * License along with this program (see COPYING); if not, write to the
 * Free Software Foundation, Inc., 51 Franklin Street, Fifth Floor,
 * Boston, MA 02110-1301 USA.
 *
 */

#include <QLayout>
#include <QLineEdit>
#include <QPushButton>
#include <QScrollArea>
#include <QMessageBox>

#include "ControllerConnectionDialog.h"
#include "ControllerConnection.h"
#include "MidiController.h"
#include "MidiClient.h"
#include "MidiPortMenu.h"
#include "Mixer.h"
#include "LcdSpinBox.h"
#include "LedCheckbox.h"
#include "ComboBox.h"
#include "GroupBox.h"
#include "Song.h"
#include "ToolButton.h"

#include "gui_templates.h"
#include "embed.h"


class AutoDetectMidiController : public MidiController
{
public:
	AutoDetectMidiController( Model* parent ) :
		MidiController( parent ),
		m_detectedMidiChannel( 0 ),
		m_detectedMidiController( 0 )
	{
		updateName();
	}


	virtual ~AutoDetectMidiController()
	{
	}


	virtual void processInEvent( const MidiEvent& event, const MidiTime& time, f_cnt_t offset = 0 )
	{
		if( event.type() == MidiControlChange &&
			( m_midiPort.inputChannel() == 0 || m_midiPort.inputChannel() == event.channel() + 1 ) )
		{
			m_detectedMidiChannel = event.channel() + 1;
			m_detectedMidiController = event.controllerNumber() + 1;
			m_detectedMidiPort = Engine::mixer()->midiClient()->sourcePortName( event );

			emit valueChanged();
		}
	}


	// Would be a nice copy ctor, but too hard to add copy ctor because
	// model has none.
	MidiController* copyToMidiController( Model* parent )
	{
		MidiController* c = new MidiController( parent );
		c->m_midiPort.setInputChannel( m_midiPort.inputChannel() );
		c->m_midiPort.setInputController( m_midiPort.inputController() );
		c->subscribeReadablePorts( m_midiPort.readablePorts() );
		c->updateName();

		return c;
	}


	void useDetected()
	{
		m_midiPort.setInputChannel( m_detectedMidiChannel );
		m_midiPort.setInputController( m_detectedMidiController );

		const MidiPort::Map& map = m_midiPort.readablePorts();
		for( MidiPort::Map::ConstIterator it = map.begin(); it != map.end(); ++it )
		{
			m_midiPort.subscribeReadablePort( it.key(),
									m_detectedMidiPort.isEmpty() || ( it.key() == m_detectedMidiPort ) );
		}
	}


public slots:
	void reset()
	{
		m_midiPort.setInputChannel( 0 );
		m_midiPort.setInputController( 0 );
	}


private:
	int m_detectedMidiChannel;
	int m_detectedMidiController;
	QString m_detectedMidiPort;

} ;




ControllerConnectionDialog::ControllerConnectionDialog( QWidget * _parent, 
		const AutomatableModel * _target_model ) :
	QDialog( _parent ),
	m_readablePorts( NULL ),
	m_midiAutoDetect( false ),
	m_controller( NULL ),
	m_targetModel( _target_model ),
	m_midiController( NULL )
{
	setWindowIcon( embed::getIconPixmap( "setup_audio" ) );
	setWindowTitle( tr( "Connection Settings" ) );
	setModal( true );

	// Midi stuff
	m_midiGroupBox = new GroupBox( tr( "MIDI CONTROLLER" ), this );
	m_midiGroupBox->setGeometry( 8, 10, 240, 80 );
	connect( m_midiGroupBox->model(), SIGNAL( dataChanged() ),
			this, SLOT( midiToggled() ) );
	
	m_midiChannelSpinBox = new LcdSpinBox( 2, m_midiGroupBox,
			tr( "Input channel" ) );
	m_midiChannelSpinBox->addTextForValue( 0, "--" );
	m_midiChannelSpinBox->setLabel( tr( "CHANNEL" ) );
	m_midiChannelSpinBox->move( 8, 24 );

	m_midiControllerSpinBox = new LcdSpinBox( 3, m_midiGroupBox,
			tr( "Input controller" ) );
	m_midiControllerSpinBox->addTextForValue( 0, "---" );
	m_midiControllerSpinBox->setLabel( tr( "CONTROLLER" ) );
	m_midiControllerSpinBox->move( 68, 24 );
	

	m_midiAutoDetectCheckBox =
			new LedCheckBox( tr("Auto Detect"),
				m_midiGroupBox, tr("Auto Detect") );
	m_midiAutoDetectCheckBox->setModel( &m_midiAutoDetect );
	m_midiAutoDetectCheckBox->move( 8, 60 );
	connect( &m_midiAutoDetect, SIGNAL( dataChanged() ),
			this, SLOT( autoDetectToggled() ) );

	// when using with non-raw-clients we can provide buttons showing
	// our port-menus when being clicked
	if( !Engine::mixer()->midiClient()->isRaw() )
	{
		m_readablePorts = new MidiPortMenu( MidiPort::Input );
		connect( m_readablePorts, SIGNAL( triggered( QAction * ) ),
				this, SLOT( enableAutoDetect( QAction * ) ) );
		ToolButton * rp_btn = new ToolButton( m_midiGroupBox );
		rp_btn->setText( tr( "MIDI-devices to receive "
						"MIDI-events from" ) );
		rp_btn->setIcon( embed::getIconPixmap( "piano" ) );
		rp_btn->setGeometry( 160, 24, 32, 32 );
		rp_btn->setMenu( m_readablePorts );
		rp_btn->setPopupMode( QToolButton::InstantPopup );
	}


	// User stuff
	m_userGroupBox = new GroupBox( tr( "USER CONTROLLER" ), this );
	m_userGroupBox->setGeometry( 8, 100, 240, 60 );
	connect( m_userGroupBox->model(), SIGNAL( dataChanged() ),
			this, SLOT( userToggled() ) );

	m_userController = new ComboBox( m_userGroupBox, "Controller" );
	m_userController->setGeometry( 10, 24, 200, 22 );
<<<<<<< HEAD
	for( int i = 0; i < Engine::getSong()->controllers().size(); ++i )
=======

	for (Controller * c : Engine::getSong()->controllers())
>>>>>>> da126bfb
	{
		m_userController->model()->addItem( c->name() );
	}
<<<<<<< HEAD
	connect( m_userController->model(), SIGNAL( dataUnchanged() ),
			this, SLOT( userSelected() ) );
	connect( m_userController->model(), SIGNAL( dataChanged() ),
			this, SLOT( userSelected() ) );
=======
>>>>>>> da126bfb


	// Mapping functions
	m_mappingBox = new TabWidget( tr( "MAPPING FUNCTION" ), this );
	m_mappingBox->setGeometry( 8, 170, 240, 64 );
	m_mappingFunction = new QLineEdit( m_mappingBox );
	m_mappingFunction->setGeometry( 10, 20, 170, 16 );
	m_mappingFunction->setText( "input" );
	m_mappingFunction->setReadOnly( true );


	// Buttons
	QWidget * buttons = new QWidget( this );
	buttons->setGeometry( 8, 240, 240, 32 );

	QHBoxLayout * btn_layout = new QHBoxLayout( buttons );
	btn_layout->setSpacing( 0 );
	btn_layout->setMargin( 0 );
	
	QPushButton * select_btn = new QPushButton( 
					embed::getIconPixmap( "add" ),
					tr( "OK" ), buttons );
	connect( select_btn, SIGNAL( clicked() ), 
				this, SLOT( selectController() ) );
	
	QPushButton * cancel_btn = new QPushButton( 
					embed::getIconPixmap( "cancel" ),
					tr( "Cancel" ), buttons );
	connect( cancel_btn, SIGNAL( clicked() ),
				this, SLOT( reject() ) );

	btn_layout->addStretch();
	btn_layout->addSpacing( 10 );
	btn_layout->addWidget( select_btn );
	btn_layout->addSpacing( 10 );
	btn_layout->addWidget( cancel_btn );
	btn_layout->addSpacing( 10 );

	setFixedSize( 256, 280 );

	// Crazy MIDI View stuff
	
	// TODO, handle by making this a model for the Dialog "view"
	ControllerConnection * cc = NULL;
	if( m_targetModel )
	{
		cc = m_targetModel->controllerConnection();

		if( cc && cc->getController()->type() != Controller::DummyController && Engine::getSong() )
		{
			if ( cc->getController()->type() == Controller::MidiController )
			{
				m_midiGroupBox->model()->setValue( true );
				// ensure controller is created
				midiToggled();
			
				MidiController * cont = (MidiController*)( cc->getController() );
				m_midiChannelSpinBox->model()->setValue( cont->m_midiPort.inputChannel() );
				m_midiControllerSpinBox->model()->setValue( cont->m_midiPort.inputController() );

				m_midiController->subscribeReadablePorts( static_cast<MidiController*>( cc->getController() )->m_midiPort.readablePorts() );
			}
			else
			{
				int idx = Engine::getSong()->controllers().indexOf( cc->getController() );

				if( idx >= 0 )
				{
					m_userGroupBox->model()->setValue( true );
					m_userController->model()->setValue( idx );
				}
			}
		}
	}

	if( !cc )
	{
		m_midiGroupBox->model()->setValue( true );
	}

	show();
}




ControllerConnectionDialog::~ControllerConnectionDialog()
{
	delete m_readablePorts;

	delete m_midiController;
}




void ControllerConnectionDialog::selectController()
{
	// Midi
	if( m_midiGroupBox->model()->value() > 0 )
	{
		if( m_midiControllerSpinBox->model()->value() > 0 )
		{
			MidiController * mc;
			mc = m_midiController->copyToMidiController( Engine::getSong() );
	
			/*
			if( m_targetModel->getTrack() && 
					!m_targetModel->getTrack()->displayName().isEmpty() )
			{
				mc->m_midiPort.setName( QString( "%1 (%2)" ).
						arg( m_targetModel->getTrack()->displayName() ).
						arg( m_targetModel->displayName() ) );
			}
			else
			{
				mc->m_midiPort.setName( m_targetModel->displayName() );
			}
			*/
			mc->m_midiPort.setName( m_targetModel->fullDisplayName() );
			m_controller = mc;
		}
	}
	// User
	else 
	{
		if( m_userGroupBox->model()->value() > 0 && 
				Engine::getSong()->controllers().size() )
		{
			m_controller = Engine::getSong()->controllers().at( 
					m_userController->model()->value() );
		}

		if( m_controller && m_controller->hasModel( m_targetModel ) )
		{
			QMessageBox::warning(this, tr("LMMS"), tr("Cycle Detected."));
			return;
		}
	
	}

	accept();
}




void ControllerConnectionDialog::midiToggled()
{
	int enabled = m_midiGroupBox->model()->value();
	if( enabled != 0 )
	{
		if( m_userGroupBox->model()->value() != 0 )
		{
			m_userGroupBox->model()->setValue( 0 );
		}

		if( !m_midiController )
		{
			m_midiController = new AutoDetectMidiController( Engine::getSong() );

			MidiPort::Map map = m_midiController->m_midiPort.readablePorts();
			for( MidiPort::Map::Iterator it = map.begin(); it != map.end(); ++it )
			{
				it.value() = true;
			}
			m_midiController->subscribeReadablePorts( map );

			m_midiChannelSpinBox->setModel( &m_midiController->m_midiPort.m_inputChannelModel );
			m_midiControllerSpinBox->setModel( &m_midiController->m_midiPort.m_inputControllerModel );

			if( m_readablePorts )
			{
				m_readablePorts->setModel( &m_midiController->m_midiPort );
			}

			connect( m_midiController, SIGNAL( valueChanged() ), this, SLOT( midiValueChanged() ) );
		}
	}
	m_midiAutoDetect.setValue( enabled );

	m_midiChannelSpinBox->setEnabled( enabled );
	m_midiControllerSpinBox->setEnabled( enabled );
	m_midiAutoDetectCheckBox->setEnabled( enabled );
}




void ControllerConnectionDialog::userSelected()
{
	m_userGroupBox->model()->setValue( 1 );
	userToggled();
}




void ControllerConnectionDialog::userToggled()
{
	int enabled = m_userGroupBox->model()->value();
	if( enabled != 0 && m_midiGroupBox->model()->value() != 0 )
	{
		m_midiGroupBox->model()->setValue( 0 );
	}
}




void ControllerConnectionDialog::autoDetectToggled()
{
	if( m_midiAutoDetect.value() )
	{
		m_midiController->reset();
	}
}




void ControllerConnectionDialog::midiValueChanged()
{
	if( m_midiAutoDetect.value() )
	{
		m_midiController->useDetected();
		if( m_readablePorts )
		{
			m_readablePorts->updateMenu();
		}
	}
}



void ControllerConnectionDialog::enableAutoDetect( QAction * _a )
{
	if( _a->isChecked() )
	{
		m_midiAutoDetectCheckBox->model()->setValue( true );
	}
}




<|MERGE_RESOLUTION|>--- conflicted
+++ resolved
@@ -188,22 +188,14 @@
 
 	m_userController = new ComboBox( m_userGroupBox, "Controller" );
 	m_userController->setGeometry( 10, 24, 200, 22 );
-<<<<<<< HEAD
-	for( int i = 0; i < Engine::getSong()->controllers().size(); ++i )
-=======
-
 	for (Controller * c : Engine::getSong()->controllers())
->>>>>>> da126bfb
 	{
 		m_userController->model()->addItem( c->name() );
 	}
-<<<<<<< HEAD
 	connect( m_userController->model(), SIGNAL( dataUnchanged() ),
 			this, SLOT( userSelected() ) );
 	connect( m_userController->model(), SIGNAL( dataChanged() ),
 			this, SLOT( userSelected() ) );
-=======
->>>>>>> da126bfb
 
 
 	// Mapping functions
