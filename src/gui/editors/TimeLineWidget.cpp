--- conflicted
+++ resolved
@@ -213,22 +213,13 @@
 	const QPixmap& marker = !m_isRecording ? m_posMarkerPixmap : m_recordingPosMarkerPixmap;
 
 	// Only draw the position marker if the position line is in view
-<<<<<<< HEAD
-	if (markerX(m_timeline->pos()) >= m_xOffset && markerX(m_timeline->pos()) < width() - m_posMarkerPixmap.width() / 2)
-=======
-	if (m_isPlayheadVisible && markerX(m_pos) >= m_xOffset && markerX(m_pos) < width() - marker.width() / 2)
->>>>>>> 86276161
+	if (m_isPlayheadVisible && markerX(m_timeline->pos()) >= m_xOffset && markerX(m_timeline->pos()) < width() - marker.width() / 2)
 	{
 		// Let the position marker extrude to the left
 		p.setClipping(false);
 		p.setOpacity(0.6);
-<<<<<<< HEAD
-		p.drawPixmap(markerX(m_timeline->pos()) - (m_posMarkerPixmap.width() / 2),
-			height() - m_posMarkerPixmap.height(), m_posMarkerPixmap);
-=======
-		p.drawPixmap(markerX(m_pos) - (marker.width() / 2),
+		p.drawPixmap(markerX(m_timeline->pos()) - (marker.width() / 2),
 			height() - marker.height(), marker);
->>>>>>> 86276161
 	}
 }
 
