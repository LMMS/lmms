--- conflicted
+++ resolved
@@ -1,4 +1,3 @@
-<<<<<<< HEAD
 /*
  * AutomationEditor.cpp - implementation of AutomationEditor which is used for
  *						actual setting of dynamic values
@@ -399,6 +398,53 @@
 
 
 
+bool AutomationEditor::fineTuneValue(timeMap::iterator node, bool editingOutValue)
+{
+	if (node == m_pattern->getTimeMap().end()) { return false; }
+
+	// Display dialog to edit the value
+	bool ok;
+	double value = QInputDialog::getDouble(
+		this,
+		tr("Edit Value"),
+		editingOutValue
+			? tr("New outValue")
+			: tr("New inValue"),
+		editingOutValue
+			? OUTVAL(node)
+			: INVAL(node),
+		m_pattern->firstObject()->minValue<float>(),
+		m_pattern->firstObject()->maxValue<float>(),
+		3,
+		&ok
+	);
+
+	// If dialog failed return false
+	if (!ok) { return false; }
+
+	// Set the new inValue/outValue
+	if (editingOutValue)
+	{
+		node.value().setOutValue(value);
+	}
+	else
+	{
+		// If the outValue is equal to the inValue we
+		// set both to the given value
+		if (OFFSET(node) == 0)
+		{
+			node.value().setOutValue(value);
+		}
+		node.value().setInValue(value);
+	}
+
+	Engine::getSong()->setModified();
+	return true;
+}
+
+
+
+
 void AutomationEditor::mousePressEvent( QMouseEvent* mouseEvent )
 {
 	if( !validPattern() )
@@ -610,6 +656,31 @@
 		}
 
 		update();
+	}
+}
+
+
+
+
+void AutomationEditor::mouseDoubleClickEvent(QMouseEvent * mouseEvent)
+{
+	if (!validPattern()) { return; }
+
+	// If we double clicked outside the AutomationEditor viewport return
+	if (mouseEvent->y() <= TOP_MARGIN || mouseEvent->x() < VALUES_WIDTH) { return; }
+
+	// Are we fine tuning the inValue or outValue?
+	const bool isOutVal = (m_editMode == DRAW_OUTVALUES);
+	timeMap::iterator clickedNode = getNodeAt(mouseEvent->x(), mouseEvent->y(), isOutVal);
+
+	switch (m_editMode)
+	{
+		case DRAW:
+		case DRAW_OUTVALUES:
+			if (fineTuneValue(clickedNode, isOutVal)) { update(); }
+			break;
+		default:
+			break;
 	}
 }
 
@@ -2038,2118 +2109,4 @@
 	}
 
 	setWindowTitle( tr( "Automation Editor - %1" ).arg( m_editor->m_pattern->name() ) );
-}
-=======
-/*
- * AutomationEditor.cpp - implementation of AutomationEditor which is used for
- *						actual setting of dynamic values
- *
- * Copyright (c) 2008-2014 Tobias Doerffel <tobydox/at/users.sourceforge.net>
- * Copyright (c) 2008-2013 Paul Giblock <pgib/at/users.sourceforge.net>
- * Copyright (c) 2006-2008 Javier Serrano Polo <jasp00/at/users.sourceforge.net>
- *
- * This file is part of LMMS - https://lmms.io
- *
- * This program is free software; you can redistribute it and/or
- * modify it under the terms of the GNU General Public
- * License as published by the Free Software Foundation; either
- * version 2 of the License, or (at your option) any later version.
- *
- * This program is distributed in the hope that it will be useful,
- * but WITHOUT ANY WARRANTY; without even the implied warranty of
- * MERCHANTABILITY or FITNESS FOR A PARTICULAR PURPOSE.  See the GNU
- * General Public License for more details.
- *
- * You should have received a copy of the GNU General Public
- * License along with this program (see COPYING); if not, write to the
- * Free Software Foundation, Inc., 51 Franklin Street, Fifth Floor,
- * Boston, MA 02110-1301 USA.
- *
- */
-
-#include "AutomationEditor.h"
-
-#include <cmath>
-
-#include <QApplication>
-#include <QKeyEvent>
-#include <QLabel>
-#include <QLayout>
-#include <QMdiArea>
-#include <QPainter>
-#include <QPainterPath>
-#include <QScrollBar>
-#include <QStyleOption>
-#include <QToolTip>
-
-#ifndef __USE_XOPEN
-#define __USE_XOPEN
-#endif
-
-#include "ActionGroup.h"
-#include "AutomationNode.h"
-#include "BBTrackContainer.h"
-#include "ComboBox.h"
-#include "debug.h"
-#include "DeprecationHelper.h"
-#include "embed.h"
-#include "Engine.h"
-#include "GuiApplication.h"
-#include "gui_templates.h"
-#include "MainWindow.h"
-#include "PianoRoll.h"
-#include "ProjectJournal.h"
-#include "SongEditor.h"
-#include "StringPairDrag.h"
-#include "TextFloat.h"
-#include "TimeLineWidget.h"
-#include "ToolTip.h"
-
-
-QPixmap * AutomationEditor::s_toolDraw = nullptr;
-QPixmap * AutomationEditor::s_toolErase = nullptr;
-QPixmap * AutomationEditor::s_toolDrawOut = nullptr;
-QPixmap * AutomationEditor::s_toolMove = nullptr;
-QPixmap * AutomationEditor::s_toolYFlip = nullptr;
-QPixmap * AutomationEditor::s_toolXFlip = nullptr;
-
-const QVector<double> AutomationEditor::m_zoomXLevels =
-		{ 0.125f, 0.25f, 0.5f, 1.0f, 2.0f, 4.0f, 8.0f };
-
-
-
-AutomationEditor::AutomationEditor() :
-	QWidget(),
-	m_zoomingXModel(),
-	m_zoomingYModel(),
-	m_quantizeModel(),
-	m_pattern(nullptr),
-	m_minLevel( 0 ),
-	m_maxLevel( 0 ),
-	m_step( 1 ),
-	m_scrollLevel( 0 ),
-	m_bottomLevel( 0 ),
-	m_topLevel( 0 ),
-	m_currentPosition(),
-	m_action( NONE ),
-	m_drawLastLevel( 0.0f ),
-	m_drawLastTick( 0 ),
-	m_ppb( DEFAULT_PPB ),
-	m_y_delta( DEFAULT_Y_DELTA ),
-	m_y_auto( true ),
-	m_editMode( DRAW ),
-	m_mouseDownLeft(false),
-	m_mouseDownRight( false ),
-	m_scrollBack( false ),
-	m_barLineColor(0, 0, 0),
-	m_beatLineColor(0, 0, 0),
-	m_lineColor(0, 0, 0),
-	m_graphColor(Qt::SolidPattern),
-	m_nodeInValueColor(0, 0, 0),
-	m_nodeOutValueColor(0, 0, 0),
-	m_scaleColor(Qt::SolidPattern),
-	m_crossColor(0, 0, 0),
-	m_backgroundShade(0, 0, 0)
-{
-	connect( this, SIGNAL( currentPatternChanged() ),
-				this, SLOT( updateAfterPatternChange() ),
-				Qt::QueuedConnection );
-	connect( Engine::getSong(), SIGNAL( timeSignatureChanged( int, int ) ),
-						this, SLOT( update() ) );
-
-	setAttribute( Qt::WA_OpaquePaintEvent, true );
-
-	//keeps the direction of the widget, undepended on the locale
-	setLayoutDirection( Qt::LeftToRight );
-
-	m_tensionModel = new FloatModel(1.0, 0.0, 1.0, 0.01);
-	connect( m_tensionModel, SIGNAL( dataChanged() ),
-				this, SLOT( setTension() ) );
-
-	for (auto q : Quantizations) {
-		m_quantizeModel.addItem(QString("1/%1").arg(q));
-	}
-
-	connect( &m_quantizeModel, SIGNAL(dataChanged() ),
-					this, SLOT( setQuantization() ) );
-	m_quantizeModel.setValue( m_quantizeModel.findText( "1/8" ) );
-
-	if (s_toolYFlip == nullptr)
-	{
-		s_toolYFlip = new QPixmap( embed::getIconPixmap(
-							"flip_y" ) );
-	}
-	if (s_toolXFlip == nullptr)
-	{
-		s_toolXFlip = new QPixmap( embed::getIconPixmap(
-							"flip_x" ) );
-	}
-
-	// add time-line
-	m_timeLine = new TimeLineWidget( VALUES_WIDTH, 0, m_ppb,
-				Engine::getSong()->getPlayPos(
-					Song::Mode_PlayAutomationPattern ),
-					m_currentPosition,
-					Song::Mode_PlayAutomationPattern, this );
-	connect( this, SIGNAL( positionChanged( const TimePos & ) ),
-		m_timeLine, SLOT( updatePosition( const TimePos & ) ) );
-	connect( m_timeLine, SIGNAL( positionChanged( const TimePos & ) ),
-			this, SLOT( updatePosition( const TimePos & ) ) );
-
-	// init scrollbars
-	m_leftRightScroll = new QScrollBar( Qt::Horizontal, this );
-	m_leftRightScroll->setSingleStep( 1 );
-	connect( m_leftRightScroll, SIGNAL( valueChanged( int ) ), this,
-						SLOT( horScrolled( int ) ) );
-
-	m_topBottomScroll = new QScrollBar( Qt::Vertical, this );
-	m_topBottomScroll->setSingleStep( 1 );
-	m_topBottomScroll->setPageStep( 20 );
-	connect( m_topBottomScroll, SIGNAL( valueChanged( int ) ), this,
-						SLOT( verScrolled( int ) ) );
-
-	// init pixmaps
-	if (s_toolDraw == nullptr)
-	{
-		s_toolDraw = new QPixmap(embed::getIconPixmap("edit_draw"));
-	}
-	if (s_toolErase == nullptr)
-	{
-		s_toolErase= new QPixmap(embed::getIconPixmap("edit_erase"));
-	}
-	if (s_toolDrawOut == nullptr)
-	{
-		s_toolDrawOut = new QPixmap(embed::getIconPixmap("edit_draw_outvalue"));
-	}
-	if (s_toolMove == nullptr)
-	{
-		s_toolMove = new QPixmap(embed::getIconPixmap("edit_move"));
-	}
-
-	setCurrentPattern(nullptr);
-
-	setMouseTracking( true );
-	setFocusPolicy( Qt::StrongFocus );
-	setFocus();
-}
-
-
-
-
-AutomationEditor::~AutomationEditor()
-{
-	m_zoomingXModel.disconnect();
-	m_zoomingYModel.disconnect();
-	m_quantizeModel.disconnect();
-	m_tensionModel->disconnect();
-
-	delete m_tensionModel;
-}
-
-
-
-
-void AutomationEditor::setCurrentPattern(AutomationPattern * new_pattern )
-{
-	if (m_pattern)
-	{
-		m_pattern->disconnect(this);
-	}
-
-	m_pattern = new_pattern;
-
-	if (m_pattern != nullptr)
-	{
-		connect(m_pattern, SIGNAL(dataChanged()), this, SLOT(update()));
-	}
-
-	emit currentPatternChanged();
-}
-
-
-
-
-void AutomationEditor::saveSettings(QDomDocument & doc, QDomElement & dom_parent)
-{
-	MainWindow::saveWidgetState( parentWidget(), dom_parent );
-}
-
-
-
-
-void AutomationEditor::loadSettings( const QDomElement & dom_parent)
-{
-	MainWindow::restoreWidgetState(parentWidget(), dom_parent);
-}
-
-
-
-
-void AutomationEditor::updateAfterPatternChange()
-{
-	m_currentPosition = 0;
-
-	if( !validPattern() )
-	{
-		m_minLevel = m_maxLevel = m_scrollLevel = 0;
-		m_step = 1;
-		resizeEvent(nullptr);
-		return;
-	}
-
-	m_minLevel = m_pattern->firstObject()->minValue<float>();
-	m_maxLevel = m_pattern->firstObject()->maxValue<float>();
-	m_step = m_pattern->firstObject()->step<float>();
-	centerTopBottomScroll();
-
-	m_tensionModel->setValue( m_pattern->getTension() );
-
-	// resizeEvent() does the rest for us (scrolling, range-checking
-	// of levels and so on...)
-	resizeEvent(nullptr);
-
-	update();
-}
-
-
-
-
-void AutomationEditor::update()
-{
-	QWidget::update();
-
-	// Note detuning?
-	if( m_pattern && !m_pattern->getTrack() )
-	{
-		gui->pianoRoll()->update();
-	}
-}
-
-
-
-
-void AutomationEditor::keyPressEvent(QKeyEvent * ke )
-{
-	switch( ke->key() )
-	{
-		case Qt::Key_Up:
-			m_topBottomScroll->setValue(
-					m_topBottomScroll->value() - 1 );
-			ke->accept();
-			break;
-
-		case Qt::Key_Down:
-			m_topBottomScroll->setValue(
-					m_topBottomScroll->value() + 1 );
-			ke->accept();
-			break;
-
-		case Qt::Key_Left:
-			if( ( m_timeLine->pos() -= 16 ) < 0 )
-			{
-				m_timeLine->pos().setTicks( 0 );
-			}
-			m_timeLine->updatePosition();
-			ke->accept();
-			break;
-
-		case Qt::Key_Right:
-			m_timeLine->pos() += 16;
-			m_timeLine->updatePosition();
-			ke->accept();
-			break;
-
-		case Qt::Key_Home:
-			m_timeLine->pos().setTicks( 0 );
-			m_timeLine->updatePosition();
-			ke->accept();
-			break;
-
-		default:
-			break;
-	}
-}
-
-
-
-
-void AutomationEditor::leaveEvent(QEvent * e )
-{
-	while (QApplication::overrideCursor() != nullptr)
-	{
-		QApplication::restoreOverrideCursor();
-	}
-	QWidget::leaveEvent( e );
-	update();
-}
-
-
-void AutomationEditor::drawLine( int x0In, float y0, int x1In, float y1 )
-{
-	int x0 = Note::quantized( x0In, AutomationPattern::quantization() );
-	int x1 = Note::quantized( x1In, AutomationPattern::quantization() );
-	int deltax = qAbs( x1 - x0 );
-	float deltay = qAbs<float>( y1 - y0 );
-	int x = x0;
-	float y = y0;
-	int xstep;
-	int ystep;
-
-	if( deltax < AutomationPattern::quantization() )
-	{
-		return;
-	}
-
-	deltax /= AutomationPattern::quantization();
-
-	float yscale = deltay / ( deltax );
-
-	if( x0 < x1 )
-	{
-		xstep = AutomationPattern::quantization();
-	}
-	else
-	{
-		xstep = -( AutomationPattern::quantization() );
-	}
-
-	float lineAdjust;
-	if( y0 < y1 )
-	{
-		ystep = 1;
-		lineAdjust = yscale;
-	}
-	else
-	{
-		ystep = -1;
-		lineAdjust = -( yscale );
-	}
-
-	int i = 0;
-	while( i < deltax )
-	{
-		y = y0 + ( ystep * yscale * i ) + lineAdjust;
-
-		x += xstep;
-		i += 1;
-		m_pattern->removeNode(TimePos(x));
-		m_pattern->putValue( TimePos( x ), y );
-	}
-}
-
-
-
-
-bool AutomationEditor::fineTuneValue(timeMap::iterator node, bool editingOutValue)
-{
-	if (node == m_pattern->getTimeMap().end()) { return false; }
-
-	// Display dialog to edit the value
-	bool ok;
-	double value = QInputDialog::getDouble(
-		this,
-		tr("Edit Value"),
-		editingOutValue
-			? tr("New outValue")
-			: tr("New inValue"),
-		editingOutValue
-			? OUTVAL(node)
-			: INVAL(node),
-		m_pattern->firstObject()->minValue<float>(),
-		m_pattern->firstObject()->maxValue<float>(),
-		3,
-		&ok
-	);
-
-	// If dialog failed return false
-	if (!ok) { return false; }
-
-	// Set the new inValue/outValue
-	if (editingOutValue)
-	{
-		node.value().setOutValue(value);
-	}
-	else
-	{
-		// If the outValue is equal to the inValue we
-		// set both to the given value
-		if (OFFSET(node) == 0)
-		{
-			node.value().setOutValue(value);
-		}
-		node.value().setInValue(value);
-	}
-
-	Engine::getSong()->setModified();
-	return true;
-}
-
-
-
-
-void AutomationEditor::mousePressEvent( QMouseEvent* mouseEvent )
-{
-	if( !validPattern() )
-	{
-		return;
-	}
-
-	// Some helper lambda functions to avoid repetition of code
-	auto eraseNode = [this](timeMap::iterator node)
-	{
-		if (node != m_pattern->getTimeMap().end())
-		{
-			m_pattern->removeNode(POS(node));
-			Engine::getSong()->setModified();
-		}
-	};
-	auto resetNode = [this](timeMap::iterator node)
-	{
-		if (node != m_pattern->getTimeMap().end())
-		{
-			node.value().resetOutValue();
-			Engine::getSong()->setModified();
-		}
-	};
-
-	// If we clicked inside the AutomationEditor viewport (where the nodes are represented)
-	if (mouseEvent->y() > TOP_MARGIN && mouseEvent->x() >= VALUES_WIDTH)
-	{
-		float level = getLevel( mouseEvent->y() );
-
-		// Get the viewport X
-		int x = mouseEvent->x() - VALUES_WIDTH;
-
-		// Get tick in which the user clicked
-		int posTicks = (x * TimePos::ticksPerBar() / m_ppb) + m_currentPosition;
-
-		// Get the time map of current pattern
-		timeMap & tm = m_pattern->getTimeMap();
-
-		m_mouseDownLeft = (mouseEvent->button() == Qt::LeftButton);
-		m_mouseDownRight = (mouseEvent->button() == Qt::RightButton);
-
-		// Some actions require that we know if we clicked the inValue of
-		// a node, while others require that we know if we clicked the outValue
-		// of a node.
-		bool editingOutValue = (
-			m_editMode == DRAW_OUTVALUES
-			|| (m_editMode == ERASE && m_mouseDownRight)
-		);
-
-		timeMap::iterator clickedNode = getNodeAt(mouseEvent->x(), mouseEvent->y(), editingOutValue);
-
-		switch (m_editMode)
-		{
-			case DRAW:
-			{
-				m_pattern->addJournalCheckPoint();
-
-				if (m_mouseDownLeft)
-				{
-					// If we are pressing shift, make a line of nodes from the last
-					// clicked position to this position
-					if (mouseEvent->modifiers() & Qt::ShiftModifier)
-					{
-						drawLine(m_drawLastTick, m_drawLastLevel,
-							posTicks, level);
-
-						// Update the last clicked position for the next time
-						m_drawLastTick = posTicks;
-						m_drawLastLevel = level;
-
-						// Changes the action to drawing a line of nodes
-						m_action = DRAW_LINE;
-					}
-					else // No shift, we are just creating/moving nodes
-					{
-						// Starts actually moving/draging the node
-						TimePos newTime = m_pattern->setDragValue(
-							// The TimePos of either the clicked node or a new one
-							TimePos(
-								clickedNode == tm.end()
-								? posTicks
-								: POS(clickedNode)
-							),
-							level,
-							true,
-							mouseEvent->modifiers() & Qt::ControlModifier
-						);
-
-						// We need to update our iterator because we are either creating a new node
-						// or dragging an existing one. In the latter, setDragValue removes the node that
-						// is being dragged, so if we don't update it we have a bogus iterator
-						clickedNode = tm.find(newTime);
-
-						// Set the action to MOVE_VALUE so moveMouseEvent() knows we are moving a node
-						m_action = MOVE_VALUE;
-
-						// Calculate the offset from the place the mouse click happened in comparison
-						// to the center of the node
-						int alignedX = (POS(clickedNode) - m_currentPosition) * m_ppb / TimePos::ticksPerBar();
-						m_moveXOffset = x - alignedX - 1;
-
-						// Set move-cursor
-						QCursor c(Qt::SizeAllCursor);
-						QApplication::setOverrideCursor(c);
-
-						// Update the last clicked position so it can be used if we draw a line later
-						m_drawLastTick = posTicks;
-						m_drawLastLevel = level;
-					}
-
-					Engine::getSong()->setModified();
-				}
-				else if (m_mouseDownRight) // Right click on DRAW mode erases values
-				{
-					// Update the last clicked position so we remove all nodes from
-					// that point up to the point we release the mouse button
-					m_drawLastTick = posTicks;
-
-					// If we right-clicked a node, remove it
-					eraseNode(clickedNode);
-
-					m_action = ERASE_VALUES;
-				}
-			break;
-			}
-			case ERASE:
-			{
-				m_pattern->addJournalCheckPoint();
-
-				// On erase mode, left click removes nodes
-				if (m_mouseDownLeft)
-				{
-					// Update the last clicked position so we remove all nodes from
-					// that point up to the point we release the mouse button
-					m_drawLastTick = posTicks;
-
-					// If we right-clicked a node, remove it
-					eraseNode(clickedNode);
-
-					m_action = ERASE_VALUES;
-				}
-				else if (m_mouseDownRight) // And right click resets outValues
-				{
-					// If we clicked an outValue reset it
-					resetNode(clickedNode);
-
-					// Update the last clicked position so we reset all outValues from
-					// that point up to the point we release the mouse button
-					m_drawLastTick = posTicks;
-
-					m_action = RESET_OUTVALUES;
-				}
-			break;
-			}
-			case DRAW_OUTVALUES:
-			{
-				m_pattern->addJournalCheckPoint();
-
-				// On this mode, left click sets the outValue
-				if (m_mouseDownLeft)
-				{
-					// If we clicked an outValue
-					if (clickedNode != tm.end())
-					{
-						m_draggedOutValueKey = POS(clickedNode);
-
-						clickedNode.value().setOutValue(level);
-
-						m_action = MOVE_OUTVALUE;
-
-						Engine::getSong()->setModified();
-					}
-					else // If we didn't click an outValue
-					{
-						// We check if the quantized position of the time we clicked has a
-						// node and set its outValue
-						TimePos quantizedPos = Note::quantized(
-							TimePos(posTicks),
-							m_pattern->quantization()
-						);
-
-						clickedNode = tm.find(quantizedPos);
-
-						if (clickedNode != tm.end())
-						{
-							m_draggedOutValueKey = POS(clickedNode);
-							clickedNode.value().setOutValue(level);
-
-							m_action = MOVE_OUTVALUE;
-
-							Engine::getSong()->setModified();
-						}
-					}
-				}
-				else if (m_mouseDownRight) // Right click resets outValues
-				{
-					// If we clicked an outValue reset it
-					resetNode(clickedNode);
-
-					// Update the last clicked position so we reset all outValues from
-					// that point up to the point we release the mouse button
-					m_drawLastTick = posTicks;
-
-					m_action = RESET_OUTVALUES;
-				}
-			break;
-			}
-		}
-
-		update();
-	}
-}
-
-
-
-
-void AutomationEditor::mouseDoubleClickEvent(QMouseEvent * mouseEvent)
-{
-	if (!validPattern()) { return; }
-
-	// If we double clicked outside the AutomationEditor viewport return
-	if (mouseEvent->y() <= TOP_MARGIN || mouseEvent->x() < VALUES_WIDTH) { return; }
-
-	// Are we fine tuning the inValue or outValue?
-	const bool isOutVal = (m_editMode == DRAW_OUTVALUES);
-	timeMap::iterator clickedNode = getNodeAt(mouseEvent->x(), mouseEvent->y(), isOutVal);
-
-	switch (m_editMode)
-	{
-		case DRAW:
-		case DRAW_OUTVALUES:
-			if (fineTuneValue(clickedNode, isOutVal)) { update(); }
-			break;
-		default:
-			break;
-	}
-}
-
-
-
-
-void AutomationEditor::mouseReleaseEvent(QMouseEvent * mouseEvent )
-{
-	bool mustRepaint = false;
-
-	if (mouseEvent->button() == Qt::LeftButton)
-	{
-		m_mouseDownLeft = false;
-		mustRepaint = true;
-	}
-	if (mouseEvent->button() == Qt::RightButton)
-	{
-		m_mouseDownRight = false;
-		mustRepaint = true;
-	}
-
-	if (m_editMode == DRAW)
-	{
-		if (m_action == MOVE_VALUE)
-		{
-			// Actually apply the value of the node being dragged
-			m_pattern->applyDragValue();
-		}
-
-		QApplication::restoreOverrideCursor();
-	}
-
-	m_action = NONE;
-
-	if (mustRepaint) { repaint(); }
-}
-
-
-
-
-void AutomationEditor::mouseMoveEvent(QMouseEvent * mouseEvent )
-{
-	if( !validPattern() )
-	{
-		update();
-		return;
-	}
-
-	// If the mouse y position is inside the Automation Editor viewport
-	if (mouseEvent->y() > TOP_MARGIN)
-	{
-		float level = getLevel(mouseEvent->y());
-		// Get the viewport X position where the mouse is at
-		int x = mouseEvent->x() - VALUES_WIDTH;
-
-		// Get the X position in ticks
-		int posTicks = (x * TimePos::ticksPerBar() / m_ppb) + m_currentPosition;
-
-		switch (m_editMode)
-		{
-			case DRAW:
-			{
-				// We are dragging a node
-				if (m_mouseDownLeft)
-				{
-					if (m_action == MOVE_VALUE)
-					{
-						// When we clicked the node, we might have clicked slightly off
-						// so we account for that offset for a smooth drag
-						x -= m_moveXOffset;
-						posTicks = (x * TimePos::ticksPerBar() / m_ppb) + m_currentPosition;
-
-						// If we moved the mouse past the beginning correct the position in ticks
-						posTicks = qMax(posTicks, 0);
-
-						m_drawLastTick = posTicks;
-						m_drawLastLevel = level;
-
-						// Updates the drag value of the moved node
-						m_pattern->setDragValue(
-							TimePos(posTicks),
-							level,
-							true,
-							mouseEvent->modifiers() & Qt::ControlModifier
-						);
-
-						Engine::getSong()->setModified();
-					}
-					/* else if (m_action == DRAW_LINE)
-					{
-						// We are drawing a line. For now do nothing (as before), but later logic
-						// could be added here so the line is updated according to the new mouse position
-						// until the button is released
-					}*/
-				}
-				else if (m_mouseDownRight) // We are removing nodes
-				{
-					if (m_action == ERASE_VALUES)
-					{
-						// If we moved the mouse past the beginning correct the position in ticks
-						posTicks = qMax(posTicks, 0);
-
-						// Removing automation nodes
-
-						// Removes all values from the last clicked tick up to the current position tick
-						m_pattern->removeNodes(m_drawLastTick, posTicks);
-
-						Engine::getSong()->setModified();
-					}
-				}
-			break;
-			}
-			case ERASE:
-			{
-				// If we moved the mouse past the beginning correct the position in ticks
-				posTicks = qMax(posTicks, 0);
-
-				// Left button removes nodes
-				if (m_mouseDownLeft)
-				{
-					if (m_action == ERASE_VALUES)
-					{
-						// Removing automation nodes
-
-						// Removes all values from the last clicked tick up to the current position tick
-						m_pattern->removeNodes(m_drawLastTick, posTicks);
-
-						Engine::getSong()->setModified();
-					}
-				}
-				else if (m_mouseDownRight) // Right button resets outValues
-				{
-					if (m_action == RESET_OUTVALUES)
-					{
-						// Reseting outValues
-
-						// Resets all values from the last clicked tick up to the current position tick
-						m_pattern->resetNodes(m_drawLastTick, posTicks);
-
-						Engine::getSong()->setModified();
-					}
-				}
-			break;
-			}
-			case DRAW_OUTVALUES:
-			{
-				// If we moved the mouse past the beginning correct the position in ticks
-				posTicks = qMax(posTicks, 0);
-
-				// Left button moves outValues
-				if (m_mouseDownLeft)
-				{
-					if (m_action == MOVE_OUTVALUE)
-					{
-						// We are moving the outValue of the node
-						timeMap & tm = m_pattern->getTimeMap();
-
-						timeMap::iterator it = tm.find(m_draggedOutValueKey);
-						// Safety check
-						if (it != tm.end())
-						{
-							it.value().setOutValue(level);
-							Engine::getSong()->setModified();
-						}
-					}
-				}
-				else if (m_mouseDownRight) // Right button resets them
-				{
-					if (m_action == RESET_OUTVALUES)
-					{
-						// Reseting outValues
-
-						// Resets all values from the last clicked tick up to the current position tick
-						m_pattern->resetNodes(m_drawLastTick, posTicks);
-
-						Engine::getSong()->setModified();
-					}
-				}
-			break;
-			}
-		}
-	}
-	else // If the mouse Y position is above the AutomationEditor viewport
-	{
-		QApplication::restoreOverrideCursor();
-	}
-
-	update();
-}
-
-
-
-
-inline void AutomationEditor::drawCross( QPainter & p )
-{
-	QPoint mouse_pos = mapFromGlobal( QCursor::pos() );
-	int grid_bottom = height() - SCROLLBAR_SIZE - 1;
-	float level = getLevel( mouse_pos.y() );
-	float cross_y = m_y_auto ?
-		grid_bottom - ( ( grid_bottom - TOP_MARGIN )
-				* ( level - m_minLevel )
-				/ (float)( m_maxLevel - m_minLevel ) ) :
-		grid_bottom - ( level - m_bottomLevel ) * m_y_delta;
-
-	p.setPen(m_crossColor);
-	p.drawLine( VALUES_WIDTH, (int) cross_y, width(), (int) cross_y );
-	p.drawLine( mouse_pos.x(), TOP_MARGIN, mouse_pos.x(), height() - SCROLLBAR_SIZE );
-
-
-	QPoint tt_pos =  QCursor::pos();
-	tt_pos.ry() -= 51;
-	tt_pos.rx() += 26;
-
-	float scaledLevel = m_pattern->firstObject()->scaledValue( level );
-
-	// Limit the scaled-level tooltip to the grid
-	if( mouse_pos.x() >= 0 &&
-		mouse_pos.x() <= width() - SCROLLBAR_SIZE &&
-		mouse_pos.y() >= 0 &&
-		mouse_pos.y() <= height() - SCROLLBAR_SIZE )
-	{
-		QToolTip::showText( tt_pos, QString::number( scaledLevel ), this );
-	}
-}
-
-
-
-
-inline void AutomationEditor::drawAutomationPoint(QPainter & p, timeMap::iterator it)
-{
-	int x = xCoordOfTick(POS(it));
-	int y;
-	// Below (m_ppb * AutomationPattern::quantization() / 576) is used because:
-	// 1 bar equals to 192/quantization() notes. Hence, to calculate the number of pixels
-	// per note we would have (m_ppb * 1 bar / (192/quantization()) notes per bar), or
-	// (m_ppb * quantization / 192). If we want 1/3 of the number of pixels per note we
-	// get (m_ppb * quantization() / 192*3) or (m_ppb * quantization() / 576)
-	const int outerRadius = qBound(3, (m_ppb * AutomationPattern::quantization()) / 576, 5);
-
-	// Draw a circle for the outValue
-	y = yCoordOfLevel(OUTVAL(it));
-	p.setPen(QPen(m_nodeOutValueColor.lighter(200)));
-	p.setBrush(QBrush(m_nodeOutValueColor));
-	p.drawEllipse(x - outerRadius, y - outerRadius, outerRadius * 2, outerRadius * 2);
-
-	// Draw a circle for the inValue
-	y = yCoordOfLevel(INVAL(it));
-	p.setPen(QPen(m_nodeInValueColor.lighter(200)));
-	p.setBrush(QBrush(m_nodeInValueColor));
-	p.drawEllipse(x - outerRadius, y - outerRadius, outerRadius * 2, outerRadius * 2);
-}
-
-
-
-
-void AutomationEditor::paintEvent(QPaintEvent * pe )
-{
-	QStyleOption opt;
-	opt.initFrom( this );
-	QPainter p( this );
-	style()->drawPrimitive( QStyle::PE_Widget, &opt, &p, this );
-
-	// get foreground color
-	QColor fgColor = p.pen().brush().color();
-	// get background color and fill background
-	QBrush bgColor = p.background();
-	p.fillRect( 0, 0, width(), height(), bgColor );
-
-	// set font-size to 8
-	p.setFont( pointSize<8>( p.font() ) );
-
-	int grid_height = height() - TOP_MARGIN - SCROLLBAR_SIZE;
-
-	// start drawing at the bottom
-	int grid_bottom = height() - SCROLLBAR_SIZE - 1;
-
-	p.fillRect(0, TOP_MARGIN, VALUES_WIDTH, height() - TOP_MARGIN, m_scaleColor);
-
-	// print value numbers
-	int font_height = p.fontMetrics().height();
-	Qt::Alignment text_flags =
-		(Qt::Alignment)( Qt::AlignRight | Qt::AlignVCenter );
-
-	if( validPattern() )
-	{
-		if( m_y_auto )
-		{
-			int y[] = { grid_bottom, TOP_MARGIN + font_height / 2 };
-			float level[] = { m_minLevel, m_maxLevel };
-			for( int i = 0; i < 2; ++i )
-			{
-				const QString & label = m_pattern->firstObject()
-						->displayValue( level[i] );
-				p.setPen( QApplication::palette().color( QPalette::Active,
-							QPalette::Shadow ) );
-				p.drawText( 1, y[i] - font_height + 1,
-					VALUES_WIDTH - 10, 2 * font_height,
-					text_flags, label );
-				p.setPen( fgColor );
-				p.drawText( 0, y[i] - font_height,
-					VALUES_WIDTH - 10, 2 * font_height,
-					text_flags, label );
-			}
-		}
-		else
-		{
-			int y;
-			int level = (int) m_bottomLevel;
-			int printable = qMax( 1, 5 * DEFAULT_Y_DELTA
-								/ m_y_delta );
-			int module = level % printable;
-			if( module )
-			{
-				int inv_module = ( printable - module )
-								% printable;
-				level += inv_module;
-			}
-			for( ; level <= m_topLevel; level += printable )
-			{
-				const QString & label = m_pattern->firstObject()
-							->displayValue( level );
-				y = yCoordOfLevel( level );
-				p.setPen( QApplication::palette().color( QPalette::Active,
-							QPalette::Shadow ) );
-				p.drawText( 1, y - font_height + 1,
-					VALUES_WIDTH - 10, 2 * font_height,
-					text_flags, label );
-				p.setPen( fgColor );
-				p.drawText( 0, y - font_height,
-					VALUES_WIDTH - 10, 2 * font_height,
-					text_flags, label );
-			}
-		}
-	}
-
-	// set clipping area, because we are not allowed to paint over
-	// keyboard...
-	p.setClipRect( VALUES_WIDTH, TOP_MARGIN, width() - VALUES_WIDTH,
-								grid_height  );
-
-	// draw vertical raster
-
-	if( m_pattern )
-	{
-		int tick, x, q;
-		int x_line_end = (int)( m_y_auto || m_topLevel < m_maxLevel ?
-			TOP_MARGIN :
-			grid_bottom - ( m_topLevel - m_bottomLevel ) * m_y_delta );
-
-		if( m_zoomingXModel.value() > 3 )
-		{
-			// If we're over 100% zoom, we allow all quantization level grids
-			q = AutomationPattern::quantization();
-		}
-		else if( AutomationPattern::quantization() % 3 != 0 )
-		{
-			// If we're under 100% zoom, we allow quantization grid up to 1/24 for triplets
-			// to ensure a dense doesn't fill out the background
-			q = AutomationPattern::quantization() < 8 ? 8 : AutomationPattern::quantization();
-		}
-		else {
-			// If we're under 100% zoom, we allow quantization grid up to 1/32 for normal notes
-			q = AutomationPattern::quantization() < 6 ? 6 : AutomationPattern::quantization();
-		}
-
-		// 3 independent loops, because quantization might not divide evenly into
-		// exotic denominators (e.g. 7/11 time), which are allowed ATM.
-		// First quantization grid...
-		for( tick = m_currentPosition - m_currentPosition % q,
-				 x = xCoordOfTick( tick );
-			 x<=width();
-			 tick += q, x = xCoordOfTick( tick ) )
-		{
-			p.setPen(m_lineColor);
-			p.drawLine( x, grid_bottom, x, x_line_end );
-		}
-
-		/// \todo move this horizontal line drawing code into the same loop as the value ticks?
-		if( m_y_auto )
-		{
-			QPen pen(m_beatLineColor);
-			pen.setStyle( Qt::DotLine );
-			p.setPen( pen );
-			float y_delta = ( grid_bottom - TOP_MARGIN ) / 8.0f;
-			for( int i = 1; i < 8; ++i )
-			{
-				int y = (int)( grid_bottom - i * y_delta );
-				p.drawLine( VALUES_WIDTH, y, width(), y );
-			}
-		}
-		else
-		{
-			float y;
-			for( int level = (int)m_bottomLevel; level <= m_topLevel; level++)
-			{
-				y =  yCoordOfLevel( (float)level );
-
-				p.setPen(level % 10 == 0 ? m_beatLineColor : m_lineColor);
-
-				// draw level line
-				p.drawLine( VALUES_WIDTH, (int) y, width(), (int) y );
-			}
-		}
-
-
-		// alternating shades for better contrast
-		float timeSignature = static_cast<float>( Engine::getSong()->getTimeSigModel().getNumerator() )
-				/ static_cast<float>( Engine::getSong()->getTimeSigModel().getDenominator() );
-		float zoomFactor = m_zoomXLevels[m_zoomingXModel.value()];
-		//the bars which disappears at the left side by scrolling
-		int leftBars = m_currentPosition * zoomFactor / TimePos::ticksPerBar();
-
-		//iterates the visible bars and draw the shading on uneven bars
-		for( int x = VALUES_WIDTH, barCount = leftBars; x < width() + m_currentPosition * zoomFactor / timeSignature; x += m_ppb, ++barCount )
-		{
-			if( ( barCount + leftBars )  % 2 != 0 )
-			{
-				p.fillRect(
-					x - m_currentPosition * zoomFactor / timeSignature,
-					TOP_MARGIN,
-					m_ppb,
-					height() - (SCROLLBAR_SIZE + TOP_MARGIN),
-					m_backgroundShade
-				);
-			}
-		}
-
-		// Draw the beat grid
-		int ticksPerBeat = DefaultTicksPerBar /
-			Engine::getSong()->getTimeSigModel().getDenominator();
-
-		for( tick = m_currentPosition - m_currentPosition % ticksPerBeat,
-				 x = xCoordOfTick( tick );
-			 x<=width();
-			 tick += ticksPerBeat, x = xCoordOfTick( tick ) )
-		{
-			p.setPen(m_beatLineColor);
-			p.drawLine( x, grid_bottom, x, x_line_end );
-		}
-
-		// and finally bars
-		for( tick = m_currentPosition - m_currentPosition % TimePos::ticksPerBar(),
-				 x = xCoordOfTick( tick );
-			 x<=width();
-			 tick += TimePos::ticksPerBar(), x = xCoordOfTick( tick ) )
-		{
-			p.setPen(m_barLineColor);
-			p.drawLine( x, grid_bottom, x, x_line_end );
-		}
-	}
-
-
-
-	// following code draws all visible values
-
-	if( validPattern() )
-	{
-		//NEEDS Change in CSS
-		//int len_ticks = 4;
-		timeMap & time_map = m_pattern->getTimeMap();
-
-		//Don't bother doing/rendering anything if there is no automation points
-		if( time_map.size() > 0 )
-		{
-			timeMap::iterator it = time_map.begin();
-			while( it+1 != time_map.end() )
-			{
-				// skip this section if it occurs completely before the
-				// visible area
-				int next_x = xCoordOfTick(POS(it+1));
-				if( next_x < 0 )
-				{
-					++it;
-					continue;
-				}
-
-				int x = xCoordOfTick(POS(it));
-				if( x > width() )
-				{
-					break;
-				}
-
-				float *values = m_pattern->valuesAfter(POS(it));
-
-				// We are creating a path to draw a polygon representing the values between two
-				// nodes. When we have two nodes with discrete progression, we will basically have
-				// a rectangle with the outValue of the first node (that's why nextValue will match
-				// the outValue of the current node). When we have nodes with linear or cubic progression
-				// the value of the end of the shape between the two nodes will be the inValue of
-				// the next node.
-				float nextValue;
-				if( m_pattern->progressionType() == AutomationPattern::DiscreteProgression )
-				{
-					nextValue = OUTVAL(it);
-				}
-				else
-				{
-					nextValue = INVAL(it + 1);
-				}
-
-				p.setRenderHints( QPainter::Antialiasing, true );
-				QPainterPath path;
-				path.moveTo(QPointF(xCoordOfTick(POS(it)), yCoordOfLevel(0)));
-				for (int i = 0; i < POS(it + 1) - POS(it); i++)
-				{
-					path.lineTo(QPointF(xCoordOfTick(POS(it) + i), yCoordOfLevel(values[i])));
-				}
-				path.lineTo(QPointF(xCoordOfTick(POS(it + 1)), yCoordOfLevel(nextValue)));
-				path.lineTo(QPointF(xCoordOfTick(POS(it + 1)), yCoordOfLevel(0)));
-				path.lineTo(QPointF(xCoordOfTick(POS(it)), yCoordOfLevel(0)));
-				p.fillPath(path, m_graphColor);
-				p.setRenderHints( QPainter::Antialiasing, false );
-				delete [] values;
-
-				// Draw circle
-				drawAutomationPoint(p, it);
-
-				++it;
-			}
-
-			for (
-				int i = POS(it), x = xCoordOfTick(i);
-				x <= width();
-				i++, x = xCoordOfTick(i)
-			)
-			{
-				// Draws the rectangle representing the value after the last node (for
-				// that reason we use outValue).
-				drawLevelTick(p, i, OUTVAL(it));
-			}
-			// Draw circle(the last one)
-			drawAutomationPoint(p, it);
-		}
-	}
-	else
-	{
-		QFont f = p.font();
-		f.setBold( true );
-		p.setFont( pointSize<14>( f ) );
-		p.setPen( QApplication::palette().color( QPalette::Active,
-							QPalette::BrightText ) );
-		p.drawText( VALUES_WIDTH + 20, TOP_MARGIN + 40,
-				width() - VALUES_WIDTH - 20 - SCROLLBAR_SIZE,
-				grid_height - 40, Qt::TextWordWrap,
-				tr( "Please open an automation pattern with "
-					"the context menu of a control!" ) );
-	}
-
-	// TODO: Get this out of paint event
-	int l = validPattern() ? (int) m_pattern->length() : 0;
-
-	// reset scroll-range
-	if( m_leftRightScroll->maximum() != l )
-	{
-		m_leftRightScroll->setRange( 0, l );
-		m_leftRightScroll->setPageStep( l );
-	}
-
-	if(validPattern() && GuiApplication::instance()->automationEditor()->m_editor->hasFocus())
-	{
-		drawCross( p );
-	}
-
-	const QPixmap * cursor = nullptr;
-	// draw current edit-mode-icon below the cursor
-	switch( m_editMode )
-	{
-		case DRAW:
-		{
-			if (m_action == ERASE_VALUES) { cursor = s_toolErase; }
-			else if (m_action == MOVE_VALUE) { cursor = s_toolMove; }
-			else { cursor = s_toolDraw; }
-			break;
-		}
-		case ERASE:
-		{
-			cursor = s_toolErase;
-			break;
-		}
-		case DRAW_OUTVALUES:
-		{
-			if (m_action == RESET_OUTVALUES) { cursor = s_toolErase; }
-			else if (m_action == MOVE_OUTVALUE) { cursor = s_toolMove; }
-			else { cursor = s_toolDrawOut; }
-			break;
-		}
-	}
-	QPoint mousePosition = mapFromGlobal( QCursor::pos() );
-	if (cursor != nullptr && mousePosition.y() > TOP_MARGIN + SCROLLBAR_SIZE)
-	{
-		p.drawPixmap( mousePosition + QPoint( 8, 8 ), *cursor );
-	}
-}
-
-
-
-
-int AutomationEditor::xCoordOfTick(int tick )
-{
-	return VALUES_WIDTH + ( ( tick - m_currentPosition )
-		* m_ppb / TimePos::ticksPerBar() );
-}
-
-
-
-
-float AutomationEditor::yCoordOfLevel(float level )
-{
-	int grid_bottom = height() - SCROLLBAR_SIZE - 1;
-	if( m_y_auto )
-	{
-		return ( grid_bottom - ( grid_bottom - TOP_MARGIN ) * ( level - m_minLevel ) / ( m_maxLevel - m_minLevel ) );
-	}
-	else
-	{
-		return ( grid_bottom - ( level - m_bottomLevel ) * m_y_delta );
-	}
-}
-
-
-
-
-void AutomationEditor::drawLevelTick(QPainter & p, int tick, float value)
-{
-	int grid_bottom = height() - SCROLLBAR_SIZE - 1;
-	const int x = xCoordOfTick( tick );
-	int rect_width = xCoordOfTick( tick+1 ) - x;
-
-	// is the level in visible area?
-	if( ( value >= m_bottomLevel && value <= m_topLevel )
-			|| ( value > m_topLevel && m_topLevel >= 0 )
-			|| ( value < m_bottomLevel && m_bottomLevel <= 0 ) )
-	{
-		int y_start = yCoordOfLevel( value );
-		int rect_height;
-
-		if( m_y_auto )
-		{
-			int y_end = (int)( grid_bottom
-						+ ( grid_bottom - TOP_MARGIN )
-						* m_minLevel
-						/ ( m_maxLevel - m_minLevel ) );
-
-			rect_height = y_end - y_start;
-		}
-		else
-		{
-			rect_height = (int)( value * m_y_delta );
-		}
-
-		QBrush currentColor = m_graphColor;
-
-		p.fillRect( x, y_start, rect_width, rect_height, currentColor );
-	}
-#ifdef LMMS_DEBUG
-	else
-	{
-		printf("not in range\n");
-	}
-#endif
-}
-
-
-
-
-// Center the vertical scroll position on the first object's inValue
-void AutomationEditor::centerTopBottomScroll()
-{
-	// default to the m_scrollLevel position
-	int pos = static_cast<int>(m_scrollLevel);
-	// If a pattern exists...
-	if (m_pattern)
-	{
-		// get time map of current pattern
-		timeMap & time_map = m_pattern->getTimeMap();
-		// If time_map is not empty...
-		if (!time_map.empty())
-		{
-			// set the position to the inverted value ((max + min) - value)
-			// If we set just (max - value), we're off by m_pattern's minimum
-			pos = m_pattern->getMax() + m_pattern->getMin() - static_cast<int>(INVAL(time_map.begin()));
-		}
-	}
-	m_topBottomScroll->setValue(pos);
-}
-
-
-
-
-// responsible for moving/resizing scrollbars after window-resizing
-void AutomationEditor::resizeEvent(QResizeEvent * re)
-{
-	m_leftRightScroll->setGeometry( VALUES_WIDTH, height() - SCROLLBAR_SIZE,
-							width() - VALUES_WIDTH,
-							SCROLLBAR_SIZE );
-
-	int grid_height = height() - TOP_MARGIN - SCROLLBAR_SIZE;
-	m_topBottomScroll->setGeometry( width() - SCROLLBAR_SIZE, TOP_MARGIN,
-						SCROLLBAR_SIZE, grid_height );
-
-	int half_grid = grid_height / 2;
-	int total_pixels = (int)( ( m_maxLevel - m_minLevel ) * m_y_delta + 1 );
-	if( !m_y_auto && grid_height < total_pixels )
-	{
-		int min_scroll = (int)( m_minLevel + floorf( half_grid
-							/ (float)m_y_delta ) );
-		int max_scroll = (int)( m_maxLevel - (int)floorf( ( grid_height
-					- half_grid ) / (float)m_y_delta ) );
-		m_topBottomScroll->setRange( min_scroll, max_scroll );
-	}
-	else
-	{
-		m_topBottomScroll->setRange( (int) m_scrollLevel,
-							(int) m_scrollLevel );
-	}
-	centerTopBottomScroll();
-
-	if( Engine::getSong() )
-	{
-		Engine::getSong()->getPlayPos( Song::Mode_PlayAutomationPattern
-					).m_timeLine->setFixedWidth( width() );
-	}
-
-	updateTopBottomLevels();
-	update();
-}
-
-
-
-
-// TODO: Move this method up so it's closer to the other mouse events
-void AutomationEditor::wheelEvent(QWheelEvent * we )
-{
-	we->accept();
-	if( we->modifiers() & Qt::ControlModifier && we->modifiers() & Qt::ShiftModifier )
-	{
-		int y = m_zoomingYModel.value();
-		if(we->angleDelta().y() > 0)
-		{
-			y++;
-		}
-		else if(we->angleDelta().y() < 0)
-		{
-			y--;
-		}
-		y = qBound( 0, y, m_zoomingYModel.size() - 1 );
-		m_zoomingYModel.setValue( y );
-	}
-	else if( we->modifiers() & Qt::ControlModifier && we->modifiers() & Qt::AltModifier )
-	{
-		int q = m_quantizeModel.value();
-		if((we->angleDelta().x() + we->angleDelta().y()) > 0) // alt + scroll becomes horizontal scroll on KDE
-		{
-			q--;
-		}
-		else if((we->angleDelta().x() + we->angleDelta().y()) < 0) // alt + scroll becomes horizontal scroll on KDE
-		{
-			q++;
-		}
-		q = qBound( 0, q, m_quantizeModel.size() - 1 );
-		m_quantizeModel.setValue( q );
-		update();
-	}
-	else if( we->modifiers() & Qt::ControlModifier )
-	{
-		int x = m_zoomingXModel.value();
-		if(we->angleDelta().y() > 0)
-		{
-			x++;
-		}
-		else if(we->angleDelta().y() < 0)
-		{
-			x--;
-		}
-		x = qBound( 0, x, m_zoomingXModel.size() - 1 );
-
-		int mouseX = (position( we ).x() - VALUES_WIDTH)* TimePos::ticksPerBar();
-		// ticks based on the mouse x-position where the scroll wheel was used
-		int ticks = mouseX / m_ppb;
-		// what would be the ticks in the new zoom level on the very same mouse x
-		int newTicks = mouseX / (DEFAULT_PPB * m_zoomXLevels[x]);
-
-		// scroll so the tick "selected" by the mouse x doesn't move on the screen
-		m_leftRightScroll->setValue(m_leftRightScroll->value() + ticks - newTicks);
-
-
-		m_zoomingXModel.setValue( x );
-	}
-
-	// FIXME: Reconsider if determining orientation is necessary in Qt6.
-	else if(abs(we->angleDelta().x()) > abs(we->angleDelta().y())) // scrolling is horizontal
-	{
-		m_leftRightScroll->setValue(m_leftRightScroll->value() -
-							we->angleDelta().x() * 2 / 15);
-	}
-	else if(we->modifiers() & Qt::ShiftModifier)
-	{
-		m_leftRightScroll->setValue(m_leftRightScroll->value() -
-							we->angleDelta().y() * 2 / 15);
-	}
-	else
-	{
-		m_topBottomScroll->setValue(m_topBottomScroll->value() -
-							(we->angleDelta().x() + we->angleDelta().y()) / 30);
-	}
-}
-
-
-
-
-float AutomationEditor::getLevel(int y )
-{
-	int level_line_y = height() - SCROLLBAR_SIZE - 1;
-	// pressed level
-	float level = roundf( ( m_bottomLevel + ( m_y_auto ?
-			( m_maxLevel - m_minLevel ) * ( level_line_y - y )
-					/ (float)( level_line_y - ( TOP_MARGIN + 2 ) ) :
-			( level_line_y - y ) / (float)m_y_delta ) ) / m_step ) * m_step;
-	// some range-checking-stuff
-	level = qBound( m_bottomLevel, level, m_topLevel );
-
-	return( level );
-}
-
-
-
-
-inline bool AutomationEditor::inBBEditor()
-{
-	return( validPattern() &&
-				m_pattern->getTrack()->trackContainer() == Engine::getBBTrackContainer() );
-}
-
-
-
-
-void AutomationEditor::play()
-{
-	if( !validPattern() )
-	{
-		return;
-	}
-
-	if( !m_pattern->getTrack() )
-	{
-		if( Engine::getSong()->playMode() != Song::Mode_PlayPattern )
-		{
-			Engine::getSong()->stop();
-			Engine::getSong()->playPattern( gui->pianoRoll()->currentPattern() );
-		}
-		else if( Engine::getSong()->isStopped() == false )
-		{
-			Engine::getSong()->togglePause();
-		}
-		else
-		{
-			Engine::getSong()->playPattern( gui->pianoRoll()->currentPattern() );
-		}
-	}
-	else if( inBBEditor() )
-	{
-		Engine::getBBTrackContainer()->play();
-	}
-	else
-	{
-		if( Engine::getSong()->isStopped() == true )
-		{
-			Engine::getSong()->playSong();
-		}
-		else
-		{
-			Engine::getSong()->togglePause();
-		}
-	}
-}
-
-
-
-
-void AutomationEditor::stop()
-{
-	if( !validPattern() )
-	{
-		return;
-	}
-	if( m_pattern->getTrack() && inBBEditor() )
-	{
-		Engine::getBBTrackContainer()->stop();
-	}
-	else
-	{
-		Engine::getSong()->stop();
-	}
-	m_scrollBack = true;
-}
-
-
-
-
-void AutomationEditor::horScrolled(int new_pos )
-{
-	m_currentPosition = new_pos;
-	emit positionChanged( m_currentPosition );
-	update();
-}
-
-
-
-
-void AutomationEditor::verScrolled(int new_pos )
-{
-	m_scrollLevel = new_pos;
-	updateTopBottomLevels();
-	update();
-}
-
-
-
-
-void AutomationEditor::setEditMode(AutomationEditor::EditModes mode)
-{
-	if (m_editMode == mode)
-		return;
-
-	m_editMode = mode;
-
-	update();
-}
-
-
-
-
-void AutomationEditor::setEditMode(int mode)
-{
-	setEditMode((AutomationEditor::EditModes) mode);
-}
-
-
-
-
-void AutomationEditor::setProgressionType(AutomationPattern::ProgressionTypes type)
-{
-	if (validPattern())
-	{
-		m_pattern->addJournalCheckPoint();
-		m_pattern->setProgressionType(type);
-		Engine::getSong()->setModified();
-		update();
-	}
-}
-
-void AutomationEditor::setProgressionType(int type)
-{
-	setProgressionType((AutomationPattern::ProgressionTypes) type);
-}
-
-
-
-
-void AutomationEditor::setTension()
-{
-	if ( m_pattern )
-	{
-		m_pattern->setTension( QString::number( m_tensionModel->value() ) );
-		update();
-	}
-}
-
-
-
-
-void AutomationEditor::updatePosition(const TimePos & t )
-{
-	if( ( Engine::getSong()->isPlaying() &&
-			Engine::getSong()->playMode() ==
-					Song::Mode_PlayAutomationPattern ) ||
-							m_scrollBack == true )
-	{
-		const int w = width() - VALUES_WIDTH;
-		if( t > m_currentPosition + w * TimePos::ticksPerBar() / m_ppb )
-		{
-			m_leftRightScroll->setValue( t.getBar() *
-							TimePos::ticksPerBar() );
-		}
-		else if( t < m_currentPosition )
-		{
-			TimePos t_ = qMax( t - w * TimePos::ticksPerBar() *
-					TimePos::ticksPerBar() / m_ppb, 0 );
-			m_leftRightScroll->setValue( t_.getBar() *
-							TimePos::ticksPerBar() );
-		}
-		m_scrollBack = false;
-	}
-}
-
-
-
-
-void AutomationEditor::zoomingXChanged()
-{
-	m_ppb = m_zoomXLevels[m_zoomingXModel.value()] * DEFAULT_PPB;
-
-	assert( m_ppb > 0 );
-
-	m_timeLine->setPixelsPerBar( m_ppb );
-	update();
-}
-
-
-
-
-void AutomationEditor::zoomingYChanged()
-{
-	const QString & zfac = m_zoomingYModel.currentText();
-	m_y_auto = zfac == "Auto";
-	if( !m_y_auto )
-	{
-		m_y_delta = zfac.left( zfac.length() - 1 ).toInt()
-							* DEFAULT_Y_DELTA / 100;
-	}
-#ifdef LMMS_DEBUG
-	assert( m_y_delta > 0 );
-#endif
-	resizeEvent(nullptr);
-}
-
-
-
-
-void AutomationEditor::setQuantization()
-{
-	AutomationPattern::setQuantization(DefaultTicksPerBar / Quantizations[m_quantizeModel.value()]);
-
-	update();
-}
-
-
-
-
-void AutomationEditor::updateTopBottomLevels()
-{
-	if( m_y_auto )
-	{
-		m_bottomLevel = m_minLevel;
-		m_topLevel = m_maxLevel;
-		return;
-	}
-
-	int total_pixels = (int)( ( m_maxLevel - m_minLevel ) * m_y_delta + 1 );
-	int grid_height = height() - TOP_MARGIN - SCROLLBAR_SIZE;
-	int half_grid = grid_height / 2;
-
-	if( total_pixels > grid_height )
-	{
-		int centralLevel = (int)( m_minLevel + m_maxLevel - m_scrollLevel );
-
-		m_bottomLevel = centralLevel - ( half_grid
-							/ (float)m_y_delta );
-		if( m_bottomLevel < m_minLevel )
-		{
-			m_bottomLevel = m_minLevel;
-			m_topLevel = m_minLevel + (int)floorf( grid_height
-							/ (float)m_y_delta );
-		}
-		else
-		{
-			m_topLevel = m_bottomLevel + (int)floorf( grid_height
-							/ (float)m_y_delta );
-			if( m_topLevel > m_maxLevel )
-			{
-				m_topLevel = m_maxLevel;
-				m_bottomLevel = m_maxLevel - (int)floorf(
-					grid_height / (float)m_y_delta );
-			}
-		}
-	}
-	else
-	{
-		m_bottomLevel = m_minLevel;
-		m_topLevel = m_maxLevel;
-	}
-}
-
-
-
-
-/**
- * @brief Given a mouse coordinate, returns a timeMap::iterator that points to
- *        the first node inside a square of side "r" pixels from those
- *        coordinates. In simpler terms, returns the automation node on those
- *        coordinates.
- * @param Int X coordinate
- * @param Int Y coordinate
- * @param Boolean. True to check if the outValue of the node was clicked instead
- *        (defaults to false)
- * @param Int R distance in pixels
- * @return timeMap::iterator with the clicked node, or timeMap.end() if none was clicked.
- */
-AutomationEditor::timeMap::iterator AutomationEditor::getNodeAt(int x, int y, bool outValue /* = false */, int r /* = 5 */)
-{
-	// Remove the VALUES_WIDTH from the x position, so we have the actual viewport x
-	x -= VALUES_WIDTH;
-	// Convert the x position to the position in ticks
-	int posTicks = (x * TimePos::ticksPerBar() / m_ppb) + m_currentPosition;
-
-	// Get our pattern timeMap and create a iterator so we can check the nodes
-	timeMap & tm = m_pattern->getTimeMap();
-	timeMap::iterator it = tm.begin();
-
-	// ticksOffset is the number of ticks that match "r" pixels
-	int ticksOffset = TimePos::ticksPerBar() * r / m_ppb;
-
-	while (it != tm.end())
-	{
-		// The node we are checking is past the coordinates already, so the others will be too
-		if (posTicks < POS(it) - ticksOffset) { break; }
-
-		// If the x coordinate is within "r" pixels of the node's position
-		// POS(it) - ticksOffset <= posTicks <= POS(it) + ticksOffset
-		if (posTicks <= POS(it) + ticksOffset)
-		{
-			// The y position of the node
-			float valueY = yCoordOfLevel(
-				outValue
-				? OUTVAL(it)
-				: INVAL(it)
-			);
-			// If the y coordinate is within "r" pixels of the node's value
-			if (y >= (valueY - r) && y <= (valueY + r))
-			{
-				return it;
-			}
-		}
-		++it;
-	}
-
-	return tm.end();
-}
-
-
-
-
-AutomationEditorWindow::AutomationEditorWindow() :
-	Editor(),
-	m_editor(new AutomationEditor())
-{
-	setCentralWidget(m_editor);
-
-
-
-	// Play/stop buttons
-	m_playAction->setToolTip(tr( "Play/pause current pattern (Space)" ));
-
-	m_stopAction->setToolTip(tr("Stop playing of current pattern (Space)"));
-
-	// Edit mode buttons
-	DropToolBar *editActionsToolBar = addDropToolBarToTop(tr("Edit actions"));
-
-	ActionGroup* editModeGroup = new ActionGroup(this);
-	QAction* drawAction = editModeGroup->addAction(embed::getIconPixmap("edit_draw"), tr("Draw mode (Shift+D)"));
-	drawAction->setShortcut(Qt::SHIFT | Qt::Key_D);
-	drawAction->setChecked(true);
-
-	QAction* eraseAction = editModeGroup->addAction(embed::getIconPixmap("edit_erase"), tr("Erase mode (Shift+E)"));
-	eraseAction->setShortcut(Qt::SHIFT | Qt::Key_E);
-
-	QAction* drawOutAction = editModeGroup->addAction(embed::getIconPixmap("edit_draw_outvalue"), tr("Draw outValues mode (Shift+C)"));
-	drawOutAction->setShortcut(Qt::SHIFT | Qt::Key_C);
-
-	m_flipYAction = new QAction(embed::getIconPixmap("flip_y"), tr("Flip vertically"), this);
-	m_flipXAction = new QAction(embed::getIconPixmap("flip_x"), tr("Flip horizontally"), this);
-
-	connect(editModeGroup, SIGNAL(triggered(int)), m_editor, SLOT(setEditMode(int)));
-
-	editActionsToolBar->addAction(drawAction);
-	editActionsToolBar->addAction(eraseAction);
-	editActionsToolBar->addAction(drawOutAction);
-	editActionsToolBar->addAction(m_flipXAction);
-	editActionsToolBar->addAction(m_flipYAction);
-
-	// Interpolation actions
-	DropToolBar *interpolationActionsToolBar = addDropToolBarToTop(tr("Interpolation controls"));
-
-	ActionGroup* progression_type_group = new ActionGroup(this);
-
-	m_discreteAction = progression_type_group->addAction(
-				embed::getIconPixmap("progression_discrete"), tr("Discrete progression"));
-	m_discreteAction->setChecked(true);
-
-	m_linearAction = progression_type_group->addAction(
-				embed::getIconPixmap("progression_linear"), tr("Linear progression"));
-	m_cubicHermiteAction = progression_type_group->addAction(
-				embed::getIconPixmap("progression_cubic_hermite"), tr( "Cubic Hermite progression"));
-
-	connect(progression_type_group, SIGNAL(triggered(int)), m_editor, SLOT(setProgressionType(int)));
-
-	// setup tension-stuff
-	m_tensionKnob = new Knob( knobSmall_17, this, "Tension" );
-	m_tensionKnob->setModel(m_editor->m_tensionModel);
-	ToolTip::add(m_tensionKnob, tr("Tension value for spline"));
-
-	connect(m_cubicHermiteAction, SIGNAL(toggled(bool)), m_tensionKnob, SLOT(setEnabled(bool)));
-
-	interpolationActionsToolBar->addSeparator();
-	interpolationActionsToolBar->addAction(m_discreteAction);
-	interpolationActionsToolBar->addAction(m_linearAction);
-	interpolationActionsToolBar->addAction(m_cubicHermiteAction);
-	interpolationActionsToolBar->addSeparator();
-	interpolationActionsToolBar->addWidget( new QLabel( tr("Tension: "), interpolationActionsToolBar ));
-	interpolationActionsToolBar->addWidget( m_tensionKnob );
-
-
-
-	addToolBarBreak();
-
-	// Zoom controls
-	DropToolBar *zoomToolBar = addDropToolBarToTop(tr("Zoom controls"));
-
-	QLabel * zoom_x_label = new QLabel( zoomToolBar );
-	zoom_x_label->setPixmap( embed::getIconPixmap( "zoom_x" ) );
-
-	m_zoomingXComboBox = new ComboBox( zoomToolBar );
-	m_zoomingXComboBox->setFixedSize( 80, ComboBox::DEFAULT_HEIGHT );
-	m_zoomingXComboBox->setToolTip( tr( "Horizontal zooming" ) );
-
-	for( float const & zoomLevel : m_editor->m_zoomXLevels )
-	{
-		m_editor->m_zoomingXModel.addItem( QString( "%1\%" ).arg( zoomLevel * 100 ) );
-	}
-	m_editor->m_zoomingXModel.setValue( m_editor->m_zoomingXModel.findText( "100%" ) );
-
-	m_zoomingXComboBox->setModel( &m_editor->m_zoomingXModel );
-
-	connect( &m_editor->m_zoomingXModel, SIGNAL( dataChanged() ),
-			m_editor, SLOT( zoomingXChanged() ) );
-
-
-	QLabel * zoom_y_label = new QLabel( zoomToolBar );
-	zoom_y_label->setPixmap( embed::getIconPixmap( "zoom_y" ) );
-
-	m_zoomingYComboBox = new ComboBox( zoomToolBar );
-	m_zoomingYComboBox->setFixedSize( 80, ComboBox::DEFAULT_HEIGHT );
-	m_zoomingYComboBox->setToolTip( tr( "Vertical zooming" ) );
-
-	m_editor->m_zoomingYModel.addItem( "Auto" );
-	for( int i = 0; i < 7; ++i )
-	{
-		m_editor->m_zoomingYModel.addItem( QString::number( 25 << i ) + "%" );
-	}
-	m_editor->m_zoomingYModel.setValue( m_editor->m_zoomingYModel.findText( "Auto" ) );
-
-	m_zoomingYComboBox->setModel( &m_editor->m_zoomingYModel );
-
-	connect( &m_editor->m_zoomingYModel, SIGNAL( dataChanged() ),
-			m_editor, SLOT( zoomingYChanged() ) );
-
-	zoomToolBar->addWidget( zoom_x_label );
-	zoomToolBar->addWidget( m_zoomingXComboBox );
-	zoomToolBar->addSeparator();
-	zoomToolBar->addWidget( zoom_y_label );
-	zoomToolBar->addWidget( m_zoomingYComboBox );
-
-	// Quantization controls
-	DropToolBar *quantizationActionsToolBar = addDropToolBarToTop(tr("Quantization controls"));
-
-	QLabel * quantize_lbl = new QLabel( m_toolBar );
-	quantize_lbl->setPixmap( embed::getIconPixmap( "quantize" ) );
-
-	m_quantizeComboBox = new ComboBox( m_toolBar );
-	m_quantizeComboBox->setFixedSize( 60, ComboBox::DEFAULT_HEIGHT );
-	m_quantizeComboBox->setToolTip( tr( "Quantization" ) );
-
-	m_quantizeComboBox->setModel( &m_editor->m_quantizeModel );
-
-	quantizationActionsToolBar->addWidget( quantize_lbl );
-	quantizationActionsToolBar->addWidget( m_quantizeComboBox );
-
-	// Setup our actual window
-	setFocusPolicy( Qt::StrongFocus );
-	setFocus();
-	setWindowIcon( embed::getIconPixmap( "automation" ) );
-	setAcceptDrops( true );
-	m_toolBar->setAcceptDrops( true );
-}
-
-
-AutomationEditorWindow::~AutomationEditorWindow()
-{
-}
-
-
-void AutomationEditorWindow::setCurrentPattern(AutomationPattern* pattern)
-{
-	// Disconnect our old pattern
-	if (currentPattern() != nullptr)
-	{
-		m_editor->m_pattern->disconnect(this);
-		m_flipXAction->disconnect();
-		m_flipYAction->disconnect();
-	}
-
-	m_editor->setCurrentPattern(pattern);
-
-	// Set our window's title
-	if (pattern == nullptr)
-	{
-		setWindowTitle( tr( "Automation Editor - no pattern" ) );
-		return;
-	}
-
-	setWindowTitle( tr( "Automation Editor - %1" ).arg( m_editor->m_pattern->name() ) );
-
-
-	switch(m_editor->m_pattern->progressionType())
-	{
-	case AutomationPattern::DiscreteProgression:
-		m_discreteAction->setChecked(true);
-		m_tensionKnob->setEnabled(false);
-		break;
-	case AutomationPattern::LinearProgression:
-		m_linearAction->setChecked(true);
-		m_tensionKnob->setEnabled(false);
-		break;
-	case AutomationPattern::CubicHermiteProgression:
-		m_cubicHermiteAction->setChecked(true);
-		m_tensionKnob->setEnabled(true);
-		break;
-	}
-
-	// Connect new pattern
-	if (pattern)
-	{
-		connect(pattern, SIGNAL(dataChanged()), this, SLOT(update()));
-		connect( pattern, SIGNAL( dataChanged() ), this, SLOT( updateWindowTitle() ) );
-		connect(pattern, SIGNAL(destroyed()), this, SLOT(clearCurrentPattern()));
-
-		connect(m_flipXAction, SIGNAL(triggered()), pattern, SLOT(flipX()));
-		connect(m_flipYAction, SIGNAL(triggered()), pattern, SLOT(flipY()));
-	}
-
-	emit currentPatternChanged();
-}
-
-
-const AutomationPattern* AutomationEditorWindow::currentPattern()
-{
-	return m_editor->currentPattern();
-}
-
-void AutomationEditorWindow::dropEvent( QDropEvent *_de )
-{
-	QString type = StringPairDrag::decodeKey( _de );
-	QString val = StringPairDrag::decodeValue( _de );
-	if( type == "automatable_model" )
-	{
-		AutomatableModel * mod = dynamic_cast<AutomatableModel *>(
-				Engine::projectJournal()->
-					journallingObject( val.toInt() ) );
-		if (mod != nullptr)
-		{
-			bool added = m_editor->m_pattern->addObject( mod );
-			if ( !added )
-			{
-				TextFloat::displayMessage( mod->displayName(),
-							   tr( "Model is already connected "
-							   "to this pattern." ),
-							   embed::getIconPixmap( "automation" ),
-							   2000 );
-			}
-			setCurrentPattern( m_editor->m_pattern );
-		}
-	}
-
-	update();
-}
-
-void AutomationEditorWindow::dragEnterEvent( QDragEnterEvent *_dee )
-{
-	if (! m_editor->validPattern() ) {
-		return;
-	}
-	StringPairDrag::processDragEnterEvent( _dee, "automatable_model" );
-}
-
-void AutomationEditorWindow::open(AutomationPattern* pattern)
-{
-	setCurrentPattern(pattern);
-	parentWidget()->show();
-	show();
-	setFocus();
-}
-
-QSize AutomationEditorWindow::sizeHint() const
-{
-	return {INITIAL_WIDTH, INITIAL_HEIGHT};
-}
-
-void AutomationEditorWindow::clearCurrentPattern()
-{
-	m_editor->m_pattern = nullptr;
-	setCurrentPattern(nullptr);
-}
-
-void AutomationEditorWindow::focusInEvent(QFocusEvent * event)
-{
-	m_editor->setFocus( event->reason() );
-}
-
-void AutomationEditorWindow::play()
-{
-	m_editor->play();
-	setPauseIcon(Engine::getSong()->isPlaying());
-}
-
-void AutomationEditorWindow::stop()
-{
-	m_editor->stop();
-}
-
-void AutomationEditorWindow::updateWindowTitle()
-{
-	if (m_editor->m_pattern == nullptr)
-	{
-		setWindowTitle( tr( "Automation Editor - no pattern" ) );
-		return;
-	}
-
-	setWindowTitle( tr( "Automation Editor - %1" ).arg( m_editor->m_pattern->name() ) );
-}
->>>>>>> e16dca38
+}