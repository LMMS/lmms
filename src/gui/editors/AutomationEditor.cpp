/*
 * AutomationEditor.cpp - implementation of AutomationEditor which is used for
 *						actual setting of dynamic values
 *
 * Copyright (c) 2008-2014 Tobias Doerffel <tobydox/at/users.sourceforge.net>
 * Copyright (c) 2008-2013 Paul Giblock <pgib/at/users.sourceforge.net>
 * Copyright (c) 2006-2008 Javier Serrano Polo <jasp00/at/users.sourceforge.net>
 *
 * This file is part of LMMS - https://lmms.io
 *
 * This program is free software; you can redistribute it and/or
 * modify it under the terms of the GNU General Public
 * License as published by the Free Software Foundation; either
 * version 2 of the License, or (at your option) any later version.
 *
 * This program is distributed in the hope that it will be useful,
 * but WITHOUT ANY WARRANTY; without even the implied warranty of
 * MERCHANTABILITY or FITNESS FOR A PARTICULAR PURPOSE.  See the GNU
 * General Public License for more details.
 *
 * You should have received a copy of the GNU General Public
 * License along with this program (see COPYING); if not, write to the
 * Free Software Foundation, Inc., 51 Franklin Street, Fifth Floor,
 * Boston, MA 02110-1301 USA.
 *
 */

#include "AutomationEditor.h"

#include <cmath>

#include <QApplication>
#include <QInputDialog>
#include <QKeyEvent>
#include <QLabel>
#include <QPainter>
#include <QPainterPath>
#include <QScrollBar>
#include <QStyleOption>
#include <QToolTip>

#ifndef __USE_XOPEN
#define __USE_XOPEN
#endif

#include "ActionGroup.h"
#include "AutomationNode.h"
#include "ComboBox.h"
#include "debug.h"
#include "DeprecationHelper.h"
#include "embed.h"
#include "Engine.h"
#include "GuiApplication.h"
#include "gui_templates.h"
#include "Knob.h"
#include "MainWindow.h"
#include "PatternStore.h"
#include "PianoRoll.h"
#include "ProjectJournal.h"
#include "StringPairDrag.h"
#include "TextFloat.h"
#include "TimeLineWidget.h"


namespace lmms::gui
{

QPixmap * AutomationEditor::s_toolDraw = nullptr;
QPixmap * AutomationEditor::s_toolErase = nullptr;
QPixmap * AutomationEditor::s_toolDrawOut = nullptr;
QPixmap * AutomationEditor::s_toolEditTangents = nullptr;
QPixmap * AutomationEditor::s_toolMove = nullptr;
QPixmap * AutomationEditor::s_toolYFlip = nullptr;
QPixmap * AutomationEditor::s_toolXFlip = nullptr;

const QVector<float> AutomationEditor::m_zoomXLevels =
		{ 0.125f, 0.25f, 0.5f, 1.0f, 2.0f, 4.0f, 8.0f };



AutomationEditor::AutomationEditor() :
	QWidget(),
	m_zoomingXModel(),
	m_zoomingYModel(),
	m_quantizeModel(),
	m_clip(nullptr),
	m_minLevel( 0 ),
	m_maxLevel( 0 ),
	m_step( 1 ),
	m_scrollLevel( 0 ),
	m_bottomLevel( 0 ),
	m_topLevel( 0 ),
	m_currentPosition(),
	m_action( NONE ),
	m_drawLastLevel( 0.0f ),
	m_drawLastTick( 0 ),
	m_ppb( DEFAULT_PPB ),
	m_y_delta( DEFAULT_Y_DELTA ),
	m_y_auto( true ),
	m_editMode( DRAW ),
	m_mouseDownLeft(false),
	m_mouseDownRight( false ),
	m_scrollBack( false ),
	m_barLineColor(0, 0, 0),
	m_beatLineColor(0, 0, 0),
	m_lineColor(0, 0, 0),
	m_graphColor(Qt::SolidPattern),
	m_nodeInValueColor(0, 0, 0),
	m_nodeOutValueColor(0, 0, 0),
	m_nodeTangentLineColor(0, 0, 0),
	m_scaleColor(Qt::SolidPattern),
	m_crossColor(0, 0, 0),
	m_backgroundShade(0, 0, 0)
{
	connect( this, SIGNAL(currentClipChanged()),
				this, SLOT(updateAfterClipChange()),
				Qt::QueuedConnection );
	connect( Engine::getSong(), SIGNAL(timeSignatureChanged(int,int)),
						this, SLOT(update()));

	setAttribute( Qt::WA_OpaquePaintEvent, true );

	//keeps the direction of the widget, undepended on the locale
	setLayoutDirection( Qt::LeftToRight );

	m_tensionModel = new FloatModel(1.0, 0.0, 1.0, 0.01);
	connect( m_tensionModel, SIGNAL(dataChanged()),
				this, SLOT(setTension()));

	for (auto q : Quantizations) {
		m_quantizeModel.addItem(QString("1/%1").arg(q));
	}

	connect( &m_quantizeModel, SIGNAL(dataChanged()),
					this, SLOT(setQuantization()));
	m_quantizeModel.setValue( m_quantizeModel.findText( "1/8" ) );

	if (s_toolYFlip == nullptr)
	{
		s_toolYFlip = new QPixmap( embed::getIconPixmap(
							"flip_y" ) );
	}
	if (s_toolXFlip == nullptr)
	{
		s_toolXFlip = new QPixmap( embed::getIconPixmap(
							"flip_x" ) );
	}

	// add time-line
	m_timeLine = new TimeLineWidget( VALUES_WIDTH, 0, m_ppb,
				Engine::getSong()->getPlayPos(
					Song::Mode_PlayAutomationClip ),
					m_currentPosition,
					Song::Mode_PlayAutomationClip, this );
	connect( this, SIGNAL( positionChanged( const lmms::TimePos& ) ),
		m_timeLine, SLOT( updatePosition( const lmms::TimePos& ) ) );
	connect( m_timeLine, SIGNAL( positionChanged( const lmms::TimePos& ) ),
			this, SLOT( updatePosition( const lmms::TimePos& ) ) );

	// init scrollbars
	m_leftRightScroll = new QScrollBar( Qt::Horizontal, this );
	m_leftRightScroll->setSingleStep( 1 );
	connect( m_leftRightScroll, SIGNAL(valueChanged(int)), this,
						SLOT(horScrolled(int)));

	m_topBottomScroll = new QScrollBar( Qt::Vertical, this );
	m_topBottomScroll->setSingleStep( 1 );
	m_topBottomScroll->setPageStep( 20 );
	connect( m_topBottomScroll, SIGNAL(valueChanged(int)), this,
						SLOT(verScrolled(int)));

	// init pixmaps
	if (s_toolDraw == nullptr)
	{
		s_toolDraw = new QPixmap(embed::getIconPixmap("edit_draw"));
	}
	if (s_toolErase == nullptr)
	{
		s_toolErase= new QPixmap(embed::getIconPixmap("edit_erase"));
	}
	if (s_toolDrawOut == nullptr)
	{
		s_toolDrawOut = new QPixmap(embed::getIconPixmap("edit_draw_outvalue"));
	}
	if (s_toolEditTangents == nullptr)
	{
		s_toolEditTangents = new QPixmap(embed::getIconPixmap("edit_tangent"));
	}
	if (s_toolMove == nullptr)
	{
		s_toolMove = new QPixmap(embed::getIconPixmap("edit_move"));
	}

	setCurrentClip(nullptr);

	setMouseTracking( true );
	setFocusPolicy( Qt::StrongFocus );
	setFocus();
}




AutomationEditor::~AutomationEditor()
{
	m_zoomingXModel.disconnect();
	m_zoomingYModel.disconnect();
	m_quantizeModel.disconnect();
	m_tensionModel->disconnect();

	delete m_tensionModel;
}




void AutomationEditor::setCurrentClip(AutomationClip * new_clip )
{
	if (m_clip)
	{
		m_clip->disconnect(this);
	}

	m_clip = new_clip;

	if (m_clip != nullptr)
	{
		connect(m_clip, SIGNAL(dataChanged()), this, SLOT(update()));
	}

	emit currentClipChanged();
}




void AutomationEditor::saveSettings(QDomDocument & doc, QDomElement & dom_parent)
{
	MainWindow::saveWidgetState( parentWidget(), dom_parent );
}




void AutomationEditor::loadSettings( const QDomElement & dom_parent)
{
	MainWindow::restoreWidgetState(parentWidget(), dom_parent);
}




void AutomationEditor::updateAfterClipChange()
{
	m_currentPosition = 0;

	if( !validClip() )
	{
		m_minLevel = m_maxLevel = m_scrollLevel = 0;
		m_step = 1;
		resizeEvent(nullptr);
		return;
	}

	m_minLevel = m_clip->firstObject()->minValue<float>();
	m_maxLevel = m_clip->firstObject()->maxValue<float>();
	m_step = m_clip->firstObject()->step<float>();
	centerTopBottomScroll();

	m_tensionModel->setValue( m_clip->getTension() );

	// resizeEvent() does the rest for us (scrolling, range-checking
	// of levels and so on...)
	resizeEvent(nullptr);

	update();
}




void AutomationEditor::update()
{
	QWidget::update();

	// Note detuning?
	if( m_clip && !m_clip->getTrack() )
	{
		getGUI()->pianoRoll()->update();
	}
}




void AutomationEditor::keyPressEvent(QKeyEvent * ke )
{
	switch( ke->key() )
	{
		case Qt::Key_Up:
			m_topBottomScroll->setValue(
					m_topBottomScroll->value() - 1 );
			ke->accept();
			break;

		case Qt::Key_Down:
			m_topBottomScroll->setValue(
					m_topBottomScroll->value() + 1 );
			ke->accept();
			break;

		case Qt::Key_Left:
			if( ( m_timeLine->pos() -= 16 ) < 0 )
			{
				m_timeLine->pos().setTicks( 0 );
			}
			m_timeLine->updatePosition();
			ke->accept();
			break;

		case Qt::Key_Right:
			m_timeLine->pos() += 16;
			m_timeLine->updatePosition();
			ke->accept();
			break;

		case Qt::Key_Home:
			m_timeLine->pos().setTicks( 0 );
			m_timeLine->updatePosition();
			ke->accept();
			break;

		default:
			break;
	}
}




void AutomationEditor::leaveEvent(QEvent * e )
{
	while (QApplication::overrideCursor() != nullptr)
	{
		QApplication::restoreOverrideCursor();
	}
	QWidget::leaveEvent( e );
	update();
}


void AutomationEditor::drawLine( int x0In, float y0, int x1In, float y1 )
{
	int x0 = Note::quantized( x0In, AutomationClip::quantization() );
	int x1 = Note::quantized( x1In, AutomationClip::quantization() );
	int deltax = qAbs( x1 - x0 );
	float deltay = qAbs<float>( y1 - y0 );
	int x = x0;
	float y = y0;
	int xstep;
	int ystep;

	if( deltax < AutomationClip::quantization() )
	{
		return;
	}

	deltax /= AutomationClip::quantization();

	float yscale = deltay / ( deltax );

	if( x0 < x1 )
	{
		xstep = AutomationClip::quantization();
	}
	else
	{
		xstep = -( AutomationClip::quantization() );
	}

	float lineAdjust;
	if( y0 < y1 )
	{
		ystep = 1;
		lineAdjust = yscale;
	}
	else
	{
		ystep = -1;
		lineAdjust = -( yscale );
	}

	int i = 0;
	while( i < deltax )
	{
		y = y0 + ( ystep * yscale * i ) + lineAdjust;

		x += xstep;
		i += 1;
		m_clip->removeNode(TimePos(x));
		m_clip->putValue( TimePos( x ), y );
	}
}




bool AutomationEditor::fineTuneValue(timeMap::iterator node, bool editingOutValue)
{
	if (node == m_clip->getTimeMap().end()) { return false; }

	// Display dialog to edit the value
	bool ok;
	double value = QInputDialog::getDouble(
		this,
		tr("Edit Value"),
		editingOutValue
			? tr("New outValue")
			: tr("New inValue"),
		editingOutValue
			? OUTVAL(node)
			: INVAL(node),
		m_clip->firstObject()->minValue<float>(),
		m_clip->firstObject()->maxValue<float>(),
		3,
		&ok
	);

	// If dialog failed return false
	if (!ok) { return false; }

	// Set the new inValue/outValue
	if (editingOutValue)
	{
		node.value().setOutValue(value);
	}
	else
	{
		// If the outValue is equal to the inValue we
		// set both to the given value
		if (OFFSET(node) == 0)
		{
			node.value().setOutValue(value);
		}
		node.value().setInValue(value);
	}

	Engine::getSong()->setModified();
	return true;
}




void AutomationEditor::mousePressEvent( QMouseEvent* mouseEvent )
{
	if( !validClip() )
	{
		return;
	}

	// Some helper lambda functions to avoid repetition of code
	auto eraseNode = [this](timeMap::iterator node)
	{
		if (node != m_clip->getTimeMap().end())
		{
			m_clip->removeNode(POS(node));
			Engine::getSong()->setModified();
		}
	};
	auto resetNode = [this](timeMap::iterator node)
	{
		if (node != m_clip->getTimeMap().end())
		{
			node.value().resetOutValue();
			Engine::getSong()->setModified();
		}
	};
	auto resetTangent = [this](timeMap::iterator node)
	{
		if (node != m_pattern->getTimeMap().end())
		{
			// Unlock the tangents from that node
			node.value().setLockedTangents(false);
			// Recalculate the tangents
			m_pattern->generateTangents(node, 1);
			Engine::getSong()->setModified();
		}
	};

	// If we clicked inside the AutomationEditor viewport (where the nodes are represented)
	if (mouseEvent->y() > TOP_MARGIN && mouseEvent->x() >= VALUES_WIDTH)
	{
		float level = getLevel( mouseEvent->y() );

		// Get the viewport X
		int x = mouseEvent->x() - VALUES_WIDTH;

		// Get tick in which the user clicked
		int posTicks = (x * TimePos::ticksPerBar() / m_ppb) + m_currentPosition;

		// Get the time map of current clip
		timeMap & tm = m_clip->getTimeMap();

		m_mouseDownLeft = (mouseEvent->button() == Qt::LeftButton);
		m_mouseDownRight = (mouseEvent->button() == Qt::RightButton);

		// Some actions require that we know if we clicked the inValue of
		// a node, while others require that we know if we clicked the outValue
		// of a node.
		bool editingOutValue = (
			m_editMode == DRAW_OUTVALUES
			|| (m_editMode == ERASE && m_mouseDownRight)
		);

		timeMap::iterator clickedNode = getNodeAt(mouseEvent->x(), mouseEvent->y(), editingOutValue);

		switch (m_editMode)
		{
			case DRAW:
			{
				m_clip->addJournalCheckPoint();

				if (m_mouseDownLeft)
				{
					// If we are pressing shift, make a line of nodes from the last
					// clicked position to this position
					if (mouseEvent->modifiers() & Qt::ShiftModifier)
					{
						drawLine(m_drawLastTick, m_drawLastLevel,
							posTicks, level);

						// Update the last clicked position for the next time
						m_drawLastTick = posTicks;
						m_drawLastLevel = level;

						// Changes the action to drawing a line of nodes
						m_action = DRAW_LINE;
					}
					else // No shift, we are just creating/moving nodes
					{
						// Starts actually moving/draging the node
						TimePos newTime = m_clip->setDragValue(
							// The TimePos of either the clicked node or a new one
							TimePos(
								clickedNode == tm.end()
								? posTicks
								: POS(clickedNode)
							),
							level,
							true,
							mouseEvent->modifiers() & Qt::ControlModifier
						);

						// We need to update our iterator because we are either creating a new node
						// or dragging an existing one. In the latter, setDragValue removes the node that
						// is being dragged, so if we don't update it we have a bogus iterator
						clickedNode = tm.find(newTime);

						// Set the action to MOVE_VALUE so moveMouseEvent() knows we are moving a node
						m_action = MOVE_VALUE;

						// Calculate the offset from the place the mouse click happened in comparison
						// to the center of the node
						int alignedX = (POS(clickedNode) - m_currentPosition) * m_ppb / TimePos::ticksPerBar();
						m_moveXOffset = x - alignedX - 1;

						// Set move-cursor
						QCursor c(Qt::SizeAllCursor);
						QApplication::setOverrideCursor(c);

						// Update the last clicked position so it can be used if we draw a line later
						m_drawLastTick = posTicks;
						m_drawLastLevel = level;
					}

					Engine::getSong()->setModified();
				}
				else if (m_mouseDownRight) // Right click on DRAW mode erases values
				{
					// Update the last clicked position so we remove all nodes from
					// that point up to the point we release the mouse button
					m_drawLastTick = posTicks;

					// If we right-clicked a node, remove it
					eraseNode(clickedNode);

					m_action = ERASE_VALUES;
				}
			break;
			}
			case ERASE:
			{
				m_clip->addJournalCheckPoint();

				// On erase mode, left click removes nodes
				if (m_mouseDownLeft)
				{
					// Update the last clicked position so we remove all nodes from
					// that point up to the point we release the mouse button
					m_drawLastTick = posTicks;

					// If we right-clicked a node, remove it
					eraseNode(clickedNode);

					m_action = ERASE_VALUES;
				}
				else if (m_mouseDownRight) // And right click resets outValues
				{
					// If we clicked an outValue reset it
					resetNode(clickedNode);

					// Update the last clicked position so we reset all outValues from
					// that point up to the point we release the mouse button
					m_drawLastTick = posTicks;

					m_action = RESET_OUTVALUES;
				}
			break;
			}
			case DRAW_OUTVALUES:
			{
				m_clip->addJournalCheckPoint();

				// On this mode, left click sets the outValue
				if (m_mouseDownLeft)
				{
					// If we clicked an outValue
					if (clickedNode != tm.end())
					{
						m_draggedOutValueKey = POS(clickedNode);

						clickedNode.value().setOutValue(level);

						m_action = MOVE_OUTVALUE;

						Engine::getSong()->setModified();
					}
					else // If we didn't click an outValue
					{
						// We check if the quantized position of the time we clicked has a
						// node and set its outValue
						TimePos quantizedPos = Note::quantized(
							TimePos(posTicks),
							m_clip->quantization()
						);

						clickedNode = tm.find(quantizedPos);

						if (clickedNode != tm.end())
						{
							m_draggedOutValueKey = POS(clickedNode);
							clickedNode.value().setOutValue(level);

							m_action = MOVE_OUTVALUE;

							Engine::getSong()->setModified();
						}
					}
				}
				else if (m_mouseDownRight) // Right click resets outValues
				{
					// If we clicked an outValue reset it
					resetNode(clickedNode);

					// Update the last clicked position so we reset all outValues from
					// that point up to the point we release the mouse button
					m_drawLastTick = posTicks;

					m_action = RESET_OUTVALUES;
				}
			break;
			}
			case EDIT_TANGENTS:
			{
				if (m_pattern->progressionType() == AutomationPattern::CubicHermiteProgression)
				{
					m_pattern->addJournalCheckPoint();

					// Gets the closest node to the mouse click
					timeMap::iterator node = getClosestNode(mouseEvent->x());

					// Starts dragging a tangent
					if (m_mouseDownLeft)
					{
						if (node != tm.end())
						{
							// Lock the tangents from that node, so it can only be
							// manually edited
							node.value().setLockedTangents(true);

							m_draggedTangentTick = POS(node);
							if (posTicks >= m_draggedTangentTick)
							{
								m_draggedOutTangent = true;
							}
							else
							{
								m_draggedOutTangent = false;
							}

							m_action = MOVE_TANGENT;
						}
					}
					// Resets node's tangent
					else if (m_mouseDownRight)
					{
						// Resets tangent from node
						resetTangent(node);

						// Update the last clicked position so we reset all tangents from
						// that point up to the point we release the mouse button
						m_drawLastTick = posTicks;

						m_action = RESET_TANGENTS;
					}
				}
			break;
			}
		}

		update();
	}
}




void AutomationEditor::mouseDoubleClickEvent(QMouseEvent * mouseEvent)
{
	if (!validClip()) { return; }

	// If we double clicked outside the AutomationEditor viewport return
	if (mouseEvent->y() <= TOP_MARGIN || mouseEvent->x() < VALUES_WIDTH) { return; }

	// Are we fine tuning the inValue or outValue?
	const bool isOutVal = (m_editMode == DRAW_OUTVALUES);
	timeMap::iterator clickedNode = getNodeAt(mouseEvent->x(), mouseEvent->y(), isOutVal);

	switch (m_editMode)
	{
		case DRAW:
		case DRAW_OUTVALUES:
			if (fineTuneValue(clickedNode, isOutVal)) { update(); }
			break;
		default:
			break;
	}
}




void AutomationEditor::mouseReleaseEvent(QMouseEvent * mouseEvent )
{
	bool mustRepaint = false;

	if (mouseEvent->button() == Qt::LeftButton)
	{
		m_mouseDownLeft = false;
		mustRepaint = true;
	}
	if (mouseEvent->button() == Qt::RightButton)
	{
		m_mouseDownRight = false;
		mustRepaint = true;
	}

	if (m_editMode == DRAW)
	{
		if (m_action == MOVE_VALUE)
		{
			// Actually apply the value of the node being dragged
			m_clip->applyDragValue();
		}

		QApplication::restoreOverrideCursor();
	}

	m_action = NONE;

	if (mustRepaint) { repaint(); }
}




void AutomationEditor::mouseMoveEvent(QMouseEvent * mouseEvent )
{
	if( !validClip() )
	{
		update();
		return;
	}

	// If the mouse y position is inside the Automation Editor viewport
	if (mouseEvent->y() > TOP_MARGIN)
	{
		float level = getLevel(mouseEvent->y());
		// Get the viewport X position where the mouse is at
		int x = mouseEvent->x() - VALUES_WIDTH;

		// Get the X position in ticks
		int posTicks = (x * TimePos::ticksPerBar() / m_ppb) + m_currentPosition;

		switch (m_editMode)
		{
			case DRAW:
			{
				// We are dragging a node
				if (m_mouseDownLeft)
				{
					if (m_action == MOVE_VALUE)
					{
						// When we clicked the node, we might have clicked slightly off
						// so we account for that offset for a smooth drag
						x -= m_moveXOffset;
						posTicks = (x * TimePos::ticksPerBar() / m_ppb) + m_currentPosition;

						// If we moved the mouse past the beginning correct the position in ticks
						posTicks = qMax(posTicks, 0);

						m_drawLastTick = posTicks;
						m_drawLastLevel = level;

						// Updates the drag value of the moved node
						m_clip->setDragValue(
							TimePos(posTicks),
							level,
							true,
							mouseEvent->modifiers() & Qt::ControlModifier
						);

						Engine::getSong()->setModified();
					}
					/* else if (m_action == DRAW_LINE)
					{
						// We are drawing a line. For now do nothing (as before), but later logic
						// could be added here so the line is updated according to the new mouse position
						// until the button is released
					}*/
				}
				else if (m_mouseDownRight) // We are removing nodes
				{
					if (m_action == ERASE_VALUES)
					{
						// If we moved the mouse past the beginning correct the position in ticks
						posTicks = qMax(posTicks, 0);

						// Removing automation nodes

						// Removes all values from the last clicked tick up to the current position tick
						m_clip->removeNodes(m_drawLastTick, posTicks);

						Engine::getSong()->setModified();
					}
				}
			break;
			}
			case ERASE:
			{
				// If we moved the mouse past the beginning correct the position in ticks
				posTicks = qMax(posTicks, 0);

				// Left button removes nodes
				if (m_mouseDownLeft)
				{
					if (m_action == ERASE_VALUES)
					{
						// Removing automation nodes

						// Removes all values from the last clicked tick up to the current position tick
						m_clip->removeNodes(m_drawLastTick, posTicks);

						Engine::getSong()->setModified();
					}
				}
				else if (m_mouseDownRight) // Right button resets outValues
				{
					if (m_action == RESET_OUTVALUES)
					{
						// Reseting outValues

						// Resets all values from the last clicked tick up to the current position tick
						m_clip->resetNodes(m_drawLastTick, posTicks);

						Engine::getSong()->setModified();
					}
				}
			break;
			}
			case DRAW_OUTVALUES:
			{
				// If we moved the mouse past the beginning correct the position in ticks
				posTicks = qMax(posTicks, 0);

				// Left button moves outValues
				if (m_mouseDownLeft)
				{
					if (m_action == MOVE_OUTVALUE)
					{
						// We are moving the outValue of the node
						timeMap & tm = m_clip->getTimeMap();

						timeMap::iterator it = tm.find(m_draggedOutValueKey);
						// Safety check
						if (it != tm.end())
						{
							it.value().setOutValue(level);
							Engine::getSong()->setModified();
						}
					}
				}
				else if (m_mouseDownRight) // Right button resets them
				{
					if (m_action == RESET_OUTVALUES)
					{
						// Reseting outValues

						// Resets all values from the last clicked tick up to the current position tick
						m_clip->resetNodes(m_drawLastTick, posTicks);

						Engine::getSong()->setModified();
					}
				}
			break;
			}
			case EDIT_TANGENTS:
			{
				// If we moved the mouse past the beginning correct the position in ticks
				posTicks = qMax(posTicks, 0);

				if (m_mouseDownLeft)
				{
					if (m_action == MOVE_TANGENT)
					{
						timeMap & tm = m_pattern->getTimeMap();
						timeMap::iterator it = tm.find(m_draggedTangentTick);

						// Safety check
						if (it != tm.end())
						{
							// Calculate new tangent
							float y = m_draggedOutTangent
								? yCoordOfLevel(OUTVAL(it))
								: yCoordOfLevel(INVAL(it));
							float dy = m_draggedOutTangent
								? y - mouseEvent->y()
								: mouseEvent->y() - y;
							float dx = std::abs(posTicks - POS(it));
							float newTangent = dy / std::max(dx, 1.0f);

							if (m_draggedOutTangent)
							{
								it.value().setOutTangent(newTangent);
							}
							else
							{
								it.value().setInTangent(newTangent);
							}
						}
					}
				}
				else if (m_mouseDownRight)
				{
					if (m_action == RESET_TANGENTS)
					{
						// Reseting tangents

						// Resets all tangents from the last clicked tick up to the current position tick
						m_pattern->resetTangents(m_drawLastTick, posTicks);

						Engine::getSong()->setModified();
					}
				}
			break;
			}
		}
	}
	else // If the mouse Y position is above the AutomationEditor viewport
	{
		QApplication::restoreOverrideCursor();
	}

	update();
}




inline void AutomationEditor::drawCross( QPainter & p )
{
	QPoint mouse_pos = mapFromGlobal( QCursor::pos() );
	int grid_bottom = height() - SCROLLBAR_SIZE - 1;
	float level = getLevel( mouse_pos.y() );
	float cross_y = m_y_auto ?
		grid_bottom - ( ( grid_bottom - TOP_MARGIN )
				* ( level - m_minLevel )
				/ (float)( m_maxLevel - m_minLevel ) ) :
		grid_bottom - ( level - m_bottomLevel ) * m_y_delta;

	p.setPen(m_crossColor);
	p.drawLine( VALUES_WIDTH, (int) cross_y, width(), (int) cross_y );
	p.drawLine( mouse_pos.x(), TOP_MARGIN, mouse_pos.x(), height() - SCROLLBAR_SIZE );


	QPoint tt_pos =  QCursor::pos();
	tt_pos.ry() -= 51;
	tt_pos.rx() += 26;

	float scaledLevel = m_clip->firstObject()->scaledValue( level );

	// Limit the scaled-level tooltip to the grid
	if( mouse_pos.x() >= 0 &&
		mouse_pos.x() <= width() - SCROLLBAR_SIZE &&
		mouse_pos.y() >= 0 &&
		mouse_pos.y() <= height() - SCROLLBAR_SIZE )
	{
		QToolTip::showText( tt_pos, QString::number( scaledLevel ), this );
	}
}




inline void AutomationEditor::drawAutomationPoint(QPainter & p, timeMap::iterator it)
{
	int x = xCoordOfTick(POS(it));
	int y;
	// Below (m_ppb * AutomationClip::quantization() / 576) is used because:
	// 1 bar equals to 192/quantization() notes. Hence, to calculate the number of pixels
	// per note we would have (m_ppb * 1 bar / (192/quantization()) notes per bar), or
	// (m_ppb * quantization / 192). If we want 1/3 of the number of pixels per note we
	// get (m_ppb * quantization() / 192*3) or (m_ppb * quantization() / 576)
	const int outerRadius = qBound(3, (m_ppb * AutomationClip::quantization()) / 576, 5);

	// Draw a circle for the outValue
	y = yCoordOfLevel(OUTVAL(it));
	p.setPen(QPen(m_nodeOutValueColor.lighter(200)));
	p.setBrush(QBrush(m_nodeOutValueColor));
	p.drawEllipse(x - outerRadius, y - outerRadius, outerRadius * 2, outerRadius * 2);

	// Draw a circle for the inValue
	y = yCoordOfLevel(INVAL(it));
	p.setPen(QPen(m_nodeInValueColor.lighter(200)));
	p.setBrush(QBrush(m_nodeInValueColor));
	p.drawEllipse(x - outerRadius, y - outerRadius, outerRadius * 2, outerRadius * 2);
}




inline void AutomationEditor::drawAutomationTangents(QPainter & p, timeMap::iterator it)
{
	int x = xCoordOfTick(POS(it));
	int y, tx, ty;

	// The tangent value correlates the variation in the node value related to the increase
	// in ticks. So to have a proportionate drawing of the tangent line, we need to find the
	// relation between the number of pixels per tick and the number of pixels per value level.
	float viewportHeight = (height() - SCROLLBAR_SIZE - 1) - TOP_MARGIN;
	float pixelsPerTick = m_ppb / TimePos::ticksPerBar();
	// std::abs just in case the topLevel is smaller than the bottomLevel for some reason
	float pixelsPerLevel = std::abs(viewportHeight / (m_topLevel - m_bottomLevel));
	float proportion = pixelsPerLevel / pixelsPerTick;

	p.setPen(QPen(m_nodeTangentLineColor));
	p.setBrush(QBrush(m_nodeTangentLineColor));

	y = yCoordOfLevel(INVAL(it));
	tx = x - 20;
	ty = y + 20 * INTAN(it) * proportion;
	p.drawLine(x, y, tx, ty);
	p.setBrush(QBrush(m_nodeTangentLineColor.darker(200)));
	p.drawEllipse(tx - 3, ty - 3, 6, 6);

	p.setBrush(QBrush(m_nodeTangentLineColor));

	y = yCoordOfLevel(OUTVAL(it));
	tx = x + 20;
	ty = y - 20 * OUTTAN(it) * proportion;
	p.drawLine(x, y, tx, ty);
	p.setBrush(QBrush(m_nodeTangentLineColor.darker(200)));
	p.drawEllipse(tx - 3, ty - 3, 6, 6);
}




void AutomationEditor::paintEvent(QPaintEvent * pe )
{
	QStyleOption opt;
	opt.initFrom( this );
	QPainter p( this );
	style()->drawPrimitive( QStyle::PE_Widget, &opt, &p, this );

	// get foreground color
	QColor fgColor = p.pen().brush().color();
	// get background color and fill background
	QBrush bgColor = p.background();
	p.fillRect( 0, 0, width(), height(), bgColor );

	// set font-size to 8
	p.setFont( pointSize<8>( p.font() ) );

	int grid_height = height() - TOP_MARGIN - SCROLLBAR_SIZE;

	// start drawing at the bottom
	int grid_bottom = height() - SCROLLBAR_SIZE - 1;

	p.fillRect(0, TOP_MARGIN, VALUES_WIDTH, height() - TOP_MARGIN, m_scaleColor);

	// print value numbers
	int font_height = p.fontMetrics().height();
	Qt::Alignment text_flags =
		(Qt::Alignment)( Qt::AlignRight | Qt::AlignVCenter );

	if( validClip() )
	{
		if( m_y_auto )
		{
			int y[] = { grid_bottom, TOP_MARGIN + font_height / 2 };
			float level[] = { m_minLevel, m_maxLevel };
			for( int i = 0; i < 2; ++i )
			{
				const QString & label = m_clip->firstObject()
						->displayValue( level[i] );
				p.setPen( QApplication::palette().color( QPalette::Active,
							QPalette::Shadow ) );
				p.drawText( 1, y[i] - font_height + 1,
					VALUES_WIDTH - 10, 2 * font_height,
					text_flags, label );
				p.setPen( fgColor );
				p.drawText( 0, y[i] - font_height,
					VALUES_WIDTH - 10, 2 * font_height,
					text_flags, label );
			}
		}
		else
		{
			int y;
			int level = (int) m_bottomLevel;
			int printable = qMax( 1, 5 * DEFAULT_Y_DELTA
								/ m_y_delta );
			int module = level % printable;
			if( module )
			{
				int inv_module = ( printable - module )
								% printable;
				level += inv_module;
			}
			for( ; level <= m_topLevel; level += printable )
			{
				const QString & label = m_clip->firstObject()
							->displayValue( level );
				y = yCoordOfLevel( level );
				p.setPen( QApplication::palette().color( QPalette::Active,
							QPalette::Shadow ) );
				p.drawText( 1, y - font_height + 1,
					VALUES_WIDTH - 10, 2 * font_height,
					text_flags, label );
				p.setPen( fgColor );
				p.drawText( 0, y - font_height,
					VALUES_WIDTH - 10, 2 * font_height,
					text_flags, label );
			}
		}
	}

	// set clipping area, because we are not allowed to paint over
	// keyboard...
	p.setClipRect( VALUES_WIDTH, TOP_MARGIN, width() - VALUES_WIDTH,
								grid_height  );

	// draw vertical raster

	if( m_clip )
	{
		int tick, x, q;
		int x_line_end = (int)( m_y_auto || m_topLevel < m_maxLevel ?
			TOP_MARGIN :
			grid_bottom - ( m_topLevel - m_bottomLevel ) * m_y_delta );

		if( m_zoomingXModel.value() > 3 )
		{
			// If we're over 100% zoom, we allow all quantization level grids
			q = AutomationClip::quantization();
		}
		else if( AutomationClip::quantization() % 3 != 0 )
		{
			// If we're under 100% zoom, we allow quantization grid up to 1/24 for triplets
			// to ensure a dense doesn't fill out the background
			q = AutomationClip::quantization() < 8 ? 8 : AutomationClip::quantization();
		}
		else {
			// If we're under 100% zoom, we allow quantization grid up to 1/32 for normal notes
			q = AutomationClip::quantization() < 6 ? 6 : AutomationClip::quantization();
		}

		// 3 independent loops, because quantization might not divide evenly into
		// exotic denominators (e.g. 7/11 time), which are allowed ATM.
		// First quantization grid...
		for( tick = m_currentPosition - m_currentPosition % q,
				 x = xCoordOfTick( tick );
			 x<=width();
			 tick += q, x = xCoordOfTick( tick ) )
		{
			p.setPen(m_lineColor);
			p.drawLine( x, grid_bottom, x, x_line_end );
		}

		/// \todo move this horizontal line drawing code into the same loop as the value ticks?
		if( m_y_auto )
		{
			QPen pen(m_beatLineColor);
			pen.setStyle( Qt::DotLine );
			p.setPen( pen );
			float y_delta = ( grid_bottom - TOP_MARGIN ) / 8.0f;
			for( int i = 1; i < 8; ++i )
			{
				int y = (int)( grid_bottom - i * y_delta );
				p.drawLine( VALUES_WIDTH, y, width(), y );
			}
		}
		else
		{
			float y;
			for( int level = (int)m_bottomLevel; level <= m_topLevel; level++)
			{
				y =  yCoordOfLevel( (float)level );

				p.setPen(level % 10 == 0 ? m_beatLineColor : m_lineColor);

				// draw level line
				p.drawLine( VALUES_WIDTH, (int) y, width(), (int) y );
			}
		}


		// alternating shades for better contrast
		float timeSignature = static_cast<float>( Engine::getSong()->getTimeSigModel().getNumerator() )
				/ static_cast<float>( Engine::getSong()->getTimeSigModel().getDenominator() );
		float zoomFactor = m_zoomXLevels[m_zoomingXModel.value()];
		//the bars which disappears at the left side by scrolling
		int leftBars = m_currentPosition * zoomFactor / TimePos::ticksPerBar();

		//iterates the visible bars and draw the shading on uneven bars
		for( int x = VALUES_WIDTH, barCount = leftBars; x < width() + m_currentPosition * zoomFactor / timeSignature; x += m_ppb, ++barCount )
		{
			if( ( barCount + leftBars )  % 2 != 0 )
			{
				p.fillRect(
					x - m_currentPosition * zoomFactor / timeSignature,
					TOP_MARGIN,
					m_ppb,
					height() - (SCROLLBAR_SIZE + TOP_MARGIN),
					m_backgroundShade
				);
			}
		}

		// Draw the beat grid
		int ticksPerBeat = DefaultTicksPerBar /
			Engine::getSong()->getTimeSigModel().getDenominator();

		for( tick = m_currentPosition - m_currentPosition % ticksPerBeat,
				 x = xCoordOfTick( tick );
			 x<=width();
			 tick += ticksPerBeat, x = xCoordOfTick( tick ) )
		{
			p.setPen(m_beatLineColor);
			p.drawLine( x, grid_bottom, x, x_line_end );
		}

		// and finally bars
		for( tick = m_currentPosition - m_currentPosition % TimePos::ticksPerBar(),
				 x = xCoordOfTick( tick );
			 x<=width();
			 tick += TimePos::ticksPerBar(), x = xCoordOfTick( tick ) )
		{
			p.setPen(m_barLineColor);
			p.drawLine( x, grid_bottom, x, x_line_end );
		}
	}



	// following code draws all visible values

	if( validClip() )
	{
		//NEEDS Change in CSS
		//int len_ticks = 4;
		timeMap & time_map = m_clip->getTimeMap();

		//Don't bother doing/rendering anything if there is no automation points
		if( time_map.size() > 0 )
		{
			timeMap::iterator it = time_map.begin();
			while( it+1 != time_map.end() )
			{
				// skip this section if it occurs completely before the
				// visible area
				int next_x = xCoordOfTick(POS(it+1));
				if( next_x < 0 )
				{
					++it;
					continue;
				}

				int x = xCoordOfTick(POS(it));
				if( x > width() )
				{
					break;
				}

				float *values = m_clip->valuesAfter(POS(it));

				// We are creating a path to draw a polygon representing the values between two
				// nodes. When we have two nodes with discrete progression, we will basically have
				// a rectangle with the outValue of the first node (that's why nextValue will match
				// the outValue of the current node). When we have nodes with linear or cubic progression
				// the value of the end of the shape between the two nodes will be the inValue of
				// the next node.
				float nextValue;
				if( m_clip->progressionType() == AutomationClip::DiscreteProgression )
				{
					nextValue = OUTVAL(it);
				}
				else
				{
					nextValue = INVAL(it + 1);
				}

				p.setRenderHints( QPainter::Antialiasing, true );
				QPainterPath path;
				path.moveTo(QPointF(xCoordOfTick(POS(it)), yCoordOfLevel(0)));
				for (int i = 0; i < POS(it + 1) - POS(it); i++)
				{
					path.lineTo(QPointF(xCoordOfTick(POS(it) + i), yCoordOfLevel(values[i])));
				}
				path.lineTo(QPointF(xCoordOfTick(POS(it + 1)), yCoordOfLevel(nextValue)));
				path.lineTo(QPointF(xCoordOfTick(POS(it + 1)), yCoordOfLevel(0)));
				path.lineTo(QPointF(xCoordOfTick(POS(it)), yCoordOfLevel(0)));
				p.fillPath(path, m_graphColor);
				p.setRenderHints( QPainter::Antialiasing, false );
				delete [] values;

				// Draw circle
				drawAutomationPoint(p, it);
				// Draw tangents if necessary (only for manually edited tangents)
				if (m_pattern->progressionType() == AutomationPattern::CubicHermiteProgression
					&& LOCKEDTAN(it))
				{
					drawAutomationTangents(p, it);
				}

				++it;
			}

			for (
				int i = POS(it), x = xCoordOfTick(i);
				x <= width();
				i++, x = xCoordOfTick(i)
			)
			{
				// Draws the rectangle representing the value after the last node (for
				// that reason we use outValue).
				drawLevelTick(p, i, OUTVAL(it));
			}
			// Draw circle(the last one)
			drawAutomationPoint(p, it);
			// Draw tangents if necessary (only for manually edited tangents)
			if (m_pattern->progressionType() == AutomationPattern::CubicHermiteProgression
				&& LOCKEDTAN(it))
			{
				drawAutomationTangents(p, it);
			}
		}
	}
	else
	{
		QFont f = p.font();
		f.setBold( true );
		p.setFont( pointSize<14>( f ) );
		p.setPen( QApplication::palette().color( QPalette::Active,
							QPalette::BrightText ) );
		p.drawText( VALUES_WIDTH + 20, TOP_MARGIN + 40,
				width() - VALUES_WIDTH - 20 - SCROLLBAR_SIZE,
				grid_height - 40, Qt::TextWordWrap,
				tr( "Please open an automation clip with "
					"the context menu of a control!" ) );
	}

	// TODO: Get this out of paint event
	int l = validClip() ? (int) m_clip->length() : 0;

	// reset scroll-range
	if( m_leftRightScroll->maximum() != l )
	{
		m_leftRightScroll->setRange( 0, l );
		m_leftRightScroll->setPageStep( l );
	}

	if(validClip() && GuiApplication::instance()->automationEditor()->m_editor->hasFocus())
	{
		drawCross( p );
	}

	const QPixmap * cursor = nullptr;
	// draw current edit-mode-icon below the cursor
	switch( m_editMode )
	{
		case DRAW:
		{
			if (m_action == ERASE_VALUES) { cursor = s_toolErase; }
			else if (m_action == MOVE_VALUE) { cursor = s_toolMove; }
			else { cursor = s_toolDraw; }
			break;
		}
		case ERASE:
		{
			cursor = s_toolErase;
			break;
		}
		case DRAW_OUTVALUES:
		{
			if (m_action == RESET_OUTVALUES) { cursor = s_toolErase; }
			else if (m_action == MOVE_OUTVALUE) { cursor = s_toolMove; }
			else { cursor = s_toolDrawOut; }
			break;
		}
		case EDIT_TANGENTS:
		{
			if (m_action == MOVE_TANGENT) { cursor = s_toolMove; }
			else { cursor = s_toolEditTangents; }
			break;
		}
	}
	QPoint mousePosition = mapFromGlobal( QCursor::pos() );
	if (cursor != nullptr && mousePosition.y() > TOP_MARGIN + SCROLLBAR_SIZE)
	{
		p.drawPixmap( mousePosition + QPoint( 8, 8 ), *cursor );
	}
}




int AutomationEditor::xCoordOfTick(int tick )
{
	return VALUES_WIDTH + ( ( tick - m_currentPosition )
		* m_ppb / TimePos::ticksPerBar() );
}




float AutomationEditor::yCoordOfLevel(float level )
{
	int grid_bottom = height() - SCROLLBAR_SIZE - 1;
	if( m_y_auto )
	{
		return ( grid_bottom - ( grid_bottom - TOP_MARGIN ) * ( level - m_minLevel ) / ( m_maxLevel - m_minLevel ) );
	}
	else
	{
		return ( grid_bottom - ( level - m_bottomLevel ) * m_y_delta );
	}
}




void AutomationEditor::drawLevelTick(QPainter & p, int tick, float value)
{
	int grid_bottom = height() - SCROLLBAR_SIZE - 1;
	const int x = xCoordOfTick( tick );
	int rect_width = xCoordOfTick( tick+1 ) - x;

	// is the level in visible area?
	if( ( value >= m_bottomLevel && value <= m_topLevel )
			|| ( value > m_topLevel && m_topLevel >= 0 )
			|| ( value < m_bottomLevel && m_bottomLevel <= 0 ) )
	{
		int y_start = yCoordOfLevel( value );
		int rect_height;

		if( m_y_auto )
		{
			int y_end = (int)( grid_bottom
						+ ( grid_bottom - TOP_MARGIN )
						* m_minLevel
						/ ( m_maxLevel - m_minLevel ) );

			rect_height = y_end - y_start;
		}
		else
		{
			rect_height = (int)( value * m_y_delta );
		}

		QBrush currentColor = m_graphColor;

		p.fillRect( x, y_start, rect_width, rect_height, currentColor );
	}
#ifdef LMMS_DEBUG
	else
	{
		printf("not in range\n");
	}
#endif
}




// Center the vertical scroll position on the first object's inValue
void AutomationEditor::centerTopBottomScroll()
{
	// default to the m_scrollLevel position
	int pos = static_cast<int>(m_scrollLevel);
	// If a clip exists...
	if (m_clip)
	{
		// get time map of current clip
		timeMap & time_map = m_clip->getTimeMap();
		// If time_map is not empty...
		if (!time_map.empty())
		{
			// set the position to the inverted value ((max + min) - value)
			// If we set just (max - value), we're off by m_clip's minimum
			pos = m_clip->getMax() + m_clip->getMin() - static_cast<int>(INVAL(time_map.begin()));
		}
	}
	m_topBottomScroll->setValue(pos);
}




// responsible for moving/resizing scrollbars after window-resizing
void AutomationEditor::resizeEvent(QResizeEvent * re)
{
	m_leftRightScroll->setGeometry( VALUES_WIDTH, height() - SCROLLBAR_SIZE,
							width() - VALUES_WIDTH,
							SCROLLBAR_SIZE );

	int grid_height = height() - TOP_MARGIN - SCROLLBAR_SIZE;
	m_topBottomScroll->setGeometry( width() - SCROLLBAR_SIZE, TOP_MARGIN,
						SCROLLBAR_SIZE, grid_height );

	int half_grid = grid_height / 2;
	int total_pixels = (int)( ( m_maxLevel - m_minLevel ) * m_y_delta + 1 );
	if( !m_y_auto && grid_height < total_pixels )
	{
		int min_scroll = (int)( m_minLevel + floorf( half_grid
							/ (float)m_y_delta ) );
		int max_scroll = (int)( m_maxLevel - (int)floorf( ( grid_height
					- half_grid ) / (float)m_y_delta ) );
		m_topBottomScroll->setRange( min_scroll, max_scroll );
	}
	else
	{
		m_topBottomScroll->setRange( (int) m_scrollLevel,
							(int) m_scrollLevel );
	}
	centerTopBottomScroll();

	if( Engine::getSong() )
	{
		Engine::getSong()->getPlayPos( Song::Mode_PlayAutomationClip
					).m_timeLine->setFixedWidth( width() );
	}

	updateTopBottomLevels();
	update();
}




// TODO: Move this method up so it's closer to the other mouse events
void AutomationEditor::wheelEvent(QWheelEvent * we )
{
	we->accept();
	if( we->modifiers() & Qt::ControlModifier && we->modifiers() & Qt::ShiftModifier )
	{
		int y = m_zoomingYModel.value();
		if(we->angleDelta().y() > 0)
		{
			y++;
		}
		else if(we->angleDelta().y() < 0)
		{
			y--;
		}
		y = qBound( 0, y, m_zoomingYModel.size() - 1 );
		m_zoomingYModel.setValue( y );
	}
	else if( we->modifiers() & Qt::ControlModifier && we->modifiers() & Qt::AltModifier )
	{
		int q = m_quantizeModel.value();
		if((we->angleDelta().x() + we->angleDelta().y()) > 0) // alt + scroll becomes horizontal scroll on KDE
		{
			q--;
		}
		else if((we->angleDelta().x() + we->angleDelta().y()) < 0) // alt + scroll becomes horizontal scroll on KDE
		{
			q++;
		}
		q = qBound( 0, q, m_quantizeModel.size() - 1 );
		m_quantizeModel.setValue( q );
		update();
	}
	else if( we->modifiers() & Qt::ControlModifier )
	{
		int x = m_zoomingXModel.value();
		if(we->angleDelta().y() > 0)
		{
			x++;
		}
		else if(we->angleDelta().y() < 0)
		{
			x--;
		}
		x = qBound( 0, x, m_zoomingXModel.size() - 1 );

		int mouseX = (position( we ).x() - VALUES_WIDTH)* TimePos::ticksPerBar();
		// ticks based on the mouse x-position where the scroll wheel was used
		int ticks = mouseX / m_ppb;
		// what would be the ticks in the new zoom level on the very same mouse x
		int newTicks = mouseX / (DEFAULT_PPB * m_zoomXLevels[x]);

		// scroll so the tick "selected" by the mouse x doesn't move on the screen
		m_leftRightScroll->setValue(m_leftRightScroll->value() + ticks - newTicks);


		m_zoomingXModel.setValue( x );
	}

	// FIXME: Reconsider if determining orientation is necessary in Qt6.
	else if(abs(we->angleDelta().x()) > abs(we->angleDelta().y())) // scrolling is horizontal
	{
		m_leftRightScroll->setValue(m_leftRightScroll->value() -
							we->angleDelta().x() * 2 / 15);
	}
	else if(we->modifiers() & Qt::ShiftModifier)
	{
		m_leftRightScroll->setValue(m_leftRightScroll->value() -
							we->angleDelta().y() * 2 / 15);
	}
	else
	{
		m_topBottomScroll->setValue(m_topBottomScroll->value() -
							(we->angleDelta().x() + we->angleDelta().y()) / 30);
	}
}




float AutomationEditor::getLevel(int y )
{
	int level_line_y = height() - SCROLLBAR_SIZE - 1;
	// pressed level
	float level = roundf( ( m_bottomLevel + ( m_y_auto ?
			( m_maxLevel - m_minLevel ) * ( level_line_y - y )
					/ (float)( level_line_y - ( TOP_MARGIN + 2 ) ) :
			( level_line_y - y ) / (float)m_y_delta ) ) / m_step ) * m_step;
	// some range-checking-stuff
	level = qBound( m_bottomLevel, level, m_topLevel );

	return( level );
}




inline bool AutomationEditor::inPatternEditor()
{
	return (validClip() && m_clip->getTrack()->trackContainer() == Engine::patternStore());
}




void AutomationEditor::play()
{
	if( !validClip() )
	{
		return;
	}

	if( !m_clip->getTrack() )
	{
		if( Engine::getSong()->playMode() != Song::Mode_PlayMidiClip )
		{
			Engine::getSong()->stop();
			Engine::getSong()->playMidiClip( getGUI()->pianoRoll()->currentMidiClip() );
		}
		else if( Engine::getSong()->isStopped() == false )
		{
			Engine::getSong()->togglePause();
		}
		else
		{
			Engine::getSong()->playMidiClip( getGUI()->pianoRoll()->currentMidiClip() );
		}
	}
	else if (inPatternEditor())
	{
		Engine::patternStore()->play();
	}
	else
	{
		if( Engine::getSong()->isStopped() == true )
		{
			Engine::getSong()->playSong();
		}
		else
		{
			Engine::getSong()->togglePause();
		}
	}
}




void AutomationEditor::stop()
{
	if( !validClip() )
	{
		return;
	}
	if (m_clip->getTrack() && inPatternEditor())
	{
		Engine::patternStore()->stop();
	}
	else
	{
		Engine::getSong()->stop();
	}
	m_scrollBack = true;
}




void AutomationEditor::horScrolled(int new_pos )
{
	m_currentPosition = new_pos;
	emit positionChanged( m_currentPosition );
	update();
}




void AutomationEditor::verScrolled(int new_pos )
{
	m_scrollLevel = new_pos;
	updateTopBottomLevels();
	update();
}




void AutomationEditor::setEditMode(AutomationEditor::EditModes mode)
{
	if (m_editMode == mode)
		return;

	m_editMode = mode;

	update();
}




void AutomationEditor::setEditMode(int mode)
{
	setEditMode((AutomationEditor::EditModes) mode);
}




void AutomationEditor::setProgressionType(AutomationClip::ProgressionTypes type)
{
	if (validClip())
	{
		m_clip->addJournalCheckPoint();
		m_clip->setProgressionType(type);
		Engine::getSong()->setModified();
		update();
	}
}

void AutomationEditor::setProgressionType(int type)
{
	setProgressionType((AutomationClip::ProgressionTypes) type);
}




void AutomationEditor::setTension()
{
	if ( m_clip )
	{
		m_clip->setTension( QString::number( m_tensionModel->value() ) );
		update();
	}
}




void AutomationEditor::updatePosition(const TimePos & t )
{
	if( ( Engine::getSong()->isPlaying() &&
			Engine::getSong()->playMode() ==
					Song::Mode_PlayAutomationClip ) ||
							m_scrollBack == true )
	{
		const int w = width() - VALUES_WIDTH;
		if( t > m_currentPosition + w * TimePos::ticksPerBar() / m_ppb )
		{
			m_leftRightScroll->setValue( t.getBar() *
							TimePos::ticksPerBar() );
		}
		else if( t < m_currentPosition )
		{
			TimePos t_ = qMax( t - w * TimePos::ticksPerBar() *
					TimePos::ticksPerBar() / m_ppb, 0 );
			m_leftRightScroll->setValue( t_.getBar() *
							TimePos::ticksPerBar() );
		}
		m_scrollBack = false;
	}
}




void AutomationEditor::zoomingXChanged()
{
	m_ppb = m_zoomXLevels[m_zoomingXModel.value()] * DEFAULT_PPB;

	assert( m_ppb > 0 );

	m_timeLine->setPixelsPerBar( m_ppb );
	update();
}




void AutomationEditor::zoomingYChanged()
{
	const QString & zfac = m_zoomingYModel.currentText();
	m_y_auto = zfac == "Auto";
	if( !m_y_auto )
	{
		m_y_delta = zfac.left( zfac.length() - 1 ).toInt()
							* DEFAULT_Y_DELTA / 100;
	}
#ifdef LMMS_DEBUG
	assert( m_y_delta > 0 );
#endif
	resizeEvent(nullptr);
}




void AutomationEditor::setQuantization()
{
	AutomationClip::setQuantization(DefaultTicksPerBar / Quantizations[m_quantizeModel.value()]);

	update();
}




void AutomationEditor::updateTopBottomLevels()
{
	if( m_y_auto )
	{
		m_bottomLevel = m_minLevel;
		m_topLevel = m_maxLevel;
		return;
	}

	int total_pixels = (int)( ( m_maxLevel - m_minLevel ) * m_y_delta + 1 );
	int grid_height = height() - TOP_MARGIN - SCROLLBAR_SIZE;
	int half_grid = grid_height / 2;

	if( total_pixels > grid_height )
	{
		int centralLevel = (int)( m_minLevel + m_maxLevel - m_scrollLevel );

		m_bottomLevel = centralLevel - ( half_grid
							/ (float)m_y_delta );
		if( m_bottomLevel < m_minLevel )
		{
			m_bottomLevel = m_minLevel;
			m_topLevel = m_minLevel + (int)floorf( grid_height
							/ (float)m_y_delta );
		}
		else
		{
			m_topLevel = m_bottomLevel + (int)floorf( grid_height
							/ (float)m_y_delta );
			if( m_topLevel > m_maxLevel )
			{
				m_topLevel = m_maxLevel;
				m_bottomLevel = m_maxLevel - (int)floorf(
					grid_height / (float)m_y_delta );
			}
		}
	}
	else
	{
		m_bottomLevel = m_minLevel;
		m_topLevel = m_maxLevel;
	}
}




/**
 * @brief Given a mouse coordinate, returns a timeMap::iterator that points to
 *        the first node inside a square of side "r" pixels from those
 *        coordinates. In simpler terms, returns the automation node on those
 *        coordinates.
 * @param Int X coordinate
 * @param Int Y coordinate
 * @param Boolean. True to check if the outValue of the node was clicked instead
 *        (defaults to false)
 * @param Int R distance in pixels
 * @return timeMap::iterator with the clicked node, or timeMap.end() if none was clicked.
 */
AutomationEditor::timeMap::iterator AutomationEditor::getNodeAt(int x, int y, bool outValue /* = false */, int r /* = 5 */)
{
	// Remove the VALUES_WIDTH from the x position, so we have the actual viewport x
	x -= VALUES_WIDTH;
	// Convert the x position to the position in ticks
	int posTicks = (x * TimePos::ticksPerBar() / m_ppb) + m_currentPosition;

	// Get our clip timeMap and create a iterator so we can check the nodes
	timeMap & tm = m_clip->getTimeMap();
	timeMap::iterator it = tm.begin();

	// ticksOffset is the number of ticks that match "r" pixels
	int ticksOffset = TimePos::ticksPerBar() * r / m_ppb;

	while (it != tm.end())
	{
		// The node we are checking is past the coordinates already, so the others will be too
		if (posTicks < POS(it) - ticksOffset) { break; }

		// If the x coordinate is within "r" pixels of the node's position
		// POS(it) - ticksOffset <= posTicks <= POS(it) + ticksOffset
		if (posTicks <= POS(it) + ticksOffset)
		{
			// The y position of the node
			float valueY = yCoordOfLevel(
				outValue
				? OUTVAL(it)
				: INVAL(it)
			);
			// If the y coordinate is within "r" pixels of the node's value
			if (y >= (valueY - r) && y <= (valueY + r))
			{
				return it;
			}
		}
		++it;
	}

	return tm.end();
}




/**
 * @brief Given a mouse X coordinate, returns a timeMap::iterator that points to
 *        the closest node.
 * @param Int X coordinate
 * @return timeMap::iterator with the closest node or timeMap.end() if there are no nodes.
 */
AutomationEditor::timeMap::iterator AutomationEditor::getClosestNode(int x)
{
	// Remove the VALUES_WIDTH from the x position, so we have the actual viewport x
	x -= VALUES_WIDTH;
	// Convert the x position to the position in ticks
	int posTicks = (x * TimePos::ticksPerBar() / m_ppb) + m_currentPosition;

	// Get our pattern timeMap and create a iterator so we can check the nodes
	timeMap & tm = m_pattern->getTimeMap();

	if (tm.isEmpty()) { return tm.end(); }

	// Get the node with an equal or higher position
	timeMap::iterator it = tm.lowerBound(posTicks);

	// If there are no nodes equal or higher than the position return
	// the one before it
	if (it == tm.end())
	{
		--it;
		return it;
	}
	// If the node returned is the first, return it
	else if (it == tm.begin())
	{
		return it;
	}
	// Else return the closest node
	else
	{
		// Distance from node to the right
		int distanceRight = std::abs(POS(it) - posTicks);
		--it;
		// Distance from node to the left
		int distanceLeft = std::abs(POS(it) - posTicks);

		if (distanceLeft < distanceRight)
		{
			return it;
		}
		else
		{
			++it;
			return it;
		}
	}
}




AutomationEditorWindow::AutomationEditorWindow() :
	Editor(),
	m_editor(new AutomationEditor())
{
	setCentralWidget(m_editor);



	// Play/stop buttons
	m_playAction->setToolTip(tr( "Play/pause current clip (Space)" ));

	m_stopAction->setToolTip(tr("Stop playing of current clip (Space)"));

	// Edit mode buttons
	DropToolBar *editActionsToolBar = addDropToolBarToTop(tr("Edit actions"));

	ActionGroup* editModeGroup = new ActionGroup(this);
	m_drawAction = editModeGroup->addAction(embed::getIconPixmap("edit_draw"), tr("Draw mode (Shift+D)"));
	m_drawAction->setShortcut(Qt::SHIFT | Qt::Key_D);
	m_drawAction->setChecked(true);

	m_eraseAction = editModeGroup->addAction(embed::getIconPixmap("edit_erase"), tr("Erase mode (Shift+E)"));
	m_eraseAction->setShortcut(Qt::SHIFT | Qt::Key_E);

	m_drawOutAction = editModeGroup->addAction(embed::getIconPixmap("edit_draw_outvalue"), tr("Draw outValues mode (Shift+C)"));
	m_drawOutAction->setShortcut(Qt::SHIFT | Qt::Key_C);

	m_editTanAction = editModeGroup->addAction(embed::getIconPixmap("edit_tangent"), tr("Edit tangents mode (Shift+T)"));
	m_editTanAction->setShortcut(Qt::SHIFT | Qt::Key_T);
	m_editTanAction->setEnabled(false);

	m_flipYAction = new QAction(embed::getIconPixmap("flip_y"), tr("Flip vertically"), this);
	m_flipXAction = new QAction(embed::getIconPixmap("flip_x"), tr("Flip horizontally"), this);

	connect(editModeGroup, SIGNAL(triggered(int)), m_editor, SLOT(setEditMode(int)));

	editActionsToolBar->addAction(m_drawAction);
	editActionsToolBar->addAction(m_eraseAction);
	editActionsToolBar->addAction(m_drawOutAction);
	editActionsToolBar->addAction(m_editTanAction);
	editActionsToolBar->addAction(m_flipXAction);
	editActionsToolBar->addAction(m_flipYAction);

	// Interpolation actions
	DropToolBar *interpolationActionsToolBar = addDropToolBarToTop(tr("Interpolation controls"));

	ActionGroup* progression_type_group = new ActionGroup(this);

	m_discreteAction = progression_type_group->addAction(
				embed::getIconPixmap("progression_discrete"), tr("Discrete progression"));
	m_discreteAction->setChecked(true);

	m_linearAction = progression_type_group->addAction(
				embed::getIconPixmap("progression_linear"), tr("Linear progression"));
	m_cubicHermiteAction = progression_type_group->addAction(
				embed::getIconPixmap("progression_cubic_hermite"), tr( "Cubic Hermite progression"));

	connect(progression_type_group, SIGNAL(triggered(int)), this, SLOT(setProgressionType(int)));

	// setup tension-stuff
	m_tensionKnob = new Knob( knobSmall_17, this, "Tension" );
	m_tensionKnob->setModel(m_editor->m_tensionModel);
	m_tensionKnob->setToolTip(tr("Tension value for spline"));

	connect(m_cubicHermiteAction, SIGNAL(toggled(bool)), m_tensionKnob, SLOT(setEnabled(bool)));

	interpolationActionsToolBar->addSeparator();
	interpolationActionsToolBar->addAction(m_discreteAction);
	interpolationActionsToolBar->addAction(m_linearAction);
	interpolationActionsToolBar->addAction(m_cubicHermiteAction);
	interpolationActionsToolBar->addSeparator();
	interpolationActionsToolBar->addWidget( new QLabel( tr("Tension: "), interpolationActionsToolBar ));
	interpolationActionsToolBar->addWidget( m_tensionKnob );



	addToolBarBreak();

	// Zoom controls
	DropToolBar *zoomToolBar = addDropToolBarToTop(tr("Zoom controls"));

	QLabel * zoom_x_label = new QLabel( zoomToolBar );
	zoom_x_label->setPixmap( embed::getIconPixmap( "zoom_x" ) );

	m_zoomingXComboBox = new ComboBox( zoomToolBar );
	m_zoomingXComboBox->setFixedSize( 80, ComboBox::DEFAULT_HEIGHT );
	m_zoomingXComboBox->setToolTip( tr( "Horizontal zooming" ) );

	for( float const & zoomLevel : m_editor->m_zoomXLevels )
	{
		m_editor->m_zoomingXModel.addItem( QString( "%1\%" ).arg( zoomLevel * 100 ) );
	}
	m_editor->m_zoomingXModel.setValue( m_editor->m_zoomingXModel.findText( "100%" ) );

	m_zoomingXComboBox->setModel( &m_editor->m_zoomingXModel );

	connect( &m_editor->m_zoomingXModel, SIGNAL(dataChanged()),
			m_editor, SLOT(zoomingXChanged()));


	QLabel * zoom_y_label = new QLabel( zoomToolBar );
	zoom_y_label->setPixmap( embed::getIconPixmap( "zoom_y" ) );

	m_zoomingYComboBox = new ComboBox( zoomToolBar );
	m_zoomingYComboBox->setFixedSize( 80, ComboBox::DEFAULT_HEIGHT );
	m_zoomingYComboBox->setToolTip( tr( "Vertical zooming" ) );

	m_editor->m_zoomingYModel.addItem( "Auto" );
	for( int i = 0; i < 7; ++i )
	{
		m_editor->m_zoomingYModel.addItem( QString::number( 25 << i ) + "%" );
	}
	m_editor->m_zoomingYModel.setValue( m_editor->m_zoomingYModel.findText( "Auto" ) );

	m_zoomingYComboBox->setModel( &m_editor->m_zoomingYModel );

	connect( &m_editor->m_zoomingYModel, SIGNAL(dataChanged()),
			m_editor, SLOT(zoomingYChanged()));

	zoomToolBar->addWidget( zoom_x_label );
	zoomToolBar->addWidget( m_zoomingXComboBox );
	zoomToolBar->addSeparator();
	zoomToolBar->addWidget( zoom_y_label );
	zoomToolBar->addWidget( m_zoomingYComboBox );

	// Quantization controls
	DropToolBar *quantizationActionsToolBar = addDropToolBarToTop(tr("Quantization controls"));

	QLabel * quantize_lbl = new QLabel( m_toolBar );
	quantize_lbl->setPixmap( embed::getIconPixmap( "quantize" ) );

	m_quantizeComboBox = new ComboBox( m_toolBar );
	m_quantizeComboBox->setFixedSize( 60, ComboBox::DEFAULT_HEIGHT );
	m_quantizeComboBox->setToolTip( tr( "Quantization" ) );

	m_quantizeComboBox->setModel( &m_editor->m_quantizeModel );

	quantizationActionsToolBar->addWidget( quantize_lbl );
	quantizationActionsToolBar->addWidget( m_quantizeComboBox );

	// Setup our actual window
	setFocusPolicy( Qt::StrongFocus );
	setFocus();
	setWindowIcon( embed::getIconPixmap( "automation" ) );
	setAcceptDrops( true );
	m_toolBar->setAcceptDrops( true );
}


void AutomationEditorWindow::setCurrentClip(AutomationClip* clip)
{
	// Disconnect our old clip
	if (currentClip() != nullptr)
	{
		m_editor->m_clip->disconnect(this);
		m_flipXAction->disconnect();
		m_flipYAction->disconnect();
	}

	m_editor->setCurrentClip(clip);

	// Set our window's title
	if (clip == nullptr)
	{
		setWindowTitle( tr( "Automation Editor - no clip" ) );
		return;
	}

	setWindowTitle( tr( "Automation Editor - %1" ).arg( m_editor->m_clip->name() ) );


	switch(m_editor->m_clip->progressionType())
	{
	case AutomationClip::DiscreteProgression:
		m_discreteAction->setChecked(true);
		m_tensionKnob->setEnabled(false);
		break;
	case AutomationClip::LinearProgression:
		m_linearAction->setChecked(true);
		m_tensionKnob->setEnabled(false);
		break;
	case AutomationClip::CubicHermiteProgression:
		m_cubicHermiteAction->setChecked(true);
		m_tensionKnob->setEnabled(true);
		break;
	}

	// Connect new clip
	if (clip)
	{
		connect(clip, SIGNAL(dataChanged()), this, SLOT(update()));
		connect( clip, SIGNAL(dataChanged()), this, SLOT(updateWindowTitle()));
		connect(clip, SIGNAL(destroyed()), this, SLOT(clearCurrentClip()));

		connect(m_flipXAction, SIGNAL(triggered()), clip, SLOT(flipX()));
		connect(m_flipYAction, SIGNAL(triggered()), clip, SLOT(flipY()));
	}

	emit currentClipChanged();
}


const AutomationClip* AutomationEditorWindow::currentClip()
{
	return m_editor->currentClip();
}

void AutomationEditorWindow::dropEvent( QDropEvent *_de )
{
	QString type = StringPairDrag::decodeKey( _de );
	QString val = StringPairDrag::decodeValue( _de );
	if( type == "automatable_model" )
	{
		AutomatableModel * mod = dynamic_cast<AutomatableModel *>(
				Engine::projectJournal()->
					journallingObject( val.toInt() ) );
		if (mod != nullptr)
		{
			bool added = m_editor->m_clip->addObject( mod );
			if ( !added )
			{
				TextFloat::displayMessage( mod->displayName(),
							   tr( "Model is already connected "
							   "to this clip." ),
							   embed::getIconPixmap( "automation" ),
							   2000 );
			}
			setCurrentClip( m_editor->m_clip );
		}
	}

	update();
}

void AutomationEditorWindow::dragEnterEvent( QDragEnterEvent *_dee )
{
	if (! m_editor->validClip() ) {
		return;
	}
	StringPairDrag::processDragEnterEvent( _dee, "automatable_model" );
}

void AutomationEditorWindow::open(AutomationClip* clip)
{
	setCurrentClip(clip);
	parentWidget()->show();
	show();
	setFocus();
}

QSize AutomationEditorWindow::sizeHint() const
{
	return {INITIAL_WIDTH, INITIAL_HEIGHT};
}

void AutomationEditorWindow::clearCurrentClip()
{
	m_editor->m_clip = nullptr;
	setCurrentClip(nullptr);
}

void AutomationEditorWindow::focusInEvent(QFocusEvent * event)
{
	m_editor->setFocus( event->reason() );
}

void AutomationEditorWindow::play()
{
	m_editor->play();
	setPauseIcon(Engine::getSong()->isPlaying());
}

void AutomationEditorWindow::stop()
{
	m_editor->stop();
}

void AutomationEditorWindow::updateWindowTitle()
{
	if (m_editor->m_clip == nullptr)
	{
		setWindowTitle( tr( "Automation Editor - no clip" ) );
		return;
	}

<<<<<<< HEAD
	setWindowTitle( tr( "Automation Editor - %1" ).arg( m_editor->m_pattern->name() ) );
}

/**
 * @brief This method handles the AutomationEditorWindow event of changing
 * progression types. The Edit Tangent edit mode should only be available for
 * Cubic Hermite progressions, so this method is responsable for disabling it
 * for other edit modes and reenabling it when it changes back to the Edit Tangent
 * mode. After that, it calls the AutomationEditor::setProgressionType method so
 * it can handle the rest.
 * @param Int New progression type
 */
void AutomationEditorWindow::setProgressionType(int progType)
{
	if (progType != AutomationPattern::CubicHermiteProgression)
	{
		if (m_editTanAction->isChecked()) { m_drawAction->trigger(); }
		if (m_editTanAction->isEnabled()) { m_editTanAction->setEnabled(false); }
	}
	else
	{
		if (m_editTanAction->isEnabled() == false) { m_editTanAction->setEnabled(true); }
	}
	m_editor->setProgressionType(progType);
}
=======
	setWindowTitle( tr( "Automation Editor - %1" ).arg( m_editor->m_clip->name() ) );
}


} // namespace lmms::gui
>>>>>>> f39b3d50
<|MERGE_RESOLUTION|>--- conflicted
+++ resolved
@@ -478,12 +478,12 @@
 	};
 	auto resetTangent = [this](timeMap::iterator node)
 	{
-		if (node != m_pattern->getTimeMap().end())
+		if (node != m_clip->getTimeMap().end())
 		{
 			// Unlock the tangents from that node
 			node.value().setLockedTangents(false);
 			// Recalculate the tangents
-			m_pattern->generateTangents(node, 1);
+			m_clip->generateTangents(node, 1);
 			Engine::getSong()->setModified();
 		}
 	};
@@ -673,9 +673,9 @@
 			}
 			case EDIT_TANGENTS:
 			{
-				if (m_pattern->progressionType() == AutomationPattern::CubicHermiteProgression)
+				if (m_clip->progressionType() == AutomationClip::CubicHermiteProgression)
 				{
-					m_pattern->addJournalCheckPoint();
+					m_clip->addJournalCheckPoint();
 
 					// Gets the closest node to the mouse click
 					timeMap::iterator node = getClosestNode(mouseEvent->x());
@@ -934,7 +934,7 @@
 				{
 					if (m_action == MOVE_TANGENT)
 					{
-						timeMap & tm = m_pattern->getTimeMap();
+						timeMap & tm = m_clip->getTimeMap();
 						timeMap::iterator it = tm.find(m_draggedTangentTick);
 
 						// Safety check
@@ -968,7 +968,7 @@
 						// Reseting tangents
 
 						// Resets all tangents from the last clicked tick up to the current position tick
-						m_pattern->resetTangents(m_drawLastTick, posTicks);
+						m_clip->resetTangents(m_drawLastTick, posTicks);
 
 						Engine::getSong()->setModified();
 					}
@@ -1349,7 +1349,7 @@
 				// Draw circle
 				drawAutomationPoint(p, it);
 				// Draw tangents if necessary (only for manually edited tangents)
-				if (m_pattern->progressionType() == AutomationPattern::CubicHermiteProgression
+				if (m_clip->progressionType() == AutomationClip::CubicHermiteProgression
 					&& LOCKEDTAN(it))
 				{
 					drawAutomationTangents(p, it);
@@ -1371,7 +1371,7 @@
 			// Draw circle(the last one)
 			drawAutomationPoint(p, it);
 			// Draw tangents if necessary (only for manually edited tangents)
-			if (m_pattern->progressionType() == AutomationPattern::CubicHermiteProgression
+			if (m_clip->progressionType() == AutomationClip::CubicHermiteProgression
 				&& LOCKEDTAN(it))
 			{
 				drawAutomationTangents(p, it);
@@ -2005,7 +2005,7 @@
 	int posTicks = (x * TimePos::ticksPerBar() / m_ppb) + m_currentPosition;
 
 	// Get our pattern timeMap and create a iterator so we can check the nodes
-	timeMap & tm = m_pattern->getTimeMap();
+	timeMap & tm = m_clip->getTimeMap();
 
 	if (tm.isEmpty()) { return tm.end(); }
 
@@ -2333,8 +2333,7 @@
 		return;
 	}
 
-<<<<<<< HEAD
-	setWindowTitle( tr( "Automation Editor - %1" ).arg( m_editor->m_pattern->name() ) );
+	setWindowTitle( tr( "Automation Editor - %1" ).arg( m_editor->m_clip->name() ) );
 }
 
 /**
@@ -2348,7 +2347,7 @@
  */
 void AutomationEditorWindow::setProgressionType(int progType)
 {
-	if (progType != AutomationPattern::CubicHermiteProgression)
+	if (progType != AutomationClip::CubicHermiteProgression)
 	{
 		if (m_editTanAction->isChecked()) { m_drawAction->trigger(); }
 		if (m_editTanAction->isEnabled()) { m_editTanAction->setEnabled(false); }
@@ -2359,10 +2358,5 @@
 	}
 	m_editor->setProgressionType(progType);
 }
-=======
-	setWindowTitle( tr( "Automation Editor - %1" ).arg( m_editor->m_clip->name() ) );
-}
-
-
-} // namespace lmms::gui
->>>>>>> f39b3d50
+
+} // namespace lmms::gui