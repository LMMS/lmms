/*
 * AutomationEditor.cpp - implementation of AutomationEditor which is used for
 *						actual setting of dynamic values
 *
 * Copyright (c) 2008-2014 Tobias Doerffel <tobydox/at/users.sourceforge.net>
 * Copyright (c) 2008-2013 Paul Giblock <pgib/at/users.sourceforge.net>
 * Copyright (c) 2006-2008 Javier Serrano Polo <jasp00/at/users.sourceforge.net>
 *
 * This file is part of LMMS - https://lmms.io
 *
 * This program is free software; you can redistribute it and/or
 * modify it under the terms of the GNU General Public
 * License as published by the Free Software Foundation; either
 * version 2 of the License, or (at your option) any later version.
 *
 * This program is distributed in the hope that it will be useful,
 * but WITHOUT ANY WARRANTY; without even the implied warranty of
 * MERCHANTABILITY or FITNESS FOR A PARTICULAR PURPOSE.  See the GNU
 * General Public License for more details.
 *
 * You should have received a copy of the GNU General Public
 * License along with this program (see COPYING); if not, write to the
 * Free Software Foundation, Inc., 51 Franklin Street, Fifth Floor,
 * Boston, MA 02110-1301 USA.
 *
 */

#include "AutomationEditor.h"

#include <cmath>

#include <QApplication>
#include <QInputDialog>
#include <QKeyEvent>
#include <QLabel>
#include <QPainter>
#include <QPainterPath>
#include <QScrollBar>
#include <QStyleOption>
#include <QToolTip>

#ifndef __USE_XOPEN
#define __USE_XOPEN
#endif

#include "ActionGroup.h"
#include "AutomationNode.h"
#include "ComboBox.h"
#include "debug.h"
#include "DeprecationHelper.h"
#include "embed.h"
#include "Engine.h"
#include "GuiApplication.h"
#include "gui_templates.h"
#include "Knob.h"
#include "MainWindow.h"
#include "PatternStore.h"
#include "PianoRoll.h"
#include "ProjectJournal.h"
#include "StringPairDrag.h"
#include "TextFloat.h"
#include "TimeLineWidget.h"


namespace lmms::gui
{

QPixmap * AutomationEditor::s_toolDraw = nullptr;
QPixmap * AutomationEditor::s_toolErase = nullptr;
QPixmap * AutomationEditor::s_toolDrawOut = nullptr;
QPixmap * AutomationEditor::s_toolMove = nullptr;
QPixmap * AutomationEditor::s_toolYFlip = nullptr;
QPixmap * AutomationEditor::s_toolXFlip = nullptr;

const QVector<float> AutomationEditor::m_zoomXLevels =
		{ 0.125f, 0.25f, 0.5f, 1.0f, 2.0f, 4.0f, 8.0f };



AutomationEditor::AutomationEditor() :
	QWidget(),
	m_zoomingXModel(),
	m_zoomingYModel(),
	m_quantizeModel(),
	m_clip(nullptr),
	m_minLevel( 0 ),
	m_maxLevel( 0 ),
	m_step( 1 ),
	m_scrollLevel( 0 ),
	m_bottomLevel( 0 ),
	m_topLevel( 0 ),
	m_currentPosition(),
	m_action( NONE ),
	m_drawLastLevel( 0.0f ),
	m_drawLastTick( 0 ),
	m_ppb( DEFAULT_PPB ),
	m_y_delta( DEFAULT_Y_DELTA ),
	m_y_auto( true ),
	m_editMode( DRAW ),
	m_mouseDownLeft(false),
	m_mouseDownRight( false ),
	m_scrollBack( false ),
	m_barLineColor(0, 0, 0),
	m_beatLineColor(0, 0, 0),
	m_lineColor(0, 0, 0),
	m_graphColor(Qt::SolidPattern),
	m_nodeInValueColor(0, 0, 0),
	m_nodeOutValueColor(0, 0, 0),
	m_scaleColor(Qt::SolidPattern),
	m_crossColor(0, 0, 0),
	m_backgroundShade(0, 0, 0)
{
	connect( this, SIGNAL( currentClipChanged() ),
				this, SLOT( updateAfterClipChange() ),
				Qt::QueuedConnection );
	connect( Engine::getSong(), SIGNAL( timeSignatureChanged( int, int ) ),
						this, SLOT( update() ) );

	setAttribute( Qt::WA_OpaquePaintEvent, true );

	//keeps the direction of the widget, undepended on the locale
	setLayoutDirection( Qt::LeftToRight );

	m_tensionModel = new FloatModel(1.0, 0.0, 1.0, 0.01);
	connect( m_tensionModel, SIGNAL( dataChanged() ),
				this, SLOT( setTension() ) );

	for (auto q : Quantizations) {
		m_quantizeModel.addItem(QString("1/%1").arg(q));
	}

	connect( &m_quantizeModel, SIGNAL(dataChanged() ),
					this, SLOT( setQuantization() ) );
	m_quantizeModel.setValue( m_quantizeModel.findText( "1/8" ) );

	if (s_toolYFlip == nullptr)
	{
		s_toolYFlip = new QPixmap( embed::getIconPixmap(
							"flip_y" ) );
	}
	if (s_toolXFlip == nullptr)
	{
		s_toolXFlip = new QPixmap( embed::getIconPixmap(
							"flip_x" ) );
	}

	// add time-line
	m_timeLine = new TimeLineWidget( VALUES_WIDTH, 0, m_ppb,
				Engine::getSong()->getPlayPos(
					Song::Mode_PlayAutomationClip ),
					m_currentPosition,
					Song::Mode_PlayAutomationClip, this );
	connect( this, SIGNAL( positionChanged( const TimePos & ) ),
		m_timeLine, SLOT( updatePosition( const TimePos & ) ) );
	connect( m_timeLine, SIGNAL( positionChanged( const TimePos & ) ),
			this, SLOT( updatePosition( const TimePos & ) ) );

	// init scrollbars
	m_leftRightScroll = new QScrollBar( Qt::Horizontal, this );
	m_leftRightScroll->setSingleStep( 1 );
	connect( m_leftRightScroll, SIGNAL( valueChanged( int ) ), this,
						SLOT( horScrolled( int ) ) );

	m_topBottomScroll = new QScrollBar( Qt::Vertical, this );
	m_topBottomScroll->setSingleStep( 1 );
	m_topBottomScroll->setPageStep( 20 );
	connect( m_topBottomScroll, SIGNAL( valueChanged( int ) ), this,
						SLOT( verScrolled( int ) ) );

	// init pixmaps
	if (s_toolDraw == nullptr)
	{
		s_toolDraw = new QPixmap(embed::getIconPixmap("edit_draw"));
	}
	if (s_toolErase == nullptr)
	{
		s_toolErase= new QPixmap(embed::getIconPixmap("edit_erase"));
	}
	if (s_toolDrawOut == nullptr)
	{
		s_toolDrawOut = new QPixmap(embed::getIconPixmap("edit_draw_outvalue"));
	}
	if (s_toolMove == nullptr)
	{
		s_toolMove = new QPixmap(embed::getIconPixmap("edit_move"));
	}

	setCurrentClip(nullptr);

	setMouseTracking( true );
	setFocusPolicy( Qt::StrongFocus );
	setFocus();
}




AutomationEditor::~AutomationEditor()
{
	m_zoomingXModel.disconnect();
	m_zoomingYModel.disconnect();
	m_quantizeModel.disconnect();
	m_tensionModel->disconnect();

	delete m_tensionModel;
}




void AutomationEditor::setCurrentClip(AutomationClip * new_clip )
{
	if (m_clip)
	{
		m_clip->disconnect(this);
	}

	m_clip = new_clip;

	if (m_clip != nullptr)
	{
		connect(m_clip, SIGNAL(dataChanged()), this, SLOT(update()));
	}

	emit currentClipChanged();
}




void AutomationEditor::saveSettings(QDomDocument & doc, QDomElement & dom_parent)
{
	MainWindow::saveWidgetState( parentWidget(), dom_parent );
}




void AutomationEditor::loadSettings( const QDomElement & dom_parent)
{
	MainWindow::restoreWidgetState(parentWidget(), dom_parent);
}




void AutomationEditor::updateAfterClipChange()
{
	m_currentPosition = 0;

	if( !validClip() )
	{
		m_minLevel = m_maxLevel = m_scrollLevel = 0;
		m_step = 1;
		resizeEvent(nullptr);
		return;
	}

	m_minLevel = m_clip->firstObject()->minValue<float>();
	m_maxLevel = m_clip->firstObject()->maxValue<float>();
	m_step = m_clip->firstObject()->step<float>();
	centerTopBottomScroll();

	m_tensionModel->setValue( m_clip->getTension() );

	// resizeEvent() does the rest for us (scrolling, range-checking
	// of levels and so on...)
	resizeEvent(nullptr);

	update();
}




void AutomationEditor::update()
{
	QWidget::update();

	// Note detuning?
	if( m_clip && !m_clip->getTrack() )
	{
		getGUI()->pianoRoll()->update();
	}
}




void AutomationEditor::keyPressEvent(QKeyEvent * ke )
{
	switch( ke->key() )
	{
		case Qt::Key_Up:
			m_topBottomScroll->setValue(
					m_topBottomScroll->value() - 1 );
			ke->accept();
			break;

		case Qt::Key_Down:
			m_topBottomScroll->setValue(
					m_topBottomScroll->value() + 1 );
			ke->accept();
			break;

		case Qt::Key_Left:
			if( ( m_timeLine->pos() -= 16 ) < 0 )
			{
				m_timeLine->pos().setTicks( 0 );
			}
			m_timeLine->updatePosition();
			ke->accept();
			break;

		case Qt::Key_Right:
			m_timeLine->pos() += 16;
			m_timeLine->updatePosition();
			ke->accept();
			break;

		case Qt::Key_Home:
			m_timeLine->pos().setTicks( 0 );
			m_timeLine->updatePosition();
			ke->accept();
			break;

		default:
			break;
	}
}




void AutomationEditor::leaveEvent(QEvent * e )
{
	while (QApplication::overrideCursor() != nullptr)
	{
		QApplication::restoreOverrideCursor();
	}
	QWidget::leaveEvent( e );
	update();
}


void AutomationEditor::drawLine( int x0In, float y0, int x1In, float y1 )
{
	int x0 = Note::quantized( x0In, AutomationClip::quantization() );
	int x1 = Note::quantized( x1In, AutomationClip::quantization() );
	int deltax = qAbs( x1 - x0 );
	float deltay = qAbs<float>( y1 - y0 );
	int x = x0;
	float y = y0;
	int xstep;
	int ystep;

	if( deltax < AutomationClip::quantization() )
	{
		return;
	}

	deltax /= AutomationClip::quantization();

	float yscale = deltay / ( deltax );

	if( x0 < x1 )
	{
		xstep = AutomationClip::quantization();
	}
	else
	{
		xstep = -( AutomationClip::quantization() );
	}

	float lineAdjust;
	if( y0 < y1 )
	{
		ystep = 1;
		lineAdjust = yscale;
	}
	else
	{
		ystep = -1;
		lineAdjust = -( yscale );
	}

	int i = 0;
	while( i < deltax )
	{
		y = y0 + ( ystep * yscale * i ) + lineAdjust;

		x += xstep;
		i += 1;
		m_clip->removeNode(TimePos(x));
		m_clip->putValue( TimePos( x ), y );
	}
}




bool AutomationEditor::fineTuneValue(timeMap::iterator node, bool editingOutValue)
{
	if (node == m_clip->getTimeMap().end()) { return false; }

	// Display dialog to edit the value
	bool ok;
	double value = QInputDialog::getDouble(
		this,
		tr("Edit Value"),
		editingOutValue
			? tr("New outValue")
			: tr("New inValue"),
		editingOutValue
			? OUTVAL(node)
			: INVAL(node),
		m_clip->firstObject()->minValue<float>(),
		m_clip->firstObject()->maxValue<float>(),
		3,
		&ok
	);

	// If dialog failed return false
	if (!ok) { return false; }

	// Set the new inValue/outValue
	if (editingOutValue)
	{
		node.value().setOutValue(value);
	}
	else
	{
		// If the outValue is equal to the inValue we
		// set both to the given value
		if (OFFSET(node) == 0)
		{
			node.value().setOutValue(value);
		}
		node.value().setInValue(value);
	}

	Engine::getSong()->setModified();
	return true;
}




void AutomationEditor::mousePressEvent( QMouseEvent* mouseEvent )
{
	if( !validClip() )
	{
		return;
	}

	// Some helper lambda functions to avoid repetition of code
	auto eraseNode = [this](timeMap::iterator node)
	{
		if (node != m_clip->getTimeMap().end())
		{
			m_clip->removeNode(POS(node));
			Engine::getSong()->setModified();
		}
	};
	auto resetNode = [this](timeMap::iterator node)
	{
		if (node != m_clip->getTimeMap().end())
		{
			node.value().resetOutValue();
			Engine::getSong()->setModified();
		}
	};

	// If we clicked inside the AutomationEditor viewport (where the nodes are represented)
	if (mouseEvent->y() > TOP_MARGIN && mouseEvent->x() >= VALUES_WIDTH)
	{
		float level = getLevel( mouseEvent->y() );

		// Get the viewport X
		int x = mouseEvent->x() - VALUES_WIDTH;

		// Get tick in which the user clicked
		int posTicks = (x * TimePos::ticksPerBar() / m_ppb) + m_currentPosition;

		// Get the time map of current clip
		timeMap & tm = m_clip->getTimeMap();

		m_mouseDownLeft = (mouseEvent->button() == Qt::LeftButton);
		m_mouseDownRight = (mouseEvent->button() == Qt::RightButton);

		// Some actions require that we know if we clicked the inValue of
		// a node, while others require that we know if we clicked the outValue
		// of a node.
		bool editingOutValue = (
			m_editMode == DRAW_OUTVALUES
			|| (m_editMode == ERASE && m_mouseDownRight)
		);

		timeMap::iterator clickedNode = getNodeAt(mouseEvent->x(), mouseEvent->y(), editingOutValue);

		switch (m_editMode)
		{
			case DRAW:
			{
				m_clip->addJournalCheckPoint();

				if (m_mouseDownLeft)
				{
					// If we are pressing shift, make a line of nodes from the last
					// clicked position to this position
					if (mouseEvent->modifiers() & Qt::ShiftModifier)
					{
						drawLine(m_drawLastTick, m_drawLastLevel,
							posTicks, level);

						// Update the last clicked position for the next time
						m_drawLastTick = posTicks;
						m_drawLastLevel = level;

						// Changes the action to drawing a line of nodes
						m_action = DRAW_LINE;
					}
					else // No shift, we are just creating/moving nodes
					{
						// Starts actually moving/draging the node
						TimePos newTime = m_clip->setDragValue(
							// The TimePos of either the clicked node or a new one
							TimePos(
								clickedNode == tm.end()
								? posTicks
								: POS(clickedNode)
							),
							level,
							true,
							mouseEvent->modifiers() & Qt::ControlModifier
						);

						// We need to update our iterator because we are either creating a new node
						// or dragging an existing one. In the latter, setDragValue removes the node that
						// is being dragged, so if we don't update it we have a bogus iterator
						clickedNode = tm.find(newTime);

						// Set the action to MOVE_VALUE so moveMouseEvent() knows we are moving a node
						m_action = MOVE_VALUE;

						// Calculate the offset from the place the mouse click happened in comparison
						// to the center of the node
						int alignedX = (POS(clickedNode) - m_currentPosition) * m_ppb / TimePos::ticksPerBar();
						m_moveXOffset = x - alignedX - 1;

						// Set move-cursor
						QCursor c(Qt::SizeAllCursor);
						QApplication::setOverrideCursor(c);

						// Update the last clicked position so it can be used if we draw a line later
						m_drawLastTick = posTicks;
						m_drawLastLevel = level;
					}

					Engine::getSong()->setModified();
				}
				else if (m_mouseDownRight) // Right click on DRAW mode erases values
				{
					// Update the last clicked position so we remove all nodes from
					// that point up to the point we release the mouse button
					m_drawLastTick = posTicks;

					// If we right-clicked a node, remove it
					eraseNode(clickedNode);

					m_action = ERASE_VALUES;
				}
			break;
			}
			case ERASE:
			{
				m_clip->addJournalCheckPoint();

				// On erase mode, left click removes nodes
				if (m_mouseDownLeft)
				{
					// Update the last clicked position so we remove all nodes from
					// that point up to the point we release the mouse button
					m_drawLastTick = posTicks;

					// If we right-clicked a node, remove it
					eraseNode(clickedNode);

					m_action = ERASE_VALUES;
				}
				else if (m_mouseDownRight) // And right click resets outValues
				{
					// If we clicked an outValue reset it
					resetNode(clickedNode);

					// Update the last clicked position so we reset all outValues from
					// that point up to the point we release the mouse button
					m_drawLastTick = posTicks;

					m_action = RESET_OUTVALUES;
				}
			break;
			}
			case DRAW_OUTVALUES:
			{
				m_clip->addJournalCheckPoint();

				// On this mode, left click sets the outValue
				if (m_mouseDownLeft)
				{
					// If we clicked an outValue
					if (clickedNode != tm.end())
					{
						m_draggedOutValueKey = POS(clickedNode);

						clickedNode.value().setOutValue(level);

						m_action = MOVE_OUTVALUE;

						Engine::getSong()->setModified();
					}
					else // If we didn't click an outValue
					{
						// We check if the quantized position of the time we clicked has a
						// node and set its outValue
						TimePos quantizedPos = Note::quantized(
							TimePos(posTicks),
							m_clip->quantization()
						);

						clickedNode = tm.find(quantizedPos);

						if (clickedNode != tm.end())
						{
							m_draggedOutValueKey = POS(clickedNode);
							clickedNode.value().setOutValue(level);

							m_action = MOVE_OUTVALUE;

							Engine::getSong()->setModified();
						}
					}
				}
				else if (m_mouseDownRight) // Right click resets outValues
				{
					// If we clicked an outValue reset it
					resetNode(clickedNode);

					// Update the last clicked position so we reset all outValues from
					// that point up to the point we release the mouse button
					m_drawLastTick = posTicks;

					m_action = RESET_OUTVALUES;
				}
			break;
			}
		}

		update();
	}
}




void AutomationEditor::mouseDoubleClickEvent(QMouseEvent * mouseEvent)
{
	if (!validClip()) { return; }

	// If we double clicked outside the AutomationEditor viewport return
	if (mouseEvent->y() <= TOP_MARGIN || mouseEvent->x() < VALUES_WIDTH) { return; }

	// Are we fine tuning the inValue or outValue?
	const bool isOutVal = (m_editMode == DRAW_OUTVALUES);
	timeMap::iterator clickedNode = getNodeAt(mouseEvent->x(), mouseEvent->y(), isOutVal);

	switch (m_editMode)
	{
		case DRAW:
		case DRAW_OUTVALUES:
			if (fineTuneValue(clickedNode, isOutVal)) { update(); }
			break;
		default:
			break;
	}
}




void AutomationEditor::mouseReleaseEvent(QMouseEvent * mouseEvent )
{
	bool mustRepaint = false;

	if (mouseEvent->button() == Qt::LeftButton)
	{
		m_mouseDownLeft = false;
		mustRepaint = true;
	}
	if (mouseEvent->button() == Qt::RightButton)
	{
		m_mouseDownRight = false;
		mustRepaint = true;
	}

	if (m_editMode == DRAW)
	{
		if (m_action == MOVE_VALUE)
		{
			// Actually apply the value of the node being dragged
			m_clip->applyDragValue();
		}

		QApplication::restoreOverrideCursor();
	}

	m_action = NONE;

	if (mustRepaint) { repaint(); }
}




void AutomationEditor::mouseMoveEvent(QMouseEvent * mouseEvent )
{
	if( !validClip() )
	{
		update();
		return;
	}

	// If the mouse y position is inside the Automation Editor viewport
	if (mouseEvent->y() > TOP_MARGIN)
	{
		float level = getLevel(mouseEvent->y());
		// Get the viewport X position where the mouse is at
		int x = mouseEvent->x() - VALUES_WIDTH;

		// Get the X position in ticks
		int posTicks = (x * TimePos::ticksPerBar() / m_ppb) + m_currentPosition;

		switch (m_editMode)
		{
			case DRAW:
			{
				// We are dragging a node
				if (m_mouseDownLeft)
				{
					if (m_action == MOVE_VALUE)
					{
						// When we clicked the node, we might have clicked slightly off
						// so we account for that offset for a smooth drag
						x -= m_moveXOffset;
						posTicks = (x * TimePos::ticksPerBar() / m_ppb) + m_currentPosition;

						// If we moved the mouse past the beginning correct the position in ticks
						posTicks = qMax(posTicks, 0);

						m_drawLastTick = posTicks;
						m_drawLastLevel = level;

						// Updates the drag value of the moved node
						m_clip->setDragValue(
							TimePos(posTicks),
							level,
							true,
							mouseEvent->modifiers() & Qt::ControlModifier
						);

						Engine::getSong()->setModified();
					}
					/* else if (m_action == DRAW_LINE)
					{
						// We are drawing a line. For now do nothing (as before), but later logic
						// could be added here so the line is updated according to the new mouse position
						// until the button is released
					}*/
				}
				else if (m_mouseDownRight) // We are removing nodes
				{
					if (m_action == ERASE_VALUES)
					{
						// If we moved the mouse past the beginning correct the position in ticks
						posTicks = qMax(posTicks, 0);

						// Removing automation nodes

						// Removes all values from the last clicked tick up to the current position tick
						m_clip->removeNodes(m_drawLastTick, posTicks);

						Engine::getSong()->setModified();
					}
				}
			break;
			}
			case ERASE:
			{
				// If we moved the mouse past the beginning correct the position in ticks
				posTicks = qMax(posTicks, 0);

				// Left button removes nodes
				if (m_mouseDownLeft)
				{
					if (m_action == ERASE_VALUES)
					{
						// Removing automation nodes

						// Removes all values from the last clicked tick up to the current position tick
						m_clip->removeNodes(m_drawLastTick, posTicks);

						Engine::getSong()->setModified();
					}
				}
				else if (m_mouseDownRight) // Right button resets outValues
				{
					if (m_action == RESET_OUTVALUES)
					{
						// Reseting outValues

						// Resets all values from the last clicked tick up to the current position tick
						m_clip->resetNodes(m_drawLastTick, posTicks);

						Engine::getSong()->setModified();
					}
				}
			break;
			}
			case DRAW_OUTVALUES:
			{
				// If we moved the mouse past the beginning correct the position in ticks
				posTicks = qMax(posTicks, 0);

				// Left button moves outValues
				if (m_mouseDownLeft)
				{
					if (m_action == MOVE_OUTVALUE)
					{
						// We are moving the outValue of the node
						timeMap & tm = m_clip->getTimeMap();

						timeMap::iterator it = tm.find(m_draggedOutValueKey);
						// Safety check
						if (it != tm.end())
						{
							it.value().setOutValue(level);
							Engine::getSong()->setModified();
						}
					}
				}
				else if (m_mouseDownRight) // Right button resets them
				{
					if (m_action == RESET_OUTVALUES)
					{
						// Reseting outValues

						// Resets all values from the last clicked tick up to the current position tick
						m_clip->resetNodes(m_drawLastTick, posTicks);

						Engine::getSong()->setModified();
					}
				}
			break;
			}
		}
	}
	else // If the mouse Y position is above the AutomationEditor viewport
	{
		QApplication::restoreOverrideCursor();
	}

	update();
}




inline void AutomationEditor::drawCross( QPainter & p )
{
	QPoint mouse_pos = mapFromGlobal( QCursor::pos() );
	int grid_bottom = height() - SCROLLBAR_SIZE - 1;
	float level = getLevel( mouse_pos.y() );
	float cross_y = m_y_auto ?
		grid_bottom - ( ( grid_bottom - TOP_MARGIN )
				* ( level - m_minLevel )
				/ (float)( m_maxLevel - m_minLevel ) ) :
		grid_bottom - ( level - m_bottomLevel ) * m_y_delta;

	p.setPen(m_crossColor);
	p.drawLine( VALUES_WIDTH, (int) cross_y, width(), (int) cross_y );
	p.drawLine( mouse_pos.x(), TOP_MARGIN, mouse_pos.x(), height() - SCROLLBAR_SIZE );


	QPoint tt_pos =  QCursor::pos();
	tt_pos.ry() -= 51;
	tt_pos.rx() += 26;

	float scaledLevel = m_clip->firstObject()->scaledValue( level );

	// Limit the scaled-level tooltip to the grid
	if( mouse_pos.x() >= 0 &&
		mouse_pos.x() <= width() - SCROLLBAR_SIZE &&
		mouse_pos.y() >= 0 &&
		mouse_pos.y() <= height() - SCROLLBAR_SIZE )
	{
		QToolTip::showText( tt_pos, QString::number( scaledLevel ), this );
	}
}




inline void AutomationEditor::drawAutomationPoint(QPainter & p, timeMap::iterator it)
{
	int x = xCoordOfTick(POS(it));
	int y;
	// Below (m_ppb * AutomationClip::quantization() / 576) is used because:
	// 1 bar equals to 192/quantization() notes. Hence, to calculate the number of pixels
	// per note we would have (m_ppb * 1 bar / (192/quantization()) notes per bar), or
	// (m_ppb * quantization / 192). If we want 1/3 of the number of pixels per note we
	// get (m_ppb * quantization() / 192*3) or (m_ppb * quantization() / 576)
	const int outerRadius = qBound(3, (m_ppb * AutomationClip::quantization()) / 576, 5);

	// Draw a circle for the outValue
	y = yCoordOfLevel(OUTVAL(it));
	p.setPen(QPen(m_nodeOutValueColor.lighter(200)));
	p.setBrush(QBrush(m_nodeOutValueColor));
	p.drawEllipse(x - outerRadius, y - outerRadius, outerRadius * 2, outerRadius * 2);

	// Draw a circle for the inValue
	y = yCoordOfLevel(INVAL(it));
	p.setPen(QPen(m_nodeInValueColor.lighter(200)));
	p.setBrush(QBrush(m_nodeInValueColor));
	p.drawEllipse(x - outerRadius, y - outerRadius, outerRadius * 2, outerRadius * 2);
}




void AutomationEditor::paintEvent(QPaintEvent * pe )
{
	QStyleOption opt;
	opt.initFrom( this );
	QPainter p( this );
	style()->drawPrimitive( QStyle::PE_Widget, &opt, &p, this );

	// get foreground color
	QColor fgColor = p.pen().brush().color();
	// get background color and fill background
	QBrush bgColor = p.background();
	p.fillRect( 0, 0, width(), height(), bgColor );

	// set font-size to 8
	p.setFont( pointSize<8>( p.font() ) );

	int grid_height = height() - TOP_MARGIN - SCROLLBAR_SIZE;

	// start drawing at the bottom
	int grid_bottom = height() - SCROLLBAR_SIZE - 1;

	p.fillRect(0, TOP_MARGIN, VALUES_WIDTH, height() - TOP_MARGIN, m_scaleColor);

	// print value numbers
	int font_height = p.fontMetrics().height();
	Qt::Alignment text_flags =
		(Qt::Alignment)( Qt::AlignRight | Qt::AlignVCenter );

	if( validClip() )
	{
		if( m_y_auto )
		{
			int y[] = { grid_bottom, TOP_MARGIN + font_height / 2 };
			float level[] = { m_minLevel, m_maxLevel };
			for( int i = 0; i < 2; ++i )
			{
				const QString & label = m_clip->firstObject()
						->displayValue( level[i] );
				p.setPen( QApplication::palette().color( QPalette::Active,
							QPalette::Shadow ) );
				p.drawText( 1, y[i] - font_height + 1,
					VALUES_WIDTH - 10, 2 * font_height,
					text_flags, label );
				p.setPen( fgColor );
				p.drawText( 0, y[i] - font_height,
					VALUES_WIDTH - 10, 2 * font_height,
					text_flags, label );
			}
		}
		else
		{
			int y;
			int level = (int) m_bottomLevel;
			int printable = qMax( 1, 5 * DEFAULT_Y_DELTA
								/ m_y_delta );
			int module = level % printable;
			if( module )
			{
				int inv_module = ( printable - module )
								% printable;
				level += inv_module;
			}
			for( ; level <= m_topLevel; level += printable )
			{
				const QString & label = m_clip->firstObject()
							->displayValue( level );
				y = yCoordOfLevel( level );
				p.setPen( QApplication::palette().color( QPalette::Active,
							QPalette::Shadow ) );
				p.drawText( 1, y - font_height + 1,
					VALUES_WIDTH - 10, 2 * font_height,
					text_flags, label );
				p.setPen( fgColor );
				p.drawText( 0, y - font_height,
					VALUES_WIDTH - 10, 2 * font_height,
					text_flags, label );
			}
		}
	}

	// set clipping area, because we are not allowed to paint over
	// keyboard...
	p.setClipRect( VALUES_WIDTH, TOP_MARGIN, width() - VALUES_WIDTH,
								grid_height  );

	// draw vertical raster

	if( m_clip )
	{
		int tick, x, q;
		int x_line_end = (int)( m_y_auto || m_topLevel < m_maxLevel ?
			TOP_MARGIN :
			grid_bottom - ( m_topLevel - m_bottomLevel ) * m_y_delta );

		if( m_zoomingXModel.value() > 3 )
		{
			// If we're over 100% zoom, we allow all quantization level grids
			q = AutomationClip::quantization();
		}
		else if( AutomationClip::quantization() % 3 != 0 )
		{
			// If we're under 100% zoom, we allow quantization grid up to 1/24 for triplets
			// to ensure a dense doesn't fill out the background
			q = AutomationClip::quantization() < 8 ? 8 : AutomationClip::quantization();
		}
		else {
			// If we're under 100% zoom, we allow quantization grid up to 1/32 for normal notes
			q = AutomationClip::quantization() < 6 ? 6 : AutomationClip::quantization();
		}

		// 3 independent loops, because quantization might not divide evenly into
		// exotic denominators (e.g. 7/11 time), which are allowed ATM.
		// First quantization grid...
		for( tick = m_currentPosition - m_currentPosition % q,
				 x = xCoordOfTick( tick );
			 x<=width();
			 tick += q, x = xCoordOfTick( tick ) )
		{
			p.setPen(m_lineColor);
			p.drawLine( x, grid_bottom, x, x_line_end );
		}

		/// \todo move this horizontal line drawing code into the same loop as the value ticks?
		if( m_y_auto )
		{
			QPen pen(m_beatLineColor);
			pen.setStyle( Qt::DotLine );
			p.setPen( pen );
			float y_delta = ( grid_bottom - TOP_MARGIN ) / 8.0f;
			for( int i = 1; i < 8; ++i )
			{
				int y = (int)( grid_bottom - i * y_delta );
				p.drawLine( VALUES_WIDTH, y, width(), y );
			}
		}
		else
		{
			float y;
			for( int level = (int)m_bottomLevel; level <= m_topLevel; level++)
			{
				y =  yCoordOfLevel( (float)level );

				p.setPen(level % 10 == 0 ? m_beatLineColor : m_lineColor);

				// draw level line
				p.drawLine( VALUES_WIDTH, (int) y, width(), (int) y );
			}
		}


		// alternating shades for better contrast
		float timeSignature = static_cast<float>( Engine::getSong()->getTimeSigModel().getNumerator() )
				/ static_cast<float>( Engine::getSong()->getTimeSigModel().getDenominator() );
		float zoomFactor = m_zoomXLevels[m_zoomingXModel.value()];
		//the bars which disappears at the left side by scrolling
		int leftBars = m_currentPosition * zoomFactor / TimePos::ticksPerBar();

		//iterates the visible bars and draw the shading on uneven bars
		for( int x = VALUES_WIDTH, barCount = leftBars; x < width() + m_currentPosition * zoomFactor / timeSignature; x += m_ppb, ++barCount )
		{
			if( ( barCount + leftBars )  % 2 != 0 )
			{
				p.fillRect(
					x - m_currentPosition * zoomFactor / timeSignature,
					TOP_MARGIN,
					m_ppb,
					height() - (SCROLLBAR_SIZE + TOP_MARGIN),
					m_backgroundShade
				);
			}
		}

		// Draw the beat grid
		int ticksPerBeat = DefaultTicksPerBar /
			Engine::getSong()->getTimeSigModel().getDenominator();

		for( tick = m_currentPosition - m_currentPosition % ticksPerBeat,
				 x = xCoordOfTick( tick );
			 x<=width();
			 tick += ticksPerBeat, x = xCoordOfTick( tick ) )
		{
			p.setPen(m_beatLineColor);
			p.drawLine( x, grid_bottom, x, x_line_end );
		}

		// and finally bars
		for( tick = m_currentPosition - m_currentPosition % TimePos::ticksPerBar(),
				 x = xCoordOfTick( tick );
			 x<=width();
			 tick += TimePos::ticksPerBar(), x = xCoordOfTick( tick ) )
		{
			p.setPen(m_barLineColor);
			p.drawLine( x, grid_bottom, x, x_line_end );
		}
	}



	// following code draws all visible values

	if( validClip() )
	{
		//NEEDS Change in CSS
		//int len_ticks = 4;
		timeMap & time_map = m_clip->getTimeMap();

		//Don't bother doing/rendering anything if there is no automation points
		if( time_map.size() > 0 )
		{
			timeMap::iterator it = time_map.begin();
			while( it+1 != time_map.end() )
			{
				// skip this section if it occurs completely before the
				// visible area
				int next_x = xCoordOfTick(POS(it+1));
				if( next_x < 0 )
				{
					++it;
					continue;
				}

				int x = xCoordOfTick(POS(it));
				if( x > width() )
				{
					break;
				}

				float *values = m_clip->valuesAfter(POS(it));

				// We are creating a path to draw a polygon representing the values between two
				// nodes. When we have two nodes with discrete progression, we will basically have
				// a rectangle with the outValue of the first node (that's why nextValue will match
				// the outValue of the current node). When we have nodes with linear or cubic progression
				// the value of the end of the shape between the two nodes will be the inValue of
				// the next node.
				float nextValue;
				if( m_clip->progressionType() == AutomationClip::DiscreteProgression )
				{
					nextValue = OUTVAL(it);
				}
				else
				{
					nextValue = INVAL(it + 1);
				}

				p.setRenderHints( QPainter::Antialiasing, true );
				QPainterPath path;
				path.moveTo(QPointF(xCoordOfTick(POS(it)), yCoordOfLevel(0)));
				for (int i = 0; i < POS(it + 1) - POS(it); i++)
				{
					path.lineTo(QPointF(xCoordOfTick(POS(it) + i), yCoordOfLevel(values[i])));
				}
				path.lineTo(QPointF(xCoordOfTick(POS(it + 1)), yCoordOfLevel(nextValue)));
				path.lineTo(QPointF(xCoordOfTick(POS(it + 1)), yCoordOfLevel(0)));
				path.lineTo(QPointF(xCoordOfTick(POS(it)), yCoordOfLevel(0)));
				p.fillPath(path, m_graphColor);
				p.setRenderHints( QPainter::Antialiasing, false );
				delete [] values;

				// Draw circle
				drawAutomationPoint(p, it);

				++it;
			}

			for (
				int i = POS(it), x = xCoordOfTick(i);
				x <= width();
				i++, x = xCoordOfTick(i)
			)
			{
				// Draws the rectangle representing the value after the last node (for
				// that reason we use outValue).
				drawLevelTick(p, i, OUTVAL(it));
			}
			// Draw circle(the last one)
			drawAutomationPoint(p, it);
		}
	}
	else
	{
		QFont f = p.font();
		f.setBold( true );
		p.setFont( pointSize<14>( f ) );
		p.setPen( QApplication::palette().color( QPalette::Active,
							QPalette::BrightText ) );
		p.drawText( VALUES_WIDTH + 20, TOP_MARGIN + 40,
				width() - VALUES_WIDTH - 20 - SCROLLBAR_SIZE,
				grid_height - 40, Qt::TextWordWrap,
				tr( "Please open an automation clip with "
					"the context menu of a control!" ) );
	}

	// TODO: Get this out of paint event
	int l = validClip() ? (int) m_clip->length() : 0;

	// reset scroll-range
	if( m_leftRightScroll->maximum() != l )
	{
		m_leftRightScroll->setRange( 0, l );
		m_leftRightScroll->setPageStep( l );
	}

	if(validClip() && GuiApplication::instance()->automationEditor()->m_editor->hasFocus())
	{
		drawCross( p );
	}

	const QPixmap * cursor = nullptr;
	// draw current edit-mode-icon below the cursor
	switch( m_editMode )
	{
		case DRAW:
		{
			if (m_action == ERASE_VALUES) { cursor = s_toolErase; }
			else if (m_action == MOVE_VALUE) { cursor = s_toolMove; }
			else { cursor = s_toolDraw; }
			break;
		}
		case ERASE:
		{
			cursor = s_toolErase;
			break;
		}
		case DRAW_OUTVALUES:
		{
			if (m_action == RESET_OUTVALUES) { cursor = s_toolErase; }
			else if (m_action == MOVE_OUTVALUE) { cursor = s_toolMove; }
			else { cursor = s_toolDrawOut; }
			break;
		}
	}
	QPoint mousePosition = mapFromGlobal( QCursor::pos() );
	if (cursor != nullptr && mousePosition.y() > TOP_MARGIN + SCROLLBAR_SIZE)
	{
		p.drawPixmap( mousePosition + QPoint( 8, 8 ), *cursor );
	}
}




int AutomationEditor::xCoordOfTick(int tick )
{
	return VALUES_WIDTH + ( ( tick - m_currentPosition )
		* m_ppb / TimePos::ticksPerBar() );
}




float AutomationEditor::yCoordOfLevel(float level )
{
	int grid_bottom = height() - SCROLLBAR_SIZE - 1;
	if( m_y_auto )
	{
		return ( grid_bottom - ( grid_bottom - TOP_MARGIN ) * ( level - m_minLevel ) / ( m_maxLevel - m_minLevel ) );
	}
	else
	{
		return ( grid_bottom - ( level - m_bottomLevel ) * m_y_delta );
	}
}




void AutomationEditor::drawLevelTick(QPainter & p, int tick, float value)
{
	int grid_bottom = height() - SCROLLBAR_SIZE - 1;
	const int x = xCoordOfTick( tick );
	int rect_width = xCoordOfTick( tick+1 ) - x;

	// is the level in visible area?
	if( ( value >= m_bottomLevel && value <= m_topLevel )
			|| ( value > m_topLevel && m_topLevel >= 0 )
			|| ( value < m_bottomLevel && m_bottomLevel <= 0 ) )
	{
		int y_start = yCoordOfLevel( value );
		int rect_height;

		if( m_y_auto )
		{
			int y_end = (int)( grid_bottom
						+ ( grid_bottom - TOP_MARGIN )
						* m_minLevel
						/ ( m_maxLevel - m_minLevel ) );

			rect_height = y_end - y_start;
		}
		else
		{
			rect_height = (int)( value * m_y_delta );
		}

		QBrush currentColor = m_graphColor;

		p.fillRect( x, y_start, rect_width, rect_height, currentColor );
	}
#ifdef LMMS_DEBUG
	else
	{
		printf("not in range\n");
	}
#endif
}




// Center the vertical scroll position on the first object's inValue
void AutomationEditor::centerTopBottomScroll()
{
	// default to the m_scrollLevel position
	int pos = static_cast<int>(m_scrollLevel);
	// If a clip exists...
	if (m_clip)
	{
		// get time map of current clip
		timeMap & time_map = m_clip->getTimeMap();
		// If time_map is not empty...
		if (!time_map.empty())
		{
			// set the position to the inverted value ((max + min) - value)
			// If we set just (max - value), we're off by m_clip's minimum
			pos = m_clip->getMax() + m_clip->getMin() - static_cast<int>(INVAL(time_map.begin()));
		}
	}
	m_topBottomScroll->setValue(pos);
}




// responsible for moving/resizing scrollbars after window-resizing
void AutomationEditor::resizeEvent(QResizeEvent * re)
{
	m_leftRightScroll->setGeometry( VALUES_WIDTH, height() - SCROLLBAR_SIZE,
							width() - VALUES_WIDTH,
							SCROLLBAR_SIZE );

	int grid_height = height() - TOP_MARGIN - SCROLLBAR_SIZE;
	m_topBottomScroll->setGeometry( width() - SCROLLBAR_SIZE, TOP_MARGIN,
						SCROLLBAR_SIZE, grid_height );

	int half_grid = grid_height / 2;
	int total_pixels = (int)( ( m_maxLevel - m_minLevel ) * m_y_delta + 1 );
	if( !m_y_auto && grid_height < total_pixels )
	{
		int min_scroll = (int)( m_minLevel + floorf( half_grid
							/ (float)m_y_delta ) );
		int max_scroll = (int)( m_maxLevel - (int)floorf( ( grid_height
					- half_grid ) / (float)m_y_delta ) );
		m_topBottomScroll->setRange( min_scroll, max_scroll );
	}
	else
	{
		m_topBottomScroll->setRange( (int) m_scrollLevel,
							(int) m_scrollLevel );
	}
	centerTopBottomScroll();

	if( Engine::getSong() )
	{
		Engine::getSong()->getPlayPos( Song::Mode_PlayAutomationClip
					).m_timeLine->setFixedWidth( width() );
	}

	updateTopBottomLevels();
	update();
}




// TODO: Move this method up so it's closer to the other mouse events
void AutomationEditor::wheelEvent(QWheelEvent * we )
{
	we->accept();
	if( we->modifiers() & Qt::ControlModifier && we->modifiers() & Qt::ShiftModifier )
	{
		int y = m_zoomingYModel.value();
		if(we->angleDelta().y() > 0)
		{
			y++;
		}
		else if(we->angleDelta().y() < 0)
		{
			y--;
		}
		y = qBound( 0, y, m_zoomingYModel.size() - 1 );
		m_zoomingYModel.setValue( y );
	}
	else if( we->modifiers() & Qt::ControlModifier && we->modifiers() & Qt::AltModifier )
	{
		int q = m_quantizeModel.value();
		if((we->angleDelta().x() + we->angleDelta().y()) > 0) // alt + scroll becomes horizontal scroll on KDE
		{
			q--;
		}
		else if((we->angleDelta().x() + we->angleDelta().y()) < 0) // alt + scroll becomes horizontal scroll on KDE
		{
			q++;
		}
		q = qBound( 0, q, m_quantizeModel.size() - 1 );
		m_quantizeModel.setValue( q );
		update();
	}
	else if( we->modifiers() & Qt::ControlModifier )
	{
		int x = m_zoomingXModel.value();
		if(we->angleDelta().y() > 0)
		{
			x++;
		}
		else if(we->angleDelta().y() < 0)
		{
			x--;
		}
		x = qBound( 0, x, m_zoomingXModel.size() - 1 );

		int mouseX = (position( we ).x() - VALUES_WIDTH)* TimePos::ticksPerBar();
		// ticks based on the mouse x-position where the scroll wheel was used
		int ticks = mouseX / m_ppb;
		// what would be the ticks in the new zoom level on the very same mouse x
		int newTicks = mouseX / (DEFAULT_PPB * m_zoomXLevels[x]);

		// scroll so the tick "selected" by the mouse x doesn't move on the screen
		m_leftRightScroll->setValue(m_leftRightScroll->value() + ticks - newTicks);


		m_zoomingXModel.setValue( x );
	}

	// FIXME: Reconsider if determining orientation is necessary in Qt6.
	else if(abs(we->angleDelta().x()) > abs(we->angleDelta().y())) // scrolling is horizontal
	{
		m_leftRightScroll->setValue(m_leftRightScroll->value() -
							we->angleDelta().x() * 2 / 15);
	}
	else if(we->modifiers() & Qt::ShiftModifier)
	{
		m_leftRightScroll->setValue(m_leftRightScroll->value() -
							we->angleDelta().y() * 2 / 15);
	}
	else
	{
		m_topBottomScroll->setValue(m_topBottomScroll->value() -
							(we->angleDelta().x() + we->angleDelta().y()) / 30);
	}
}




float AutomationEditor::getLevel(int y )
{
	int level_line_y = height() - SCROLLBAR_SIZE - 1;
	// pressed level
	float level = roundf( ( m_bottomLevel + ( m_y_auto ?
			( m_maxLevel - m_minLevel ) * ( level_line_y - y )
					/ (float)( level_line_y - ( TOP_MARGIN + 2 ) ) :
			( level_line_y - y ) / (float)m_y_delta ) ) / m_step ) * m_step;
	// some range-checking-stuff
	level = qBound( m_bottomLevel, level, m_topLevel );

	return( level );
}




inline bool AutomationEditor::inPatternEditor()
{
	return (validClip() && m_clip->getTrack()->trackContainer() == Engine::patternStore());
}




void AutomationEditor::play()
{
	if( !validClip() )
	{
		return;
	}

	if( !m_clip->getTrack() )
	{
		if( Engine::getSong()->playMode() != Song::Mode_PlayMidiClip )
		{
			Engine::getSong()->stop();
			Engine::getSong()->playMidiClip( getGUI()->pianoRoll()->currentMidiClip() );
		}
		else if( Engine::getSong()->isStopped() == false )
		{
			Engine::getSong()->togglePause();
		}
		else
		{
			Engine::getSong()->playMidiClip( getGUI()->pianoRoll()->currentMidiClip() );
		}
	}
	else if (inPatternEditor())
	{
		Engine::patternStore()->play();
	}
	else
	{
		if( Engine::getSong()->isStopped() == true )
		{
			Engine::getSong()->playSong();
		}
		else
		{
			Engine::getSong()->togglePause();
		}
	}
}




void AutomationEditor::stop()
{
	if( !validClip() )
	{
		return;
	}
	if (m_clip->getTrack() && inPatternEditor())
	{
		Engine::patternStore()->stop();
	}
	else
	{
		Engine::getSong()->stop();
	}
	m_scrollBack = true;
}




void AutomationEditor::horScrolled(int new_pos )
{
	m_currentPosition = new_pos;
	emit positionChanged( m_currentPosition );
	update();
}




void AutomationEditor::verScrolled(int new_pos )
{
	m_scrollLevel = new_pos;
	updateTopBottomLevels();
	update();
}




void AutomationEditor::setEditMode(AutomationEditor::EditModes mode)
{
	if (m_editMode == mode)
		return;

	m_editMode = mode;

	update();
}




void AutomationEditor::setEditMode(int mode)
{
	setEditMode((AutomationEditor::EditModes) mode);
}




void AutomationEditor::setProgressionType(AutomationClip::ProgressionTypes type)
{
	if (validClip())
	{
		m_clip->addJournalCheckPoint();
		m_clip->setProgressionType(type);
		Engine::getSong()->setModified();
		update();
	}
}

void AutomationEditor::setProgressionType(int type)
{
	setProgressionType((AutomationClip::ProgressionTypes) type);
}




void AutomationEditor::setTension()
{
	if ( m_clip )
	{
		m_clip->setTension( QString::number( m_tensionModel->value() ) );
		update();
	}
}




void AutomationEditor::updatePosition(const TimePos & t )
{
	if( ( Engine::getSong()->isPlaying() &&
			Engine::getSong()->playMode() ==
					Song::Mode_PlayAutomationClip ) ||
							m_scrollBack == true )
	{
		const int w = width() - VALUES_WIDTH;
		if( t > m_currentPosition + w * TimePos::ticksPerBar() / m_ppb )
		{
			m_leftRightScroll->setValue( t.getBar() *
							TimePos::ticksPerBar() );
		}
		else if( t < m_currentPosition )
		{
			TimePos t_ = qMax( t - w * TimePos::ticksPerBar() *
					TimePos::ticksPerBar() / m_ppb, 0 );
			m_leftRightScroll->setValue( t_.getBar() *
							TimePos::ticksPerBar() );
		}
		m_scrollBack = false;
	}
}




void AutomationEditor::zoomingXChanged()
{
	m_ppb = m_zoomXLevels[m_zoomingXModel.value()] * DEFAULT_PPB;

	assert( m_ppb > 0 );

	m_timeLine->setPixelsPerBar( m_ppb );
	update();
}




void AutomationEditor::zoomingYChanged()
{
	const QString & zfac = m_zoomingYModel.currentText();
	m_y_auto = zfac == "Auto";
	if( !m_y_auto )
	{
		m_y_delta = zfac.left( zfac.length() - 1 ).toInt()
							* DEFAULT_Y_DELTA / 100;
	}
#ifdef LMMS_DEBUG
	assert( m_y_delta > 0 );
#endif
	resizeEvent(nullptr);
}




void AutomationEditor::setQuantization()
{
	AutomationClip::setQuantization(DefaultTicksPerBar / Quantizations[m_quantizeModel.value()]);

	update();
}




void AutomationEditor::updateTopBottomLevels()
{
	if( m_y_auto )
	{
		m_bottomLevel = m_minLevel;
		m_topLevel = m_maxLevel;
		return;
	}

	int total_pixels = (int)( ( m_maxLevel - m_minLevel ) * m_y_delta + 1 );
	int grid_height = height() - TOP_MARGIN - SCROLLBAR_SIZE;
	int half_grid = grid_height / 2;

	if( total_pixels > grid_height )
	{
		int centralLevel = (int)( m_minLevel + m_maxLevel - m_scrollLevel );

		m_bottomLevel = centralLevel - ( half_grid
							/ (float)m_y_delta );
		if( m_bottomLevel < m_minLevel )
		{
			m_bottomLevel = m_minLevel;
			m_topLevel = m_minLevel + (int)floorf( grid_height
							/ (float)m_y_delta );
		}
		else
		{
			m_topLevel = m_bottomLevel + (int)floorf( grid_height
							/ (float)m_y_delta );
			if( m_topLevel > m_maxLevel )
			{
				m_topLevel = m_maxLevel;
				m_bottomLevel = m_maxLevel - (int)floorf(
					grid_height / (float)m_y_delta );
			}
		}
	}
	else
	{
		m_bottomLevel = m_minLevel;
		m_topLevel = m_maxLevel;
	}
}




/**
 * @brief Given a mouse coordinate, returns a timeMap::iterator that points to
 *        the first node inside a square of side "r" pixels from those
 *        coordinates. In simpler terms, returns the automation node on those
 *        coordinates.
 * @param Int X coordinate
 * @param Int Y coordinate
 * @param Boolean. True to check if the outValue of the node was clicked instead
 *        (defaults to false)
 * @param Int R distance in pixels
 * @return timeMap::iterator with the clicked node, or timeMap.end() if none was clicked.
 */
AutomationEditor::timeMap::iterator AutomationEditor::getNodeAt(int x, int y, bool outValue /* = false */, int r /* = 5 */)
{
	// Remove the VALUES_WIDTH from the x position, so we have the actual viewport x
	x -= VALUES_WIDTH;
	// Convert the x position to the position in ticks
	int posTicks = (x * TimePos::ticksPerBar() / m_ppb) + m_currentPosition;

	// Get our clip timeMap and create a iterator so we can check the nodes
	timeMap & tm = m_clip->getTimeMap();
	timeMap::iterator it = tm.begin();

	// ticksOffset is the number of ticks that match "r" pixels
	int ticksOffset = TimePos::ticksPerBar() * r / m_ppb;

	while (it != tm.end())
	{
		// The node we are checking is past the coordinates already, so the others will be too
		if (posTicks < POS(it) - ticksOffset) { break; }

		// If the x coordinate is within "r" pixels of the node's position
		// POS(it) - ticksOffset <= posTicks <= POS(it) + ticksOffset
		if (posTicks <= POS(it) + ticksOffset)
		{
			// The y position of the node
			float valueY = yCoordOfLevel(
				outValue
				? OUTVAL(it)
				: INVAL(it)
			);
			// If the y coordinate is within "r" pixels of the node's value
			if (y >= (valueY - r) && y <= (valueY + r))
			{
				return it;
			}
		}
		++it;
	}

	return tm.end();
}




AutomationEditorWindow::AutomationEditorWindow() :
	Editor(),
	m_editor(new AutomationEditor())
{
	setCentralWidget(m_editor);



	// Play/stop buttons
	m_playAction->setToolTip(tr( "Play/pause current clip (Space)" ));

	m_stopAction->setToolTip(tr("Stop playing of current clip (Space)"));

	// Edit mode buttons
	DropToolBar *editActionsToolBar = addDropToolBarToTop(tr("Edit actions"));

	ActionGroup* editModeGroup = new ActionGroup(this);
	QAction* drawAction = editModeGroup->addAction(embed::getIconPixmap("edit_draw"), tr("Draw mode (Shift+D)"));
	drawAction->setShortcut(Qt::SHIFT | Qt::Key_D);
	drawAction->setChecked(true);

	QAction* eraseAction = editModeGroup->addAction(embed::getIconPixmap("edit_erase"), tr("Erase mode (Shift+E)"));
	eraseAction->setShortcut(Qt::SHIFT | Qt::Key_E);

	QAction* drawOutAction = editModeGroup->addAction(embed::getIconPixmap("edit_draw_outvalue"), tr("Draw outValues mode (Shift+C)"));
	drawOutAction->setShortcut(Qt::SHIFT | Qt::Key_C);

	m_flipYAction = new QAction(embed::getIconPixmap("flip_y"), tr("Flip vertically"), this);
	m_flipXAction = new QAction(embed::getIconPixmap("flip_x"), tr("Flip horizontally"), this);

	connect(editModeGroup, SIGNAL(triggered(int)), m_editor, SLOT(setEditMode(int)));

	editActionsToolBar->addAction(drawAction);
	editActionsToolBar->addAction(eraseAction);
	editActionsToolBar->addAction(drawOutAction);
	editActionsToolBar->addAction(m_flipXAction);
	editActionsToolBar->addAction(m_flipYAction);

	// Interpolation actions
	DropToolBar *interpolationActionsToolBar = addDropToolBarToTop(tr("Interpolation controls"));

	ActionGroup* progression_type_group = new ActionGroup(this);

	m_discreteAction = progression_type_group->addAction(
				embed::getIconPixmap("progression_discrete"), tr("Discrete progression"));
	m_discreteAction->setChecked(true);

	m_linearAction = progression_type_group->addAction(
				embed::getIconPixmap("progression_linear"), tr("Linear progression"));
	m_cubicHermiteAction = progression_type_group->addAction(
				embed::getIconPixmap("progression_cubic_hermite"), tr( "Cubic Hermite progression"));

	connect(progression_type_group, SIGNAL(triggered(int)), m_editor, SLOT(setProgressionType(int)));

	// setup tension-stuff
	m_tensionKnob = new Knob( knobSmall_17, this, "Tension" );
	m_tensionKnob->setModel(m_editor->m_tensionModel);
	m_tensionKnob->setToolTip(tr("Tension value for spline"));

	connect(m_cubicHermiteAction, SIGNAL(toggled(bool)), m_tensionKnob, SLOT(setEnabled(bool)));

	interpolationActionsToolBar->addSeparator();
	interpolationActionsToolBar->addAction(m_discreteAction);
	interpolationActionsToolBar->addAction(m_linearAction);
	interpolationActionsToolBar->addAction(m_cubicHermiteAction);
	interpolationActionsToolBar->addSeparator();
	interpolationActionsToolBar->addWidget( new QLabel( tr("Tension: "), interpolationActionsToolBar ));
	interpolationActionsToolBar->addWidget( m_tensionKnob );



	addToolBarBreak();

	// Zoom controls
	DropToolBar *zoomToolBar = addDropToolBarToTop(tr("Zoom controls"));

	QLabel * zoom_x_label = new QLabel( zoomToolBar );
	zoom_x_label->setPixmap( embed::getIconPixmap( "zoom_x" ) );

	m_zoomingXComboBox = new ComboBox( zoomToolBar );
	m_zoomingXComboBox->setFixedSize( 80, ComboBox::DEFAULT_HEIGHT );
	m_zoomingXComboBox->setToolTip( tr( "Horizontal zooming" ) );

	for( float const & zoomLevel : m_editor->m_zoomXLevels )
	{
		m_editor->m_zoomingXModel.addItem( QString( "%1\%" ).arg( zoomLevel * 100 ) );
	}
	m_editor->m_zoomingXModel.setValue( m_editor->m_zoomingXModel.findText( "100%" ) );

	m_zoomingXComboBox->setModel( &m_editor->m_zoomingXModel );

	connect( &m_editor->m_zoomingXModel, SIGNAL( dataChanged() ),
			m_editor, SLOT( zoomingXChanged() ) );


	QLabel * zoom_y_label = new QLabel( zoomToolBar );
	zoom_y_label->setPixmap( embed::getIconPixmap( "zoom_y" ) );

	m_zoomingYComboBox = new ComboBox( zoomToolBar );
	m_zoomingYComboBox->setFixedSize( 80, ComboBox::DEFAULT_HEIGHT );
	m_zoomingYComboBox->setToolTip( tr( "Vertical zooming" ) );

	m_editor->m_zoomingYModel.addItem( "Auto" );
	for( int i = 0; i < 7; ++i )
	{
		m_editor->m_zoomingYModel.addItem( QString::number( 25 << i ) + "%" );
	}
	m_editor->m_zoomingYModel.setValue( m_editor->m_zoomingYModel.findText( "Auto" ) );

	m_zoomingYComboBox->setModel( &m_editor->m_zoomingYModel );

	connect( &m_editor->m_zoomingYModel, SIGNAL( dataChanged() ),
			m_editor, SLOT( zoomingYChanged() ) );

	zoomToolBar->addWidget( zoom_x_label );
	zoomToolBar->addWidget( m_zoomingXComboBox );
	zoomToolBar->addSeparator();
	zoomToolBar->addWidget( zoom_y_label );
	zoomToolBar->addWidget( m_zoomingYComboBox );

	// Quantization controls
	DropToolBar *quantizationActionsToolBar = addDropToolBarToTop(tr("Quantization controls"));

	QLabel * quantize_lbl = new QLabel( m_toolBar );
	quantize_lbl->setPixmap( embed::getIconPixmap( "quantize" ) );

	m_quantizeComboBox = new ComboBox( m_toolBar );
	m_quantizeComboBox->setFixedSize( 60, ComboBox::DEFAULT_HEIGHT );
	m_quantizeComboBox->setToolTip( tr( "Quantization" ) );

	m_quantizeComboBox->setModel( &m_editor->m_quantizeModel );

	quantizationActionsToolBar->addWidget( quantize_lbl );
	quantizationActionsToolBar->addWidget( m_quantizeComboBox );

	// Setup our actual window
	setFocusPolicy( Qt::StrongFocus );
	setFocus();
	setWindowIcon( embed::getIconPixmap( "automation" ) );
	setAcceptDrops( true );
	m_toolBar->setAcceptDrops( true );
}


AutomationEditorWindow::~AutomationEditorWindow()
{
}


void AutomationEditorWindow::setCurrentClip(AutomationClip* clip)
{
	// Disconnect our old clip
	if (currentClip() != nullptr)
	{
		m_editor->m_clip->disconnect(this);
		m_flipXAction->disconnect();
		m_flipYAction->disconnect();
	}

	m_editor->setCurrentClip(clip);

	// Set our window's title
	if (clip == nullptr)
	{
		setWindowTitle( tr( "Automation Editor - no clip" ) );
		return;
	}

	setWindowTitle( tr( "Automation Editor - %1" ).arg( m_editor->m_clip->name() ) );


	switch(m_editor->m_clip->progressionType())
	{
	case AutomationClip::DiscreteProgression:
		m_discreteAction->setChecked(true);
		m_tensionKnob->setEnabled(false);
		break;
	case AutomationClip::LinearProgression:
		m_linearAction->setChecked(true);
		m_tensionKnob->setEnabled(false);
		break;
	case AutomationClip::CubicHermiteProgression:
		m_cubicHermiteAction->setChecked(true);
		m_tensionKnob->setEnabled(true);
		break;
	}

	// Connect new clip
	if (clip)
	{
		connect(clip, SIGNAL(dataChanged()), this, SLOT(update()));
		connect( clip, SIGNAL( dataChanged() ), this, SLOT( updateWindowTitle() ) );
		connect(clip, SIGNAL(destroyed()), this, SLOT(clearCurrentClip()));

		connect(m_flipXAction, SIGNAL(triggered()), clip, SLOT(flipX()));
		connect(m_flipYAction, SIGNAL(triggered()), clip, SLOT(flipY()));
	}

	emit currentClipChanged();
}


const AutomationClip* AutomationEditorWindow::currentClip()
{
	return m_editor->currentClip();
}

void AutomationEditorWindow::dropEvent( QDropEvent *_de )
{
	QString type = StringPairDrag::decodeKey( _de );
	QString val = StringPairDrag::decodeValue( _de );
	if( type == "automatable_model" )
	{
		AutomatableModel * mod = dynamic_cast<AutomatableModel *>(
				Engine::projectJournal()->
					journallingObject( val.toInt() ) );
		if (mod != nullptr)
		{
			bool added = m_editor->m_clip->addObject( mod );
			if ( !added )
			{
				TextFloat::displayMessage( mod->displayName(),
							   tr( "Model is already connected "
							   "to this clip." ),
							   embed::getIconPixmap( "automation" ),
							   2000 );
			}
			setCurrentClip( m_editor->m_clip );
		}
	}

	update();
}

void AutomationEditorWindow::dragEnterEvent( QDragEnterEvent *_dee )
{
	if (! m_editor->validClip() ) {
		return;
	}
	StringPairDrag::processDragEnterEvent( _dee, "automatable_model" );
}

void AutomationEditorWindow::open(AutomationClip* clip)
{
	setCurrentClip(clip);
	parentWidget()->show();
	show();
	setFocus();
}

QSize AutomationEditorWindow::sizeHint() const
{
	return {INITIAL_WIDTH, INITIAL_HEIGHT};
}

void AutomationEditorWindow::clearCurrentClip()
{
	m_editor->m_clip = nullptr;
	setCurrentClip(nullptr);
}

void AutomationEditorWindow::focusInEvent(QFocusEvent * event)
{
	m_editor->setFocus( event->reason() );
}

void AutomationEditorWindow::play()
{
	m_editor->play();
	setPauseIcon(Engine::getSong()->isPlaying());
}

void AutomationEditorWindow::stop()
{
	m_editor->stop();
}

void AutomationEditorWindow::updateWindowTitle()
{
	if (m_editor->m_clip == nullptr)
	{
		setWindowTitle( tr( "Automation Editor - no clip" ) );
		return;
	}

<<<<<<< HEAD
	setWindowTitle( tr( "Automation Editor - %1" ).arg( m_editor->m_pattern->name() ) );
}


} // namespace lmms::gui
=======
	setWindowTitle( tr( "Automation Editor - %1" ).arg( m_editor->m_clip->name() ) );
}
>>>>>>> 33b44ec9
<|MERGE_RESOLUTION|>--- conflicted
+++ resolved
@@ -2108,13 +2108,8 @@
 		return;
 	}
 
-<<<<<<< HEAD
-	setWindowTitle( tr( "Automation Editor - %1" ).arg( m_editor->m_pattern->name() ) );
-}
-
-
-} // namespace lmms::gui
-=======
 	setWindowTitle( tr( "Automation Editor - %1" ).arg( m_editor->m_clip->name() ) );
 }
->>>>>>> 33b44ec9
+
+
+} // namespace lmms::gui