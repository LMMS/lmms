--- conflicted
+++ resolved
@@ -2029,14 +2029,9 @@
 	QString val = StringPairDrag::decodeValue( _de );
 	if( type == "automatable_model" )
 	{
-<<<<<<< HEAD
-		auto journalID = Uuid::FromString(val.toStdString() );
-		AutomatableModel * mod = dynamic_cast<AutomatableModel *>(
-				Engine::projectJournal()->
-					journallingObject( journalID ) );
-=======
-		auto mod = dynamic_cast<AutomatableModel*>(Engine::projectJournal()->journallingObject(val.toInt()));
->>>>>>> 989fc338
+		auto journalID = Uuid::FromString(val.toStdString());
+		auto* mod = dynamic_cast<AutomatableModel*>(
+				Engine::projectJournal()->journallingObject(journalID));
 		if (mod != nullptr)
 		{
 			bool added = m_editor->m_clip->addObject( mod );
