--- conflicted
+++ resolved
@@ -434,19 +434,13 @@
 		int x = mouseEvent->x() - VALUES_WIDTH;
 
 		// Get tick in which the user clicked
-		int posTicks = (x * MidiTime::ticksPerBar() / m_ppb) + m_currentPosition;
+		int posTicks = (x * TimePos::ticksPerBar() / m_ppb) + m_currentPosition;
 
 		// Get the time map of current pattern
 		timeMap & tm = m_pattern->getTimeMap();
 
-<<<<<<< HEAD
 		m_mouseDownLeft = (mouseEvent->button() == Qt::LeftButton);
 		m_mouseDownRight = (mouseEvent->button() == Qt::RightButton);
-=======
-			// get tick in which the user clicked
-			int pos_ticks = x * TimePos::ticksPerBar() / m_ppb +
-							m_currentPosition;
->>>>>>> b701e82e
 
 		// Some actions require that we know if we clicked the inValue of
 		// a node, while others require that we know if we clicked the outValue
@@ -462,19 +456,9 @@
 		{
 			case DRAW:
 			{
-<<<<<<< HEAD
 				m_pattern->addJournalCheckPoint();
 
 				if (m_mouseDownLeft)
-=======
-				// and check whether the user clicked on an
-				// existing value
-				if( pos_ticks >= it.key() &&
-					( it+1==time_map.end() ||
-						pos_ticks <= (it+1).key() ) &&
-		( pos_ticks<= it.key() + TimePos::ticksPerBar() *4 / m_ppb ) &&
-		( level == it.value() || mouseEvent->button() == Qt::RightButton ) )
->>>>>>> b701e82e
 				{
 					// If we are pressing shift, make a line of nodes from the last
 					// clicked position to this position
@@ -496,10 +480,10 @@
 						if (clickedNode == tm.end())
 						{
 							// We create a new node and start dragging it
-							MidiTime valuePos(posTicks);
+							TimePos valuePos(posTicks);
 
 							// Starts actually moving/draging the node
-							MidiTime newTime = m_pattern->setDragValue(
+							TimePos newTime = m_pattern->setDragValue(
 								valuePos,
 								level,
 								true,
@@ -513,8 +497,8 @@
 						else // If we clicked over an existing node
 						{
 							// Simply start moving/draging it
-							MidiTime newTime = m_pattern->setDragValue(
-								MidiTime(POS(clickedNode)),
+							TimePos newTime = m_pattern->setDragValue(
+								TimePos(POS(clickedNode)),
 								level,
 								true,
 								mouseEvent->modifiers() & Qt::ControlModifier
@@ -525,13 +509,12 @@
 							clickedNode = tm.find(newTime);
 						}
 
-<<<<<<< HEAD
 						// Set the action to MOVE_VALUE so moveMouseEvent() knows we are moving a node
 						m_action = MOVE_VALUE;
 
 						// Calculate the offset from the place the mouse click happened in comparison
 						// to the center of the node
-						int alignedX = (POS(clickedNode) - m_currentPosition) * m_ppb / MidiTime::ticksPerBar();
+						int alignedX = (POS(clickedNode) - m_currentPosition) * m_ppb / TimePos::ticksPerBar();
 						m_moveXOffset = x - alignedX - 1;
 
 						// Set move-cursor
@@ -544,25 +527,6 @@
 					}
 
 					Engine::getSong()->setModified();
-=======
-				// did it reach end of map because
-				// there's no value??
-				if( it == time_map.end() )
-				{
-					// then set new value
-					TimePos value_pos( pos_ticks );
-
-					TimePos new_time =
-						m_pattern->setDragValue( value_pos,
-									level, true,
-							mouseEvent->modifiers() &
-								Qt::ControlModifier );
-
-					// reset it so that it can be used for
-					// ops (move, resize) after this
-					// code-block
-					it = time_map.find( new_time );
->>>>>>> b701e82e
 				}
 				else if (m_mouseDownRight) // Right click on DRAW mode erases values
 				{
@@ -577,24 +541,9 @@
 						Engine::getSong()->setModified();
 					}
 
-<<<<<<< HEAD
 					m_action = ERASE_VALUES;
 				}
 			break;
-=======
-				// move it
-				m_action = MOVE_VALUE;
-				int aligned_x = (int)( (float)( (
-						it.key() -
-						m_currentPosition ) *
-						m_ppb ) / TimePos::ticksPerBar() );
-				m_moveXOffset = x - aligned_x - 1;
-				// set move-cursor
-				QCursor c( Qt::SizeAllCursor );
-				QApplication::setOverrideCursor( c );
-
-				Engine::getSong()->setModified();
->>>>>>> b701e82e
 			}
 			case ERASE:
 			{
@@ -655,8 +604,8 @@
 					{
 						// We check if the quantized position of the time we clicked has a
 						// node and set its outValue
-						MidiTime quantizedPos = Note::quantized(
-							MidiTime(posTicks),
+						TimePos quantizedPos = Note::quantized(
+							TimePos(posTicks),
 							m_pattern->quantization()
 						);
 
@@ -746,16 +695,16 @@
 
 	if (tick0 == tick1) { return; }
 
-	MidiTime start = MidiTime(qMin(tick0, tick1));
-	MidiTime end = MidiTime(qMax(tick0, tick1));
+	TimePos start = TimePos(qMin(tick0, tick1));
+	TimePos end = TimePos(qMax(tick0, tick1));
 
 	timeMap & tm = m_pattern->getTimeMap();
 	timeMap::iterator it = tm.lowerBound(start);
 
-	// Make a list of MidiTimes with nodes to be removed
+	// Make a list of TimePoss with nodes to be removed
 	// because we can't simply remove the nodes from
 	// the timeMap while we are iterating it.
-	QVector<MidiTime> nodesToRemove;
+	QVector<TimePos> nodesToRemove;
 
 	while (it != tm.end())
 	{
@@ -785,24 +734,18 @@
 
 	if (tick0 == tick1) { return; }
 
-	MidiTime start = MidiTime(qMin(tick0, tick1));
-	MidiTime end = MidiTime(qMax(tick0, tick1));
+	TimePos start = TimePos(qMin(tick0, tick1));
+	TimePos end = TimePos(qMax(tick0, tick1));
 
 	timeMap & tm = m_pattern->getTimeMap();
 	timeMap::iterator it = tm.lowerBound(start);
 
 	while (it != tm.end())
 	{
-<<<<<<< HEAD
 		if (POS(it) > end) { return; }
 
 		it.value().resetOutValue();
 		++it;
-=======
-		m_pattern->removeValue( TimePos( x ) );
-		x += xstep;
-		i += 1;
->>>>>>> b701e82e
 	}
 }
 
@@ -826,16 +769,9 @@
 		int x = mouseEvent->x() - VALUES_WIDTH;
 
 		// Get the X position in ticks
-		int posTicks = (x * MidiTime::ticksPerBar() / m_ppb) + m_currentPosition;
-
-<<<<<<< HEAD
+		int posTicks = (x * TimePos::ticksPerBar() / m_ppb) + m_currentPosition;
+
 		switch(m_editMode)
-=======
-		int pos_ticks = x * TimePos::ticksPerBar() / m_ppb +
-							m_currentPosition;
-		// m_mouseDownLeft used to prevent drag when drawing line
-		if (m_mouseDownLeft && m_editMode == DRAW)
->>>>>>> b701e82e
 		{
 			case DRAW:
 			{
@@ -847,7 +783,7 @@
 						// When we clicked the node, we might have clicked slightly off
 						// so we account for that offset for a smooth drag
 						x -= m_moveXOffset;
-						posTicks = (x * MidiTime::ticksPerBar() / m_ppb) + m_currentPosition;
+						posTicks = (x * TimePos::ticksPerBar() / m_ppb) + m_currentPosition;
 
 						// If we moved the mouse past the beginning correct the position in ticks
 						posTicks = qMax(posTicks, 0);
@@ -857,7 +793,7 @@
 
 						// Updates the drag value of the moved node
 						m_pattern->setDragValue(
-							MidiTime(posTicks),
+							TimePos(posTicks),
 							level,
 							true,
 							mouseEvent->modifiers() & Qt::ControlModifier
@@ -879,24 +815,7 @@
 						// If we moved the mouse past the beginning correct the position in ticks
 						posTicks = qMax(posTicks, 0);
 
-<<<<<<< HEAD
 						// Removing automation nodes
-=======
-				drawLine( m_drawLastTick, m_drawLastLevel,
-							pos_ticks, level );
-
-				m_drawLastTick = pos_ticks;
-				m_drawLastLevel = level;
-
-				// we moved the value so the value has to be
-				// moved properly according to new starting-
-				// time in the time map of pattern
-				m_pattern->setDragValue( TimePos( pos_ticks ),
-								level, true,
-							mouseEvent->modifiers() &
-								Qt::ControlModifier );
-			}
->>>>>>> b701e82e
 
 						// Removes all values from the last clicked tick up to the current position tick
 						removeNodes(m_drawLastTick, posTicks);
@@ -940,7 +859,6 @@
 			}
 			case DRAW_OUTVALUES:
 			{
-<<<<<<< HEAD
 				// If we moved the mouse past the beginning correct the position in ticks
 				posTicks = qMax(posTicks, 0);
 
@@ -951,68 +869,6 @@
 					{
 						// We are moving the outValue of the node
 						timeMap & tm = m_pattern->getTimeMap();
-=======
-				x = width() - VALUES_WIDTH;
-				QCursor::setPos( mapToGlobal( QPoint( width(),
-								mouseEvent->y() ) ) );
-				m_leftRightScroll->setValue( m_currentPosition +
-									4 );
-			}
-
-			// get tick in which the cursor is posated
-			int pos_ticks = x * TimePos::ticksPerBar() / m_ppb +
-							m_currentPosition;
-
-			m_selectedTick = pos_ticks - m_selectStartTick;
-			if( (int) m_selectStartTick + m_selectedTick < 0 )
-			{
-				m_selectedTick = -m_selectStartTick;
-			}
-			m_selectedLevels = level - m_selectStartLevel;
-			if( level <= m_selectStartLevel )
-			{
-				--m_selectedLevels;
-			}
-		}
-		else if( mouseEvent->buttons() & Qt::LeftButton &&
-					m_editMode == MOVE &&
-					m_action == MOVE_SELECTION )
-		{
-			// move selection + selected values
-
-			// do horizontal move-stuff
-			int pos_ticks = x * TimePos::ticksPerBar() / m_ppb +
-							m_currentPosition;
-			int ticks_diff = pos_ticks -
-							m_moveStartTick;
-			if( m_selectedTick > 0 )
-			{
-				if( (int) m_selectStartTick +
-							ticks_diff < 0 )
-				{
-					ticks_diff = -m_selectStartTick;
-				}
-			}
-			else
-			{
-				if( (int) m_selectStartTick +
-					m_selectedTick + ticks_diff <
-									0 )
-				{
-					ticks_diff = -(
-							m_selectStartTick +
-							m_selectedTick );
-				}
-			}
-			m_selectStartTick += ticks_diff;
-
-			int bar_diff = ticks_diff / TimePos::ticksPerBar();
-			ticks_diff = ticks_diff % TimePos::ticksPerBar();
-
-
-			// do vertical move-stuff
-			float level_diff = level - m_moveStartLevel;
->>>>>>> b701e82e
 
 						timeMap::iterator it = tm.find(m_draggedOutValueKey);
 						// Safety check
@@ -1032,37 +888,8 @@
 						// Resets all values from the last clicked tick up to the current position tick
 						resetNodes(m_drawLastTick, posTicks);
 
-<<<<<<< HEAD
 						Engine::getSong()->setModified();
 					}
-=======
-			timeMap new_selValuesForMove;
-			for( timeMap::iterator it = m_selValuesForMove.begin();
-					it != m_selValuesForMove.end(); ++it )
-			{
-				TimePos new_value_pos;
-				if( it.key() )
-				{
-					int value_bar =
-						( it.key() /
-							TimePos::ticksPerBar() )
-								+ bar_diff;
-					int value_ticks =
-						( it.key() %
-							TimePos::ticksPerBar() )
-								+ ticks_diff;
-					// ensure value_ticks range
-					if( value_ticks / TimePos::ticksPerBar() )
-					{
-						value_bar += value_ticks
-							/ TimePos::ticksPerBar();
-						value_ticks %=
-							TimePos::ticksPerBar();
-					}
-					m_pattern->removeValue( it.key() );
-					new_value_pos = TimePos( value_bar,
-							value_ticks );
->>>>>>> b701e82e
 				}
 			break;
 			}
@@ -1070,76 +897,6 @@
 	}
 	else // If the mouse Y position is above the AutomationEditor viewport
 	{
-<<<<<<< HEAD
-=======
-		if( mouseEvent->buttons() & Qt::LeftButton &&
-					m_editMode == SELECT &&
-					m_action == SELECT_VALUES )
-		{
-
-			int x = mouseEvent->x() - VALUES_WIDTH;
-			if( x < 0 && m_currentPosition > 0 )
-			{
-				x = 0;
-				QCursor::setPos( mapToGlobal( QPoint( VALUES_WIDTH,
-								mouseEvent->y() ) ) );
-				if( m_currentPosition >= 4 )
-				{
-					m_leftRightScroll->setValue(
-							m_currentPosition - 4 );
-				}
-				else
-				{
-					m_leftRightScroll->setValue( 0 );
-				}
-			}
-			else if( x > width() - VALUES_WIDTH )
-			{
-				x = width() - VALUES_WIDTH;
-				QCursor::setPos( mapToGlobal( QPoint( width(),
-							mouseEvent->y() ) ) );
-				m_leftRightScroll->setValue( m_currentPosition +
-									4 );
-			}
-
-			// get tick in which the cursor is posated
-			int pos_ticks = x * TimePos::ticksPerBar() / m_ppb +
-							m_currentPosition;
-
-			m_selectedTick = pos_ticks -
-							m_selectStartTick;
-			if( (int) m_selectStartTick + m_selectedTick <
-									0 )
-			{
-				m_selectedTick = -m_selectStartTick;
-			}
-
-			float level = getLevel( mouseEvent->y() );
-
-			if( level <= m_bottomLevel )
-			{
-				QCursor::setPos( mapToGlobal( QPoint( mouseEvent->x(),
-							height() -
-							SCROLLBAR_SIZE ) ) );
-				m_topBottomScroll->setValue(
-					m_topBottomScroll->value() + 1 );
-				level = m_bottomLevel;
-			}
-			else if( level >= m_topLevel )
-			{
-				QCursor::setPos( mapToGlobal( QPoint( mouseEvent->x(),
-							TOP_MARGIN ) ) );
-				m_topBottomScroll->setValue(
-					m_topBottomScroll->value() - 1 );
-				level = m_topLevel;
-			}
-			m_selectedLevels = level - m_selectStartLevel;
-			if( level <= m_selectStartLevel )
-			{
-				--m_selectedLevels;
-			}
-		}
->>>>>>> b701e82e
 		QApplication::restoreOverrideCursor();
 	}
 
@@ -1503,32 +1260,6 @@
 					"the context menu of a control!" ) );
 	}
 
-<<<<<<< HEAD
-=======
-	// now draw selection-frame
-	int x = ( sel_pos_start - m_currentPosition ) * m_ppb /
-							TimePos::ticksPerBar();
-	int w = ( sel_pos_end - sel_pos_start ) * m_ppb / TimePos::ticksPerBar();
-	int y, h;
-	if( m_y_auto )
-	{
-		y = (int)( grid_bottom - ( ( grid_bottom - TOP_MARGIN )
-				* ( selLevel_start - m_minLevel )
-				/ (float)( m_maxLevel - m_minLevel ) ) );
-		h = (int)( grid_bottom - ( ( grid_bottom - TOP_MARGIN )
-				* ( selLevel_end - m_minLevel )
-				/ (float)( m_maxLevel - m_minLevel ) ) - y );
-	}
-	else
-	{
-		y = (int)( grid_bottom - ( selLevel_start - m_bottomLevel )
-								* m_y_delta );
-		h = (int)( ( selLevel_start - selLevel_end ) * m_y_delta );
-	}
-	p.setPen( QColor( 0, 64, 192 ) );
-	p.drawRect( x + VALUES_WIDTH, y, w, h );
-
->>>>>>> b701e82e
 	// TODO: Get this out of paint event
 	int l = validPattern() ? (int) m_pattern->length() : 0;
 
@@ -1981,204 +1712,6 @@
 
 
 
-<<<<<<< HEAD
-=======
-void AutomationEditor::selectAll()
-{
-	QMutexLocker m( &m_patternMutex );
-	if( !validPattern() )
-	{
-		return;
-	}
-
-	timeMap & time_map = m_pattern->getTimeMap();
-
-	timeMap::iterator it = time_map.begin();
-	m_selectStartTick = 0;
-	m_selectedTick = m_pattern->length();
-	m_selectStartLevel = it.value();
-	m_selectedLevels = 1;
-
-	while( ++it != time_map.end() )
-	{
-		const float level = it.value();
-		if( level < m_selectStartLevel )
-		{
-			// if we move start-level down, we have to add
-			// the difference between old and new start-level
-			// to m_selectedLevels, otherwise the selection
-			// is just moved down...
-			m_selectedLevels += m_selectStartLevel - level;
-			m_selectStartLevel = level;
-		}
-		else if( level >= m_selectStartLevel + m_selectedLevels )
-		{
-			m_selectedLevels = level - m_selectStartLevel + 1;
-		}
-	}
-}
-
-
-
-
-// returns vector with pointers to all selected values
-void AutomationEditor::getSelectedValues( timeMap & selected_values )
-{
-	QMutexLocker m( &m_patternMutex );
-	if( !validPattern() )
-	{
-		return;
-	}
-
-	int sel_pos_start = m_selectStartTick;
-	int sel_pos_end = sel_pos_start + m_selectedTick;
-	if( sel_pos_start > sel_pos_end )
-	{
-		qSwap<int>( sel_pos_start, sel_pos_end );
-	}
-
-	float selLevel_start = m_selectStartLevel;
-	float selLevel_end = selLevel_start + m_selectedLevels;
-	if( selLevel_start > selLevel_end )
-	{
-		qSwap<float>( selLevel_start, selLevel_end );
-	}
-
-	timeMap & time_map = m_pattern->getTimeMap();
-
-	for( timeMap::iterator it = time_map.begin(); it != time_map.end();
-									++it )
-	{
-		//TODO: Add constant
-		tick_t len_ticks = TimePos::ticksPerBar() / 16;
-
-		float level = it.value();
-		tick_t pos_ticks = it.key();
-
-		if( level >= selLevel_start && level <= selLevel_end &&
-				pos_ticks >= sel_pos_start &&
-				pos_ticks + len_ticks <= sel_pos_end )
-		{
-			selected_values[it.key()] = level;
-		}
-	}
-}
-
-
-
-
-void AutomationEditor::copySelectedValues()
-{
-	m_valuesToCopy.clear();
-
-	timeMap selected_values;
-	getSelectedValues( selected_values );
-
-	if( !selected_values.isEmpty() )
-	{
-		for( timeMap::iterator it = selected_values.begin();
-			it != selected_values.end(); ++it )
-		{
-			m_valuesToCopy[it.key()] = it.value();
-		}
-		TextFloat::displayMessage( tr( "Values copied" ),
-				tr( "All selected values were copied to the "
-								"clipboard." ),
-				embed::getIconPixmap( "edit_copy" ), 2000 );
-	}
-}
-
-
-
-
-void AutomationEditor::cutSelectedValues()
-{
-	QMutexLocker m( &m_patternMutex );
-	if( !validPattern() )
-	{
-		return;
-	}
-
-	m_pattern->addJournalCheckPoint();
-	m_valuesToCopy.clear();
-
-	timeMap selected_values;
-	getSelectedValues( selected_values );
-
-	if( !selected_values.isEmpty() )
-	{
-		Engine::getSong()->setModified();
-
-		for( timeMap::iterator it = selected_values.begin();
-					it != selected_values.end(); ++it )
-		{
-			m_valuesToCopy[it.key()] = it.value();
-			m_pattern->removeValue( it.key() );
-		}
-	}
-
-	update();
-	gui->songEditor()->update();
-}
-
-
-
-
-void AutomationEditor::pasteValues()
-{
-	QMutexLocker m( &m_patternMutex );
-	if( validPattern() && !m_valuesToCopy.isEmpty() )
-	{
-		m_pattern->addJournalCheckPoint();
-		for( timeMap::iterator it = m_valuesToCopy.begin();
-					it != m_valuesToCopy.end(); ++it )
-		{
-			m_pattern->putValue( it.key() + m_currentPosition,
-								it.value() );
-		}
-
-		// we only have to do the following lines if we pasted at
-		// least one value...
-		Engine::getSong()->setModified();
-		update();
-		gui->songEditor()->update();
-	}
-}
-
-
-
-
-void AutomationEditor::deleteSelectedValues()
-{
-	QMutexLocker m( &m_patternMutex );
-	if( !validPattern() )
-	{
-		return;
-	}
-
-	m_pattern->addJournalCheckPoint();
-	timeMap selected_values;
-	getSelectedValues( selected_values );
-
-	const bool update_after_delete = !selected_values.empty();
-
-	for( timeMap::iterator it = selected_values.begin();
-					it != selected_values.end(); ++it )
-	{
-		m_pattern->removeValue( it.key() );
-	}
-
-	if( update_after_delete == true )
-	{
-		Engine::getSong()->setModified();
-		update();
-		gui->songEditor()->update();
-	}
-}
-
-
-
->>>>>>> b701e82e
 
 void AutomationEditor::updatePosition(const TimePos & t )
 {
@@ -2322,14 +1855,14 @@
 	// Remove the VALUES_WIDTH from the x position, so we have the actual viewport x
 	x -= VALUES_WIDTH;
 	// Convert the x position to the position in ticks
-	int posTicks = (x * MidiTime::ticksPerBar() / m_ppb) + m_currentPosition;
+	int posTicks = (x * TimePos::ticksPerBar() / m_ppb) + m_currentPosition;
 
 	// Get our pattern timeMap and create a iterator so we can check the nodes
 	timeMap & tm = m_pattern->getTimeMap();
 	timeMap::iterator it = tm.begin();
 
 	// ticksOffset is the number of ticks that match "r" pixels
-	int ticksOffset = MidiTime::ticksPerBar() * r / m_ppb;
+	int ticksOffset = TimePos::ticksPerBar() * r / m_ppb;
 
 	while (it != tm.end())
 	{
