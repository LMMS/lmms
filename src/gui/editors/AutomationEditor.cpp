--- conflicted
+++ resolved
@@ -464,7 +464,6 @@
 					{
 						drawLine(m_drawLastTick, m_drawLastLevel,
 							posTicks, level);
-<<<<<<< HEAD
 
 						// Update the last clicked position for the next time
 						m_drawLastTick = posTicks;
@@ -595,85 +594,6 @@
 					}
 				}
 				else if (m_mouseDownRight) // Right click resets outValues
-=======
-
-						// Update the last clicked position for the next time
-						m_drawLastTick = posTicks;
-						m_drawLastLevel = level;
-
-						// Changes the action to drawing a line of nodes
-						m_action = DRAW_LINE;
-					}
-					else // No shift, we are just creating/moving nodes
-					{
-						// Starts actually moving/draging the node
-						TimePos newTime = m_pattern->setDragValue(
-							// The TimePos of either the clicked node or a new one
-							TimePos(
-								clickedNode == tm.end()
-								? posTicks
-								: POS(clickedNode)
-							),
-							level,
-							true,
-							mouseEvent->modifiers() & Qt::ControlModifier
-						);
-
-						// We need to update our iterator because we are either creating a new node
-						// or dragging an existing one. In the latter, setDragValue removes the node that
-						// is being dragged, so if we don't update it we have a bogus iterator
-						clickedNode = tm.find(newTime);
-
-						// Set the action to MOVE_VALUE so moveMouseEvent() knows we are moving a node
-						m_action = MOVE_VALUE;
-
-						// Calculate the offset from the place the mouse click happened in comparison
-						// to the center of the node
-						int alignedX = (POS(clickedNode) - m_currentPosition) * m_ppb / TimePos::ticksPerBar();
-						m_moveXOffset = x - alignedX - 1;
-
-						// Set move-cursor
-						QCursor c(Qt::SizeAllCursor);
-						QApplication::setOverrideCursor(c);
-
-						// Update the last clicked position so it can be used if we draw a line later
-						m_drawLastTick = posTicks;
-						m_drawLastLevel = level;
-					}
-
-					Engine::getSong()->setModified();
-				}
-				else if (m_mouseDownRight) // Right click on DRAW mode erases values
-				{
-					// Update the last clicked position so we remove all nodes from
-					// that point up to the point we release the mouse button
-					m_drawLastTick = posTicks;
-
-					// If we right-clicked a node, remove it
-					eraseNode(clickedNode);
-
-					m_action = ERASE_VALUES;
-				}
-			break;
-			}
-			case ERASE:
-			{
-				m_pattern->addJournalCheckPoint();
-
-				// On erase mode, left click removes nodes
-				if (m_mouseDownLeft)
-				{
-					// Update the last clicked position so we remove all nodes from
-					// that point up to the point we release the mouse button
-					m_drawLastTick = posTicks;
-
-					// If we right-clicked a node, remove it
-					eraseNode(clickedNode);
-
-					m_action = ERASE_VALUES;
-				}
-				else if (m_mouseDownRight) // And right click resets outValues
->>>>>>> e880e3cb
 				{
 					// If we clicked an outValue reset it
 					resetNode(clickedNode);
@@ -686,7 +606,6 @@
 				}
 			break;
 			}
-<<<<<<< HEAD
 		}
 
 		update();
@@ -756,60 +675,6 @@
 			else
 			{
 				clickedNode.value().setOutValue(value);
-=======
-			case DRAW_OUTVALUES:
-			{
-				m_pattern->addJournalCheckPoint();
-
-				// On this mode, left click sets the outValue
-				if (m_mouseDownLeft)
-				{
-					// If we clicked an outValue
-					if (clickedNode != tm.end())
-					{
-						m_draggedOutValueKey = POS(clickedNode);
-
-						clickedNode.value().setOutValue(level);
-
-						m_action = MOVE_OUTVALUE;
-
-						Engine::getSong()->setModified();
-					}
-					else // If we didn't click an outValue
-					{
-						// We check if the quantized position of the time we clicked has a
-						// node and set its outValue
-						TimePos quantizedPos = Note::quantized(
-							TimePos(posTicks),
-							m_pattern->quantization()
-						);
-
-						clickedNode = tm.find(quantizedPos);
-
-						if (clickedNode != tm.end())
-						{
-							m_draggedOutValueKey = POS(clickedNode);
-							clickedNode.value().setOutValue(level);
-
-							m_action = MOVE_OUTVALUE;
-
-							Engine::getSong()->setModified();
-						}
-					}
-				}
-				else if (m_mouseDownRight) // Right click resets outValues
-				{
-					// If we clicked an outValue reset it
-					resetNode(clickedNode);
-
-					// Update the last clicked position so we reset all outValues from
-					// that point up to the point we release the mouse button
-					m_drawLastTick = posTicks;
-
-					m_action = RESET_OUTVALUES;
-				}
-			break;
->>>>>>> e880e3cb
 			}
 		}
 
@@ -937,17 +802,10 @@
 					if (m_action == ERASE_VALUES)
 					{
 						// Removing automation nodes
-<<<<<<< HEAD
 
 						// Removes all values from the last clicked tick up to the current position tick
 						m_pattern->removeNodes(m_drawLastTick, posTicks);
 
-=======
-
-						// Removes all values from the last clicked tick up to the current position tick
-						m_pattern->removeNodes(m_drawLastTick, posTicks);
-
->>>>>>> e880e3cb
 						Engine::getSong()->setModified();
 					}
 				}
@@ -1937,7 +1795,6 @@
 	{
 		// The node we are checking is past the coordinates already, so the others will be too
 		if (posTicks < POS(it) - ticksOffset) { break; }
-<<<<<<< HEAD
 
 		// If the x coordinate is within "r" pixels of the node's position
 		// POS(it) - ticksOffset <= posTicks <= POS(it) + ticksOffset
@@ -1958,28 +1815,6 @@
 		++it;
 	}
 
-=======
-
-		// If the x coordinate is within "r" pixels of the node's position
-		// POS(it) - ticksOffset <= posTicks <= POS(it) + ticksOffset
-		if (posTicks <= POS(it) + ticksOffset)
-		{
-			// The y position of the node
-			float valueY = yCoordOfLevel(
-				outValue
-				? OUTVAL(it)
-				: INVAL(it)
-			);
-			// If the y coordinate is within "r" pixels of the node's value
-			if (y >= (valueY - r) && y <= (valueY + r))
-			{
-				return it;
-			}
-		}
-		++it;
-	}
-
->>>>>>> e880e3cb
 	return tm.end();
 }
 
