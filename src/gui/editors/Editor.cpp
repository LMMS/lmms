--- conflicted
+++ resolved
@@ -24,17 +24,11 @@
 
 #include "Editor.h"
 
-<<<<<<< HEAD
-=======
+#include <QAction>
+#include <QShortcut>
+
 #include "GuiApplication.h"
 #include "MainWindow.h"
-#include "Song.h"
-
-#include "embed.h"
-
->>>>>>> ada836c9
-#include <QAction>
-#include <QShortcut>
 
 #include "Song.h"
 #include "embed.h"
@@ -145,23 +139,6 @@
 	return m_playAction;
 }
 
-<<<<<<< HEAD
-=======
-void Editor::closeEvent(QCloseEvent * event)
-{
-	if( parentWidget() )
-	{
-		parentWidget()->hide();
-	}
-	else
-	{
-		hide();
-	}
-	getGUI()->mainWindow()->refocus();
-	event->ignore();
- }
-
->>>>>>> ada836c9
 DropToolBar::DropToolBar(QWidget* parent) : QToolBar(parent)
 {
 	setAcceptDrops(true);
