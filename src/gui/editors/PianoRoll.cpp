--- conflicted
+++ resolved
@@ -2771,15 +2771,10 @@
 	const auto pos = position(me);
 
 	// Calculate the TimePos from the mouse
-<<<<<<< HEAD
-	int mouseViewportPos = pos.x() - m_whiteKeyWidth;
-	int mouseTickPos = mouseViewportPos * TimePos::ticksPerBar() / m_ppb + m_currentPosition;
-=======
-	int mouseViewportPosX = me->x() - m_whiteKeyWidth;
-	int mouseViewportPosY = keyAreaBottom() - 1 - me->y();
+	int mouseViewportPosX = pos.x() - m_whiteKeyWidth;
+	int mouseViewportPosY = keyAreaBottom() - 1 - pos.y();
 	int mouseTickPos = mouseViewportPosX * TimePos::ticksPerBar() / m_ppb + m_currentPosition;
 	int mouseKey = std::round(1.f * mouseViewportPosY / m_keyLineHeight) + m_startKey - 1;
->>>>>>> 7f2761df
 
 	// If ctrl is not pressed, quantize the position
 	if (!(me->modifiers() & Qt::ControlModifier))
