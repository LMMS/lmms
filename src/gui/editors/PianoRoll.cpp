--- conflicted
+++ resolved
@@ -178,11 +178,7 @@
 	m_ctrlMode( ModeDraw ),
 	m_mouseDownRight( false ),
 	m_scrollBack( false ),
-<<<<<<< HEAD
-	m_stepRecorderWidget(this, DEFAULT_PR_PPT, PR_TOP_MARGIN, PR_BOTTOM_MARGIN + m_notesEditHeight, WHITE_KEY_WIDTH, 0),
-=======
 	m_stepRecorderWidget(this, DEFAULT_PR_PPB, PR_TOP_MARGIN, PR_BOTTOM_MARGIN + m_notesEditHeight, WHITE_KEY_WIDTH, 0),
->>>>>>> eebdc0f4
 	m_stepRecorder(*this, m_stepRecorderWidget),
 	m_barLineColor( 0, 0, 0 ),
 	m_beatLineColor( 0, 0, 0 ),
@@ -648,8 +644,6 @@
 }
 
 
-<<<<<<< HEAD
-=======
 void PianoRoll::loadMarkedSemiTones(const QDomElement & de)
 {
 	// clear marked semitones to prevent leftover marks
@@ -676,7 +670,6 @@
 }
 
 
->>>>>>> eebdc0f4
 void PianoRoll::setCurrentPattern( Pattern* newPattern )
 {
 	if( hasValidPattern() )
@@ -3228,15 +3221,9 @@
 
 				int pos_ticks = note->pos();
 
-<<<<<<< HEAD
-				int note_width = len_ticks * m_ppt / MidiTime::ticksPerTact();
-				const int x = ( pos_ticks - m_currentPosition ) *
-						m_ppt / MidiTime::ticksPerTact();
-=======
 				int note_width = len_ticks * m_ppb / MidiTime::ticksPerBar();
 				const int x = ( pos_ticks - m_currentPosition ) *
 						m_ppb / MidiTime::ticksPerBar();
->>>>>>> eebdc0f4
 				// skip this note if not in visible area at all
 				if( !( x + note_width >= 0 && x <= width() - WHITE_KEY_WIDTH ) )
 				{
@@ -3367,41 +3354,6 @@
 			int note_width = len_ticks * m_ppb / MidiTime::ticksPerBar();
 			const int x = ( pos_ticks - m_currentPosition ) *
 					m_ppb / MidiTime::ticksPerBar();
-			// skip this note if not in visible area at all
-			if( !( x + note_width >= 0 && x <= width() - WHITE_KEY_WIDTH ) )
-			{
-				continue;
-			}
-
-			// is the note in visible area?
-			if( key > 0 && key <= visible_keys )
-			{
-
-				// we've done and checked all, let's draw the note
-				drawNoteRect( p, x + WHITE_KEY_WIDTH,
-						y_base - key * KEY_LINE_HEIGHT,
-								note_width, note, m_stepRecorder.curStepNoteColor(), noteTextColor(), selectedNoteColor(),
-								noteOpacity(), noteBorders(), drawNoteNames );
-			}
-		}
-
-		//draw current step recording notes
-		for( const Note *note : m_stepRecorder.getCurStepNotes() )
-		{
-			int len_ticks = note->length();
-
-			if( len_ticks == 0 )
-			{
-				continue;
-			}
-
-			const int key = note->key() - m_startKey + 1;
-
-			int pos_ticks = note->pos();
-
-			int note_width = len_ticks * m_ppt / MidiTime::ticksPerTact();
-			const int x = ( pos_ticks - m_currentPosition ) *
-					m_ppt / MidiTime::ticksPerTact();
 			// skip this note if not in visible area at all
 			if( !( x + note_width >= 0 && x <= width() - WHITE_KEY_WIDTH ) )
 			{
@@ -4321,12 +4273,6 @@
 	m_timeLine->setPixelsPerBar( m_ppb );
 	m_stepRecorderWidget.setPixelsPerBar( m_ppb );
 
-<<<<<<< HEAD
-	m_timeLine->setPixelsPerTact( m_ppt );
-	m_stepRecorderWidget.setPixelsPerTact( m_ppt );
-
-=======
->>>>>>> eebdc0f4
 	update();
 }
 
@@ -4772,8 +4718,6 @@
 		de.appendChild( ghostNotesRoot );
 	}
 
-<<<<<<< HEAD
-=======
 	if (m_editor->m_markedSemiTones.length() > 0)
 	{
 		QDomElement markedSemiTonesRoot = doc.createElement("markedSemiTones");
@@ -4786,7 +4730,6 @@
 		de.appendChild(markedSemiTonesRoot);
 	}
 
->>>>>>> eebdc0f4
 	MainWindow::saveWidgetState( this, de );
 }
 
@@ -4796,10 +4739,7 @@
 void PianoRollWindow::loadSettings( const QDomElement & de )
 {
 	m_editor->loadGhostNotes( de.firstChildElement("ghostnotes") );
-<<<<<<< HEAD
-=======
 	m_editor->loadMarkedSemiTones(de.firstChildElement("markedSemiTones"));
->>>>>>> eebdc0f4
 
 	MainWindow::restoreWidgetState( this, de );
 }
