/*
 * PianoRoll.cpp - implementation of piano roll which is used for actual
 *                  writing of melodies
 *
 * Copyright (c) 2004-2014 Tobias Doerffel <tobydox/at/users.sourceforge.net>
 * Copyright (c) 2008 Andrew Kelley <superjoe30/at/gmail/dot/com>
 *
 * This file is part of LMMS - https://lmms.io
 *
 * This program is free software; you can redistribute it and/or
 * modify it under the terms of the GNU General Public
 * License as published by the Free Software Foundation; either
 * version 2 of the License, or (at your option) any later version.
 *
 * This program is distributed in the hope that it will be useful,
 * but WITHOUT ANY WARRANTY; without even the implied warranty of
 * MERCHANTABILITY or FITNESS FOR A PARTICULAR PURPOSE.  See the GNU
 * General Public License for more details.
 *
 * You should have received a copy of the GNU General Public
 * License along with this program (see COPYING); if not, write to the
 * Free Software Foundation, Inc., 51 Franklin Street, Fifth Floor,
 * Boston, MA 02110-1301 USA.
 *
 */

#include "PianoRoll.h"

#include <QtMath>
#include <QApplication>
#include <QHBoxLayout>
#include <QInputDialog>
#include <QKeyEvent>
#include <QLabel>
#include <QMargins>
#include <QMessageBox>
#include <QPainter>
#include <QPointer>
#include <QPushButton>
#include <QScrollBar>
#include <QStyleOption>
#include <QToolButton>

#include <cmath>
#include <utility>

#include "AutomationEditor.h"
#include "ActionGroup.h"
#include "Clipboard.h"
#include "ComboBox.h"
#include "ConfigManager.h"
#include "DataFile.h"
#include "DeprecationHelper.h"
#include "DetuningHelper.h"
#include "embed.h"
#include "GuiApplication.h"
#include "FontHelper.h"
#include "InstrumentTrack.h"
#include "KeyboardShortcuts.h"
#include "lmms_math.h"
#include "MainWindow.h"
#include "MidiClip.h"
#include "PatternStore.h"
#include "PianoView.h"
#include "PositionLine.h"
#include "SimpleTextFloat.h"
#include "SongEditor.h"
#include "StepRecorderWidget.h"
#include "TextFloat.h"
#include "TimeLineWidget.h"
#include "FileDialog.h"


namespace lmms
{


using timeMap = AutomationClip::timeMap;


namespace gui
{

// some constants...
const int INITIAL_PIANOROLL_WIDTH = 970;
const int INITIAL_PIANOROLL_HEIGHT = 485;

const int SCROLLBAR_SIZE = 12;
const int PIANO_X = 0;

const int WHITE_KEY_WIDTH = 64;
const int BLACK_KEY_WIDTH = 41;

const int DEFAULT_KEY_LINE_HEIGHT = 12;
const int DEFAULT_CELL_WIDTH = 12;


const int NOTE_EDIT_RESIZE_BAR = 6;
const int NOTE_EDIT_MIN_HEIGHT = 50;
const int KEY_AREA_MIN_HEIGHT = DEFAULT_KEY_LINE_HEIGHT * 10;
const int PR_BOTTOM_MARGIN = SCROLLBAR_SIZE;
const int PR_TOP_MARGIN = 18;
const int PR_RIGHT_MARGIN = SCROLLBAR_SIZE;


// width of area used for resizing (the grip at the end of a note)
const int RESIZE_AREA_WIDTH = 9;

// width of line for setting volume/panning of note
const int NOTE_EDIT_LINE_WIDTH = 3;

// key where to start
const int INITIAL_START_KEY = Octave::Octave_4 + Key::C;

// number of each note to provide in quantization and note lengths
const int NUM_EVEN_LENGTHS = 6;
const int NUM_TRIPLET_LENGTHS = 5;

SimpleTextFloat * PianoRoll::s_textFloat = nullptr;

static std::array<QString, 12> s_noteStrings {
	"C", "C\u266F / D\u266D", "D", "D\u266F / E\u266D", "E", "F", "F\u266F / G\u266D", 
	"G", "G\u266F / A\u266D", "A", "A\u266F / B\u266D", "B"
};

static QString getNoteString(int key)
{
	return s_noteStrings[key % 12] + QString::number(static_cast<int>(FirstOctave + key / KeysPerOctave));
}

// used for drawing of piano
std::array<PianoRoll::KeyType, 12> PianoRoll::prKeyOrder
{
	KeyType::WhiteSmall, KeyType::Black, KeyType::WhiteBig, KeyType::Black,
	KeyType::WhiteSmall, KeyType::WhiteSmall, KeyType::Black, KeyType::WhiteBig,
	KeyType::Black, KeyType::WhiteBig, KeyType::Black, KeyType::WhiteSmall
} ;


const int DEFAULT_PR_PPB = DEFAULT_CELL_WIDTH * DefaultStepsPerBar;

const std::vector<float> PianoRoll::m_zoomLevels =
		{0.125f, 0.25f, 0.5f, 1.0f, 1.5f, 2.0f, 4.0f, 8.0f};

const std::vector<float> PianoRoll::m_zoomYLevels =
		{0.25f, 0.5f, 1.0f, 1.5f, 2.0f, 2.5f, 3.0f, 4.0f};


PianoRoll::PianoRoll() :
	m_noteEditMenu( nullptr ),
	m_semiToneMarkerMenu( nullptr ),
	m_zoomingModel(),
	m_zoomingYModel(),
	m_quantizeModel(),
	m_noteLenModel(),
	m_scaleModel(),
	m_chordModel(),
	m_midiClip( nullptr ),
	m_currentPosition(),
	m_recording( false ),
	m_doAutoQuantization(ConfigManager::inst()->value("midi", "autoquantize").toInt() != 0),
	m_currentNote( nullptr ),
	m_action( Action::None ),
	m_noteEditMode( NoteEditMode::Volume ),
	m_moveBoundaryLeft( 0 ),
	m_moveBoundaryTop( 0 ),
	m_moveBoundaryRight( 0 ),
	m_moveBoundaryBottom( 0 ),
	m_mouseDownKey( 0 ),
	m_mouseDownTick( 0 ),
	m_lastMouseX( 0 ),
	m_lastMouseY( 0 ),
	m_notesEditHeight( 100 ),
	m_userSetNotesEditHeight(100),
	m_ppb( DEFAULT_PR_PPB ),
	m_keyLineHeight(DEFAULT_KEY_LINE_HEIGHT),
	m_whiteKeySmallHeight(qFloor(m_keyLineHeight * 1.5)),
	m_whiteKeyBigHeight(m_keyLineHeight * 2),
	m_blackKeyHeight(m_keyLineHeight),
	m_lenOfNewNotes( TimePos( 0, DefaultTicksPerBar/4 ) ),
	m_lastNoteVolume( DefaultVolume ),
	m_lastNotePanning( DefaultPanning ),
	m_minResizeLen( 0 ),
	m_startKey( INITIAL_START_KEY ),
	m_lastKey( 0 ),
	m_editMode( EditMode::Draw ),
	m_ctrlMode( EditMode::Draw ),
	m_mouseDownRight( false ),
	m_scrollBack( false ),
	m_stepRecorderWidget(this, DEFAULT_PR_PPB, PR_TOP_MARGIN, PR_BOTTOM_MARGIN + m_notesEditHeight, WHITE_KEY_WIDTH, 0),
	m_stepRecorder(*this, m_stepRecorderWidget),
	m_barLineColor( 0, 0, 0 ),
	m_beatLineColor( 0, 0, 0 ),
	m_lineColor( 0, 0, 0 ),
	m_noteModeColor( 0, 0, 0 ),
	m_noteColor( 0, 0, 0 ),
	m_stepNoteColor(0, 0, 0),
	m_currentStepNoteColor(245, 3, 139),
	m_noteTextColor(0, 0, 0),
	m_ghostNoteColor( 0, 0, 0 ),
	m_ghostNoteTextColor( 0, 0, 0 ),
	m_barColor( 0, 0, 0 ),
	m_selectedNoteColor( 0, 0, 0 ),
	m_textColor( 0, 0, 0 ),
	m_textColorLight( 0, 0, 0 ),
	m_textShadow( 0, 0, 0 ),
	m_markedSemitoneColor( 0, 0, 0 ),
	m_knifeCutLineColor(0, 0, 0),
	m_noteOpacity( 255 ),
	m_ghostNoteOpacity( 255 ),
	m_noteBorders( true ),
	m_ghostNoteBorders( true ),
	m_backgroundShade( 0, 0, 0 ),
	m_whiteKeyWidth(WHITE_KEY_WIDTH),
	m_blackKeyWidth(BLACK_KEY_WIDTH)
{
	// gui names of edit modes
	m_nemStr.push_back( tr( "Note Velocity" ) );
	m_nemStr.push_back( tr( "Note Panning" ) );

	m_noteEditMenu = new QMenu( this );
	m_noteEditMenu->clear();
	for (auto i = std::size_t{0}; i < m_nemStr.size(); ++i)
	{
		auto act = new QAction(m_nemStr.at(i), this);
		connect( act, &QAction::triggered, [this, i](){ changeNoteEditMode(i); } );
		m_noteEditMenu->addAction( act );
	}

	m_semiToneMarkerMenu = new QMenu( this );

	auto markSemitoneAction = new QAction(tr("Mark/unmark current semitone"), this);
	auto markAllOctaveSemitonesAction = new QAction(tr("Mark/unmark all corresponding octave semitones"), this);
	auto markScaleAction = new QAction(tr("Mark current scale"), this);
	auto markChordAction = new QAction(tr("Mark current chord"), this);
	auto unmarkAllAction = new QAction(tr("Unmark all"), this);
	auto copyAllNotesAction = new QAction(tr("Select all notes on this key"), this);

	connect( markSemitoneAction, &QAction::triggered, [this](){ markSemiTone(SemiToneMarkerAction::MarkCurrentSemiTone); });
	connect( markAllOctaveSemitonesAction, &QAction::triggered, [this](){ markSemiTone(SemiToneMarkerAction::MarkAllOctaveSemiTones); });
	connect( markScaleAction, &QAction::triggered, [this](){ markSemiTone(SemiToneMarkerAction::MarkCurrentScale); });
	connect( markChordAction, &QAction::triggered, [this](){ markSemiTone(SemiToneMarkerAction::MarkCurrentChord); });
	connect( unmarkAllAction, &QAction::triggered, [this](){ markSemiTone(SemiToneMarkerAction::UnmarkAll); });
	connect( copyAllNotesAction, &QAction::triggered, [this](){ markSemiTone(SemiToneMarkerAction::CopyAllNotesOnKey); });
	connect(ConfigManager::inst(), &ConfigManager::valueChanged,
		[this](QString const& cls, QString const& attribute, QString const& value)
		{
			if (!(cls == "midi" && attribute == "autoquantize"))
			{
				return;
			}
			this->m_doAutoQuantization = (value.toInt() != 0);
		});

	markScaleAction->setEnabled( false );
	markChordAction->setEnabled( false );

	connect( this, SIGNAL(semiToneMarkerMenuScaleSetEnabled(bool)), markScaleAction, SLOT(setEnabled(bool)));
	connect( this, SIGNAL(semiToneMarkerMenuChordSetEnabled(bool)), markChordAction, SLOT(setEnabled(bool)));

	m_semiToneMarkerMenu->addAction( markSemitoneAction );
	m_semiToneMarkerMenu->addAction( markAllOctaveSemitonesAction );
	m_semiToneMarkerMenu->addAction( markScaleAction );
	m_semiToneMarkerMenu->addAction( markChordAction );
	m_semiToneMarkerMenu->addAction( unmarkAllAction );
	m_semiToneMarkerMenu->addAction( copyAllNotesAction );

	// init text-float
	if( s_textFloat == nullptr )
	{
		s_textFloat = new SimpleTextFloat;
	}

	// add time-line
	m_timeLine = new TimeLineWidget(m_whiteKeyWidth, 0, m_ppb,
		Engine::getSong()->getPlayPos(Song::PlayMode::MidiClip),
		Engine::getSong()->getTimeline(Song::PlayMode::MidiClip),
		m_currentPosition, Song::PlayMode::MidiClip, this
	);
	connect(this, &PianoRoll::positionChanged, m_timeLine, &TimeLineWidget::updatePosition);
	connect( m_timeLine, SIGNAL( positionChanged( const lmms::TimePos& ) ),
			this, SLOT( updatePosition( const lmms::TimePos& ) ) );

	// white position line follows timeline marker
	m_positionLine = new PositionLine(this);

	//update timeline when in step-recording mode
	connect( &m_stepRecorderWidget, SIGNAL( positionChanged( const lmms::TimePos& ) ),
			this, SLOT( updatePositionStepRecording( const lmms::TimePos& ) ) );

	// update timeline when in record-accompany mode
	connect(m_timeLine, &TimeLineWidget::positionChanged, this, &PianoRoll::updatePositionAccompany);
	// TODO
/*	connect( engine::getSong()->getPlayPos( Song::PlayMode::Pattern ).m_timeLine,
				SIGNAL( positionChanged( const lmms::TimePos& ) ),
			this,
			SLOT( updatePositionAccompany( const lmms::TimePos& ) ) );*/

	removeSelection();

	// init scrollbars
	m_leftRightScroll = new QScrollBar( Qt::Horizontal, this );
	m_leftRightScroll->setSingleStep( 1 );
	connect( m_leftRightScroll, SIGNAL(valueChanged(int)), this,
						SLOT(horScrolled(int)));

	m_topBottomScroll = new QScrollBar( Qt::Vertical, this );
	m_topBottomScroll->setSingleStep( 1 );
	m_topBottomScroll->setPageStep( 20 );
	connect( m_topBottomScroll, SIGNAL(valueChanged(int)), this,
						SLOT(verScrolled(int)));

	// setup zooming-stuff
	for( float const & zoomLevel : m_zoomLevels )
	{
		m_zoomingModel.addItem(QString("%1%").arg(zoomLevel * 100));
	}
	m_zoomingModel.setValue( m_zoomingModel.findText( "100%" ) );
	connect( &m_zoomingModel, SIGNAL(dataChanged()),
					this, SLOT(zoomingChanged()));

	// zoom y
	for (float const & zoomLevel : m_zoomYLevels)
	{
		m_zoomingYModel.addItem(QString("%1%").arg(zoomLevel * 100));
	}
	m_zoomingYModel.setValue(m_zoomingYModel.findText("100%"));
	connect(&m_zoomingYModel, SIGNAL(dataChanged()),
					this, SLOT(zoomingYChanged()));

	// Set up quantization model
	m_quantizeModel.addItem( tr( "Note lock" ) );
	for (auto q : Quantizations) {
		m_quantizeModel.addItem(QString("1/%1").arg(q));
	}
	m_quantizeModel.setValue( m_quantizeModel.findText( "1/16" ) );

	connect( &m_quantizeModel, SIGNAL(dataChanged()),
					this, SLOT(quantizeChanged()));

	// Set up note length model
	m_noteLenModel.addItem( tr( "Last note" ),
					std::make_unique<PixmapLoader>( "edit_draw" ) );
	const auto pixmaps = std::array<std::string, 11>{"whole", "half", "quarter", "eighth",
						"sixteenth", "thirtysecond", "triplethalf",
						"tripletquarter", "tripleteighth",
						"tripletsixteenth", "tripletthirtysecond"};

	for( int i = 0; i < NUM_EVEN_LENGTHS; ++i )
	{
		auto loader = std::make_unique<PixmapLoader>( "note_" + pixmaps[i] );
		m_noteLenModel.addItem( "1/" + QString::number( 1 << i ), std::move(loader) );
	}
	for( int i = 0; i < NUM_TRIPLET_LENGTHS; ++i )
	{
		auto loader = std::make_unique<PixmapLoader>( "note_" + pixmaps[i+NUM_EVEN_LENGTHS] );
		m_noteLenModel.addItem( "1/" + QString::number( (1 << i) * 3 ), std::move(loader) );
	}
	m_noteLenModel.setValue( 0 );

	// Note length change can cause a redraw if Q is set to lock
	connect( &m_noteLenModel, SIGNAL(dataChanged()),
					this, SLOT(noteLengthChanged()));

	// Set up key selection dropdown
	m_keyModel.addItem(tr("No key"));
	// Use piano roll note strings for key dropdown
	for (const auto& noteString : s_noteStrings)
	{
		m_keyModel.addItem(noteString);
	}
	m_keyModel.setValue(0); // start with "No key"
	connect(&m_keyModel, &ComboBoxModel::dataChanged, this, &PianoRoll::keyChanged);

	// Set up scale model
	const InstrumentFunctionNoteStacking::ChordTable& chord_table =
			InstrumentFunctionNoteStacking::ChordTable::getInstance();

	m_scaleModel.addItem( tr("No scale") );
	for (const InstrumentFunctionNoteStacking::Chord& chord : chord_table.chords())
	{
		if( chord.isScale() )
		{
			m_scaleModel.addItem( chord.getName() );
		}
	}

	m_scaleModel.setValue( 0 );
	// connect scale change to key change so it auto-highlights with scale as well
	connect(&m_scaleModel, &ComboBoxModel::dataChanged, this, &PianoRoll::keyChanged);
	// change can update m_semiToneMarkerMenu
	connect( &m_scaleModel, SIGNAL(dataChanged()),
						this, SLOT(updateSemiToneMarkerMenu()));

	// Set up chord model
	m_chordModel.addItem( tr("No chord") );
	for (const InstrumentFunctionNoteStacking::Chord& chord : chord_table.chords())
	{
		if( ! chord.isScale() )
		{
			m_chordModel.addItem( chord.getName() );
		}
	}

	m_chordModel.setValue( 0 );

	// change can update m_semiToneMarkerMenu
	connect( &m_chordModel, SIGNAL(dataChanged()),
					this, SLOT(updateSemiToneMarkerMenu()));

	setFocusPolicy( Qt::StrongFocus );
	setFocus();
	setMouseTracking( true );

	connect( &m_scaleModel, SIGNAL(dataChanged()),
					this, SLOT(updateSemiToneMarkerMenu()));

	connect( Engine::getSong(), SIGNAL(timeSignatureChanged(int,int)),
						this, SLOT(update()));

	//connection for selecion from timeline
	connect( m_timeLine, SIGNAL(regionSelectedFromPixels(int,int)),
			this, SLOT(selectRegionFromPixels(int,int)));

	// Set up snap model
	m_snapModel.addItem(tr("Nudge"));
	m_snapModel.addItem(tr("Snap"));
	m_snapModel.setValue(0);
	changeSnapMode();
	connect(&m_snapModel, SIGNAL(dataChanged()),
		this, SLOT(changeSnapMode()));

	m_stepRecorder.initialize();

	// trigger a redraw if keymap definitions change (different keys may become disabled)
	connect(Engine::getSong(), SIGNAL(keymapListChanged(int)), this, SLOT(update()));
}



void PianoRoll::reset()
{
	m_lastNoteVolume = DefaultVolume;
	m_lastNotePanning = DefaultPanning;
	clearGhostClip();
}

void PianoRoll::showTextFloat(const QString &text, const QPoint &pos, int timeout)
{
	s_textFloat->setText( text );
	// show the float, offset slightly so as to not obscure anything
	s_textFloat->moveGlobal( this, pos + QPoint(4, 16) );
	if (timeout == -1)
	{
		s_textFloat->show();
	}
	else
	{
		s_textFloat->setVisibilityTimeOut( timeout );
	}
}


void PianoRoll::showVolTextFloat(volume_t vol, const QPoint &pos, int timeout)
{
	//! \todo display velocity for MIDI-based instruments
	// possibly dBFS values too? not sure if it makes sense for note volumes...
	showTextFloat( tr("Velocity: %1%").arg( vol ), pos, timeout );
}


void PianoRoll::showPanTextFloat(panning_t pan, const QPoint &pos, int timeout)
{
	QString text;
	if( pan < 0 )
	{
		text = tr("Panning: %1% left").arg( qAbs( pan ) );
	}
	else if( pan > 0 )
	{
		text = tr("Panning: %1% right").arg( qAbs( pan ) );
	}
	else
	{
		text = tr("Panning: center");
	}
	showTextFloat( text, pos, timeout );
}



void PianoRoll::changeNoteEditMode( int i )
{
	m_noteEditMode = (NoteEditMode) i;
	repaint();
}


void PianoRoll::markSemiTone(SemiToneMarkerAction i, bool fromMenu)
{
	const int key = fromMenu
		? getKey(mapFromGlobal(m_semiToneMarkerMenu->pos()).y())
		: m_keyModel.value() - 1;
	const InstrumentFunctionNoteStacking::Chord * chord = nullptr;

	// if "No key" is selected, key is -1, unmark all semitones
	// or if scale changed from toolbar to "No scale", unmark all semitones
	if (!fromMenu && (key < 0 || m_scaleModel.value() == 0)) { i = SemiToneMarkerAction::UnmarkAll; }

	switch(i)
	{
		case SemiToneMarkerAction::UnmarkAll:
			m_markedSemiTones.clear();
			break;
		case SemiToneMarkerAction::MarkCurrentSemiTone:
		{
			QList<int>::iterator it = std::find( m_markedSemiTones.begin(), m_markedSemiTones.end(), key );
			if( it != m_markedSemiTones.end() )
			{
				m_markedSemiTones.erase( it );
			}
			else
			{
				m_markedSemiTones.push_back( key );
			}
			break;
		}
		case SemiToneMarkerAction::MarkAllOctaveSemiTones:
		{
			QList<int> aok = getAllOctavesForKey(key);

			if ( m_markedSemiTones.contains(key) )
			{
				// lets erase all of the ones that match this by octave
				QList<int>::iterator i;
				for (int octave : aok)
				{
					i = std::find(m_markedSemiTones.begin(), m_markedSemiTones.end(), octave);
					if (i != m_markedSemiTones.end())
					{
						m_markedSemiTones.erase(i);
					}
				}
			}
			else
			{
				// we should add all of the ones that match this by octave
				m_markedSemiTones.append(aok);
			}

			break;
		}
		case SemiToneMarkerAction::MarkCurrentScale:
			chord = & InstrumentFunctionNoteStacking::ChordTable::getInstance()
					.getScaleByName( m_scaleModel.currentText() );
		case SemiToneMarkerAction::MarkCurrentChord:
		{
			if( ! chord )
			{
				chord = & InstrumentFunctionNoteStacking::ChordTable::getInstance()
						.getChordByName( m_chordModel.currentText() );
			}

			if( chord->isEmpty() )
			{
				break;
			}
			else if( chord->isScale() )
			{
				m_markedSemiTones.clear();
			}

			const int first = chord->isScale() ? 0 : key;
			const int last = chord->isScale() ? NumKeys : key + chord->last();
			const int cap = (chord->isScale() || chord->last() == 0) ? trackOctaveSize() : chord->last();

			for( int i = first; i <= last; i++ )
			{
			  if( chord->hasSemiTone( ( i + cap - ( key % cap ) ) % cap ) )
				{
					m_markedSemiTones.push_back( i );
				}
			}
			break;
		}
		case SemiToneMarkerAction::CopyAllNotesOnKey:
		{
			selectNotesOnKey();
			break;
		}
		default:
			;
	}

	std::sort( m_markedSemiTones.begin(), m_markedSemiTones.end(), std::greater<int>() );
	QList<int>::iterator new_end = std::unique( m_markedSemiTones.begin(), m_markedSemiTones.end() );
	m_markedSemiTones.erase( new_end, m_markedSemiTones.end() );
	// until we move the mouse the window won't update, force redraw
	update();
}


void PianoRoll::setGhostMidiClip( MidiClip* newMidiClip )
{
	// Expects a pointer to a MIDI clip or nullptr.
	m_ghostNotes.clear();
	if( newMidiClip != nullptr )
	{
		for( Note *note : newMidiClip->notes() )
		{
			auto new_note = new Note(note->length(), note->pos(), note->key());
			m_ghostNotes.push_back( new_note );
		}
		emit ghostClipSet( true );
	}
}


void PianoRoll::loadGhostNotes( const QDomElement & de )
{
	// Load ghost notes from DOM element.
	if( de.isElement() )
	{
		QDomNode node = de.firstChild();
		while( !node.isNull() )
		{
			auto n = new Note;
			n->restoreState( node.toElement() );
			n->setVolume(DefaultVolume);
			m_ghostNotes.push_back( n );
			node = node.nextSibling();
		}
		emit ghostClipSet( true );
	}
}


void PianoRoll::clearGhostClip()
{
	setGhostMidiClip( nullptr );
	emit ghostClipSet( false );
	update();
}


void PianoRoll::glueNotes()
{
	if (hasValidMidiClip())
	{
		NoteVector selectedNotes = getSelectedNotes();
		if (selectedNotes.empty())
		{
			TextFloat::displayMessage( tr( "Glue notes failed" ),
					tr( "Please select notes to glue first." ),
					embed::getIconPixmap( "glue", 24, 24 ),
					3000 );
			return;
		}

		// Make undo possible
		m_midiClip->addJournalCheckPoint();

		// Sort notes on key and then pos.
		std::sort(selectedNotes.begin(), selectedNotes.end(),
			[](const Note * note, const Note * compareNote) -> bool
			{
				if (note->key() == compareNote->key())
				{
					return note->pos() < compareNote->pos();
				}
				return note->key() < compareNote->key();
			});

		QList<Note *> noteToRemove;

		NoteVector::iterator note = selectedNotes.begin();
		auto nextNote = note+1;
		NoteVector::iterator end = selectedNotes.end();

		while (note != end && nextNote != end)
		{
			// key and position match for glue. The notes are already
			// sorted so we don't need to test that nextNote is the same
			// position or next in sequence.
			if ((*note)->key() == (*nextNote)->key()
				&& (*nextNote)->pos() <= (*note)->pos()
				+ qMax(TimePos(0), (*note)->length()))
			{
				(*note)->setLength(qMax((*note)->length(),
					TimePos((*nextNote)->endPos() - (*note)->pos())));
				noteToRemove.push_back(*nextNote);
				++nextNote;
			}
			// key or position doesn't match
			else
			{
				note = nextNote;
				nextNote = note+1;
			}
		}

		// Remove old notes
		for (int i = 0; i < noteToRemove.count(); ++i)
		{
			m_midiClip->removeNote(noteToRemove[i]);
		}

		update();
	}
}

void PianoRoll::fitNoteLengths(bool fill)
{
	if (!hasValidMidiClip()) { return; }
	m_midiClip->addJournalCheckPoint();
	m_midiClip->rearrangeAllNotes();

	// Reference notes
	const NoteVector& refNotes = m_midiClip->notes();

	// Notes to edit
	NoteVector notes = getSelectedNotes();
	if (notes.empty())
	{
		notes = refNotes;
	}
	else if (!fill)
	{
		std::sort(notes.begin(), notes.end(), Note::lessThan);
	}
	if (fill)
	{
		std::sort(notes.begin(), notes.end(), [](Note* n1, Note* n2) { return n1->endPos() < n2->endPos(); });
	}

	int length;
	auto ref = refNotes.begin();
	for (Note* note : notes)
	{
		// Fast forward to next reference note
		while (ref != refNotes.end() && (fill ? (*ref)->pos() < note->endPos() : (*ref)->pos() <= note->pos()))
		{
			ref++;
		}
		if (ref == refNotes.end())
		{
			if (!fill) { break; }
			// Last notes stretch to end of last bar
			length = notes.back()->endPos().nextFullBar() * TimePos::ticksPerBar() - note->pos();
		}
		else
		{
			length = (*ref)->pos() - note->pos();
		}
		if (fill ? note->length() < length : note->length() > length)
		{
			note->setLength(length);
		}
	}

	update();
	getGUI()->songEditor()->update();
	Engine::getSong()->setModified();
}


void PianoRoll::constrainNoteLengths(bool constrainMax)
{
	if (!hasValidMidiClip()) { return; }
	m_midiClip->addJournalCheckPoint();

	const NoteVector selectedNotes = getSelectedNotes();
	const auto& notes = selectedNotes.empty() ? m_midiClip->notes() : selectedNotes;

	TimePos bound = m_lenOfNewNotes; // will be length of last note
	for (auto note : notes)
	{
		if (constrainMax ? note->length() > bound : note->length() < bound)
		{
			note->setLength(bound);
		}
	}

	update();
	getGUI()->songEditor()->update();
	Engine::getSong()->setModified();
}


void PianoRoll::loadMarkedSemiTones(const QDomElement & de)
{
	// clear marked semitones to prevent leftover marks
	m_markedSemiTones.clear();
	if (de.isElement())
	{
		QDomNode node = de.firstChild();
		while (!node.isNull())
		{
			bool ok;
			int key = node.toElement().attribute(
				QString("key"), QString("-1")).toInt(&ok, 10);
			if (ok && key >= 0)
			{
				m_markedSemiTones.append(key);
			}
			node = node.nextSibling();
		}
	}
	// from markSemiTone, required otherwise marks will not show
	std::sort(m_markedSemiTones.begin(), m_markedSemiTones.end(), std::greater<int>());
	QList<int>::iterator new_end = std::unique(m_markedSemiTones.begin(), m_markedSemiTones.end());
	m_markedSemiTones.erase(new_end, m_markedSemiTones.end());
}


void PianoRoll::setCurrentMidiClip( MidiClip* newMidiClip )
{
	if( hasValidMidiClip() )
	{
		m_midiClip->instrumentTrack()->pianoModel()->disconnect(this);
		m_midiClip->instrumentTrack()->firstKeyModel()->disconnect(this);
		m_midiClip->instrumentTrack()->lastKeyModel()->disconnect(this);
		m_midiClip->instrumentTrack()->microtuner()->keymapModel()->disconnect(this);
		m_midiClip->instrumentTrack()->microtuner()->keyRangeImportModel()->disconnect(this);
		m_midiClip->instrumentTrack()->disconnect( this );
		m_midiClip->disconnect(this);
	}

	// force the song-editor to stop playing if it played a MIDI clip before
	if (Engine::getSong()->playMode() == Song::PlayMode::MidiClip)
	{
		Engine::getSong()->playMidiClip( nullptr );
	}

	if(m_stepRecorder.isRecording())
	{
		m_stepRecorder.stop();
	}

	// set new data
	m_midiClip = newMidiClip;
	m_currentPosition = 0;
	m_currentNote = nullptr;
	m_startKey = INITIAL_START_KEY;

	m_stepRecorder.setCurrentMidiClip(newMidiClip);

	if( ! hasValidMidiClip() )
	{
		//resizeEvent( NULL );

		update();
		emit currentMidiClipChanged();
		return;
	}

	m_leftRightScroll->setValue( 0 );

	// determine the central key so that we can scroll to it
	int central_key = 0;
	int total_notes = 0;
	for( const Note *note : m_midiClip->notes() )
	{
		if( note->length() > 0 )
		{
			central_key += note->key();
			++total_notes;
		}
	}

	if (total_notes > 0)
	{
		central_key = central_key / total_notes - (NumKeys - m_totalKeysToScroll) / 2;
		m_startKey = qBound(0, central_key, NumKeys);
	}

	// resizeEvent() does the rest for us (scrolling, range-checking
	// of start-notes and so on...)
	resizeEvent( nullptr );

	// make sure to always get informed about the MIDI clip being destroyed
	connect( m_midiClip, SIGNAL(destroyedMidiClip(lmms::MidiClip*)), this, SLOT(hideMidiClip(lmms::MidiClip*)));

	connect( m_midiClip->instrumentTrack(), SIGNAL( midiNoteOn( const lmms::Note& ) ), this, SLOT( startRecordNote( const lmms::Note& ) ) );
	connect( m_midiClip->instrumentTrack(), SIGNAL( midiNoteOff( const lmms::Note& ) ), this, SLOT( finishRecordNote( const lmms::Note& ) ) );
	connect( m_midiClip, SIGNAL(dataChanged()), this, SLOT(update()));
	connect( m_midiClip->instrumentTrack()->pianoModel(), SIGNAL(dataChanged()), this, SLOT(update()));

	connect(m_midiClip->instrumentTrack()->firstKeyModel(), SIGNAL(dataChanged()), this, SLOT(update()));
	connect(m_midiClip->instrumentTrack()->lastKeyModel(), SIGNAL(dataChanged()), this, SLOT(update()));
	connect(m_midiClip->instrumentTrack()->microtuner()->keymapModel(), SIGNAL(dataChanged()), this, SLOT(update()));
	connect(m_midiClip->instrumentTrack()->microtuner()->keyRangeImportModel(), SIGNAL(dataChanged()),
		this, SLOT(update()));

	update();
	emit currentMidiClipChanged();
}



void PianoRoll::hideMidiClip( MidiClip* clip )
{
	if( m_midiClip == clip )
	{
		setCurrentMidiClip( nullptr );
	}
}


int PianoRoll::trackOctaveSize() const
{
	if (!m_midiClip) { return KeysPerOctave; }
	auto ut = m_midiClip->instrumentTrack()->microtuner();
	return ut->enabled() ? ut->octaveSize() : KeysPerOctave;
}


void PianoRoll::selectRegionFromPixels( int xStart, int xEnd )
{

	xStart -= m_whiteKeyWidth;
	xEnd -= m_whiteKeyWidth;

	// select an area of notes
	int posTicks = xStart * TimePos::ticksPerBar() / m_ppb +
					m_currentPosition;
	int keyNum = 0;
	m_selectStartTick = posTicks;
	m_selectedTick = 0;
	m_selectStartKey = keyNum;
	m_selectedKeys = 1;
	// change size of selection

	// get tick in which the cursor is posated
	posTicks = xEnd  * TimePos::ticksPerBar() / m_ppb +
					m_currentPosition;
	keyNum = 120;

	m_selectedTick = posTicks - m_selectStartTick;
	if( (int) m_selectStartTick + m_selectedTick < 0 )
	{
		m_selectedTick = -static_cast<int>(
					m_selectStartTick );
	}
	m_selectedKeys = keyNum - m_selectStartKey;
	if( keyNum <= m_selectStartKey )
	{
		--m_selectedKeys;
	}

	computeSelectedNotes( false );
}




void PianoRoll::drawNoteRect( QPainter & p, int x, int y,
				int width, const Note * n, const QColor & noteCol, const QColor & noteTextColor,
				const QColor & selCol, const int noteOpc, const bool borders, bool drawNoteName )
{
	++x;
	++y;
	width -= 2;

	if( width <= 0 )
	{
		width = 2;
	}

	// Volume
	auto const volumeRange = static_cast<float>(MaxVolume - MinVolume);
	auto const volumeSpan = static_cast<float>(n->getVolume() - MinVolume);
	float const volumeRatio = volumeSpan / volumeRange;
	int volVal = qMin( 255, 100 + static_cast<int>( volumeRatio * 155.0f) );

	// Panning
	auto const panningRange = static_cast<float>(PanningRight - PanningLeft);
	auto const leftPanSpan = static_cast<float>(PanningRight - n->getPanning());
	auto const rightPanSpan = static_cast<float>(n->getPanning() - PanningLeft);

	float leftPercent = qMin<float>( 1.0f, leftPanSpan / panningRange * 2.0f );
	float rightPercent = qMin<float>( 1.0f, rightPanSpan / panningRange * 2.0f );

	QColor col{noteCol};
	QPen pen;

	if( n->selected() )
	{
		col = QColor( selCol );
	}

	const int borderWidth = borders ? 1 : 0;

	const int noteHeight = m_keyLineHeight - 1 - borderWidth;
	int noteWidth = width + 1 - borderWidth;

	// adjust note to make it a bit faded if it has a lower volume
	// in stereo using gradients
	QColor lcol = QColor::fromHsv( col.hue(), col.saturation(),
				       static_cast<int>(volVal * leftPercent), noteOpc );
	QColor rcol = QColor::fromHsv( col.hue(), col.saturation(),
				       static_cast<int>(volVal * rightPercent), noteOpc );

	QLinearGradient gradient( x, y, x, y + noteHeight );
	gradient.setColorAt( 0, rcol );
	gradient.setColorAt( 1, lcol );
	p.setBrush( gradient );

	if ( borders )
	{
		p.setPen( col );
	}
	else
	{
		p.setPen( Qt::NoPen );
	}

	p.drawRect( x, y, noteWidth, noteHeight );

	// Draw note key text
	if (drawNoteName)
	{
		p.save();
		int const noteTextHeight = static_cast<int>(noteHeight * 0.8);
		if (noteTextHeight > 6)
		{
			QString noteKeyString = getNoteString(n->key());

			QFont noteFont(p.font());
			noteFont = adjustedToPixelSize(noteFont, noteTextHeight);
			QFontMetrics fontMetrics(noteFont);
			QSize textSize = fontMetrics.size(Qt::TextSingleLine, noteKeyString);

			int const distanceToBorder = 2;
			int const xOffset = borderWidth + distanceToBorder;

			// noteTextHeight, textSize are not suitable for determining vertical spacing,
			// capHeight() can be used for this, but requires Qt 5.8.
			// We use boundingRect() with QChar (the QString version returns wrong value).
			QRect const boundingRect = fontMetrics.boundingRect(QChar::fromLatin1('H'));
			int const yOffset = (noteHeight - boundingRect.top() - boundingRect.bottom()) / 2;

			if (textSize.width() < noteWidth - xOffset)
			{
				p.setPen(noteTextColor);
				p.setFont(noteFont);
				QPoint textStart(x + xOffset, y + yOffset);

				p.drawText(textStart, noteKeyString);
			}
		}
		p.restore();
	}

	// draw the note endmark, to hint the user to resize
	p.setBrush( col );
	if( width > 2 )
	{
		const int endmarkWidth = 3 - borderWidth;
		p.drawRect( x + noteWidth - endmarkWidth, y, endmarkWidth, noteHeight );
	}
}




void PianoRoll::drawDetuningInfo( QPainter & _p, const Note * _n, int _x,
								int _y ) const
{
	int middle_y = _y + m_keyLineHeight / 2;
	_p.setPen(m_noteColor);
	_p.setClipRect(
		m_whiteKeyWidth,
		PR_TOP_MARGIN,
		width() - m_whiteKeyWidth,
		keyAreaBottom() - PR_TOP_MARGIN);

	// Draw lines for the detuning automation, treating cubic hermit curves
	// as straight lines for now. Also draw discrete jumps.
	int old_x = 0;
	int old_y = 0;

	timeMap & map = _n->detuning()->automationClip()->getTimeMap();
	for (timeMap::const_iterator it = map.begin(); it != map.end(); ++it)
	{
		// Current node values
		int cur_ticks = POS(it);
		int cur_x = _x + cur_ticks * m_ppb / TimePos::ticksPerBar();
		const float cur_level = INVAL(it);
		int cur_y = middle_y - cur_level * m_keyLineHeight;

		// First line to represent the inValue of the first node
		if (it == map.begin())
		{
			_p.drawLine(cur_x - 1, cur_y, cur_x + 1, cur_y);
			_p.drawLine(cur_x, cur_y - 1, cur_x, cur_y + 1);
		}
		// All subsequent lines will take the outValue of the previous node
		// and the inValue of the current node. It will also draw a vertical
		// line if there was a discrete jump (from old_x,old_y to pre_x,pre_y)
		else
		{
			// Previous node values (based on outValue). We just calculate
			// the y level because the x will be the same as old_x.
			const auto pit = std::prev(it);
			const auto nit = std::next(it);

			const float pre_level = OUTVAL(pit);
			int pre_y = middle_y - pre_level * m_keyLineHeight;

			// Draws the line representing the discrete jump if there's one
			if (old_y != pre_y)
			{
				_p.drawLine(old_x, old_y, old_x, pre_y);
			}

			// Now draw the lines representing the actual progression from one
			// node to the other
			switch (_n->detuning()->automationClip()->progressionType())
			{
				case AutomationClip::ProgressionType::Discrete:
					_p.drawLine(old_x, pre_y, cur_x, pre_y);
					_p.drawLine(cur_x, pre_y, cur_x, cur_y);
					break;
				case AutomationClip::ProgressionType::CubicHermite: /* TODO */
				case AutomationClip::ProgressionType::Linear:
					_p.drawLine(old_x, pre_y, cur_x, cur_y);
					break;
			}

			// If we are in the last node and there's a discrete jump, we draw a
			// vertical line representing it
			if (nit == map.end())
			{
				const float last_level = OUTVAL(it);
				if (cur_level != last_level)
				{
					int last_y = middle_y - last_level * m_keyLineHeight;
					_p.drawLine(cur_x, cur_y, cur_x, last_y);
				}
			}
		}

		old_x = cur_x;
		old_y = cur_y;
	}
}




void PianoRoll::removeSelection()
{
	m_selectStartTick = 0;
	m_selectedTick = 0;
	m_selectStartKey = 0;
	m_selectedKeys = 0;
}




void PianoRoll::clearSelectedNotes()
{
	if( m_midiClip != nullptr )
	{
		for( Note *note : m_midiClip->notes() )
		{
			note->setSelected( false );
		}
	}
}



void PianoRoll::shiftSemiTone(int amount) //Shift notes by amount semitones
{
	if (!hasValidMidiClip()) { return; }

	auto selectedNotes = getSelectedNotes();
	//If no notes are selected, shift all of them, otherwise shift selection
	if (selectedNotes.empty()) { shiftSemiTone(m_midiClip->notes(), amount); }
	else { shiftSemiTone(selectedNotes, amount); }
}

void PianoRoll::shiftSemiTone(const NoteVector& notes, int amount)
{
	m_midiClip->addJournalCheckPoint();
	for (Note *note : notes) { note->setKey( note->key() + amount ); }

	m_midiClip->rearrangeAllNotes();
	m_midiClip->dataChanged();
	//We modified the song
	update();
	getGUI()->songEditor()->update();
}




void PianoRoll::shiftPos(int amount) //Shift notes pos by amount
{
	if (!hasValidMidiClip()) { return; }

	auto selectedNotes = getSelectedNotes();
	//If no notes are selected, shift all of them, otherwise shift selection
	if (selectedNotes.empty()) { shiftPos(m_midiClip->notes(), amount); }
	else { shiftPos(selectedNotes, amount); }
}

void PianoRoll::shiftPos(const NoteVector& notes, int amount)
{
	m_midiClip->addJournalCheckPoint();

	if (notes.empty()) {
		return;
	}

	auto leftMostPos = notes.front()->pos();
	//Limit leftwards shifts to prevent moving left of clip start
	auto shiftAmount = (leftMostPos > -amount) ? amount : -leftMostPos;
	if (shiftAmount == 0) { return; }

	for (Note *note : notes) { note->setPos( note->pos() + shiftAmount ); }

	m_midiClip->rearrangeAllNotes();
	m_midiClip->updateLength();
	m_midiClip->dataChanged();
	// we modified the song
	update();
	getGUI()->songEditor()->update();
}




bool PianoRoll::isSelection() const // are any notes selected?
{
	for( const Note *note : m_midiClip->notes() )
	{
		if( note->selected() )
		{
			return true;
		}
	}

	return false;
}



int PianoRoll::selectionCount() const // how many notes are selected?
{
	return getSelectedNotes().size();
}



void PianoRoll::keyPressEvent(QKeyEvent* ke)
{
	if(m_stepRecorder.isRecording())
	{
		bool handled = m_stepRecorder.keyPressEvent(ke);
		if(handled)
		{
			ke->accept();
			update();
			return;
		}
	}

	if( hasValidMidiClip() && ke->modifiers() == Qt::NoModifier )
	{
		const int key_num = PianoView::getKeyFromKeyEvent( ke );

		if (!ke->isAutoRepeat() && key_num > -1)
		{
			m_midiClip->instrumentTrack()->pianoModel()->handleKeyPress(key_num);
			//  if a chord is set, play all chord notes (simulate click on all):
			playChordNotes(key_num);
			ke->accept();
		}
	}

	switch( ke->key() )
	{
		case Qt::Key_Up:
		case Qt::Key_Down:
			{
				int direction = (ke->key() == Qt::Key_Up ? +1 : -1);
				if( ( ke->modifiers() & Qt::ControlModifier ) && m_action == Action::None )
				{
					// shift selection by one octave
					// if nothing selected, shift _everything_
					if (hasValidMidiClip())
					{
						// An octave could potentially be greater or less than twelve semitones if the microtuner is in use.
						const auto microtuner = m_midiClip->instrumentTrack()->microtuner();
						if (microtuner->enabled())
						{
							shiftSemiTone(microtuner->octaveSize() * direction);
						}
						else
						{
							shiftSemiTone(12 * direction);
						}
					}
				}
				else if((ke->modifiers() & Qt::ShiftModifier) && m_action == Action::None)
				{
					// Move selected notes by one semitone
					if (hasValidMidiClip())
					{
						shiftSemiTone( 1 * direction );
					}
				}
				else
				{
					// scroll
					m_topBottomScroll->setValue( m_topBottomScroll->value() -
						cm_scrollAmtVert * direction );

					// if they are moving notes around or resizing,
					// recalculate the note/resize position
					if( m_action == Action::MoveNote ||
							m_action == Action::ResizeNote )
					{
						dragNotes(
							m_lastMouseX,
							m_lastMouseY,
							ke->modifiers() & Qt::AltModifier,
							ke->modifiers() & Qt::ShiftModifier,
							ke->modifiers() & Qt::ControlModifier
						);
					}
				}
				ke->accept();
				break;
			}

		case Qt::Key_Right:
		case Qt::Key_Left:
			{
				int direction = (ke->key() == Qt::Key_Right ? +1 : -1);
				if( ke->modifiers() & Qt::ControlModifier && m_action == Action::None )
				{
					// Move selected notes by one bar to the left
					if (hasValidMidiClip())
					{
						shiftPos( direction * TimePos::ticksPerBar() );
					}
				}
				else if( ke->modifiers() & Qt::ShiftModifier && m_action == Action::None)
				{
					// move notes
					if (hasValidMidiClip())
					{
						bool quantized = ! ( ke->modifiers() & Qt::AltModifier );
						int amt = quantized ? quantization() : 1;
						shiftPos( direction * amt );
					}
				}
				else if( ke->modifiers() & Qt::AltModifier)
				{
					// switch to editing a clip adjacent to this one in the song editor
					if (hasValidMidiClip())
					{
						MidiClip * c = direction > 0 ? m_midiClip->nextMidiClip()
										: m_midiClip->previousMidiClip();
						if(c != nullptr)
						{
							setCurrentMidiClip(c);
						}
					}
				}
				else
				{
					// scroll
					m_leftRightScroll->setValue( m_leftRightScroll->value() +
						direction * cm_scrollAmtHoriz );

					// if they are moving notes around or resizing,
					// recalculate the note/resize position
					if( m_action == Action::MoveNote ||
							m_action == Action::ResizeNote )
					{
						dragNotes(
							m_lastMouseX,
							m_lastMouseY,
							ke->modifiers() & Qt::AltModifier,
							ke->modifiers() & Qt::ShiftModifier,
							ke->modifiers() & Qt::ControlModifier
						);
					}

				}
				ke->accept();
				break;
			}

		case Qt::Key_A:
			if (ke->modifiers() & Qt::ControlModifier && m_editMode != EditMode::Strum && m_editMode != EditMode::Knife)
			{
				ke->accept();
				if (ke->modifiers() & Qt::ShiftModifier)
				{
					// Ctrl + Shift + A = deselect all notes
					clearSelectedNotes();
				}
				else
				{
					// Ctrl + A = select all notes
					selectAll();
				}
				update();
			}
			break;

		case Qt::Key_Escape:
			// On the Knife mode or Strum mode, ESC cancels it
			if (m_editMode == EditMode::Knife)
			{
				cancelKnifeAction();
			}
			else if (m_editMode == EditMode::Strum)
			{
				cancelStrumAction();
			}
			else
			{
				// Same as Ctrl + Shift + A
				clearSelectedNotes();
			}
			break;

		case Qt::Key_Backspace:
		case Qt::Key_Delete:
			deleteSelectedNotes();
			ke->accept();
			break;

		case Qt::Key_Home:
			m_timeLine->pos().setTicks( 0 );
			m_timeLine->updatePosition();
			ke->accept();
			break;

		case Qt::Key_0:
		case Qt::Key_1:
		case Qt::Key_2:
		case Qt::Key_3:
		case Qt::Key_4:
		case Qt::Key_5:
		case Qt::Key_6:
		case Qt::Key_7:
		case Qt::Key_8:
		case Qt::Key_9:
		{
			int len = 1 + ke->key() - Qt::Key_0;
			if( len == 10 )
			{
				len = 0;
			}
			if( ke->modifiers() & ( Qt::ControlModifier | Qt::KeypadModifier ) )
			{
				m_noteLenModel.setValue( len );
				ke->accept();
			}
			else if( ke->modifiers() & Qt::AltModifier )
			{
				m_quantizeModel.setValue( len );
				ke->accept();
			}
			break;
		}

		case Qt::Key_Control:
			// Ctrl will not enter selection mode if we are
			// in Knife mode, but unquantize it
			if (m_editMode == EditMode::Knife)
			{
				break;
			}
			// Enter selection mode if:
			// -> this window is active
			// -> shift is not pressed
			// (<S-C-drag> is shortcut for sticky note resize)
			if ( !( ke->modifiers() & Qt::ShiftModifier ) && isActiveWindow() )
			{
				m_ctrlMode = m_editMode;
				m_editMode = EditMode::Select;
				setCursor( Qt::ArrowCursor );
				ke->accept();
			}
			break;
		default:
			break;
	}

	update();
}




void PianoRoll::keyReleaseEvent(QKeyEvent* ke )
{
	if( hasValidMidiClip() && ke->modifiers() == Qt::NoModifier )
	{
		const int key_num = PianoView::getKeyFromKeyEvent( ke );
		if (!ke->isAutoRepeat() && key_num > -1)
		{
			m_midiClip->instrumentTrack()->pianoModel()->handleKeyRelease(key_num);
			// if a chord is set, simulate click release on all chord notes
			pauseChordNotes(key_num);
			ke->accept();
		}
	}

	switch( ke->key() )
	{
		case Qt::Key_Control:
			if (m_editMode == EditMode::Knife)
			{
				break;
			}
			computeSelectedNotes( ke->modifiers() & Qt::ShiftModifier);
			m_editMode = m_ctrlMode;
			if (m_editMode == EditMode::Strum) { setupSelectedChords(); }
			update();
			break;

		// update after undo/redo
		case Qt::Key_Z:
		case Qt::Key_R:
			if( hasValidMidiClip() && ke->modifiers() == Qt::ControlModifier )
			{
				update();
			}
			break;
	}

	update();
}




void PianoRoll::leaveEvent(QEvent * e )
{
	QWidget::leaveEvent( e );
	s_textFloat->hide();
	update(); // cleaning inner mouse-related graphics
}




int PianoRoll::noteEditTop() const
{
	return keyAreaBottom() + NOTE_EDIT_RESIZE_BAR;
}




int PianoRoll::noteEditBottom() const
{
	return height() - PR_BOTTOM_MARGIN;
}




int PianoRoll::noteEditRight() const
{
	return width() - PR_RIGHT_MARGIN;
}




int PianoRoll::noteEditLeft() const
{
	return m_whiteKeyWidth;
}




int PianoRoll::keyAreaTop() const
{
	return PR_TOP_MARGIN;
}




int PianoRoll::keyAreaBottom() const
{
	return height() - PR_BOTTOM_MARGIN - m_notesEditHeight;
}




void PianoRoll::mousePressEvent(QMouseEvent * me )
{
	m_startedWithShift = me->modifiers() & Qt::ShiftModifier;

	if( ! hasValidMidiClip() )
	{
		return;
	}

	const auto pos = position(me);

	// -- Knife
	if (m_editMode == EditMode::Knife && me->button() == Qt::LeftButton)
	{
		updateKnifePos(me, true);
		m_knifeDown = true;
		update();
		return;
	}

	if (m_editMode == EditMode::Strum && me->button() == Qt::LeftButton)
	{
		// Only strum if the user is dragging a selected note
		const auto& selectedNotes = getSelectedNotes();
		if (std::find(selectedNotes.begin(), selectedNotes.end(), noteUnderMouse()) != selectedNotes.end())
		{
			updateStrumPos(me, true, me->modifiers() & Qt::ShiftModifier);
			m_strumEnabled = true;
			update();
		}
		return;
	}

	if( m_editMode == EditMode::Detuning && noteUnderMouse() )
	{
		static QPointer<AutomationClip> detuningClip = nullptr;
		if (detuningClip.data() != nullptr)
		{
			detuningClip->disconnect(this);
		}
		Note* n = noteUnderMouse();
		if (n->detuning() == nullptr)
		{
			n->createDetuning();
		}
		detuningClip = n->detuning()->automationClip();
		connect(detuningClip.data(), SIGNAL(dataChanged()), this, SLOT(update()));
		getGUI()->automationEditor()->setGhostMidiClip(m_midiClip);
		getGUI()->automationEditor()->open(detuningClip);
		return;
	}

	// if holding control, go to selection mode unless shift is also pressed
	if( me->modifiers() & Qt::ControlModifier && m_editMode != EditMode::Select )
	{
		m_ctrlMode = m_editMode;
		m_editMode = EditMode::Select;
		setCursor( Qt::ArrowCursor );
		update();
	}

	// keep track of the point where the user clicked down
	if( me->button() == Qt::LeftButton )
	{
		m_moveStartX = pos.x();
		m_moveStartY = pos.y();
	}

	if(me->button() == Qt::LeftButton &&
		pos.y() > keyAreaBottom() && pos.y() < noteEditTop())
	{
		// resizing the note edit area
		m_action = Action::ResizeNoteEditArea;
		return;
	}

	if( pos.y() > PR_TOP_MARGIN )
	{
		bool edit_note = ( pos.y() > noteEditTop() );

		int key_num = getKey( pos.y() );

		int x = pos.x();


		if (x > m_whiteKeyWidth)
		{
			// set, move or resize note

			x -= m_whiteKeyWidth;

			// get tick in which the user clicked
			int pos_ticks = x * TimePos::ticksPerBar() / m_ppb +
							m_currentPosition;


			// get note-vector of current MIDI clip
			const NoteVector & notes = m_midiClip->notes();

			// will be our iterator in the following loop
			auto it = notes.rbegin();

			// loop through whole note-vector...
			while (it != notes.rend())
			{
				Note *note = *it;
				TimePos len = note->length();
				if( len < 0 )
				{
					len = 4;
				}
				// and check whether the user clicked on an
				// existing note or an edit-line
				if( pos_ticks >= note->pos() &&
						len > 0 &&
					(
					( ! edit_note &&
					pos_ticks <= note->pos() + len &&
					note->key() == key_num )
					||
					( edit_note &&
					pos_ticks <= note->pos() +
						NOTE_EDIT_LINE_WIDTH * TimePos::ticksPerBar() / m_ppb )
					)
					)
				{
					break;
				}
				++it;
			}

			// first check whether the user clicked in note-edit-
			// area
			if( edit_note )
			{
				m_midiClip->addJournalCheckPoint();
				// scribble note edit changes
				mouseMoveEvent( me );
				return;
			}
			// left button??
			else if( me->button() == Qt::LeftButton &&
							m_editMode == EditMode::Draw )
			{
				// whether this action creates new note(s) or not
				bool is_new_note = false;

				Note * created_new_note = nullptr;
				// did it reach end of vector because
				// there's no note??
				if (it == notes.rend())
				{
					is_new_note = true;
					m_midiClip->addJournalCheckPoint();

					// then set new note

					// clear selection and select this new note
					clearSelectedNotes();

					// +32 to quanitize the note correctly when placing notes with
					// the mouse.  We do this here instead of in note.quantized
					// because live notes should still be quantized at the half.
					TimePos note_pos( pos_ticks - ( quantization() / 2 ) );
					TimePos note_len( newNoteLen() );

					Note new_note( note_len, note_pos, key_num );
					new_note.setSelected( true );
					new_note.setPanning( m_lastNotePanning );
					new_note.setVolume( m_lastNoteVolume );
					created_new_note = m_midiClip->addNote( new_note );

					const InstrumentFunctionNoteStacking::Chord & chord = InstrumentFunctionNoteStacking::ChordTable::getInstance()
						.getChordByName( m_chordModel.currentText() );

					if( ! chord.isEmpty() )
					{
						// if a chord is selected, create following notes in chord
						// or arpeggio mode
						const bool arpeggio = me->modifiers() & Qt::ShiftModifier;
						for( int i = 1; i < chord.size(); i++ )
						{
							if( arpeggio )
							{
								note_pos += note_len;
							}
							Note new_note( note_len, note_pos, key_num + chord[i] );
							new_note.setSelected( true );
							new_note.setPanning( m_lastNotePanning );
							new_note.setVolume( m_lastNoteVolume );
							m_midiClip->addNote( new_note );
						}
					}

					// reset it so that it can be used for
					// ops (move, resize) after this
					// code-block
					it = notes.rbegin();
					while (it != notes.rend() && *it != created_new_note)
					{
						++it;
					}
				}

				Note *current_note = *it;
				m_currentNote = current_note;
				m_lastNotePanning = current_note->getPanning();
				m_lastNoteVolume = current_note->getVolume();
				m_lenOfNewNotes = current_note->length();

				// remember which key and tick we started with
				m_mouseDownKey = m_startKey;
				m_mouseDownTick = m_currentPosition;

				//If clicked on an unselected note, remove selection and select that new note
				if (!m_currentNote->selected())
				{
					clearSelectedNotes();
					m_currentNote->setSelected( true );
				}

				auto selectedNotes = getSelectedNotes();

				m_moveBoundaryLeft = selectedNotes.front()->pos().getTicks();
				m_moveBoundaryRight = selectedNotes.front()->endPos();
				m_moveBoundaryBottom = selectedNotes.front()->key();
				m_moveBoundaryTop = m_moveBoundaryBottom;

				//Figure out the bounding box of all the selected notes
				for (Note *note: selectedNotes)
				{
					// remember note starting positions
					note->setOldKey( note->key() );
					note->setOldPos( note->pos() );
					note->setOldLength( note->length() );

					m_moveBoundaryLeft = qMin(note->pos().getTicks(), (tick_t) m_moveBoundaryLeft);
					m_moveBoundaryRight = qMax((int) note->endPos(), m_moveBoundaryRight);
					m_moveBoundaryBottom = qMin(note->key(), m_moveBoundaryBottom);
					m_moveBoundaryTop = qMax(note->key(), m_moveBoundaryTop);
				}

				// clicked at the "tail" of the note?
				if( pos_ticks * m_ppb / TimePos::ticksPerBar() >
						m_currentNote->endPos() * m_ppb / TimePos::ticksPerBar() - RESIZE_AREA_WIDTH
					&& m_currentNote->length() > 0 )
				{
					m_midiClip->addJournalCheckPoint();
					// then resize the note
					m_action = Action::ResizeNote;

					//Calculate the minimum length we should allow when resizing
					//each note, and let all notes use the smallest one found
					m_minResizeLen = quantization();
					for (Note *note : selectedNotes)
					{
						//Notes from the pattern editor can have a negative length, so
						//change their length to the displayed one before resizing
						if (note->oldLength() <= 0) { note->setOldLength(4); }
						//Let the note be sized down by quantized increments, stopping
						//when the next step down would result in a negative length
						int thisMin = note->oldLength() % quantization();
						//The initial value for m_minResizeLen is the minimum length of
						//a note divisible by the current Q. Therefore we ignore notes
						//where thisMin == 0 when checking for a new minimum
						if (thisMin > 0 && thisMin < m_minResizeLen) { m_minResizeLen = thisMin; }
					}

					// set resize-cursor
					setCursor( Qt::SizeHorCursor );
				}
				else
				{
					if( ! created_new_note )
					{
						m_midiClip->addJournalCheckPoint();
					}

					// otherwise move it
					m_action = Action::MoveNote;

					// set move-cursor
					setCursor( Qt::SizeAllCursor );

					// if they're holding shift, copy all selected notes
					if( ! is_new_note && me->modifiers() & Qt::ShiftModifier )
					{
						for (Note *note: selectedNotes)
						{
							Note *newNote = m_midiClip->addNote(*note, false);
							newNote->setSelected(false);
						}

						if (!selectedNotes.empty())
						{
							// added new notes, so must update engine, song, etc
							Engine::getSong()->setModified();
							update();
							getGUI()->songEditor()->update();
						}
					}

					// play the note
					testPlayNote( m_currentNote );
				}

				Engine::getSong()->setModified();
			}
			else if( ( me->buttons() == Qt::RightButton &&
							m_editMode == EditMode::Draw ) ||
					m_editMode == EditMode::Erase )
			{
				// erase single note
				m_mouseDownRight = true;
				if (it != notes.rend())
				{
					m_midiClip->addJournalCheckPoint();
					m_midiClip->removeNote( *it );
					Engine::getSong()->setModified();
				}
			}
			else if( me->button() == Qt::LeftButton &&
							m_editMode == EditMode::Select )
			{
				// select an area of notes

				m_selectStartTick = pos_ticks;
				m_selectedTick = 0;
				m_selectStartKey = key_num;
				m_selectedKeys = 1;
				m_action = Action::SelectNotes;

				// call mousemove to fix glitch where selection
				// appears in wrong spot on mousedown
				mouseMoveEvent( me );
			}

			update();
		}
		else if( pos.y() < keyAreaBottom() )
		{
			// reference to last key needed for both
			// right click (used for copy all keys on note)
			// and for playing the key when left-clicked
			m_lastKey = key_num;

			// clicked on keyboard on the left
			if( me->buttons() == Qt::RightButton )
			{
				// right click - tone marker contextual menu
				m_pianoKeySelected = getKey( pos.y() );
				m_semiToneMarkerMenu->popup( mapToGlobal( QPoint( pos.x(), pos.y() ) ) );
			}
			else if( me->buttons() == Qt::LeftButton )
			{
				// left click - play the note
				int v = ((float) x) / ((float) m_whiteKeyWidth) * MidiDefaultVelocity;
				m_midiClip->instrumentTrack()->pianoModel()->handleKeyPress(key_num, v);
				// if a chord is set, play the chords notes as well:
				playChordNotes(key_num, v);
			}
		}
		else
		{
			if( me->buttons() == Qt::LeftButton )
			{
				// clicked in the box below the keys to the left of note edit area
				m_noteEditMode = (NoteEditMode)(((int)m_noteEditMode)+1);
				if( m_noteEditMode == NoteEditMode::Count )
				{
					m_noteEditMode = (NoteEditMode) 0;
				}
				repaint();
			}
			else if( me->buttons() == Qt::RightButton )
			{
				// pop menu asking which one they want to edit
				m_noteEditMenu->popup( mapToGlobal( QPoint( pos.x(), pos.y() ) ) );
			}
		}
	}
}




void PianoRoll::mouseDoubleClickEvent(QMouseEvent * me )
{
	if( ! hasValidMidiClip() )
	{
		return;
	}

	const auto pos = position(me);

	// if they clicked in the note edit area, enter value for the volume bar
	if( pos.x() > noteEditLeft() && pos.x() < noteEditRight()
		&& pos.y() > noteEditTop() && pos.y() < noteEditBottom() )
	{
		// get values for going through notes
		int pixel_range = 4;
		int x = pos.x() - m_whiteKeyWidth;
		const int ticks_start = ( x-pixel_range/2 ) *
					TimePos::ticksPerBar() / m_ppb + m_currentPosition;
		const int ticks_end = ( x+pixel_range/2 ) *
					TimePos::ticksPerBar() / m_ppb + m_currentPosition;
		const int ticks_middle = x * TimePos::ticksPerBar() / m_ppb + m_currentPosition;

		// go through notes to figure out which one we want to change
		bool altPressed = me->modifiers() & Qt::AltModifier;
		NoteVector nv;
		for ( Note * i : m_midiClip->notes() )
		{
			if( i->withinRange( ticks_start, ticks_end ) || ( i->selected() && !altPressed ) )
			{
				nv.push_back(i);
			}
		}
		// make sure we're on a note
		if( nv.size() > 0 )
		{
			const Note * closest = nullptr;
			int closest_dist = 9999999;
			// if we caught multiple notes and we're not editing a
			// selection, find the closest...
			if( nv.size() > 1 && !isSelection() )
			{
				for ( const Note * i : nv )
				{
					const int dist = qAbs( i->pos().getTicks() - ticks_middle );
					if( dist < closest_dist ) { closest = i; closest_dist = dist; }
				}
				// ... then remove all notes from the vector that aren't on the same exact time
				auto it = nv.begin();
				while (it != nv.end())
				{
					const Note *note = *it;
					if( note->pos().getTicks() != closest->pos().getTicks() )
					{
						it = nv.erase( it );
					}
					else
					{
						it++;
					}
				}
			}
			enterValue( &nv );
		}
	}
	else
	{
		QWidget::mouseDoubleClickEvent(me);
	}
}




void PianoRoll::testPlayNote( Note * n )
{
	m_lastKey = n->key();

	if( ! n->isPlaying() && ! m_recording && ! m_stepRecorder.isRecording())
	{
		n->setIsPlaying( true );

		const int baseVelocity = m_midiClip->instrumentTrack()->midiPort()->baseVelocity();

		m_midiClip->instrumentTrack()->pianoModel()->handleKeyPress(n->key(), n->midiVelocity(baseVelocity));

		// if a chord is set, play the chords notes as well:
		playChordNotes(n->key(), n->midiVelocity(baseVelocity));

		MidiEvent event( MidiMetaEvent, -1, n->key(), panningToMidi( n->getPanning() ) );

		event.setMetaEvent( MidiNotePanning );

		m_midiClip->instrumentTrack()->processInEvent( event, 0 );
	}
}




void PianoRoll::pauseTestNotes( bool pause )
{
	for (Note *note : m_midiClip->notes())
	{
		if( note->isPlaying() )
		{
			if( pause )
			{
				// stop note
				m_midiClip->instrumentTrack()->pianoModel()->handleKeyRelease( note->key() );

				// if a chord was set, stop the chords notes as well:
				pauseChordNotes(note->key());
			}
			else
			{
				// start note
				note->setIsPlaying( false );
				testPlayNote( note );
			}
		}
	}
}

void PianoRoll::playChordNotes(int key, int velocity)
{
	// if a chord is set, play the chords notes beside the base note.
	Piano *pianoModel = m_midiClip->instrumentTrack()->pianoModel();
	const InstrumentFunctionNoteStacking::Chord & chord =
			InstrumentFunctionNoteStacking::ChordTable::getInstance().getChordByName(
				m_chordModel.currentText());
	if (!chord.isEmpty())
	{
		for (int i = 1; i < chord.size(); ++i)
		{
			pianoModel->handleKeyPress(key + chord[i], velocity);
		}
	}
}

void PianoRoll::pauseChordNotes(int key)
{
	// if a chord was set, stop the chords notes beside the base note.
	Piano *pianoModel = m_midiClip->instrumentTrack()->pianoModel();
	const InstrumentFunctionNoteStacking::Chord & chord =
			InstrumentFunctionNoteStacking::ChordTable::getInstance().getChordByName(
				m_chordModel.currentText());
	if (!chord.isEmpty())
	{
		for (int i = 1; i < chord.size(); ++i)
		{
			pianoModel->handleKeyRelease(key + chord[i]);
		}
	}
}

void PianoRoll::setKnifeAction()
{
	if (m_editMode != EditMode::Knife)
	{
		m_knifeMode = m_editMode;
		m_editMode = EditMode::Knife;
		m_action = Action::Knife;
		m_knifeDown = false;
		setCursor(Qt::ArrowCursor);
		update();
	}
}

void PianoRoll::cancelKnifeAction()
{
	m_editMode = m_knifeMode;
	m_action = Action::None;
	m_knifeDown = false;
	update();
}

void PianoRoll::setStrumAction()
{
	if (m_editMode != EditMode::Strum)
	{
		m_strumMode = m_editMode;
		m_editMode = EditMode::Strum;
		m_action = Action::Strum;
		m_strumEnabled = false;
		setupSelectedChords();
		setCursor(Qt::ArrowCursor);
		update();
	}
}

void PianoRoll::cancelStrumAction()
{
	m_editMode = m_strumMode;
	m_action = Action::None;
	m_strumEnabled = false;
	update();
}

void PianoRoll::testPlayKey( int key, int velocity, int pan )
{
	Piano *pianoModel = m_midiClip->instrumentTrack()->pianoModel();
	// turn off old key
	pianoModel->handleKeyRelease( m_lastKey );
	// if a chord was set, stop the chords notes as well
	pauseChordNotes(m_lastKey);

	// remember which one we're playing
	m_lastKey = key;

	// play new key
	pianoModel->handleKeyPress( key, velocity );
	// and if a chord is set, play chord notes:
	playChordNotes(key, velocity);
}




void PianoRoll::computeSelectedNotes(bool shift)
{
	if( m_selectStartTick == 0 &&
		m_selectedTick == 0 &&
		m_selectStartKey == 0 &&
		m_selectedKeys == 0 )
	{
		// don't bother, there's no selection
		return;
	}

	// setup selection-vars
	int sel_pos_start = m_selectStartTick;
	int sel_pos_end = m_selectStartTick+m_selectedTick;
	if( sel_pos_start > sel_pos_end )
	{
		qSwap<int>( sel_pos_start, sel_pos_end );
	}

	int sel_key_start = m_selectStartKey - m_startKey + 1;
	int sel_key_end = sel_key_start + m_selectedKeys;
	if( sel_key_start > sel_key_end )
	{
		qSwap<int>( sel_key_start, sel_key_end );
	}

	//int y_base = noteEditTop() - 1;
	if( hasValidMidiClip() )
	{
		for( Note *note : m_midiClip->notes() )
		{
			// make a new selection unless they're holding shift
			if( ! shift )
			{
				note->setSelected( false );
			}

			int len_ticks = note->length();

			if( len_ticks == 0 )
			{
				continue;
			}
			else if( len_ticks < 0 )
			{
				len_ticks = 4;
			}

			const int key = note->key() - m_startKey + 1;

			int pos_ticks = note->pos();

			// if the selection even barely overlaps the note
			if( key > sel_key_start &&
				key <= sel_key_end &&
				pos_ticks + len_ticks > sel_pos_start &&
				pos_ticks < sel_pos_end )
			{
				// remove from selection when holding shift
				bool selected = shift && note->selected();
				note->setSelected( ! selected);
			}
		}
	}

	removeSelection();
	update();
}




void PianoRoll::mouseReleaseEvent( QMouseEvent * me )
{
	bool mustRepaint = false;

	s_textFloat->hide();

	// Quit knife mode or strum mode if we pressed and released the right mouse button
	if (m_editMode == EditMode::Knife && me->button() == Qt::RightButton)
	{
		cancelKnifeAction();
	}
	else if (m_editMode == EditMode::Strum && me->button() == Qt::RightButton)
	{
		cancelStrumAction();
	}

	if( me->button() & Qt::LeftButton )
	{
		mustRepaint = true;

		if( m_action == Action::SelectNotes && m_editMode == EditMode::Select )
		{
			// select the notes within the selection rectangle and
			// then destroy the selection rectangle
			computeSelectedNotes(
					me->modifiers() & Qt::ShiftModifier );
		}
		else if( m_action == Action::MoveNote )
		{
			// we moved one or more notes so they have to be
			// moved properly according to new starting-
			// time in the note-array of clip
			m_midiClip->rearrangeAllNotes();

		}
		else if (m_action == Action::Strum || m_strumEnabled)
		{
			m_strumEnabled = false;
    }
		else if (m_action == Action::Knife && hasValidMidiClip())
		{
			bool deleteShortEnds = me->modifiers() & Qt::ShiftModifier;
			const NoteVector selectedNotes = getSelectedNotes();
			m_midiClip->splitNotesAlongLine(!selectedNotes.empty() ? selectedNotes : m_midiClip->notes(), TimePos(m_knifeStartTickPos), m_knifeStartKey, TimePos(m_knifeEndTickPos), m_knifeEndKey, deleteShortEnds);
			m_knifeDown = false;
		}

		if( m_action == Action::MoveNote || m_action == Action::ResizeNote )
		{
			// if we only moved one note, deselect it so we can
			// edit the notes in the note edit area
			if( selectionCount() == 1 )
			{
				clearSelectedNotes();
			}
		}
	}

	if( me->button() & Qt::RightButton )
	{
		m_mouseDownRight = false;
		mustRepaint = true;
	}

	if( hasValidMidiClip() )
	{
		// turn off all notes that are playing
		for ( Note *note : m_midiClip->notes() )
		{
			if( note->isPlaying() )
			{
				m_midiClip->instrumentTrack()->pianoModel()->
						handleKeyRelease( note->key() );
				pauseChordNotes(note->key());
				note->setIsPlaying( false );
			}
		}

		// stop playing keys that we let go of
		m_midiClip->instrumentTrack()->pianoModel()->
						handleKeyRelease( m_lastKey );
		pauseChordNotes(m_lastKey);
	}

	m_currentNote = nullptr;

	if (m_action != Action::Knife && m_action != Action::Strum)
	{
		m_action = Action::None;
	}

	if( m_editMode == EditMode::Draw )
	{
		setCursor( Qt::ArrowCursor );
	}

	if( mustRepaint )
	{
		repaint();
	}
}




void PianoRoll::mouseMoveEvent( QMouseEvent * me )
{
	if( ! hasValidMidiClip() )
	{
		update();
		return;
	}

	const auto pos = position(me);

	if( m_action == Action::None && me->buttons() == 0 )
	{
		// When cursor is between note editing area and volume/panning
		// area show vertical size cursor.
		if( pos.y() > keyAreaBottom() && pos.y() < noteEditTop() )
		{
			setCursor( Qt::SizeVerCursor );
			return;
		}
	}
	else if( m_action == Action::ResizeNoteEditArea )
	{
		// Don't try to show more keys than the full keyboard, bail if trying to
		if (m_pianoKeysVisible == NumKeys && pos.y() > m_moveStartY)
		{
			return;
		}
		int newHeight = height() - pos.y();
		if (pos.y() < KEY_AREA_MIN_HEIGHT)
		{
			newHeight = height() - KEY_AREA_MIN_HEIGHT -
				PR_TOP_MARGIN - PR_BOTTOM_MARGIN; // - NOTE_EDIT_RESIZE_BAR
		}
		// change m_notesEditHeight and then repaint
		m_notesEditHeight = qMax(NOTE_EDIT_MIN_HEIGHT, newHeight);
		m_userSetNotesEditHeight = m_notesEditHeight;
		m_stepRecorderWidget.setBottomMargin(PR_BOTTOM_MARGIN + m_notesEditHeight);
		updateScrollbars();
		updatePositionLineHeight();
		repaint();
		return;
	}

	// Update Knife position if we are on knife mode
	if (m_editMode == EditMode::Knife)
	{
		updateKnifePos(me, false);
	}

<<<<<<< HEAD
	if( pos.y() > PR_TOP_MARGIN || m_action != Action::None )
=======
	// Update Strum position if we are on knife mode
	if (m_editMode == EditMode::Strum && m_strumEnabled)
	{
		updateStrumPos(me, false, me->modifiers() & Qt::ShiftModifier);
	}

	if( me->y() > PR_TOP_MARGIN || m_action != Action::None )
>>>>>>> 9cb3ae7d
	{
		bool edit_note = ( pos.y() > noteEditTop() )
						&& m_action != Action::SelectNotes;


		int key_num = getKey( pos.y() );
		int x = pos.x();

		// see if they clicked on the keyboard on the left
		if (x < m_whiteKeyWidth && m_action == Action::None
		    && ! edit_note && key_num != m_lastKey
			&& me->buttons() & Qt::LeftButton )
		{
			// clicked on a key, play the note
			testPlayKey(key_num, ((float) x) / ((float) m_whiteKeyWidth) * MidiDefaultVelocity, 0);
			update();
			return;
		}

		x -= m_whiteKeyWidth;

		if( me->buttons() & Qt::LeftButton
			&& m_editMode == EditMode::Draw
			&& (m_action == Action::MoveNote || m_action == Action::ResizeNote ) )
		{
			// handle moving notes and resizing them
			bool replay_note = key_num != m_lastKey
							&& m_action == Action::MoveNote;

			if( replay_note || ( m_action == Action::MoveNote && ( me->modifiers() & Qt::ShiftModifier ) && ! m_startedWithShift ) )
			{
				pauseTestNotes();
			}

			dragNotes(
				pos.x(),
				pos.y(),
				me->modifiers() & Qt::AltModifier,
				me->modifiers() & Qt::ShiftModifier,
				me->modifiers() & Qt::ControlModifier
			);

			if( replay_note && m_action == Action::MoveNote && ! ( ( me->modifiers() & Qt::ShiftModifier ) && ! m_startedWithShift ) )
			{
				pauseTestNotes( false );
			}
		}
		else if( m_editMode != EditMode::Erase &&
			( edit_note || m_action == Action::ChangeNoteProperty ) &&
				( me->buttons() & Qt::LeftButton || me->buttons() & Qt::MiddleButton
				|| ( me->buttons() & Qt::RightButton && me->modifiers() & Qt::ShiftModifier ) ) )
		{
			// editing note properties

			// Change notes within a certain pixel range of where
			// the mouse cursor is
			int pixel_range = 14;

			// convert to ticks so that we can check which notes
			// are in the range
			int ticks_start = ( x-pixel_range/2 ) *
					TimePos::ticksPerBar() / m_ppb + m_currentPosition;
			int ticks_end = ( x+pixel_range/2 ) *
					TimePos::ticksPerBar() / m_ppb + m_currentPosition;

			// get note-vector of current MIDI clip
			const NoteVector & notes = m_midiClip->notes();

			// determine what volume/panning to set note to
			// if middle-click, set to defaults
			volume_t vol = DefaultVolume;
			panning_t pan = DefaultPanning;

			if( me->buttons() & Qt::LeftButton )
			{
				vol = qBound<int>( MinVolume,
								MinVolume +
								( ( (float)noteEditBottom() ) - ( (float)pos.y() ) ) /
								( (float)( noteEditBottom() - noteEditTop() ) ) *
								( MaxVolume - MinVolume ),
											MaxVolume );
				pan = qBound<panning_t>( PanningLeft,
								static_cast<panning_t>(PanningLeft +
								( (float)( noteEditBottom() - pos.y() ) ) /
								( (float)( noteEditBottom() - noteEditTop() ) ) *
								( (float)( PanningRight - PanningLeft ) )),
										  PanningRight);
			}

			if( m_noteEditMode == NoteEditMode::Volume )
			{
				m_lastNoteVolume = vol;
				showVolTextFloat( vol, me->pos() );
			}
			else if( m_noteEditMode == NoteEditMode::Panning )
			{
				m_lastNotePanning = pan;
				showPanTextFloat( pan, me->pos() );
			}

			// When alt is pressed we only edit the note under the cursor
			bool altPressed = me->modifiers() & Qt::AltModifier;
			// We iterate from last note in MIDI clip to the first,
			// chronologically
			auto it = notes.rbegin();
			while (it != notes.rend())
			{
				Note* n = *it;

				bool isUnderPosition = n->withinRange( ticks_start, ticks_end );
				// Play note under the cursor
				if ( isUnderPosition ) { testPlayNote( n ); }
				// If note is:
				// Under the cursor, when there is no selection
				// Selected, and alt is not pressed
				// Under the cursor, selected, and alt is pressed
				if ( ( isUnderPosition && !isSelection() ) ||
					  ( n->selected() && !altPressed ) ||
					  ( isUnderPosition && n->selected() && altPressed )
					)
				{
					if( m_noteEditMode == NoteEditMode::Volume )
					{
						n->setVolume( vol );

						const int baseVelocity = m_midiClip->instrumentTrack()->midiPort()->baseVelocity();

						m_midiClip->instrumentTrack()->processInEvent( MidiEvent( MidiKeyPressure, -1, n->key(), n->midiVelocity( baseVelocity ) ) );
					}
					else if( m_noteEditMode == NoteEditMode::Panning )
					{
						n->setPanning( pan );
						MidiEvent evt( MidiMetaEvent, -1, n->key(), panningToMidi( pan ) );
						evt.setMetaEvent( MidiNotePanning );
						m_midiClip->instrumentTrack()->processInEvent( evt );
					}
				}
				else if( n->isPlaying() && !isSelection() )
				{
					// mouse not over this note, stop playing it.
					m_midiClip->instrumentTrack()->pianoModel()->handleKeyRelease( n->key() );
					pauseChordNotes(n->key());

					n->setIsPlaying( false );
				}


				++it;
			}

			// Emit MIDI clip has changed
			m_midiClip->dataChanged();
		}

		else if( me->buttons() == Qt::NoButton && m_editMode == EditMode::Draw )
		{
			// set move- or resize-cursor

			// get tick in which the cursor is posated
			int pos_ticks = ( x * TimePos::ticksPerBar() ) /
						m_ppb + m_currentPosition;

			// get note-vector of current MIDI clip
			const NoteVector & notes = m_midiClip->notes();

			// will be our iterator in the following loop
			auto it = notes.rbegin();

			// loop through whole note-vector...
			while (it != notes.rend())
			{
				Note *note = *it;
				// and check whether the cursor is over an
				// existing note
				if( pos_ticks >= note->pos() &&
			    		pos_ticks <= note->pos() +
							note->length() &&
					note->key() == key_num &&
					note->length() > 0 )
				{
					break;
				}
				++it;
			}

			// did it reach end of vector because there's
			// no note??
			if (it != notes.rend())
			{
				Note *note = *it;
				// x coordinate of the right edge of the note
				int noteRightX = ( note->pos() + note->length() -
					m_currentPosition) * m_ppb/TimePos::ticksPerBar();
				// cursor at the "tail" of the note?
				bool atTail = note->length() > 0 && x > noteRightX -
							RESIZE_AREA_WIDTH;
				Qt::CursorShape cursorShape = atTail ? Qt::SizeHorCursor :
													Qt::SizeAllCursor;
				setCursor( cursorShape );
			}
			else
			{
				// the cursor is over no note, so restore cursor
				setCursor( Qt::ArrowCursor );
			}
		}
		else if( me->buttons() & Qt::LeftButton &&
						m_editMode == EditMode::Select &&
						m_action == Action::SelectNotes )
		{
			// change size of selection

			// get tick in which the cursor is posated
			int pos_ticks = x * TimePos::ticksPerBar() / m_ppb +
							m_currentPosition;

			m_selectedTick = pos_ticks - m_selectStartTick;
			if( (int) m_selectStartTick + m_selectedTick < 0 )
			{
				m_selectedTick = -static_cast<int>(
							m_selectStartTick );
			}
			m_selectedKeys = key_num - m_selectStartKey;
			if( key_num <= m_selectStartKey )
			{
				--m_selectedKeys;
			}
		}
		else if( ( m_editMode == EditMode::Draw && me->buttons() & Qt::RightButton )
				|| ( m_editMode == EditMode::Erase && me->buttons() ) )
		{
			// holding down right-click to delete notes or holding down
			// any key if in erase mode

			// get tick in which the user clicked
			int pos_ticks = x * TimePos::ticksPerBar() / m_ppb +
							m_currentPosition;


			// get note-vector of current MIDI clip
			const NoteVector & notes = m_midiClip->notes();

			// will be our iterator in the following loop
			auto it = notes.begin();

			// loop through whole note-vector...
			while( it != notes.end() )
			{
				Note *note = *it;
				TimePos len = note->length();
				if( len < 0 )
				{
					len = 4;
				}
				// and check whether the user clicked on an
				// existing note or an edit-line
				if( pos_ticks >= note->pos() &&
						len > 0 &&
					(
					( ! edit_note &&
					pos_ticks <= note->pos() + len &&
					note->key() == key_num )
					||
					( edit_note &&
					pos_ticks <= note->pos() +
							NOTE_EDIT_LINE_WIDTH *
						TimePos::ticksPerBar() /
								m_ppb )
					)
					)
				{
					// delete this note
					it = m_midiClip->removeNote(it);
					Engine::getSong()->setModified();
				}
				else
				{
					++it;
				}
			}
		}
		else if (me->buttons() == Qt::NoButton && m_editMode != EditMode::Draw && m_editMode != EditMode::Knife && m_editMode != EditMode::Strum)
		{
			// Is needed to restore cursor when it previously was set to
			// Qt::SizeVerCursor (between keyAreaBottom and noteEditTop)
			setCursor( Qt::ArrowCursor );
		}
	}
	else
	{
		if( me->buttons() & Qt::LeftButton &&
					m_editMode == EditMode::Select &&
					m_action == Action::SelectNotes )
		{

			int x = pos.x() - m_whiteKeyWidth;
			if( x < 0 && m_currentPosition > 0 )
			{
				x = 0;
				QCursor::setPos( mapToGlobal( QPoint(
							m_whiteKeyWidth,
							pos.y() ) ) );
				if( m_currentPosition >= 4 )
				{
					m_leftRightScroll->setValue(
							m_currentPosition - 4 );
				}
				else
				{
					m_leftRightScroll->setValue( 0 );
				}
			}
			else if (x > width() - m_whiteKeyWidth)
			{
				x = width() - m_whiteKeyWidth;
				QCursor::setPos( mapToGlobal( QPoint( width(),
							pos.y() ) ) );
				m_leftRightScroll->setValue( m_currentPosition +
									4 );
			}

			// get tick in which the cursor is posated
			int pos_ticks = x * TimePos::ticksPerBar()/ m_ppb +
							m_currentPosition;

			m_selectedTick = pos_ticks -
							m_selectStartTick;
			if( (int) m_selectStartTick + m_selectedTick <
									0 )
			{
				m_selectedTick = -static_cast<int>(
							m_selectStartTick );
			}


			int key_num = getKey( pos.y() );
			int visible_keys = ( height() - PR_TOP_MARGIN -
						PR_BOTTOM_MARGIN -
						m_notesEditHeight ) /
							m_keyLineHeight + 2;
			const int s_key = m_startKey - 1;

			if( key_num <= s_key )
			{
				QCursor::setPos( mapToGlobal( QPoint( pos.x(),
							keyAreaBottom() ) ) );
				m_topBottomScroll->setValue(
					m_topBottomScroll->value() + 1 );
				key_num = s_key;
			}
			else if( key_num >= s_key + visible_keys )
			{
				QCursor::setPos( mapToGlobal( QPoint( pos.x(),
							PR_TOP_MARGIN ) ) );
				m_topBottomScroll->setValue(
					m_topBottomScroll->value() - 1 );
				key_num = s_key + visible_keys;
			}

			m_selectedKeys = key_num - m_selectStartKey;
			if( key_num <= m_selectStartKey )
			{
				--m_selectedKeys;
			}
		}
		setCursor( Qt::ArrowCursor );
	}

	m_lastMouseX = pos.x();
	m_lastMouseY = pos.y();

	update();
}




void PianoRoll::updateKnifePos(QMouseEvent* me, bool initial)
{
	const auto pos = position(me);

	// Calculate the TimePos from the mouse
	int mouseViewportPosX = pos.x() - m_whiteKeyWidth;
	int mouseViewportPosY = keyAreaBottom() - 1 - pos.y();
	int mouseTickPos = mouseViewportPosX * TimePos::ticksPerBar() / m_ppb + m_currentPosition;
	int mouseKey = std::round(1.f * mouseViewportPosY / m_keyLineHeight) + m_startKey - 1;

	// If ctrl is not pressed, quantize the position
	if (!(me->modifiers() & Qt::ControlModifier))
	{
		mouseTickPos = std::round(1.f * mouseTickPos / quantization()) * quantization();
	}

	if (initial)
	{
		m_knifeStartTickPos = mouseTickPos;
		m_knifeStartKey = mouseKey;
	}
	m_knifeEndTickPos = mouseTickPos;
	m_knifeEndKey = mouseKey;
}

/*
 * Setup chords
 *
 * A chord is an island of notes--as the loop goes over the notes, if the notes overlap,
 * they are part of the same chord. Else, they are part of a new chord.
*/
void PianoRoll::setupSelectedChords()
{
	if (!hasValidMidiClip()) { return; }
	m_selectedChords.clear();
	m_midiClip->rearrangeAllNotes();

	const NoteVector& selectedNotes = getSelectedNotes();
	if (selectedNotes.empty()) { return; }

	int maxTime = -1;
	NoteVector currentChord;
	for (Note* note: selectedNotes)
	{
		// If the note is not in the current chord range (and this isn't the first chord), start a new chord.
		if (note->pos() >= maxTime && maxTime != -1)
		{
			// Sort the notes by key before adding the chord to the vector
			std::sort(currentChord.begin(), currentChord.end(), [](Note* a, Note* b){ return a->key() < b->key(); });
			m_selectedChords.push_back(currentChord);
			currentChord.clear();
			maxTime = note->endPos();
		}
		maxTime = std::max(maxTime, static_cast<int>(note->endPos()));
		currentChord.push_back(note);
	}
	// Add final chord
	std::sort(currentChord.begin(), currentChord.end(), [](Note* a, Note* b){ return a->key() < b->key(); });
	m_selectedChords.push_back(currentChord);
}

/*
 * Perform the Strum
 *
 * Notes above the clicked note (relative to each chord) will be strummed down, notes below will be strummed up.
 * Holding shift raises the amount of movement to a power, causing the strum to be curved/warped.
*/
void PianoRoll::updateStrumPos(QMouseEvent* me, bool initial, bool warp)
{
	if (!hasValidMidiClip()) { return; }
	// Calculate the TimePos from the mouse
	int mouseViewportPos = me->x() - m_whiteKeyWidth;
	int mouseTickPos = mouseViewportPos * TimePos::ticksPerBar() / m_ppb + m_currentPosition;
	// Should we add quantization? probably not?
	if (initial)
	{
		m_strumStartTime = mouseTickPos;
		m_strumStartVertical =  me->y();
	}
	m_strumCurrentTime = mouseTickPos;
	m_strumCurrentVertical =  me->y();
	int strumTicksHorizontal = m_strumCurrentTime - m_strumStartTime;
	float strumPower = fastPow10f(0.01f * (m_strumCurrentVertical - m_strumStartVertical));

	if (initial)
	{
		m_midiClip->addJournalCheckPoint();

		Note* clickedNote = noteUnderMouse();
		if (clickedNote == nullptr) { return; }

		for (NoteVector chord: m_selectedChords)
		{
			for (Note* note: chord)
			{
				// Save the current note position
				note->setOldPos(note->pos());
				// if this is the clicked note, calculate it's ratio up the chord
				if (note == clickedNote && chord.size() > 1)
				{
					m_strumHeightRatio = 1.f * std::distance(chord.begin(), std::find(chord.begin(), chord.end(), clickedNote)) / (chord.size() - 1);
				}
			}
		}
	}

	for (NoteVector chord: m_selectedChords)
	{
		// Don't strum a chord with only one note
		if (chord.size() <= 1) { continue; }
		for (size_t i = 0; i < chord.size(); ++i)
		{
			float heightRatio = 1.f * i / (chord.size() - 1);
			float ratio = 0.0f;

			if (heightRatio == m_strumHeightRatio)
			{
				ratio = 1.f;
			}
			else if (heightRatio < m_strumHeightRatio)
			{
				ratio = heightRatio / m_strumHeightRatio;
			}
			else
			{
				ratio = (1.f - heightRatio) / (1.f - m_strumHeightRatio);
			}

			if (warp)
			{
				ratio = std::pow(ratio, strumPower);
			}
			chord.at(i)->setPos(std::max(0, static_cast<tick_t>(chord.at(i)->oldPos() + ratio * strumTicksHorizontal)));
		}
	}
	m_midiClip->rearrangeAllNotes();
	m_midiClip->updateLength();
	m_midiClip->dataChanged();
}



void PianoRoll::dragNotes(int x, int y, bool alt, bool shift, bool ctrl)
{
	// dragging one or more notes around

	// convert pixels to ticks and keys
	int off_x = x - m_moveStartX;
	int off_ticks = off_x * TimePos::ticksPerBar() / m_ppb;
	int off_key = getKey( y ) - getKey( m_moveStartY );

	// handle scroll changes while dragging
	off_ticks -= m_mouseDownTick - m_currentPosition;
	off_key -= m_mouseDownKey - m_startKey;

	// get note-vector of current MIDI clip
	const NoteVector & notes = m_midiClip->notes();

	if (m_action == Action::MoveNote)
	{
		// Calculate the offset for either Nudge or Snap modes
		int noteOffset = off_ticks;
		if (m_gridMode == GridMode::Snap && quantization () > 1)
		{
			// Get the mouse timeline absolute position
			TimePos mousePos(m_currentNote->oldPos().getTicks() + off_ticks);

			// We create a mousePos that is relative to the end of the note instead
			// of the beginning. That's to see if we will snap the beginning or end
			// of the note
			TimePos mousePosEnd(mousePos);
			mousePosEnd += m_currentNote->oldLength();

			// Now we quantize the mouse position to snap it to the grid
			TimePos mousePosQ = mousePos.quantize(static_cast<float>(quantization()) / DefaultTicksPerBar);
			TimePos mousePosEndQ = mousePosEnd.quantize(static_cast<float>(quantization()) / DefaultTicksPerBar);

			bool snapEnd = std::abs(mousePosEndQ - mousePosEnd) < std::abs(mousePosQ - mousePos);

			// Set the offset
			noteOffset = snapEnd
			? mousePosEndQ.getTicks() - m_currentNote->oldPos().getTicks() - m_currentNote->oldLength().getTicks()
			: mousePosQ.getTicks() - m_currentNote->oldPos().getTicks();
		}
		else if (m_gridMode == GridMode::Nudge)
		{
			// if they're not holding alt, quantize the offset
			if (!alt)
			{
				noteOffset = floor(off_ticks / quantization()) * quantization();
			}
		}

		// Make sure notes won't go outside boundary conditions
		if (m_moveBoundaryLeft + noteOffset < 0)
		{
			noteOffset = -m_moveBoundaryLeft;
		}
		if (m_moveBoundaryTop + off_key >= NumKeys)
		{
			off_key = -m_moveBoundaryTop + NumKeys - 1;
		}
		if (m_moveBoundaryBottom + off_key < 0)
		{
			off_key = -m_moveBoundaryBottom;
		}

		// Apply offset to all selected notes
		for (Note *note : getSelectedNotes())
		{
			// Quick resize is only enabled on Nudge mode, since resizing the note
			// while in Snap mode breaks the calculation of the note offset
			if (shift && ! m_startedWithShift && m_gridMode == GridMode::Nudge)
			{
				// quick resize, toggled by holding shift after starting a note move, but not before
				int ticks_new = note->oldLength().getTicks() + noteOffset;
				if( ticks_new <= 0 )
				{
					ticks_new = 1;
				}
				note->setLength( TimePos( ticks_new ) );
				m_lenOfNewNotes = note->length();
			}
			else
			{
				// moving note

				// Final position of the note
				TimePos posTicks(note->oldPos().getTicks() + noteOffset);
				int key_num = note->oldKey() + off_key;

				note->setPos(posTicks);
				note->setKey(key_num);
			}
		}
	}
	else if (m_action == Action::ResizeNote)
	{
		// When resizing notes:
		// If shift is not pressed, resize the selected notes but do not rearrange them
		// If shift is pressed we resize and rearrange only the selected notes
		// If shift + ctrl then we also rearrange all posterior notes (sticky)
		// If shift is pressed but only one note is selected, apply sticky

		// Quantize the resizing if alt is not pressed
		if (!alt)
		{
			off_ticks = floor(off_ticks / quantization()) * quantization();
		}

		auto selectedNotes = getSelectedNotes();

		if (shift)
		{
			// Algorithm:
			// Relative to the starting point of the left-most selected note,
			//   all selected note start-points and *endpoints* (not length) should be scaled by a calculated factor.
			// This factor is such that the endpoint of the note whose handle is being dragged should lie under the cursor.
			// first, determine the start-point of the left-most selected note:
			int stretchStartTick = -1;
			for (const Note *note : selectedNotes)
			{
				if (stretchStartTick < 0 || note->oldPos().getTicks() < stretchStartTick)
				{
					stretchStartTick = note->oldPos().getTicks();
				}
			}
			// determine the ending tick of the right-most selected note
			const Note *posteriorNote = nullptr;
			for (const Note *note : selectedNotes)
			{
				if (posteriorNote == nullptr ||
					note->oldPos().getTicks() + note->oldLength().getTicks() >
					posteriorNote->oldPos().getTicks() + posteriorNote->oldLength().getTicks())
				{
					posteriorNote = note;
				}
			}
			int posteriorEndTick = posteriorNote->pos().getTicks() + posteriorNote->length().getTicks();
			// end-point of the note whose handle is being dragged:
			int stretchEndTick = m_currentNote->oldPos().getTicks() + m_currentNote->oldLength().getTicks();
			// Calculate factor by which to scale the start-point and end-point of all selected notes
			float scaleFactor = (float)(stretchEndTick - stretchStartTick + off_ticks) / qMax(1, stretchEndTick - stretchStartTick);
			scaleFactor = qMax(0.0f, scaleFactor);

			// process all selected notes & determine how much the endpoint of the right-most note was shifted
			int posteriorDeltaThisFrame = 0;
			for (Note *note : selectedNotes)
			{
				// scale relative start and end positions by scaleFactor
				int newStart = stretchStartTick + scaleFactor *
					(note->oldPos().getTicks() - stretchStartTick);
				int newEnd = stretchStartTick + scaleFactor *
					(note->oldPos().getTicks()+note->oldLength().getTicks() - stretchStartTick);
				// if  not holding alt, quantize the offsets
				if (!alt)
				{
					// quantize start time
					int oldStart = note->oldPos().getTicks();
					int startDiff = newStart - oldStart;
					startDiff = floor(startDiff / quantization()) * quantization();
					newStart = oldStart + startDiff;
					// quantize end time
					int oldEnd = oldStart + note->oldLength().getTicks();
					int endDiff = newEnd - oldEnd;
					endDiff = floor(endDiff / quantization()) * quantization();
					newEnd = oldEnd + endDiff;
				}
				int newLength = qMax(1, newEnd-newStart);
				if (note == posteriorNote)
				{
					posteriorDeltaThisFrame = (newStart+newLength) -
						(note->pos().getTicks() + note->length().getTicks());
				}
				note->setLength( TimePos(newLength) );
				note->setPos( TimePos(newStart) );

				m_lenOfNewNotes = note->length();
			}
			if (ctrl || selectionCount() == 1)
			{
				// if holding ctrl or only one note is selected, reposition posterior notes
				for (Note *note : notes)
				{
					if (!note->selected() && note->pos().getTicks() >= posteriorEndTick)
					{
						int newStart = note->pos().getTicks() + posteriorDeltaThisFrame;
						note->setPos( TimePos(newStart) );
					}
				}
			}
		}
		else
		{
			// shift is not pressed; stretch length of selected notes but not their position
			int minLength = alt ? 1 : m_minResizeLen.getTicks();

			if (m_gridMode == GridMode::Snap)
			{
				// Calculate the end point of the note being dragged
				TimePos oldEndPoint = m_currentNote->oldPos() + m_currentNote->oldLength();
				// Quantize that position
				TimePos quantizedEndPoint = Note::quantized(oldEndPoint, quantization());
				// Add that difference to the offset from the resize
				off_ticks += quantizedEndPoint - oldEndPoint;
			}

			for (Note *note : selectedNotes)
			{
				int newLength = qMax(minLength, note->oldLength() + off_ticks);
				note->setLength(TimePos(newLength));

				m_lenOfNewNotes = note->length();
			}
		}
	}

	m_midiClip->updateLength();
	m_midiClip->dataChanged();
	Engine::getSong()->setModified();
}




void PianoRoll::paintEvent(QPaintEvent * pe )
{
	bool drawNoteNames = ConfigManager::inst()->value( "ui", "printnotelabels").toInt();

	QStyleOption opt;
	opt.initFrom( this );
	QPainter p( this );
	style()->drawPrimitive( QStyle::PE_Widget, &opt, &p, this );

	QBrush bgColor = p.background();

	// fill with bg color
	p.fillRect( 0, 0, width(), height(), bgColor );

	// set font-size to 80% of key line height
	QFont f = p.font();
	int keyFontSize = m_keyLineHeight * 0.8;
	p.setFont(adjustedToPixelSize(f, keyFontSize));
	QFontMetrics fontMetrics(p.font());
	// G-1 is one of the widest; plus one pixel margin for the shadow
	QRect const boundingRect = fontMetrics.boundingRect(QString("G-1")) + QMargins(0, 0, 1, 0);

	// Order of drawing
	// - vertical quantization lines
	// - piano roll + horizontal key lines
	// - alternating bar colors
	// - vertical beat lines
	// - vertical bar lines
	// - marked semitones
	// - note editing
	// - notes
	// - selection frame
	// - highlight hovered note
	// - note edit area resize bar
	// - cursor mode icon

	if (hasValidMidiClip())
	{
		int pianoAreaHeight = keyAreaBottom() - keyAreaTop();
		m_pianoKeysVisible = pianoAreaHeight / m_keyLineHeight;
		int partialKeyVisible = pianoAreaHeight % m_keyLineHeight;
		// check if we're below the minimum key area size
		if (m_pianoKeysVisible * m_keyLineHeight < KEY_AREA_MIN_HEIGHT)
		{
			m_pianoKeysVisible = KEY_AREA_MIN_HEIGHT / m_keyLineHeight;
			partialKeyVisible = KEY_AREA_MIN_HEIGHT % m_keyLineHeight;
			// if we have a partial key, just show it
			if (partialKeyVisible > 0)
			{
				m_pianoKeysVisible += 1;
				partialKeyVisible = 0;
			}
			// have to modifiy the notes edit area height instead
			m_notesEditHeight = height() - (m_pianoKeysVisible * m_keyLineHeight)
				- PR_TOP_MARGIN - PR_BOTTOM_MARGIN;
		}
		// check if we're trying to show more keys than available
		else if (m_pianoKeysVisible >= NumKeys)
		{
			m_pianoKeysVisible = NumKeys;
			// have to modify the notes edit area height instead
			m_notesEditHeight = height() - (NumKeys * m_keyLineHeight) -
				PR_TOP_MARGIN - PR_BOTTOM_MARGIN;
			partialKeyVisible = 0;
		}
		int topKey = std::clamp(m_startKey + m_pianoKeysVisible - 1, 0, NumKeys - 1);
		int topNote = topKey % KeysPerOctave;
		// if not resizing the note edit area, we can change m_notesEditHeight
		if (m_action != Action::ResizeNoteEditArea && partialKeyVisible != 0)
		{
			// calculate the height change adding and subtracting the partial key
			int noteAreaPlus = (m_notesEditHeight + partialKeyVisible) - m_userSetNotesEditHeight;
			int noteAreaMinus = m_userSetNotesEditHeight - (m_notesEditHeight - partialKeyVisible);
			// if adding the partial key to height is more distant from the set height
			// we want to subtract the partial key
			if (noteAreaPlus > noteAreaMinus)
			{
				m_notesEditHeight -= partialKeyVisible;
				// since we're adding a partial key, we add one to the number visible
				m_pianoKeysVisible += 1;
			}
			// otherwise we add height
			else { m_notesEditHeight += partialKeyVisible; }
		}
		int x, q = quantization(), tick;

		// draw vertical quantization lines
		// If we're over 100% zoom, we allow all quantization level grids
		if (m_zoomingModel.value() <= 3)
		{
			// we're under 100% zoom
			// allow quantization grid up to 1/24 for triplets
			if (q % 3 != 0 && q < 8) { q = 8; }
			// allow quantization grid up to 1/32 for normal notes
			else if (q < 6) { q = 6; }
		}
		auto xCoordOfTick = [this](int tick) {
			return m_whiteKeyWidth + (
				(tick - m_currentPosition) * m_ppb / TimePos::ticksPerBar()
			);
		};
		p.setPen(m_lineColor);
		for (tick = m_currentPosition - m_currentPosition % q,
			x = xCoordOfTick(tick);
			x <= width();
			tick += q, x = xCoordOfTick(tick))
		{
			p.drawLine(x, keyAreaTop(), x, noteEditBottom());
		}

		// draw horizontal grid lines and piano notes
		p.setClipRect(0, keyAreaTop(), width(), keyAreaBottom() - keyAreaTop());
		// the first grid line from the top Y position
		int grid_line_y = keyAreaTop() + m_keyLineHeight - 1;

		// lambda function for returning the height of a key
		auto keyHeight = [&](
			const int key
		) -> int
		{
			switch (prKeyOrder[key % KeysPerOctave])
			{
			case KeyType::WhiteBig:
				return m_whiteKeyBigHeight;
			case KeyType::WhiteSmall:
				return m_whiteKeySmallHeight;
			case KeyType::Black:
				return m_blackKeyHeight;
			}
			return 0; // should never happen
		};
		// lambda function for returning the distance to the top of a key
		auto gridCorrection = [&](
			const int key
		) -> int
		{
			const int keyCode = key % KeysPerOctave;
			switch (prKeyOrder[keyCode])
			{
			case KeyType::WhiteBig:
				return m_whiteKeySmallHeight;
			case KeyType::WhiteSmall:
				// These two keys need to adjust up small height instead of only key line height
				if (static_cast<Key>(keyCode) == Key::C || static_cast<Key>(keyCode) == Key::F)
				{
					return m_whiteKeySmallHeight;
				}
			case KeyType::Black:
				return m_blackKeyHeight;
			}
			return 0; // should never happen
		};
		auto keyWidth = [&](
			const int key
		) -> int
		{
			switch (prKeyOrder[key % KeysPerOctave])
			{
			case KeyType::WhiteSmall:
			case KeyType::WhiteBig:
				return m_whiteKeyWidth;
			case KeyType::Black:
				return m_blackKeyWidth;
			}
			return 0; // should never happen
		};
		// lambda function to draw a key
		auto drawKey = [&](
			const int key,
			const int yb)
		{
			const bool mapped = m_midiClip->instrumentTrack()->isKeyMapped(key);
			const bool pressed = m_midiClip->instrumentTrack()->pianoModel()->isKeyPressed(key);
			const int keyCode = key % KeysPerOctave;
			const int yt = yb - gridCorrection(key);
			const int kh = keyHeight(key);
			const int kw = keyWidth(key);
			// set key colors
			p.setPen(QColor(0, 0, 0));
			switch (prKeyOrder[keyCode])
			{
			case KeyType::WhiteSmall:
			case KeyType::WhiteBig:
				if (mapped)
				{
					if (pressed) { p.setBrush(m_whiteKeyActiveBackground); }
					else { p.setBrush(m_whiteKeyInactiveBackground); }
				}
				else
				{
					p.setBrush(m_whiteKeyDisabledBackground);
				}
				break;
			case KeyType::Black:
				if (mapped)
				{
					if (pressed) { p.setBrush(m_blackKeyActiveBackground); }
					else { p.setBrush(m_blackKeyInactiveBackground); }
				}
				else
				{
					p.setBrush(m_blackKeyDisabledBackground);
				}
			}
			// draw key
			p.drawRect(PIANO_X, yt, kw, kh);
			// draw note name
			if (static_cast<Key>(keyCode) == Key::C || (drawNoteNames && Piano::isWhiteKey(key)))
			{
				// small font sizes have 1 pixel offset instead of 2
				auto zoomOffset = m_zoomYLevels[m_zoomingYModel.value()] > 1.0f ? 2 : 1;
				QString noteString = getNoteString(key);
				QRect textRect(
					m_whiteKeyWidth - boundingRect.width() - 2,
					yb - m_keyLineHeight + zoomOffset,
					boundingRect.width(),
					boundingRect.height()
				);
				p.setPen(pressed ? m_whiteKeyActiveTextShadow : m_whiteKeyInactiveTextShadow);
				p.drawText(textRect.adjusted(0, 1, 1, 0), Qt::AlignRight | Qt::AlignHCenter, noteString);
				p.setPen(pressed ? m_whiteKeyActiveTextColor : m_whiteKeyInactiveTextColor);
				// if (static_cast<Key>(keyCode) == Key::C) { p.setPen(textColor()); }
				// else { p.setPen(textColorLight()); }
				p.drawText(textRect, Qt::AlignRight | Qt::AlignHCenter, noteString);
			}
		};
		// lambda for drawing the horizontal grid line
		auto drawHorizontalLine = [&](
			const int key,
			const int y
		)
		{
			if (static_cast<Key>(key % KeysPerOctave) == Key::C) { p.setPen(m_beatLineColor); }
			else { p.setPen(m_lineColor); }
			p.drawLine(m_whiteKeyWidth, y, width(), y);
		};
		// correct y offset of the top key
		switch (prKeyOrder[topNote])
		{
		case KeyType::WhiteSmall:
		case KeyType::WhiteBig:
			break;
		case KeyType::Black:
			// draw extra white key
			drawKey(topKey + 1, grid_line_y - m_keyLineHeight);
		}
		// loop through visible keys
		const int lastKey = qMax(0, topKey - m_pianoKeysVisible);
		for (int key = topKey; key > lastKey; --key)
		{
			bool whiteKey = Piano::isWhiteKey(key);
			if (whiteKey)
			{
				drawKey(key, grid_line_y);
				drawHorizontalLine(key, grid_line_y);
				grid_line_y += m_keyLineHeight;
			}
			else
			{
				// draw next white key
				drawKey(key - 1, grid_line_y + m_keyLineHeight);
				drawHorizontalLine(key - 1, grid_line_y + m_keyLineHeight);
				// draw black key over previous and next white key
				drawKey(key, grid_line_y);
				drawHorizontalLine(key, grid_line_y);
				// drew two grid keys so skip ahead properly
				grid_line_y += m_keyLineHeight + m_keyLineHeight;
				// capture double key draw
				--key;
			}
		}

		// don't draw over keys
		p.setClipRect(m_whiteKeyWidth, keyAreaTop(), width(), noteEditBottom() - keyAreaTop());

		// draw alternating shading on bars
		float timeSignature =
			static_cast<float>(Engine::getSong()->getTimeSigModel().getNumerator()) /
			static_cast<float>(Engine::getSong()->getTimeSigModel().getDenominator());
		float zoomFactor = m_zoomLevels[m_zoomingModel.value()];
		//the bars which disappears at the left side by scrolling
		int leftBars = m_currentPosition * zoomFactor / TimePos::ticksPerBar();
		//iterates the visible bars and draw the shading on uneven bars
		for (int x = m_whiteKeyWidth, barCount = leftBars;
			x < width() + m_currentPosition * zoomFactor / timeSignature;
			x += m_ppb, ++barCount)
		{
			if ((barCount + leftBars) % 2 != 0)
			{
				p.fillRect(x - m_currentPosition * zoomFactor / timeSignature,
					PR_TOP_MARGIN,
					m_ppb,
					height() - (PR_BOTTOM_MARGIN + PR_TOP_MARGIN),
					m_backgroundShade);
			}
		}

		// draw vertical beat lines
		int ticksPerBeat = DefaultTicksPerBar /
			Engine::getSong()->getTimeSigModel().getDenominator();
		p.setPen(m_beatLineColor);
		for(tick = m_currentPosition - m_currentPosition % ticksPerBeat,
			x = xCoordOfTick( tick );
			x <= width();
			tick += ticksPerBeat, x = xCoordOfTick(tick))
		{
			p.drawLine(x, PR_TOP_MARGIN, x, noteEditBottom());
		}

		// draw vertical bar lines
		p.setPen(m_barLineColor);
		for(tick = m_currentPosition - m_currentPosition % TimePos::ticksPerBar(),
			x = xCoordOfTick( tick );
			x <= width();
			tick += TimePos::ticksPerBar(), x = xCoordOfTick(tick))
		{
			p.drawLine(x, PR_TOP_MARGIN, x, noteEditBottom());
		}

		// draw marked semitones after the grid
		for(x = 0; x < m_markedSemiTones.size(); ++x)
		{
			const int key_num = m_markedSemiTones.at(x);
			const int y = keyAreaBottom() - 1 - m_keyLineHeight *
				(key_num - m_startKey + 1);
			if(y >= keyAreaBottom() - 1) { break; }
			p.fillRect(m_whiteKeyWidth + 1,
				y,
				width() - 10,
				m_keyLineHeight + 1,
				m_markedSemitoneColor);
		}
	}

	// reset MIDI clip
	p.setClipRect(0, 0, width(), height());

	// erase the area below the piano, because there might be keys that
	// should be only half-visible
	p.fillRect( QRect( 0, keyAreaBottom(),
			m_whiteKeyWidth, noteEditBottom() - keyAreaBottom()), bgColor);

	// display note editing info
	f.setBold(false);
	p.setFont(adjustedToPixelSize(f, SMALL_FONT_SIZE));
	p.setPen(m_noteModeColor);
	p.drawText( QRect( 0, keyAreaBottom(),
					  m_whiteKeyWidth, noteEditBottom() - keyAreaBottom()),
			   Qt::AlignCenter | Qt::TextWordWrap,
			   m_nemStr.at(static_cast<int>(m_noteEditMode)) + ":" );

	// set clipping area, because we are not allowed to paint over
	// keyboard...
	p.setClipRect(
		m_whiteKeyWidth,
		PR_TOP_MARGIN,
		width() - m_whiteKeyWidth,
		height() - PR_TOP_MARGIN - PR_BOTTOM_MARGIN);

	// following code draws all notes in visible area
	// and the note editing stuff (volume, panning, etc)

	// setup selection-vars
	int sel_pos_start = m_selectStartTick;
	int sel_pos_end = m_selectStartTick+m_selectedTick;
	if( sel_pos_start > sel_pos_end )
	{
		qSwap<int>( sel_pos_start, sel_pos_end );
	}

	int sel_key_start = m_selectStartKey - m_startKey + 1;
	int sel_key_end = sel_key_start + m_selectedKeys;
	if( sel_key_start > sel_key_end )
	{
		qSwap<int>( sel_key_start, sel_key_end );
	}

	int y_base = keyAreaBottom() - 1;
	if( hasValidMidiClip() )
	{
		p.setClipRect(
			m_whiteKeyWidth,
			PR_TOP_MARGIN,
			width() - m_whiteKeyWidth,
			height() - PR_TOP_MARGIN);

		const int topKey = qBound(0, m_startKey + m_pianoKeysVisible - 1, NumKeys - 1);
		const int bottomKey = topKey - m_pianoKeysVisible;

		QPolygonF editHandles;

		// Return a note's Y position on the grid
		auto noteYPos = [&](const int key)
		{
			return (topKey - key) * m_keyLineHeight + keyAreaTop() - 1;
		};

		// -- Begin ghost MIDI clip
		if( !m_ghostNotes.empty() )
		{
			for( const Note *note : m_ghostNotes )
			{
				int len_ticks = note->length();

				if( len_ticks == 0 )
				{
					continue;
				}
				else if( len_ticks < 0 )
				{
					len_ticks = 4;
				}

				int pos_ticks = note->pos();

				int note_width = len_ticks * m_ppb / TimePos::ticksPerBar();
				const int x = ( pos_ticks - m_currentPosition ) *
						m_ppb / TimePos::ticksPerBar();
				// skip this note if not in visible area at all
				if (!(x + note_width >= 0 && x <= width() - m_whiteKeyWidth))
				{
					continue;
				}

				// is the note in visible area?
				if (note->key() > bottomKey && note->key() <= topKey)
				{

					// we've done and checked all, let's draw the note
					drawNoteRect(
						p, x + m_whiteKeyWidth, noteYPos(note->key()), note_width,
						note, m_ghostNoteColor, m_ghostNoteTextColor, m_selectedNoteColor,
						m_ghostNoteOpacity, m_ghostNoteBorders, drawNoteNames);
				}

			}
		}
		// -- End ghost MIDI clip

		for( const Note *note : m_midiClip->notes() )
		{
			int len_ticks = note->length();

			if( len_ticks == 0 )
			{
				continue;
			}
			else if( len_ticks < 0 )
			{
				len_ticks = 4;
			}

			int pos_ticks = note->pos();

			int note_width = len_ticks * m_ppb / TimePos::ticksPerBar();
			const int x = ( pos_ticks - m_currentPosition ) *
					m_ppb / TimePos::ticksPerBar();
			// skip this note if not in visible area at all
			if (!(x + note_width >= 0 && x <= width() - m_whiteKeyWidth))
			{
				continue;
			}

			// is the note in visible area?
			if (note->key() > bottomKey && note->key() <= topKey)
			{
				// We've done and checked all, let's draw the note with
				// the appropriate color
				const auto fillColor = note->type() == Note::Type::Regular ? m_noteColor : m_stepNoteColor;

				drawNoteRect(
					p, x + m_whiteKeyWidth, noteYPos(note->key()), note_width,
					note, fillColor, m_noteTextColor, m_selectedNoteColor,
					m_noteOpacity, m_noteBorders, drawNoteNames
				);
			}

			// draw note editing stuff
			int editHandleTop = 0;
			if( m_noteEditMode == NoteEditMode::Volume )
			{
				QColor color = m_barColor.lighter(30 + (note->getVolume() * 90 / MaxVolume));
				if( note->selected() )
				{
					color = m_selectedNoteColor;
				}
				p.setPen( QPen( color, NOTE_EDIT_LINE_WIDTH ) );

				editHandleTop = noteEditBottom() -
					( (float)( note->getVolume() - MinVolume ) ) /
					( (float)( MaxVolume - MinVolume ) ) *
					( (float)( noteEditBottom() - noteEditTop() ) );

				p.drawLine( QLineF ( noteEditLeft() + x + 0.5, editHandleTop + 0.5,
							noteEditLeft() + x + 0.5, noteEditBottom() + 0.5 ) );

			}
			else if( m_noteEditMode == NoteEditMode::Panning )
			{
				QColor color = m_noteColor;
				if( note->selected() )
				{
					color = m_selectedNoteColor;
				}

				p.setPen( QPen( color, NOTE_EDIT_LINE_WIDTH ) );

				editHandleTop = noteEditBottom() -
					( (float)( note->getPanning() - PanningLeft ) ) /
					( (float)( (PanningRight - PanningLeft ) ) ) *
					( (float)( noteEditBottom() - noteEditTop() ) );

				p.drawLine( QLine( noteEditLeft() + x, noteEditTop() +
						( (float)( noteEditBottom() - noteEditTop() ) ) / 2.0f,
						    noteEditLeft() + x , editHandleTop ) );
			}
			editHandles << QPoint ( x + noteEditLeft(),
						editHandleTop );

			if( note->hasDetuningInfo() )
			{
				drawDetuningInfo(p, note, x + m_whiteKeyWidth, noteYPos(note->key()));
				p.setClipRect(
					m_whiteKeyWidth,
					PR_TOP_MARGIN,
					width() - m_whiteKeyWidth,
					height() - PR_TOP_MARGIN);
			}
		}

		// -- Knife tool (draw cut line)
		if (m_action == Action::Knife && m_knifeDown)
		{
			auto xCoordOfTick = [this](int tick) {
				return m_whiteKeyWidth + (
					(tick - m_currentPosition) * m_ppb / TimePos::ticksPerBar());
			};
			int x1 = xCoordOfTick(m_knifeStartTickPos);
			int y1 = y_base - (m_knifeStartKey - m_startKey + 1) * m_keyLineHeight;
			int x2 = xCoordOfTick(m_knifeEndTickPos);
			int y2 = y_base - (m_knifeEndKey - m_startKey + 1) * m_keyLineHeight;

			p.setPen(QPen(m_knifeCutLineColor, 1));
			p.drawLine(x1, y1, x2, y2);
		}
		// -- End knife tool

		//draw current step recording notes
		for( const Note *note : m_stepRecorder.getCurStepNotes() )
		{
			int len_ticks = note->length();

			if( len_ticks == 0 )
			{
				continue;
			}


			int pos_ticks = note->pos();

			int note_width = len_ticks * m_ppb / TimePos::ticksPerBar();
			const int x = ( pos_ticks - m_currentPosition ) *
					m_ppb / TimePos::ticksPerBar();
			// skip this note if not in visible area at all
			if (!(x + note_width >= 0 && x <= width() - m_whiteKeyWidth))
			{
				continue;
			}

			// is the note in visible area?
			if (note->key() > bottomKey && note->key() <= topKey)
			{

				// we've done and checked all, let's draw the note
				drawNoteRect(
					p, x + m_whiteKeyWidth, noteYPos(note->key()), note_width,
					note, m_currentStepNoteColor, m_noteTextColor, m_selectedNoteColor,
					m_noteOpacity, m_noteBorders, drawNoteNames);
			}
		}

		p.setPen(QPen(m_noteColor, NOTE_EDIT_LINE_WIDTH + 2));
		p.drawPoints( editHandles );

	}
	else
	{
		QFont f = font();
		f.setBold(true);
		p.setFont(f);
		p.setPen( QApplication::palette().color( QPalette::Active,
							QPalette::BrightText ) );
		p.drawText(m_whiteKeyWidth + 20, PR_TOP_MARGIN + 40,
				tr( "Please open a clip by double-clicking "
								"on it!" ) );
	}

	p.setClipRect(
		m_whiteKeyWidth,
		PR_TOP_MARGIN,
		width() - m_whiteKeyWidth,
		height() - PR_TOP_MARGIN - m_notesEditHeight - PR_BOTTOM_MARGIN);

	// now draw selection-frame
	int x = ( ( sel_pos_start - m_currentPosition ) * m_ppb ) /
						TimePos::ticksPerBar();
	int w = ( ( ( sel_pos_end - m_currentPosition ) * m_ppb ) /
						TimePos::ticksPerBar() ) - x;
	int y = (int) y_base - sel_key_start * m_keyLineHeight;
	int h = (int) y_base - sel_key_end * m_keyLineHeight - y;
	p.setPen(m_selectedNoteColor);
	p.setBrush( Qt::NoBrush );
	p.drawRect(x + m_whiteKeyWidth, y, w, h);

	// TODO: Get this out of paint event
	int l = ( hasValidMidiClip() )? (int) m_midiClip->length() : 0;

	// reset scroll-range
	if( m_leftRightScroll->maximum() != l )
	{
		m_leftRightScroll->setRange( 0, l );
		m_leftRightScroll->setPageStep( l );
	}

	// set line colors
	auto editAreaCol = QColor(m_lineColor);
	auto currentKeyCol = QColor(m_beatLineColor);

	editAreaCol.setAlpha( 64 );
	currentKeyCol.setAlpha( 64 );

	// horizontal line for the key under the cursor
	if(hasValidMidiClip() && getGUI()->pianoRoll()->hasFocus())
	{
		int key_num = getKey( mapFromGlobal( QCursor::pos() ).y() );
		p.fillRect( 10, keyAreaBottom() + 3 - m_keyLineHeight *
					( key_num - m_startKey + 1 ), width() - 10, m_keyLineHeight - 7, currentKeyCol );
	}

	// bar to resize note edit area
	p.setClipRect( 0, 0, width(), height() );
	p.fillRect( QRect( 0, keyAreaBottom(),
					width()-PR_RIGHT_MARGIN, NOTE_EDIT_RESIZE_BAR ), editAreaCol );

	if (getGUI()->pianoRoll()->hasFocus())
	{
		const QPixmap * cursor = nullptr;
		// draw current edit-mode-icon below the cursor
		switch( m_editMode )
		{
			case EditMode::Draw:
				if( m_mouseDownRight )
				{
					cursor = &m_toolErase;
				}
				else if( m_action == Action::MoveNote )
				{
					cursor = &m_toolMove;
				}
				else
				{
					cursor = &m_toolDraw;
				}
				break;
			case EditMode::Erase:
				cursor = &m_toolErase;
				break;
			case EditMode::Select:
				cursor = &m_toolSelect;
				break;
			case EditMode::Detuning:
				cursor = &m_toolOpen;
				break;
			case EditMode::Knife:
				cursor = &m_toolKnife;
				break;
			case EditMode::Strum:
				cursor = &m_toolStrum;
				break;
		}
		QPoint mousePosition = mapFromGlobal( QCursor::pos() );
		if( cursor != nullptr && mousePosition.y() > keyAreaTop() && mousePosition.x() > noteEditLeft())
		{
			p.drawPixmap( mousePosition + QPoint( 8, 8 ), *cursor );
		}
	}
}




void PianoRoll::updateScrollbars()
{
	m_leftRightScroll->setGeometry(
		m_whiteKeyWidth,
		height() - SCROLLBAR_SIZE,
		width() - m_whiteKeyWidth,
		SCROLLBAR_SIZE
	);
	m_topBottomScroll->setGeometry(
		width() - SCROLLBAR_SIZE,
		PR_TOP_MARGIN,
		SCROLLBAR_SIZE,
		height() - PR_TOP_MARGIN - SCROLLBAR_SIZE
	);
	int pianoAreaHeight = keyAreaBottom() - PR_TOP_MARGIN;
	int numKeysVisible = pianoAreaHeight / m_keyLineHeight;
	m_totalKeysToScroll = qMax(0, NumKeys - numKeysVisible);
	m_topBottomScroll->setRange(0, m_totalKeysToScroll);
	if (m_startKey > m_totalKeysToScroll)
	{
		m_startKey = qMax(0, m_totalKeysToScroll);
	}
	m_topBottomScroll->setValue(m_totalKeysToScroll - m_startKey);
}

// responsible for moving/resizing scrollbars after window-resizing
void PianoRoll::resizeEvent(QResizeEvent* re)
{
	updatePositionLineHeight();
	updateScrollbars();
	m_timeLine->setFixedWidth(width());
	update();
}


void PianoRoll::adjustLeftRightScoll(int value)
{
	m_leftRightScroll->setValue(m_leftRightScroll->value() -
							value * 0.3f / m_zoomLevels[m_zoomingModel.value()]);
}



void PianoRoll::wheelEvent(QWheelEvent * we )
{
	we->accept();
	// handle wheel events for note edit area - for editing note vol/pan with mousewheel
	if(position(we).x() > noteEditLeft() && position(we).x() < noteEditRight()
	&& position(we).y() > noteEditTop() && position(we).y() < noteEditBottom())
	{
		if (!hasValidMidiClip()) {return;}
		// get values for going through notes
		int pixel_range = 8;
		int x = position(we).x() - m_whiteKeyWidth;
		int ticks_start = ( x - pixel_range / 2 ) *
					TimePos::ticksPerBar() / m_ppb + m_currentPosition;
		int ticks_end = ( x + pixel_range / 2 ) *
					TimePos::ticksPerBar() / m_ppb + m_currentPosition;

		// When alt is pressed we only edit the note under the cursor
		bool altPressed = we->modifiers() & Qt::AltModifier;
		// go through notes to figure out which one we want to change
		NoteVector nv;
		for ( Note * i : m_midiClip->notes() )
		{
			if( i->withinRange( ticks_start, ticks_end ) || ( i->selected() && !altPressed ) )
			{
				nv.push_back(i);
			}
		}
		if( nv.size() > 0 )
		{
			const int step = (we->angleDelta().y() > 0 ? 1 : -1) * (we->inverted() ? -1 : 1);

			if( m_noteEditMode == NoteEditMode::Volume )
			{
				for ( Note * n : nv )
				{
					volume_t vol = qBound<int>( MinVolume, n->getVolume() + step, MaxVolume );
					n->setVolume( vol );
				}
				bool allVolumesEqual = std::all_of( nv.begin(), nv.end(),
					[nv](const Note *note)
					{
						return note->getVolume() == nv[0]->getVolume();
					});
				if ( allVolumesEqual )
				{
					// show the volume hover-text only if all notes have the
					// same volume
					showVolTextFloat(nv[0]->getVolume(), position(we), 1000);
				}
			}
			else if( m_noteEditMode == NoteEditMode::Panning )
			{
				for ( Note * n : nv )
				{
					panning_t pan = qBound<panning_t>( PanningLeft, n->getPanning() + static_cast<panning_t>(step), PanningRight );
					n->setPanning( pan );
				}
				bool allPansEqual = std::all_of( nv.begin(), nv.end(),
					[nv](const Note *note)
					{
						return note->getPanning() == nv[0]->getPanning();
					});
				if ( allPansEqual )
				{
					// show the pan hover-text only if all notes have the same
					// panning
					showPanTextFloat( nv[0]->getPanning(), position( we ), 1000 );
				}
			}
			update();
		}
	}

	// not in note edit area, so handle scrolling/zooming and quantization change
	else
	if( we->modifiers() & Qt::ControlModifier && we->modifiers() & Qt::AltModifier )
	{
		int q = m_quantizeModel.value();
		if((we->angleDelta().x() + we->angleDelta().y()) > 0) // alt + scroll becomes horizontal scroll on KDE
		{
			q--;
		}
		else if((we->angleDelta().x() + we->angleDelta().y()) < 0) // alt + scroll becomes horizontal scroll on KDE
		{
			q++;
		}
		q = qBound( 0, q, m_quantizeModel.size() - 1 );
		m_quantizeModel.setValue( q );
	}
	else if( we->modifiers() & Qt::ControlModifier && we->modifiers() & Qt::ShiftModifier )
	{
		int l = m_noteLenModel.value();
		if(we->angleDelta().y() > 0)
		{
			l--;
		}
		else if(we->angleDelta().y() < 0)
		{
			l++;
		}
		l = qBound( 0, l, m_noteLenModel.size() - 1 );
		m_noteLenModel.setValue( l );
	}
	else if( we->modifiers() & Qt::ControlModifier )
	{
		int z = m_zoomingModel.value();
		if(we->angleDelta().y() > 0)
		{
			z++;
		}
		else if(we->angleDelta().y() < 0)
		{
			z--;
		}
		z = qBound( 0, z, m_zoomingModel.size() - 1 );

		int x = (position(we).x() - m_whiteKeyWidth) * TimePos::ticksPerBar();
		// ticks based on the mouse x-position where the scroll wheel was used
		int ticks = x / m_ppb;
		// what would be the ticks in the new zoom level on the very same mouse x
		int newTicks = x / (DEFAULT_PR_PPB * m_zoomLevels[z]);
		// scroll so the tick "selected" by the mouse x doesn't move on the screen
		m_leftRightScroll->setValue(m_leftRightScroll->value() + ticks - newTicks);
		// update combobox with zooming-factor
		m_zoomingModel.setValue( z );
	}

	// FIXME: Reconsider if determining orientation is necessary in Qt6.
	else if (std::abs(we->angleDelta().x()) > std::abs(we->angleDelta().y())) // scrolling is horizontal
	{
		adjustLeftRightScoll(we->angleDelta().x());
	}
	else if(we->modifiers() & Qt::ShiftModifier)
	{
		adjustLeftRightScoll(we->angleDelta().y());
	}
	else
	{
		m_topBottomScroll->setValue(m_topBottomScroll->value() -
							we->angleDelta().y() / 30);
	}
}




void PianoRoll::focusOutEvent( QFocusEvent * )
{
	if( hasValidMidiClip() )
	{
		for( int i = 0; i < NumKeys; ++i )
		{
			m_midiClip->instrumentTrack()->pianoModel()->midiEventProcessor()->processInEvent( MidiEvent( MidiNoteOff, -1, i, 0 ) );
			m_midiClip->instrumentTrack()->pianoModel()->setKeyState( i, false );
		}
	}
	if (m_editMode == EditMode::Knife) {
		m_editMode = m_knifeMode;
		m_action = Action::None;
	}
	else if (m_editMode == EditMode::Strum)
	{
		m_editMode = m_strumMode;
		m_action = Action::None;
	}
	else
	{
		m_editMode = m_ctrlMode;
	}
	update();
}

void PianoRoll::focusInEvent( QFocusEvent * ev )
{
	if ( hasValidMidiClip() )
	{
		// Assign midi device
		m_midiClip->instrumentTrack()->autoAssignMidiDevice(true);
	}
	QWidget::focusInEvent(ev);
}



int PianoRoll::getKey(int y) const
{
	// handle case that very top pixel maps to next key above
	if (y - keyAreaTop() <= 1) { y = keyAreaTop() + 2; }
	int key_num = qBound(
		0,
		// add + 1 to stay within the grid lines
		((keyAreaBottom() - y + 1) / m_keyLineHeight) + m_startKey,
		NumKeys - 1
	);
	return key_num;
}

QList<int> PianoRoll::getAllOctavesForKey( int keyToMirror ) const
{
	QList<int> keys;

	int trackKeysPerOctave = trackOctaveSize();
	for (int i = keyToMirror % trackKeysPerOctave; i < NumKeys; i += trackKeysPerOctave)
	{
		keys.append(i);
	}

	return keys;
}

Song::PlayMode PianoRoll::desiredPlayModeForAccompany() const
{
	if (m_midiClip->getTrack()->trackContainer() ==	Engine::patternStore())
	{
		return Song::PlayMode::Pattern;
	}
	return Song::PlayMode::Song;
}




void PianoRoll::play()
{
	if( ! hasValidMidiClip() )
	{
		return;
	}

	if( Engine::getSong()->playMode() != Song::PlayMode::MidiClip )
	{
		Engine::getSong()->playMidiClip( m_midiClip );
	}
	else
	{
		Engine::getSong()->togglePause();
	}
}




void PianoRoll::record()
{
	if( Engine::getSong()->isPlaying() )
	{
		stop();
	}
	if( m_recording || ! hasValidMidiClip() )
	{
		return;
	}

	m_midiClip->addJournalCheckPoint();
	m_recording = true;

	Engine::getSong()->playMidiClip( m_midiClip, false );
}




void PianoRoll::recordAccompany()
{
	if( Engine::getSong()->isPlaying() )
	{
		stop();
	}
	if( m_recording || ! hasValidMidiClip() )
	{
		return;
	}

	m_midiClip->addJournalCheckPoint();
	m_recording = true;

	if( m_midiClip->getTrack()->trackContainer() == Engine::getSong() )
	{
		Engine::getSong()->playSong();
	}
	else
	{
		Engine::getSong()->playPattern();
	}
}




bool PianoRoll::toggleStepRecording()
{
	if(m_stepRecorder.isRecording())
	{
		m_stepRecorder.stop();
	}
	else
	{
		if(hasValidMidiClip())
		{
			if(Engine::getSong()->isPlaying())
			{
				m_stepRecorder.start(0, newNoteLen());
			}
			else
			{
				m_stepRecorder.start(
					Engine::getSong()->getPlayPos(
						Song::PlayMode::MidiClip), newNoteLen());
			}
		}
	}

	return m_stepRecorder.isRecording();;
}




void PianoRoll::stop()
{
	Engine::getSong()->stop();
	m_recording = false;
	m_scrollBack = m_timeLine->autoScroll() != TimeLineWidget::AutoScrollState::Disabled;
}




void PianoRoll::startRecordNote(const Note & n )
{
	if(hasValidMidiClip())
	{
		if( m_recording &&
			Engine::getSong()->isPlaying() &&
			(Engine::getSong()->playMode() == desiredPlayModeForAccompany() ||
			Engine::getSong()->playMode() == Song::PlayMode::MidiClip ))
		{
			TimePos sub;
			if( Engine::getSong()->playMode() == Song::PlayMode::Song )
			{
				sub = m_midiClip->startPosition();
			}
			Note n1( 1, Engine::getSong()->getPlayPos(
						Engine::getSong()->playMode() ) - sub,
					n.key(), n.getVolume(), n.getPanning() );
			if( n1.pos() >= 0 )
			{
				m_recordingNotes << n1;
			}
		}
		else if (m_stepRecorder.isRecording())
		{
			m_stepRecorder.notePressed(n);
		}
	}
}




void PianoRoll::finishRecordNote(const Note & n )
{
	if(hasValidMidiClip())
	{
		if( m_recording &&
			Engine::getSong()->isPlaying() &&
				( Engine::getSong()->playMode() ==
						desiredPlayModeForAccompany() ||
					Engine::getSong()->playMode() ==
						Song::PlayMode::MidiClip ) )
		{
			for( QList<Note>::Iterator it = m_recordingNotes.begin();
						it != m_recordingNotes.end(); ++it )
			{
				if( it->key() == n.key() )
				{
					Note n1(n.length(), it->pos(),
							it->key(), it->getVolume(),
							it->getPanning(), n.detuning());

					if (m_doAutoQuantization)
					{
						n1.quantizeLength(quantization());
						n1.quantizePos(quantization());
					}
					m_midiClip->addNote(n1, false);
					update();
					m_recordingNotes.erase( it );
					break;
				}
			}
		}
		else if (m_stepRecorder.isRecording())
		{
			m_stepRecorder.noteReleased(n);
		}
	}
}




void PianoRoll::horScrolled(int new_pos )
{
	m_currentPosition = new_pos;
	m_stepRecorderWidget.setCurrentPosition(m_currentPosition);
	emit positionChanged( m_currentPosition );
	update();
}




void PianoRoll::verScrolled( int new_pos )
{
	// revert value
	m_startKey = qMax(0, m_totalKeysToScroll - new_pos);

	update();
}




void PianoRoll::setEditMode(int mode)
{
	m_ctrlMode = m_editMode = (EditMode) mode;
}




void PianoRoll::selectAll()
{
	if( ! hasValidMidiClip() )
	{
		return;
	}

	// if first_time = true, we HAVE to set the vars for select
	bool first_time = true;

	for( const Note *note : m_midiClip->notes() )
	{
		int len_ticks = static_cast<int>( note->length() ) > 0 ?
				static_cast<int>( note->length() ) : 1;

		const int key = note->key();

		int pos_ticks = note->pos();
		if( key <= m_selectStartKey || first_time )
		{
			// if we move start-key down, we have to add
			// the difference between old and new start-key
			// to m_selectedKeys, otherwise the selection
			// is just moved down...
			m_selectedKeys += m_selectStartKey
							- ( key - 1 );
			m_selectStartKey = key - 1;
		}
		if( key >= m_selectedKeys + m_selectStartKey ||
							first_time )
		{
			m_selectedKeys = key - m_selectStartKey;
		}
		if( pos_ticks < m_selectStartTick ||
							first_time )
		{
			m_selectStartTick = pos_ticks;
		}
		if( pos_ticks + len_ticks >
			m_selectStartTick + m_selectedTick ||
							first_time )
		{
			m_selectedTick = pos_ticks +
						len_ticks -
						m_selectStartTick;
		}
		first_time = false;
	}
}




// returns vector with pointers to all selected notes
NoteVector PianoRoll::getSelectedNotes() const
{
	NoteVector selectedNotes;

	if (hasValidMidiClip())
	{
		for( Note *note : m_midiClip->notes() )
		{
			if( note->selected() )
			{
				selectedNotes.push_back( note );
			}
		}
	}
	return selectedNotes;
}

// selects all notess associated with m_lastKey
void PianoRoll::selectNotesOnKey()
{
	if (hasValidMidiClip()) {
		for (Note * note : m_midiClip->notes()) {
			if (note->key() == m_lastKey) {
				note->setSelected(true);
			}
		}
	}
}

void PianoRoll::enterValue( NoteVector* nv )
{

	if( m_noteEditMode == NoteEditMode::Volume )
	{
		bool ok;
		int new_val;
		new_val = QInputDialog::getInt(	this, "Piano roll: note velocity",
					tr( "Please enter a new value between %1 and %2:" ).
						arg( MinVolume ).arg( MaxVolume ),
					(*nv)[0]->getVolume(),
					MinVolume, MaxVolume, 1, &ok );

		if( ok )
		{
			for ( Note * n : *nv )
			{
				n->setVolume( new_val );
			}
			m_lastNoteVolume = new_val;
		}
	}
	else if( m_noteEditMode == NoteEditMode::Panning )
	{
		bool ok;
		int new_val;
		new_val = QInputDialog::getInt(	this, "Piano roll: note panning",
					tr( "Please enter a new value between %1 and %2:" ).
							arg( PanningLeft ).arg( PanningRight ),
						(*nv)[0]->getPanning(),
						PanningLeft, PanningRight, 1, &ok );

		if( ok )
		{
			for ( Note * n : *nv )
			{
				n->setPanning( new_val );
			}
			m_lastNotePanning = new_val;
		}

	}
}


void PianoRoll::updateYScroll()
{
	m_topBottomScroll->setGeometry(width() - SCROLLBAR_SIZE, PR_TOP_MARGIN,
						SCROLLBAR_SIZE,
						height() - PR_TOP_MARGIN -
						SCROLLBAR_SIZE);

	const int visible_space = keyAreaBottom() - keyAreaTop();
	m_totalKeysToScroll = qMax(0, NumKeys - 1 - visible_space / m_keyLineHeight);

	m_topBottomScroll->setRange(0, m_totalKeysToScroll);

	if(m_startKey > m_totalKeysToScroll)
	{
		m_startKey = m_totalKeysToScroll;
	}
	m_topBottomScroll->setValue(m_totalKeysToScroll - m_startKey);
}


void PianoRoll::copyToClipboard( const NoteVector & notes ) const
{
	// For copyString() and MimeType enum class
	using namespace Clipboard;

	DataFile dataFile( DataFile::Type::ClipboardData );
	QDomElement note_list = dataFile.createElement( "note-list" );
	dataFile.content().appendChild( note_list );

	TimePos start_pos( notes.front()->pos().getBar(), 0 );
	for( const Note *note : notes )
	{
		Note clip_note( *note );
		clip_note.setPos( clip_note.pos( start_pos ) );
		clip_note.saveState( dataFile, note_list );
	}

	copyString( dataFile.toString(), MimeType::Default );
}




void PianoRoll::copySelectedNotes()
{
	NoteVector selected_notes = getSelectedNotes();

	if( ! selected_notes.empty() )
	{
		copyToClipboard( selected_notes );
	}
}




void PianoRoll::cutSelectedNotes()
{
	if( ! hasValidMidiClip() )
	{
		return;
	}

	NoteVector selected_notes = getSelectedNotes();

	if( ! selected_notes.empty() )
	{
		m_midiClip->addJournalCheckPoint();

		copyToClipboard( selected_notes );

		Engine::getSong()->setModified();

		for( Note *note : selected_notes )
		{
			// note (the memory of it) is also deleted by
			// MidiClip::removeNote(...) so we don't have to do that
			m_midiClip->removeNote( note );
		}
	}

	update();
	getGUI()->songEditor()->update();
}




void PianoRoll::pasteNotes()
{
	// For getString() and MimeType enum class
	using namespace Clipboard;

	if( ! hasValidMidiClip() )
	{
		return;
	}

	QString value = getString( MimeType::Default );

	if( ! value.isEmpty() )
	{
		DataFile dataFile( value.toUtf8() );

		QDomNodeList list = dataFile.elementsByTagName( Note::classNodeName() );

		// remove selection and select the newly pasted notes
		clearSelectedNotes();

		if( ! list.isEmpty() )
		{
			m_midiClip->addJournalCheckPoint();
		}

		for( int i = 0; ! list.item( i ).isNull(); ++i )
		{
			// create the note
			Note cur_note;
			cur_note.restoreState( list.item( i ).toElement() );
			cur_note.setPos( cur_note.pos() + Note::quantized( m_timeLine->pos(), quantization() ) );

			// select it
			cur_note.setSelected( true );

			// add to MIDI clip
			m_midiClip->addNote( cur_note, false );
		}

		// we only have to do the following lines if we pasted at
		// least one note...
		Engine::getSong()->setModified();
		update();
		getGUI()->songEditor()->update();
	}
}




//Return false if no notes are deleted
bool PianoRoll::deleteSelectedNotes()
{
	if (!hasValidMidiClip()) { return false; }

	auto selectedNotes = getSelectedNotes();
	if (selectedNotes.empty()) { return false; }

	m_midiClip->addJournalCheckPoint();

	for (Note* note: selectedNotes) { m_midiClip->removeNote( note ); }

	Engine::getSong()->setModified();
	update();
	getGUI()->songEditor()->update();
	return true;
}




void PianoRoll::autoScroll( const TimePos & t )
{
	const int w = width() - m_whiteKeyWidth;
	if (m_timeLine->autoScroll() == TimeLineWidget::AutoScrollState::Stepped) 
	{
		if (t > m_currentPosition + w * TimePos::ticksPerBar() / m_ppb)
		{
			m_leftRightScroll->setValue(t.getBar() * TimePos::ticksPerBar());
		}
		else if (t < m_currentPosition)
		{
			TimePos t2 = std::max(t - w * TimePos::ticksPerBar() *
						TimePos::ticksPerBar() / m_ppb, static_cast<tick_t>(0));
			m_leftRightScroll->setValue(t2.getBar() * TimePos::ticksPerBar());
		}
	}
	else if (m_timeLine->autoScroll() == TimeLineWidget::AutoScrollState::Continuous)
	{
		m_leftRightScroll->setValue(std::max(t.getTicks() - w * TimePos::ticksPerBar() / m_ppb / 2, 0));
	}
	m_scrollBack = false;
}



void PianoRoll::updatePosition(const TimePos & t)
{
	if ((Engine::getSong()->isPlaying()
			&& Engine::getSong()->playMode() == Song::PlayMode::MidiClip
			&& m_timeLine->autoScroll() != TimeLineWidget::AutoScrollState::Disabled
		) || m_scrollBack)
	{
		autoScroll(t);
	}
	// ticks relative to m_currentPosition
	// < 0 = outside viewport left
	// > width = outside viewport right
	const int pos = (static_cast<int>(m_timeLine->pos()) - m_currentPosition) * m_ppb / TimePos::ticksPerBar();
	// if pos is within visible range, show it
	if (pos >= 0 && pos <= width() - m_whiteKeyWidth)
	{
		m_positionLine->show();
		// adjust pos for piano keys width and self line width (align to rightmost of line)
		m_positionLine->move(pos + m_whiteKeyWidth - (m_positionLine->width() - 1), keyAreaTop());
	}
	else
	{
		m_positionLine->hide();
	}
}


void PianoRoll::updatePositionLineHeight()
{
	m_positionLine->setFixedHeight(keyAreaBottom() - keyAreaTop());
}




void PianoRoll::updatePositionAccompany( const TimePos & t )
{
	Song * s = Engine::getSong();

	if( m_recording && hasValidMidiClip() &&
					s->playMode() != Song::PlayMode::MidiClip )
	{
		TimePos pos = t;
		if (s->playMode() != Song::PlayMode::Pattern)
		{
			pos -= m_midiClip->startPosition();
		}
		if( (int) pos > 0 )
		{
			s->getPlayPos( Song::PlayMode::MidiClip ).setTicks( pos );
			autoScroll( pos );
		}
	}
}


void PianoRoll::updatePositionStepRecording( const TimePos & t )
{
	if( m_stepRecorder.isRecording() )
	{
		autoScroll( t );
	}
}


void PianoRoll::zoomingChanged()
{
	m_ppb = m_zoomLevels[m_zoomingModel.value()] * DEFAULT_PR_PPB;

	assert( m_ppb > 0 );

	m_timeLine->setPixelsPerBar( m_ppb );
	m_stepRecorderWidget.setPixelsPerBar( m_ppb );
	m_positionLine->zoomChange(m_zoomLevels[m_zoomingModel.value()]);

	update();
}


void PianoRoll::zoomingYChanged()
{
	m_keyLineHeight = m_zoomYLevels[m_zoomingYModel.value()] * DEFAULT_KEY_LINE_HEIGHT;
	m_whiteKeySmallHeight = qFloor(m_keyLineHeight * 1.5);
	m_whiteKeyBigHeight = m_keyLineHeight * 2;
	m_blackKeyHeight = m_keyLineHeight; //round(m_keyLineHeight * 1.3333);

	updateYScroll();
	update();
}


void PianoRoll::quantizeChanged()
{
	update();
}

void PianoRoll::noteLengthChanged()
{
	m_stepRecorder.setStepsLength(newNoteLen());
	update();
}

void PianoRoll::keyChanged()
{
	markSemiTone(SemiToneMarkerAction::MarkCurrentScale, false);
}

int PianoRoll::quantization() const
{
	if( m_quantizeModel.value() == 0 )
	{
		if( m_noteLenModel.value() > 0 )
		{
			return newNoteLen();
		}
		else
		{
			return DefaultTicksPerBar / 16;
		}
	}

	return DefaultTicksPerBar / Quantizations[m_quantizeModel.value() - 1];
}


void PianoRoll::quantizeNotes(QuantizeAction mode)
{
	if( ! hasValidMidiClip() )
	{
		return;
	}

	m_midiClip->addJournalCheckPoint();

	NoteVector notes = getSelectedNotes();

	if( notes.empty() )
	{
		for( Note* n : m_midiClip->notes() )
		{
			notes.push_back( n );
		}
	}

	for( Note* n : notes )
	{
		if( n->length() == TimePos( 0 ) )
		{
			continue;
		}

		Note copy(*n);
		m_midiClip->removeNote( n );
		if (mode == QuantizeAction::Both || mode == QuantizeAction::Pos)
		{
			copy.quantizePos(quantization());
		}
		if (mode == QuantizeAction::Both || mode == QuantizeAction::Length)
		{
			copy.quantizeLength(quantization());
		}
		m_midiClip->addNote(copy, false);
	}

	update();
	getGUI()->songEditor()->update();
	Engine::getSong()->setModified();
}




void PianoRoll::updateSemiToneMarkerMenu()
{
	const InstrumentFunctionNoteStacking::ChordTable& chord_table =
			InstrumentFunctionNoteStacking::ChordTable::getInstance();
	const InstrumentFunctionNoteStacking::Chord& scale =
			chord_table.getScaleByName( m_scaleModel.currentText() );
	const InstrumentFunctionNoteStacking::Chord& chord =
			chord_table.getChordByName( m_chordModel.currentText() );

	emit semiToneMarkerMenuScaleSetEnabled( ! scale.isEmpty() );
	emit semiToneMarkerMenuChordSetEnabled( ! chord.isEmpty() );
}




TimePos PianoRoll::newNoteLen() const
{
	if( m_noteLenModel.value() == 0 )
	{
		return m_lenOfNewNotes;
	}

	QString text = m_noteLenModel.currentText();
	return DefaultTicksPerBar / text.right( text.length() - 2 ).toInt();
}




bool PianoRoll::mouseOverNote()
{
	return hasValidMidiClip() && noteUnderMouse() != nullptr;
}




Note * PianoRoll::noteUnderMouse()
{
	QPoint pos = mapFromGlobal( QCursor::pos() );

	if (pos.x() <= m_whiteKeyWidth
		|| pos.x() > width() - SCROLLBAR_SIZE
		|| pos.y() < PR_TOP_MARGIN
		|| pos.y() > keyAreaBottom() )
	{
		return nullptr;
	}

	int key_num = getKey( pos.y() );
	int pos_ticks = (pos.x() - m_whiteKeyWidth) *
			TimePos::ticksPerBar() / m_ppb + m_currentPosition;

	// loop through whole note-vector...
	for( Note* const& note : m_midiClip->notes() )
	{
		// and check whether the cursor is over an
		// existing note
		if( pos_ticks >= note->pos()
				&& pos_ticks <= note->endPos()
				&& note->key() == key_num
				&& note->length() > 0 )
		{
			return note;
		}
	}

	return nullptr;
}

void PianoRoll::changeSnapMode()
{
	//	GridMode::Nudge,
	//	GridMode::Snap,
	//	GridMode::Free - to be implemented

	m_gridMode = static_cast<GridMode>(m_snapModel.value());
}

PianoRollWindow::PianoRollWindow() :
	Editor(true, true),
	m_editor(new PianoRoll())
{
	setCentralWidget( m_editor );

	m_playAction->setToolTip(tr( "Play/pause current clip (Space)" ) );
	m_recordAction->setToolTip(tr( "Record notes from MIDI-device/channel-piano" ) );
	m_recordAccompanyAction->setToolTip( tr( "Record notes from MIDI-device/channel-piano while playing song or pattern track" ) );
	m_toggleStepRecordingAction->setToolTip( tr( "Record notes from MIDI-device/channel-piano, one step at the time" ) );
	m_stopAction->setToolTip( tr( "Stop playing of current clip (Space)" ) );

	DropToolBar *notesActionsToolBar = addDropToolBarToTop( tr( "Edit actions" ) );

	// init edit-buttons at the top
	auto editModeGroup = new ActionGroup(this);
	QAction* drawAction = editModeGroup->addAction( embed::getIconPixmap( "edit_draw" ), tr( "Draw mode (Shift+D)" ) );
	QAction* eraseAction = editModeGroup->addAction( embed::getIconPixmap( "edit_erase" ), tr("Erase mode (Shift+E)" ) );
	QAction* selectAction = editModeGroup->addAction( embed::getIconPixmap( "edit_select" ), tr( "Select mode (Shift+S)" ) );
	QAction* pitchBendAction = editModeGroup->addAction( embed::getIconPixmap( "automation" ), tr("Pitch Bend mode (Shift+T)" ) );

	drawAction->setChecked( true );

	drawAction->setShortcut(QKeySequence(combine(Qt::SHIFT, Qt::Key_D )));
	eraseAction->setShortcut(QKeySequence(combine(Qt::SHIFT, Qt::Key_E)));
	selectAction->setShortcut(QKeySequence(combine(Qt::SHIFT, Qt::Key_S)));
	pitchBendAction->setShortcut(QKeySequence(combine(Qt::SHIFT, Qt::Key_T)));

	connect( editModeGroup, SIGNAL(triggered(int)), m_editor, SLOT(setEditMode(int)));

	// Quantize combo button
	auto quantizeButton = new QToolButton(notesActionsToolBar);
	auto quantizeButtonMenu = new QMenu(quantizeButton);

	auto quantizeAction = new QAction(embed::getIconPixmap("quantize"), tr("Quantize"), this);
	auto quantizePosAction = new QAction(tr("Quantize positions"), this);
	auto quantizeLengthAction = new QAction(tr("Quantize lengths"), this);

	connect(quantizeAction, &QAction::triggered, [this](){ m_editor->quantizeNotes(); });
	connect(quantizePosAction, &QAction::triggered, [this](){ m_editor->quantizeNotes(PianoRoll::QuantizeAction::Pos); });
	connect(quantizeLengthAction, &QAction::triggered, [this](){ m_editor->quantizeNotes(PianoRoll::QuantizeAction::Length); });

	quantizeButton->setPopupMode(QToolButton::MenuButtonPopup);
	quantizeButton->setDefaultAction(quantizeAction);
	quantizeButton->setMenu(quantizeButtonMenu);
	quantizeButtonMenu->addAction(quantizePosAction);
	quantizeButtonMenu->addAction(quantizeLengthAction);

	notesActionsToolBar->addAction( drawAction );
	notesActionsToolBar->addAction( eraseAction );
	notesActionsToolBar->addAction( selectAction );
	notesActionsToolBar->addAction( pitchBendAction );
	notesActionsToolBar->addSeparator();
	notesActionsToolBar->addWidget(quantizeButton);

	// -- File actions
	DropToolBar* fileActionsToolBar = addDropToolBarToTop(tr("File actions"));

	// -- File ToolButton
	m_fileToolsButton = new QToolButton(m_toolBar);
	m_fileToolsButton->setIcon(embed::getIconPixmap("file"));
	m_fileToolsButton->setPopupMode(QToolButton::InstantPopup);

	// Import / export
	auto importAction = new QAction(embed::getIconPixmap("project_import"), tr("Import clip"), m_fileToolsButton);

	auto exportAction = new QAction(embed::getIconPixmap("project_export"), tr("Export clip"), m_fileToolsButton);

	m_fileToolsButton->addAction(importAction);
	m_fileToolsButton->addAction(exportAction);
	fileActionsToolBar->addWidget(m_fileToolsButton);

	connect(importAction, SIGNAL(triggered()), this, SLOT(importMidiClip()));
	connect(exportAction, SIGNAL(triggered()), this, SLOT(exportMidiClip()));
	// -- End File actions

	// Copy + paste actions
	DropToolBar *copyPasteActionsToolBar =  addDropToolBarToTop( tr( "Copy paste controls" ) );

	auto cutAction = new QAction(embed::getIconPixmap("edit_cut"), tr("Cut (%1+X)").arg(UI_CTRL_KEY), this);

	auto copyAction = new QAction(embed::getIconPixmap("edit_copy"), tr("Copy (%1+C)").arg(UI_CTRL_KEY), this);

	auto pasteAction = new QAction(embed::getIconPixmap("edit_paste"), tr("Paste (%1+V)").arg(UI_CTRL_KEY), this);

	cutAction->setShortcut(QKeySequence(combine(Qt::CTRL, Qt::Key_X)));
	copyAction->setShortcut(QKeySequence(combine(Qt::CTRL, Qt::Key_C)));
	pasteAction->setShortcut(QKeySequence(combine(Qt::CTRL, Qt::Key_V)));

	connect( cutAction, SIGNAL(triggered()), m_editor, SLOT(cutSelectedNotes()));
	connect( copyAction, SIGNAL(triggered()), m_editor, SLOT(copySelectedNotes()));
	connect( pasteAction, SIGNAL(triggered()), m_editor, SLOT(pasteNotes()));

	copyPasteActionsToolBar->addAction( cutAction );
	copyPasteActionsToolBar->addAction( copyAction );
	copyPasteActionsToolBar->addAction( pasteAction );


	DropToolBar *timeLineToolBar = addDropToolBarToTop( tr( "Timeline controls" ) );
	m_editor->m_timeLine->addToolButtons( timeLineToolBar );

	// -- Note modifier tools
	auto noteToolsButton = new QToolButton(m_toolBar);
	noteToolsButton->setIcon(embed::getIconPixmap("tool"));
	noteToolsButton->setPopupMode(QToolButton::InstantPopup);

	auto glueAction = new QAction(embed::getIconPixmap("glue"), tr("Glue"), noteToolsButton);
	connect(glueAction, SIGNAL(triggered()), m_editor, SLOT(glueNotes()));
	glueAction->setShortcut(QKeySequence(combine(Qt::SHIFT, Qt::Key_G)));

	auto knifeAction = new QAction(embed::getIconPixmap("edit_knife"), tr("Knife"), noteToolsButton);
	connect(knifeAction, &QAction::triggered, m_editor, &PianoRoll::setKnifeAction);
	knifeAction->setShortcut(QKeySequence(combine(Qt::SHIFT, Qt::Key_K)));

	auto strumAction = new QAction(embed::getIconPixmap("arp_free"), tr("Strum"), noteToolsButton);
	connect(strumAction, &QAction::triggered, m_editor, &PianoRoll::setStrumAction);
	strumAction->setShortcut(combine(Qt::SHIFT, Qt::Key_J));

	auto fillAction = new QAction(embed::getIconPixmap("fill"), tr("Fill"), noteToolsButton);
	connect(fillAction, &QAction::triggered, [this](){ m_editor->fitNoteLengths(true); });
	fillAction->setShortcut(QKeySequence(combine(Qt::SHIFT, Qt::Key_F)));

	auto cutOverlapsAction = new QAction(embed::getIconPixmap("cut_overlaps"), tr("Cut overlaps"), noteToolsButton);
	connect(cutOverlapsAction, &QAction::triggered, [this](){ m_editor->fitNoteLengths(false); });
	cutOverlapsAction->setShortcut(QKeySequence(combine(Qt::SHIFT, Qt::Key_C)));

	auto minLengthAction = new QAction(embed::getIconPixmap("min_length"), tr("Min length as last"), noteToolsButton);
	connect(minLengthAction, &QAction::triggered, [this](){ m_editor->constrainNoteLengths(false); });

	auto maxLengthAction = new QAction(embed::getIconPixmap("max_length"), tr("Max length as last"), noteToolsButton);
	connect(maxLengthAction, &QAction::triggered, [this](){ m_editor->constrainNoteLengths(true); });

	noteToolsButton->addAction(glueAction);
	noteToolsButton->addAction(knifeAction);
	noteToolsButton->addAction(strumAction);
	noteToolsButton->addAction(fillAction);
	noteToolsButton->addAction(cutOverlapsAction);
	noteToolsButton->addAction(minLengthAction);
	noteToolsButton->addAction(maxLengthAction);

	notesActionsToolBar->addWidget(noteToolsButton);

	addToolBarBreak();


	DropToolBar *zoomAndNotesToolBar = addDropToolBarToTop( tr( "Zoom and note controls" ) );

	auto zoom_lbl = new QLabel(m_toolBar);
	zoom_lbl->setPixmap( embed::getIconPixmap( "zoom_x" ) );

	m_zoomingComboBox = new ComboBox( m_toolBar );
	m_zoomingComboBox->setModel( &m_editor->m_zoomingModel );
	m_zoomingComboBox->setFixedSize( 64, ComboBox::DEFAULT_HEIGHT );
	m_zoomingComboBox->setToolTip( tr( "Horizontal zooming") );

	auto zoom_y_lbl = new QLabel(m_toolBar);
	zoom_y_lbl->setPixmap(embed::getIconPixmap("zoom_y"));

	m_zoomingYComboBox = new ComboBox(m_toolBar);
	m_zoomingYComboBox->setModel(&m_editor->m_zoomingYModel);
	m_zoomingYComboBox->setFixedSize(64, ComboBox::DEFAULT_HEIGHT);
	m_zoomingYComboBox->setToolTip(tr("Vertical zooming"));

	// setup quantize-stuff
	auto quantize_lbl = new QLabel(m_toolBar);
	quantize_lbl->setPixmap( embed::getIconPixmap( "quantize" ) );

	m_quantizeComboBox = new ComboBox( m_toolBar );
	m_quantizeComboBox->setModel( &m_editor->m_quantizeModel );
	m_quantizeComboBox->setFixedSize(85, ComboBox::DEFAULT_HEIGHT);
	m_quantizeComboBox->setToolTip( tr( "Quantization") );

	// setup note-len-stuff
	auto note_len_lbl = new QLabel(m_toolBar);
	note_len_lbl->setPixmap( embed::getIconPixmap( "note" ) );

	m_noteLenComboBox = new ComboBox( m_toolBar );
	m_noteLenComboBox->setModel( &m_editor->m_noteLenModel );
	m_noteLenComboBox->setFixedSize( 105, ComboBox::DEFAULT_HEIGHT );
	m_noteLenComboBox->setToolTip( tr( "Note length") );

	// setup key-stuff
	m_keyComboBox = new ComboBox(m_toolBar);
	m_keyComboBox->setModel(&m_editor->m_keyModel);
	m_keyComboBox->setFixedSize(72, ComboBox::DEFAULT_HEIGHT);
	m_keyComboBox->setToolTip(tr("Key"));

	// setup scale-stuff
	auto scale_lbl = new QLabel(m_toolBar);
	scale_lbl->setPixmap( embed::getIconPixmap( "scale" ) );

	m_scaleComboBox = new ComboBox( m_toolBar );
	m_scaleComboBox->setModel( &m_editor->m_scaleModel );
	m_scaleComboBox->setFixedSize(155, ComboBox::DEFAULT_HEIGHT);
	m_scaleComboBox->setToolTip( tr( "Scale") );

	// setup chord-stuff
	auto chord_lbl = new QLabel(m_toolBar);
	chord_lbl->setPixmap( embed::getIconPixmap( "chord" ) );

	m_chordComboBox = new ComboBox( m_toolBar );
	m_chordComboBox->setModel( &m_editor->m_chordModel );
	m_chordComboBox->setFixedSize(125, ComboBox::DEFAULT_HEIGHT);
	m_chordComboBox->setToolTip( tr( "Chord" ) );

	// setup snap-stuff
	auto snapLbl = new QLabel(m_toolBar);
	snapLbl->setPixmap(embed::getIconPixmap("gridmode"));

	m_snapComboBox = new ComboBox(m_toolBar);
	m_snapComboBox->setModel(&m_editor->m_snapModel);
	m_snapComboBox->setFixedSize(96, ComboBox::DEFAULT_HEIGHT);
	m_snapComboBox->setToolTip(tr("Snap mode"));

	// -- Clear ghost MIDI clip button
	m_clearGhostButton = new QPushButton( m_toolBar );
	m_clearGhostButton->setIcon( embed::getIconPixmap( "clear_ghost_note" ) );
	m_clearGhostButton->setToolTip( tr( "Clear ghost notes" ) );
	m_clearGhostButton->setEnabled( false );
	connect( m_clearGhostButton, SIGNAL(clicked()), m_editor, SLOT(clearGhostClip()));
	connect( m_editor, SIGNAL(ghostClipSet(bool)), this, SLOT(ghostClipSet(bool)));

	// Wrap label icons and comboboxes in a single widget so when
	// the window is resized smaller in width it hides both
	auto zoom_widget = new QWidget();
	auto zoom_hbox = new QHBoxLayout();
	zoom_hbox->setContentsMargins(0, 0, 0, 0);
	zoom_hbox->addWidget(zoom_lbl);
	zoom_hbox->addWidget(m_zoomingComboBox);
	zoom_widget->setLayout(zoom_hbox);
	zoomAndNotesToolBar->addWidget(zoom_widget);

	auto zoomY_widget = new QWidget();
	auto zoomY_hbox = new QHBoxLayout();
	zoomY_hbox->setContentsMargins(0, 0, 0, 0);
	zoomY_hbox->addWidget(zoom_y_lbl);
	zoomY_hbox->addWidget(m_zoomingYComboBox);
	zoomY_widget->setLayout(zoomY_hbox);
	zoomAndNotesToolBar->addWidget(zoomY_widget);

	auto quantize_widget = new QWidget();
	auto quantize_hbox = new QHBoxLayout();
	quantize_hbox->setContentsMargins(0, 0, 0, 0);
	quantize_hbox->addWidget(quantize_lbl);
	quantize_hbox->addWidget(m_quantizeComboBox);
	quantize_widget->setLayout(quantize_hbox);
	zoomAndNotesToolBar->addSeparator();
	zoomAndNotesToolBar->addWidget(quantize_widget);

	auto note_widget = new QWidget();
	auto note_hbox = new QHBoxLayout();
	note_hbox->setContentsMargins(0, 0, 0, 0);
	note_hbox->addWidget(note_len_lbl);
	note_hbox->addWidget(m_noteLenComboBox);
	note_widget->setLayout(note_hbox);
	zoomAndNotesToolBar->addSeparator();
	zoomAndNotesToolBar->addWidget(note_widget);

	auto scale_widget = new QWidget();
	auto scale_hbox = new QHBoxLayout();
	scale_hbox->setContentsMargins(0, 0, 0, 0);
	scale_hbox->addWidget(scale_lbl);
	// Add the key selection between scale label and key
	scale_hbox->addWidget(m_keyComboBox);
	scale_hbox->addWidget(m_scaleComboBox);
	scale_widget->setLayout(scale_hbox);
	zoomAndNotesToolBar->addSeparator();
	zoomAndNotesToolBar->addWidget(scale_widget);

	auto chord_widget = new QWidget();
	auto chord_hbox = new QHBoxLayout();
	chord_hbox->setContentsMargins(0, 0, 0, 0);
	chord_hbox->addWidget(chord_lbl);
	chord_hbox->addWidget(m_chordComboBox);
	chord_widget->setLayout(chord_hbox);
	zoomAndNotesToolBar->addSeparator();
	zoomAndNotesToolBar->addWidget(chord_widget);

	zoomAndNotesToolBar->addSeparator();
	zoomAndNotesToolBar->addWidget( m_clearGhostButton );

	auto snapWidget = new QWidget();
	auto snapHbox = new QHBoxLayout();
	snapHbox->setContentsMargins(0, 0, 0, 0);
	snapHbox->addWidget(snapLbl);
	snapHbox->addWidget(m_snapComboBox);
	snapWidget->setLayout(snapHbox);
	zoomAndNotesToolBar->addSeparator();
	zoomAndNotesToolBar->addWidget(snapWidget);

	// setup our actual window
	setFocusPolicy( Qt::StrongFocus );
	setFocus();
	setWindowIcon( embed::getIconPixmap( "piano" ) );
	setCurrentMidiClip( nullptr );

	// Connections
	connect( m_editor, SIGNAL(currentMidiClipChanged()), this, SIGNAL(currentMidiClipChanged()));
	connect( m_editor, SIGNAL(currentMidiClipChanged()), this, SLOT(updateAfterMidiClipChange()));
}




const MidiClip* PianoRollWindow::currentMidiClip() const
{
	return m_editor->currentMidiClip();
}




void PianoRollWindow::setGhostMidiClip( MidiClip* clip )
{
	m_editor->setGhostMidiClip( clip );
}




void PianoRollWindow::setCurrentMidiClip( MidiClip* clip )
{
	m_editor->setCurrentMidiClip( clip );

	if ( clip )
	{
		setWindowTitle( tr( "Piano-Roll - %1" ).arg( clip->name() ) );
		m_fileToolsButton->setEnabled(true);
		connect( clip->instrumentTrack(), SIGNAL(nameChanged()), this, SLOT(updateAfterMidiClipChange()));
		connect( clip, SIGNAL(dataChanged()), this, SLOT(updateAfterMidiClipChange()));
	}
	else
	{
		setWindowTitle( tr( "Piano-Roll - no clip" ) );
		m_fileToolsButton->setEnabled(false);
	}
}




bool PianoRollWindow::isRecording() const
{
	return m_editor->isRecording();
}




int PianoRollWindow::quantization() const
{
	return m_editor->quantization();
}




void PianoRollWindow::play()
{
	m_editor->play();
}




void PianoRollWindow::stop()
{
	m_editor->stop();
}




void PianoRollWindow::record()
{
	stopStepRecording(); //step recording mode is mutually exclusive with other record modes

	m_editor->record();
}




void PianoRollWindow::recordAccompany()
{
	stopStepRecording(); //step recording mode is mutually exclusive with other record modes

	m_editor->recordAccompany();
}


void PianoRollWindow::toggleStepRecording()
{
	if(isRecording())
	{
		// step recording mode is mutually exclusive with other record modes
		// stop them before starting step recording
		stop();
	}

	m_editor->toggleStepRecording();

	updateStepRecordingIcon();
}

void PianoRollWindow::stopRecording()
{
	m_editor->stopRecording();
}




void PianoRollWindow::reset()
{
	m_editor->reset();
}




void PianoRollWindow::saveSettings( QDomDocument & doc, QDomElement & de )
{
	if( !m_editor->ghostNotes().empty() )
	{
		QDomElement ghostNotesRoot = doc.createElement( "ghostnotes" );
		for( Note *note : m_editor->ghostNotes() )
		{
			QDomElement ghostNoteNode = doc.createElement( "ghostnote" );
			ghostNoteNode.setAttribute( "len", note->length() );
			ghostNoteNode.setAttribute( "key", note->key() );
			ghostNoteNode.setAttribute( "pos", note->pos() );

			ghostNotesRoot.appendChild(ghostNoteNode);
		}
		de.appendChild( ghostNotesRoot );
	}

	if (m_editor->m_markedSemiTones.length() > 0)
	{
		QDomElement markedSemiTonesRoot = doc.createElement("markedSemiTones");
		for (int markedSemiTone : m_editor->m_markedSemiTones)
		{
			QDomElement semiToneNode = doc.createElement("semiTone");
			semiToneNode.setAttribute("key", markedSemiTone);
			markedSemiTonesRoot.appendChild(semiToneNode);
		}
		de.appendChild(markedSemiTonesRoot);
	}

	de.setAttribute("stopbehaviour", static_cast<int>(
		Engine::getSong()->getTimeline(Song::PlayMode::MidiClip).stopBehaviour()));

	MainWindow::saveWidgetState( this, de );
}




void PianoRollWindow::loadSettings( const QDomElement & de )
{
	m_editor->loadGhostNotes( de.firstChildElement("ghostnotes") );
	m_editor->loadMarkedSemiTones(de.firstChildElement("markedSemiTones"));

	MainWindow::restoreWidgetState( this, de );

	Engine::getSong()->getTimeline(Song::PlayMode::MidiClip).setStopBehaviour(
		static_cast<Timeline::StopBehaviour>(de.attribute("stopbehaviour").toInt()));

	// update margins here because we're later in the startup process
	// We can't earlier because everything is still starting with the
	// WHITE_KEY_WIDTH default
	QMargins qm = m_editor->m_stepRecorderWidget.margins();
	qm.setLeft(m_editor->m_whiteKeyWidth);
	m_editor->m_stepRecorderWidget.setMargins(qm);
	m_editor->m_timeLine->setXOffset(m_editor->m_whiteKeyWidth);
}




QSize PianoRollWindow::sizeHint() const
{
	return { INITIAL_PIANOROLL_WIDTH, INITIAL_PIANOROLL_HEIGHT };
}



bool PianoRollWindow::hasFocus() const
{
	return m_editor->hasFocus();
}



void PianoRollWindow::updateAfterMidiClipChange()
{
	clipRenamed();
	updateStepRecordingIcon(); //MIDI clip change turn step recording OFF - update icon accordingly
}

void PianoRollWindow::clipRenamed()
{
	if ( currentMidiClip() )
	{
		setWindowTitle( tr( "Piano-Roll - %1" ).arg( currentMidiClip()->name() ) );
		m_fileToolsButton->setEnabled(true);
	}
	else
	{
		setWindowTitle( tr( "Piano-Roll - no clip" ) );
		m_fileToolsButton->setEnabled(false);
	}
}




void PianoRollWindow::ghostClipSet( bool state )
{
	m_clearGhostButton->setEnabled( state );
}




void PianoRollWindow::exportMidiClip()
{
	FileDialog exportDialog(this, tr("Export clip"), "",
		tr("XML clip file (*.xpt *.xptz)"));

	exportDialog.setAcceptMode(FileDialog::AcceptSave);

	if (exportDialog.exec() == QDialog::Accepted &&
		!exportDialog.selectedFiles().isEmpty() &&
		!exportDialog.selectedFiles().first().isEmpty())
	{
		QString suffix =
			ConfigManager::inst()->value("app", "nommpz").toInt() == 0
				? "xptz"
				: "xpt";
		exportDialog.setDefaultSuffix(suffix);

		const QString fullPath = exportDialog.selectedFiles()[0];
		DataFile dataFile(DataFile::Type::MidiClip);
		m_editor->m_midiClip->saveSettings(dataFile, dataFile.content());

		if (dataFile.writeFile(fullPath))
		{
			TextFloat::displayMessage(tr("Export clip success"),
				tr("Clip saved to %1").arg(fullPath),
				embed::getIconPixmap("project_export"), 4000);
		}
	}
}




void PianoRollWindow::importMidiClip()
{
	// Overwrite confirmation.
	if (!m_editor->m_midiClip->empty() &&
		QMessageBox::warning(
			nullptr,
			tr("Import clip."),
			tr("You are about to import a clip, this will "
				"overwrite your current clip. Do you want to "
				"continue?"),
			QMessageBox::Yes | QMessageBox::No, QMessageBox::Yes
		) != QMessageBox::Yes)
	{
		return;
	}

	FileDialog importDialog(this, tr("Open clip"), "",
		tr("XML clip file (*.xpt *.xptz)"));
	importDialog.setFileMode(FileDialog::ExistingFile);

	if (importDialog.exec() == QDialog::Accepted &&
		!importDialog.selectedFiles().isEmpty())
	{
		const QString fullPath = importDialog.selectedFiles()[0];
		DataFile dataFile(fullPath);

		if (dataFile.head().isNull())
		{
			return;
		}

		TimePos pos = m_editor->m_midiClip->startPosition(); // Backup position in timeline.

		m_editor->m_midiClip->loadSettings(dataFile.content());
		m_editor->m_midiClip->movePosition(pos);

		TextFloat::displayMessage(tr("Import clip success"),
			tr("Imported clip %1!").arg(fullPath),
			embed::getIconPixmap("project_import"), 4000);
	}
}




void PianoRollWindow::focusInEvent( QFocusEvent * event )
{
	// when the window is given focus, also give focus to the actual piano roll
	m_editor->setFocus( event->reason() );
}

void PianoRollWindow::stopStepRecording()
{
	if(m_editor->isStepRecording())
	{
		m_editor->toggleStepRecording();
		updateStepRecordingIcon();
	}
}

void PianoRollWindow::updateStepRecordingIcon()
{
	if(m_editor->isStepRecording())
	{
		m_toggleStepRecordingAction->setIcon(embed::getIconPixmap("record_step_on"));
	}
	else
	{
		m_toggleStepRecordingAction->setIcon(embed::getIconPixmap("record_step_off"));
	}
}


} // namespace gui

} // namespace lmms<|MERGE_RESOLUTION|>--- conflicted
+++ resolved
@@ -2434,17 +2434,13 @@
 		updateKnifePos(me, false);
 	}
 
-<<<<<<< HEAD
-	if( pos.y() > PR_TOP_MARGIN || m_action != Action::None )
-=======
 	// Update Strum position if we are on knife mode
 	if (m_editMode == EditMode::Strum && m_strumEnabled)
 	{
 		updateStrumPos(me, false, me->modifiers() & Qt::ShiftModifier);
 	}
 
-	if( me->y() > PR_TOP_MARGIN || m_action != Action::None )
->>>>>>> 9cb3ae7d
+	if( pos.y() > PR_TOP_MARGIN || m_action != Action::None )
 	{
 		bool edit_note = ( pos.y() > noteEditTop() )
 						&& m_action != Action::SelectNotes;
