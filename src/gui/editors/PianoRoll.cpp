/*
 * PianoRoll.cpp - implementation of piano roll which is used for actual
 *                  writing of melodies
 *
 * Copyright (c) 2004-2014 Tobias Doerffel <tobydox/at/users.sourceforge.net>
 * Copyright (c) 2008 Andrew Kelley <superjoe30/at/gmail/dot/com>
 *
 * This file is part of LMMS - https://lmms.io
 *
 * This program is free software; you can redistribute it and/or
 * modify it under the terms of the GNU General Public
 * License as published by the Free Software Foundation; either
 * version 2 of the License, or (at your option) any later version.
 *
 * This program is distributed in the hope that it will be useful,
 * but WITHOUT ANY WARRANTY; without even the implied warranty of
 * MERCHANTABILITY or FITNESS FOR A PARTICULAR PURPOSE.  See the GNU
 * General Public License for more details.
 *
 * You should have received a copy of the GNU General Public
 * License along with this program (see COPYING); if not, write to the
 * Free Software Foundation, Inc., 51 Franklin Street, Fifth Floor,
 * Boston, MA 02110-1301 USA.
 *
 */

#include "PianoRoll.h"

#include <QApplication>
#include <QClipboard>
#include <QKeyEvent>
#include <QLabel>
#include <QLayout>
#include <QMargins>
#include <QMdiArea>
#include <QMessageBox>
#include <QPainter>
#include <QPointer>
#include <QScrollBar>
#include <QStyleOption>
#include <QtMath>
#include <QToolButton>

#ifndef __USE_XOPEN
#define __USE_XOPEN
#endif

#include <math.h>
#include <utility>

#include "AutomationEditor.h"
#include "ActionGroup.h"
#include "BBTrackContainer.h"
#include "Clipboard.h"
#include "ComboBox.h"
#include "ConfigManager.h"
#include "DataFile.h"
#include "debug.h"
#include "DeprecationHelper.h"
#include "DetuningHelper.h"
#include "embed.h"
#include "GuiApplication.h"
#include "gui_templates.h"
#include "InstrumentTrack.h"
#include "MainWindow.h"
#include "Pattern.h"
#include "SongEditor.h"
#include "StepRecorderWidget.h"
#include "TextFloat.h"
#include "TimeLineWidget.h"
#include "FileDialog.h"


using std::move;

typedef AutomationPattern::timeMap timeMap;


// some constants...
const int INITIAL_PIANOROLL_WIDTH = 970;
const int INITIAL_PIANOROLL_HEIGHT = 485;

const int SCROLLBAR_SIZE = 12;
const int PIANO_X = 0;

const int WHITE_KEY_WIDTH = 64;
const int BLACK_KEY_WIDTH = 41;

const int DEFAULT_KEY_LINE_HEIGHT = 12;
const int DEFAULT_CELL_WIDTH = 12;


const int NOTE_EDIT_RESIZE_BAR = 6;
const int NOTE_EDIT_MIN_HEIGHT = 50;
const int KEY_AREA_MIN_HEIGHT = DEFAULT_KEY_LINE_HEIGHT * 10;
const int PR_BOTTOM_MARGIN = SCROLLBAR_SIZE;
const int PR_TOP_MARGIN = 18;
const int PR_RIGHT_MARGIN = SCROLLBAR_SIZE;


// width of area used for resizing (the grip at the end of a note)
const int RESIZE_AREA_WIDTH = 9;

// width of line for setting volume/panning of note
const int NOTE_EDIT_LINE_WIDTH = 3;

// key where to start
const int INITIAL_START_KEY = Key_C + Octave_4 * KeysPerOctave;

// number of each note to provide in quantization and note lengths
const int NUM_EVEN_LENGTHS = 6;
const int NUM_TRIPLET_LENGTHS = 5;



QPixmap * PianoRoll::s_toolDraw = NULL;
QPixmap * PianoRoll::s_toolErase = NULL;
QPixmap * PianoRoll::s_toolSelect = NULL;
QPixmap * PianoRoll::s_toolMove = NULL;
QPixmap * PianoRoll::s_toolOpen = NULL;
QPixmap* PianoRoll::s_toolKnife = nullptr;

TextFloat * PianoRoll::s_textFloat = NULL;

static QString s_noteStrings[12] = {"C", "C#", "D", "D#", "E", "F", "F#", "G", "G#", "A", "A#", "B"};

static QString getNoteString(int key)
{
	return s_noteStrings[key % 12] + QString::number(static_cast<int>(FirstOctave + key / KeysPerOctave));
}

// used for drawing of piano
PianoRoll::PianoRollKeyTypes PianoRoll::prKeyOrder[] =
{
	PR_WHITE_KEY_SMALL, PR_BLACK_KEY, PR_WHITE_KEY_BIG, PR_BLACK_KEY,
	PR_WHITE_KEY_SMALL, PR_WHITE_KEY_SMALL, PR_BLACK_KEY, PR_WHITE_KEY_BIG,
	PR_BLACK_KEY, PR_WHITE_KEY_BIG, PR_BLACK_KEY, PR_WHITE_KEY_SMALL
} ;


const int DEFAULT_PR_PPB = DEFAULT_CELL_WIDTH * DefaultStepsPerBar;

const QVector<float> PianoRoll::m_zoomLevels =
		{0.125f, 0.25f, 0.5f, 1.0f, 1.5f, 2.0f, 4.0f, 8.0f};

const QVector<float> PianoRoll::m_zoomYLevels =
		{0.25f, 0.5f, 1.0f, 1.5f, 2.0f, 2.5f, 3.0f, 4.0f};


PianoRoll::PianoRoll() :
	m_nemStr( QVector<QString>() ),
	m_noteEditMenu( NULL ),
	m_semiToneMarkerMenu( NULL ),
	m_zoomingModel(),
	m_zoomingYModel(),
	m_quantizeModel(),
	m_noteLenModel(),
	m_scaleModel(),
	m_chordModel(),
	m_pattern( NULL ),
	m_currentPosition(),
	m_recording( false ),
	m_currentNote( NULL ),
	m_action( ActionNone ),
	m_noteEditMode( NoteEditVolume ),
	m_moveBoundaryLeft( 0 ),
	m_moveBoundaryTop( 0 ),
	m_moveBoundaryRight( 0 ),
	m_moveBoundaryBottom( 0 ),
	m_mouseDownKey( 0 ),
	m_mouseDownTick( 0 ),
	m_lastMouseX( 0 ),
	m_lastMouseY( 0 ),
	m_notesEditHeight( 100 ),
	m_userSetNotesEditHeight(100),
	m_ppb( DEFAULT_PR_PPB ),
	m_keyLineHeight(DEFAULT_KEY_LINE_HEIGHT),
	m_whiteKeySmallHeight(qFloor(m_keyLineHeight * 1.5)),
	m_whiteKeyBigHeight(m_keyLineHeight * 2),
	m_blackKeyHeight(m_keyLineHeight),
	m_lenOfNewNotes( TimePos( 0, DefaultTicksPerBar/4 ) ),
	m_lastNoteVolume( DefaultVolume ),
	m_lastNotePanning( DefaultPanning ),
	m_minResizeLen( 0 ),
	m_startKey( INITIAL_START_KEY ),
	m_lastKey( 0 ),
	m_editMode( ModeDraw ),
	m_ctrlMode( ModeDraw ),
	m_mouseDownRight( false ),
	m_scrollBack( false ),
	m_stepRecorderWidget(this, DEFAULT_PR_PPB, PR_TOP_MARGIN, PR_BOTTOM_MARGIN + m_notesEditHeight, WHITE_KEY_WIDTH, 0),
	m_stepRecorder(*this, m_stepRecorderWidget),
	m_barLineColor( 0, 0, 0 ),
	m_beatLineColor( 0, 0, 0 ),
	m_lineColor( 0, 0, 0 ),
	m_noteModeColor( 0, 0, 0 ),
	m_noteColor( 0, 0, 0 ),
	m_ghostNoteColor( 0, 0, 0 ),
	m_ghostNoteTextColor( 0, 0, 0 ),
	m_barColor( 0, 0, 0 ),
	m_selectedNoteColor( 0, 0, 0 ),
	m_textColor( 0, 0, 0 ),
	m_textColorLight( 0, 0, 0 ),
	m_textShadow( 0, 0, 0 ),
	m_markedSemitoneColor( 0, 0, 0 ),
	m_knifeCutLineColor(0, 0, 0),
	m_noteOpacity( 255 ),
	m_ghostNoteOpacity( 255 ),
	m_ghostNotesVisible( false ),
	m_noteBorders( true ),
	m_ghostNoteBorders( true ),
	m_backgroundShade( 0, 0, 0 ),
	m_whiteKeyWidth(WHITE_KEY_WIDTH),
	m_blackKeyWidth(BLACK_KEY_WIDTH)
{
	// gui names of edit modes
	m_nemStr.push_back( tr( "Note Velocity" ) );
	m_nemStr.push_back( tr( "Note Panning" ) );

	m_noteEditMenu = new QMenu( this );
	m_noteEditMenu->clear();
	for( int i = 0; i < m_nemStr.size(); ++i )
	{
		QAction * act = new QAction( m_nemStr.at(i), this );
		connect( act, &QAction::triggered, [this, i](){ changeNoteEditMode(i); } );
		m_noteEditMenu->addAction( act );
	}

	m_semiToneMarkerMenu = new QMenu( this );

	QAction* markSemitoneAction = new QAction( tr("Mark/unmark current semitone"), this );
	QAction* markAllOctaveSemitonesAction = new QAction( tr("Mark/unmark all corresponding octave semitones"), this );
	QAction* markScaleAction = new QAction( tr("Mark current scale"), this );
	QAction* markChordAction = new QAction( tr("Mark current chord"), this );
	QAction* unmarkAllAction = new QAction( tr("Unmark all"), this );
	QAction* copyAllNotesAction = new QAction( tr("Select all notes on this key"), this);

	connect( markSemitoneAction, &QAction::triggered, [this](){ markSemiTone(stmaMarkCurrentSemiTone); });
	connect( markAllOctaveSemitonesAction, &QAction::triggered, [this](){ markSemiTone(stmaMarkAllOctaveSemiTones); });
	connect( markScaleAction, &QAction::triggered, [this](){ markSemiTone(stmaMarkCurrentScale); });
	connect( markChordAction, &QAction::triggered, [this](){ markSemiTone(stmaMarkCurrentChord); });
	connect( unmarkAllAction, &QAction::triggered, [this](){ markSemiTone(stmaUnmarkAll); });
	connect( copyAllNotesAction, &QAction::triggered, [this](){ markSemiTone(stmaCopyAllNotesOnKey); });

	markScaleAction->setEnabled( false );
	markChordAction->setEnabled( false );

	connect( this, SIGNAL(semiToneMarkerMenuScaleSetEnabled(bool)), markScaleAction, SLOT(setEnabled(bool)) );
	connect( this, SIGNAL(semiToneMarkerMenuChordSetEnabled(bool)), markChordAction, SLOT(setEnabled(bool)) );

	m_semiToneMarkerMenu->addAction( markSemitoneAction );
	m_semiToneMarkerMenu->addAction( markAllOctaveSemitonesAction );
	m_semiToneMarkerMenu->addAction( markScaleAction );
	m_semiToneMarkerMenu->addAction( markChordAction );
	m_semiToneMarkerMenu->addAction( unmarkAllAction );
	m_semiToneMarkerMenu->addAction( copyAllNotesAction );

	// init pixmaps
	if( s_toolDraw == NULL )
	{
		s_toolDraw = new QPixmap( embed::getIconPixmap( "edit_draw" ) );
	}
	if( s_toolErase == NULL )
	{
		s_toolErase= new QPixmap( embed::getIconPixmap( "edit_erase" ) );
	}
	if( s_toolSelect == NULL )
	{
		s_toolSelect = new QPixmap( embed::getIconPixmap( "edit_select" ) );
	}
	if( s_toolMove == NULL )
	{
		s_toolMove = new QPixmap( embed::getIconPixmap( "edit_move" ) );
	}
	if( s_toolOpen == NULL )
	{
		s_toolOpen = new QPixmap( embed::getIconPixmap( "automation" ) );
	}
	if (s_toolKnife == nullptr)
	{
		s_toolKnife = new QPixmap(embed::getIconPixmap("edit_knife"));
	}

	// init text-float
	if( s_textFloat == NULL )
	{
		s_textFloat = new TextFloat;
	}

	setAttribute( Qt::WA_OpaquePaintEvent, true );

	// add time-line
	m_timeLine = new TimeLineWidget(m_whiteKeyWidth, 0, m_ppb,
					Engine::getSong()->getPlayPos(
						Song::Mode_PlayPattern ),
						m_currentPosition,
						Song::Mode_PlayPattern, this );
	connect( this, SIGNAL( positionChanged( const TimePos & ) ),
		m_timeLine, SLOT( updatePosition( const TimePos & ) ) );
	connect( m_timeLine, SIGNAL( positionChanged( const TimePos & ) ),
			this, SLOT( updatePosition( const TimePos & ) ) );

	// white position line follows timeline marker
	m_positionLine = new PositionLine(this);

	//update timeline when in step-recording mode
	connect( &m_stepRecorderWidget, SIGNAL( positionChanged( const TimePos & ) ),
			this, SLOT( updatePositionStepRecording( const TimePos & ) ) );

	// update timeline when in record-accompany mode
	connect( Engine::getSong()->getPlayPos( Song::Mode_PlaySong ).m_timeLine,
				SIGNAL( positionChanged( const TimePos & ) ),
			this,
			SLOT( updatePositionAccompany( const TimePos & ) ) );
	// TODO
/*	connect( engine::getSong()->getPlayPos( Song::Mode_PlayBB ).m_timeLine,
				SIGNAL( positionChanged( const TimePos & ) ),
			this,
			SLOT( updatePositionAccompany( const TimePos & ) ) );*/

	removeSelection();

	// init scrollbars
	m_leftRightScroll = new QScrollBar( Qt::Horizontal, this );
	m_leftRightScroll->setSingleStep( 1 );
	connect( m_leftRightScroll, SIGNAL( valueChanged( int ) ), this,
						SLOT( horScrolled( int ) ) );

	m_topBottomScroll = new QScrollBar( Qt::Vertical, this );
	m_topBottomScroll->setSingleStep( 1 );
	m_topBottomScroll->setPageStep( 20 );
	connect( m_topBottomScroll, SIGNAL( valueChanged( int ) ), this,
						SLOT( verScrolled( int ) ) );

	// setup zooming-stuff
	for( float const & zoomLevel : m_zoomLevels )
	{
		m_zoomingModel.addItem( QString( "%1\%" ).arg( zoomLevel * 100 ) );
	}
	m_zoomingModel.setValue( m_zoomingModel.findText( "100%" ) );
	connect( &m_zoomingModel, SIGNAL( dataChanged() ),
					this, SLOT( zoomingChanged() ) );

	// zoom y
	for (float const & zoomLevel : m_zoomYLevels)
	{
		m_zoomingYModel.addItem(QString( "%1\%" ).arg(zoomLevel * 100));
	}
	m_zoomingYModel.setValue(m_zoomingYModel.findText("100%"));
	connect(&m_zoomingYModel, SIGNAL(dataChanged()),
					this, SLOT(zoomingYChanged()));

	// Set up quantization model
	m_quantizeModel.addItem( tr( "Note lock" ) );
	for (auto q : Quantizations) {
		m_quantizeModel.addItem(QString("1/%1").arg(q));
	}
	m_quantizeModel.setValue( m_quantizeModel.findText( "1/16" ) );

	connect( &m_quantizeModel, SIGNAL( dataChanged() ),
					this, SLOT( quantizeChanged() ) );

	// Set up note length model
	m_noteLenModel.addItem( tr( "Last note" ),
					std::make_unique<PixmapLoader>( "edit_draw" ) );
	const QString pixmaps[] = { "whole", "half", "quarter", "eighth",
						"sixteenth", "thirtysecond", "triplethalf",
						"tripletquarter", "tripleteighth",
						"tripletsixteenth", "tripletthirtysecond" } ;

	for( int i = 0; i < NUM_EVEN_LENGTHS; ++i )
	{
		auto loader = std::make_unique<PixmapLoader>( "note_" + pixmaps[i] );
		m_noteLenModel.addItem( "1/" + QString::number( 1 << i ), ::move(loader) );
	}
	for( int i = 0; i < NUM_TRIPLET_LENGTHS; ++i )
	{
		auto loader = std::make_unique<PixmapLoader>( "note_" + pixmaps[i+NUM_EVEN_LENGTHS] );
		m_noteLenModel.addItem( "1/" + QString::number( (1 << i) * 3 ), ::move(loader) );
	}
	m_noteLenModel.setValue( 0 );

	// Note length change can cause a redraw if Q is set to lock
	connect( &m_noteLenModel, SIGNAL( dataChanged() ),
					this, SLOT( noteLengthChanged() ) );

	// Set up key selection dropdown
	m_keyModel.addItem(tr("No key"));
	// Use piano roll note strings for key dropdown
	for (int i = 0; i < 12; i++) { m_keyModel.addItem(s_noteStrings[i]); }
	m_keyModel.setValue(0); // start with "No key"
	connect(&m_keyModel, &ComboBoxModel::dataChanged, this, &PianoRoll::keyChanged);

	// Set up scale model
	const InstrumentFunctionNoteStacking::ChordTable& chord_table =
			InstrumentFunctionNoteStacking::ChordTable::getInstance();

	m_scaleModel.addItem( tr("No scale") );
	for( const InstrumentFunctionNoteStacking::Chord& chord : chord_table )
	{
		if( chord.isScale() )
		{
			m_scaleModel.addItem( chord.getName() );
		}
	}

	m_scaleModel.setValue( 0 );
	// connect scale change to key change so it auto-highlights with scale as well
	connect(&m_scaleModel, &ComboBoxModel::dataChanged, this, &PianoRoll::keyChanged);
	// change can update m_semiToneMarkerMenu
	connect( &m_scaleModel, SIGNAL( dataChanged() ),
						this, SLOT( updateSemiToneMarkerMenu() ) );

	// Set up chord model
	m_chordModel.addItem( tr("No chord") );
	for( const InstrumentFunctionNoteStacking::Chord& chord : chord_table )
	{
		if( ! chord.isScale() )
		{
			m_chordModel.addItem( chord.getName() );
		}
	}

	m_chordModel.setValue( 0 );

	// change can update m_semiToneMarkerMenu
	connect( &m_chordModel, SIGNAL( dataChanged() ),
					this, SLOT( updateSemiToneMarkerMenu() ) );

	setFocusPolicy( Qt::StrongFocus );
	setFocus();
	setMouseTracking( true );

	connect( &m_scaleModel, SIGNAL( dataChanged() ),
					this, SLOT( updateSemiToneMarkerMenu() ) );

	connect( Engine::getSong(), SIGNAL( timeSignatureChanged( int, int ) ),
						this, SLOT( update() ) );

	//connection for selecion from timeline
	connect( m_timeLine, SIGNAL( regionSelectedFromPixels( int, int ) ),
			this, SLOT( selectRegionFromPixels( int, int ) ) );

	// Set up snap model
	m_snapModel.addItem(tr("Nudge"));
	m_snapModel.addItem(tr("Snap"));
	m_snapModel.setValue(0);
	changeSnapMode();
	connect(&m_snapModel, SIGNAL(dataChanged()),
		this, SLOT(changeSnapMode()));

	m_stepRecorder.initialize();

	// trigger a redraw if keymap definitions change (different keys may become disabled)
	connect(Engine::getSong(), SIGNAL(keymapListChanged(int)), this, SLOT(update()));
}



void PianoRoll::reset()
{
	m_lastNoteVolume = DefaultVolume;
	m_lastNotePanning = DefaultPanning;
	m_ghostNotes.clear();
}

void PianoRoll::showTextFloat(const QString &text, const QPoint &pos, int timeout)
{
	s_textFloat->setText( text );
	// show the float, offset slightly so as to not obscure anything
	s_textFloat->moveGlobal( this, pos + QPoint(4, 16) );
	if (timeout == -1)
	{
		s_textFloat->show();
	}
	else
	{
		s_textFloat->setVisibilityTimeOut( timeout );
	}
}


void PianoRoll::showVolTextFloat(volume_t vol, const QPoint &pos, int timeout)
{
	//! \todo display velocity for MIDI-based instruments
	// possibly dBFS values too? not sure if it makes sense for note volumes...
	showTextFloat( tr("Velocity: %1%").arg( vol ), pos, timeout );
}


void PianoRoll::showPanTextFloat(panning_t pan, const QPoint &pos, int timeout)
{
	QString text;
	if( pan < 0 )
	{
		text = tr("Panning: %1% left").arg( qAbs( pan ) );
	}
	else if( pan > 0 )
	{
		text = tr("Panning: %1% right").arg( qAbs( pan ) );
	}
	else
	{
		text = tr("Panning: center");
	}
	showTextFloat( text, pos, timeout );
}



void PianoRoll::changeNoteEditMode( int i )
{
	m_noteEditMode = (NoteEditMode) i;
	repaint();
}


void PianoRoll::markSemiTone(int i, bool fromMenu)
{
	const int key = fromMenu
		? getKey(mapFromGlobal(m_semiToneMarkerMenu->pos()).y())
		: m_keyModel.value() - 1;
	const InstrumentFunctionNoteStacking::Chord * chord = nullptr;

	// if "No key" is selected, key is -1, unmark all semitones
	// or if scale changed from toolbar to "No scale", unmark all semitones
	if (!fromMenu && (key < 0 || m_scaleModel.value() == 0)) { i = stmaUnmarkAll; }

	switch( static_cast<SemiToneMarkerAction>( i ) )
	{
		case stmaUnmarkAll:
			m_markedSemiTones.clear();
			break;
		case stmaMarkCurrentSemiTone:
		{
			QList<int>::iterator it = std::find( m_markedSemiTones.begin(), m_markedSemiTones.end(), key );
			if( it != m_markedSemiTones.end() )
			{
				m_markedSemiTones.erase( it );
			}
			else
			{
				m_markedSemiTones.push_back( key );
			}
			break;
		}
		case stmaMarkAllOctaveSemiTones:
		{
			QList<int> aok = getAllOctavesForKey(key);

			if ( m_markedSemiTones.contains(key) )
			{
				// lets erase all of the ones that match this by octave
				QList<int>::iterator i;
				for (int ix = 0; ix < aok.size(); ++ix)
				{
					i = std::find(m_markedSemiTones.begin(), m_markedSemiTones.end(), aok.at(ix));
					if (i != m_markedSemiTones.end())
					{
						m_markedSemiTones.erase(i);
					}
				}
			}
			else
			{
				// we should add all of the ones that match this by octave
				m_markedSemiTones.append(aok);
			}

			break;
		}
		case stmaMarkCurrentScale:
			chord = & InstrumentFunctionNoteStacking::ChordTable::getInstance()
					.getScaleByName( m_scaleModel.currentText() );
		case stmaMarkCurrentChord:
		{
			if( ! chord )
			{
				chord = & InstrumentFunctionNoteStacking::ChordTable::getInstance()
						.getChordByName( m_chordModel.currentText() );
			}

			if( chord->isEmpty() )
			{
				break;
			}
			else if( chord->isScale() )
			{
				m_markedSemiTones.clear();
			}

			const int first = chord->isScale() ? 0 : key;
			const int last = chord->isScale() ? NumKeys : key + chord->last();
			const int cap = ( chord->isScale() || chord->last() == 0 ) ? KeysPerOctave : chord->last();

			for( int i = first; i <= last; i++ )
			{
			  if( chord->hasSemiTone( ( i + cap - ( key % cap ) ) % cap ) )
				{
					m_markedSemiTones.push_back( i );
				}
			}
			break;
		}
		case stmaCopyAllNotesOnKey:
		{
			selectNotesOnKey();
			break;
		}
		default:
			;
	}

	std::sort( m_markedSemiTones.begin(), m_markedSemiTones.end(), std::greater<int>() );
	QList<int>::iterator new_end = std::unique( m_markedSemiTones.begin(), m_markedSemiTones.end() );
	m_markedSemiTones.erase( new_end, m_markedSemiTones.end() );
	// until we move the mouse the window won't update, force redraw
	update();
}


PianoRoll::~PianoRoll()
{
}


void PianoRoll::setGhostPattern( Pattern* newPattern )
{
	// Expects a pointer to a pattern or nullptr.
	m_ghostNotes.clear();
	if(newPattern != nullptr)
	{
		for( Note *note : newPattern->notes() )
		{
			Note * new_note = new Note( note->length(), note->pos(), note->key() );
			m_ghostNotes.push_back( new_note );
		}
	}

	showGhostNotes(!m_ghostNotes.empty());
}


void PianoRoll::loadGhostNotes( const QDomElement & de )
{
	// Load ghost notes from DOM element.
	if( de.isElement() )
	{
		QDomNode node = de.firstChild();
		while( !node.isNull() )
		{
			Note * n = new Note;
			n->restoreState( node.toElement() );
			n->setVolume(DefaultVolume);
			m_ghostNotes.push_back( n );
			node = node.nextSibling();
		}
		showGhostNotes(true);
	}
}


void PianoRoll::showGhostNotes(bool state)
{
	m_ghostNotesVisible = state;
	emit ghostNotesShown(state);
	update();
}


void PianoRoll::glueNotes()
{
	if (hasValidPattern())
	{
		NoteVector selectedNotes = getSelectedNotes();
		if (selectedNotes.empty())
		{
			TextFloat::displayMessage( tr( "Glue notes failed" ),
					tr( "Please select notes to glue first." ),
					embed::getIconPixmap( "glue", 24, 24 ),
					3000 );
			return;
		}

		// Make undo possible
		m_pattern->addJournalCheckPoint();

		// Sort notes on key and then pos.
		std::sort(selectedNotes.begin(), selectedNotes.end(),
			[](const Note * note, const Note * compareNote) -> bool
			{
				if (note->key() == compareNote->key())
				{
					return note->pos() < compareNote->pos();
				}
				return note->key() < compareNote->key();
			});

		QList<Note *> noteToRemove;

		NoteVector::iterator note = selectedNotes.begin();
		auto nextNote = note+1;
		NoteVector::iterator end = selectedNotes.end();

		while (note != end && nextNote != end)
		{
			// key and position match for glue. The notes are already
			// sorted so we don't need to test that nextNote is the same
			// position or next in sequence.
			if ((*note)->key() == (*nextNote)->key()
				&& (*nextNote)->pos() <= (*note)->pos()
				+ qMax(TimePos(0), (*note)->length()))
			{
				(*note)->setLength(qMax((*note)->length(),
					TimePos((*nextNote)->endPos() - (*note)->pos())));
				noteToRemove.push_back(*nextNote);
				++nextNote;
			}
			// key or position doesn't match
			else
			{
				note = nextNote;
				nextNote = note+1;
			}
		}

		// Remove old notes
		for (int i = 0; i < noteToRemove.count(); ++i)
		{
			m_pattern->removeNote(noteToRemove[i]);
		}

		update();
	}
}

void PianoRoll::fitNoteLengths(bool fill)
{
	if (!hasValidPattern()) { return; }
	m_pattern->addJournalCheckPoint();

	// Reference notes
	NoteVector refNotes = m_pattern->notes();
	std::sort(refNotes.begin(), refNotes.end(), Note::lessThan);

	// Notes to edit
	NoteVector notes = getSelectedNotes();
	if (notes.empty())
	{
		notes = refNotes;
	}
	else if (!fill)
	{
		std::sort(notes.begin(), notes.end(), Note::lessThan);
	}
	if (fill)
	{
		std::sort(notes.begin(), notes.end(), [](Note* n1, Note* n2) { return n1->endPos() < n2->endPos(); });
	}

	int length;
	NoteVector::iterator ref = refNotes.begin();
	for (Note* note : notes)
	{
		// Fast forward to next reference note
		while (ref != refNotes.end() && (fill ? (*ref)->pos() < note->endPos() : (*ref)->pos() <= note->pos()))
		{
			ref++;
		}
		if (ref == refNotes.end())
		{
			if (!fill) { break; }
			// Last notes stretch to end of last bar
			length = notes.last()->endPos().nextFullBar() * TimePos::ticksPerBar() - note->pos();
		}
		else
		{
			length = (*ref)->pos() - note->pos();
		}
		if (fill ? note->length() < length : note->length() > length)
		{
			note->setLength(length);
		}
	}

	update();
	gui->songEditor()->update();
	Engine::getSong()->setModified();
}


void PianoRoll::constrainNoteLengths(bool constrainMax)
{
	if (!hasValidPattern()) { return; }
	m_pattern->addJournalCheckPoint();

	NoteVector notes = getSelectedNotes();
	if (notes.empty())
	{
		notes = m_pattern->notes();
	}

	TimePos bound = m_lenOfNewNotes;  // will be length of last note
	for (Note* note : notes)
	{
		if (constrainMax ? note->length() > bound : note->length() < bound)
		{
			note->setLength(bound);
		}
	}

	update();
	gui->songEditor()->update();
	Engine::getSong()->setModified();
}


void PianoRoll::loadMarkedSemiTones(const QDomElement & de)
{
	// clear marked semitones to prevent leftover marks
	m_markedSemiTones.clear();
	if (de.isElement())
	{
		QDomNode node = de.firstChild();
		while (!node.isNull())
		{
			bool ok;
			int key = node.toElement().attribute(
				QString("key"), QString("-1")).toInt(&ok, 10);
			if (ok && key >= 0)
			{
				m_markedSemiTones.append(key);
			}
			node = node.nextSibling();
		}
	}
	// from markSemiTone, required otherwise marks will not show
	std::sort(m_markedSemiTones.begin(), m_markedSemiTones.end(), std::greater<int>());
	QList<int>::iterator new_end = std::unique(m_markedSemiTones.begin(), m_markedSemiTones.end());
	m_markedSemiTones.erase(new_end, m_markedSemiTones.end());
}


void PianoRoll::setCurrentPattern( Pattern* newPattern )
{
	if( hasValidPattern() )
	{
		m_pattern->instrumentTrack()->disconnect( this );
	}

	// force the song-editor to stop playing if it played pattern before
	if( Engine::getSong()->isPlaying() &&
		Engine::getSong()->playMode() == Song::Mode_PlayPattern )
	{
		Engine::getSong()->playPattern( NULL );
	}

	if(m_stepRecorder.isRecording())
	{
		m_stepRecorder.stop();
	}

	// set new data
	m_pattern = newPattern;
	m_currentPosition = 0;
	m_currentNote = NULL;
	m_startKey = INITIAL_START_KEY;

	m_stepRecorder.setCurrentPattern(newPattern);

	if( ! hasValidPattern() )
	{
		//resizeEvent( NULL );

		update();
		emit currentPatternChanged();
		return;
	}

	m_leftRightScroll->setValue( 0 );

	// determine the central key so that we can scroll to it
	int central_key = 0;
	int total_notes = 0;
	for( const Note *note : m_pattern->notes() )
	{
		if( note->length() > 0 )
		{
			central_key += note->key();
			++total_notes;
		}
	}

	if (total_notes > 0)
	{
		central_key = central_key / total_notes - (NumKeys - m_totalKeysToScroll) / 2;
		m_startKey = qBound(0, central_key, NumKeys);
	}

	// resizeEvent() does the rest for us (scrolling, range-checking
	// of start-notes and so on...)
	resizeEvent( NULL );

	// make sure to always get informed about the pattern being destroyed
	connect( m_pattern, SIGNAL( destroyedPattern( Pattern* ) ), this, SLOT( hidePattern( Pattern* ) ) );

	connect( m_pattern->instrumentTrack(), SIGNAL( midiNoteOn( const Note& ) ), this, SLOT( startRecordNote( const Note& ) ) );
	connect( m_pattern->instrumentTrack(), SIGNAL( midiNoteOff( const Note& ) ), this, SLOT( finishRecordNote( const Note& ) ) );
	connect( m_pattern->instrumentTrack()->pianoModel(), SIGNAL( dataChanged() ), this, SLOT( update() ) );

	connect(m_pattern->instrumentTrack()->firstKeyModel(), SIGNAL(dataChanged()), this, SLOT(update()));
	connect(m_pattern->instrumentTrack()->lastKeyModel(), SIGNAL(dataChanged()), this, SLOT(update()));
	connect(m_pattern->instrumentTrack()->microtuner()->keymapModel(), SIGNAL(dataChanged()), this, SLOT(update()));
	connect(m_pattern->instrumentTrack()->microtuner()->keyRangeImportModel(), SIGNAL(dataChanged()),
		this, SLOT(update()));

	update();
	emit currentPatternChanged();
}



void PianoRoll::hidePattern( Pattern* pattern )
{
	if( m_pattern == pattern )
	{
		setCurrentPattern( NULL );
	}
}

void PianoRoll::selectRegionFromPixels( int xStart, int xEnd )
{

	xStart -= m_whiteKeyWidth;
	xEnd -= m_whiteKeyWidth;

	// select an area of notes
	int posTicks = xStart * TimePos::ticksPerBar() / m_ppb +
					m_currentPosition;
	int keyNum = 0;
	m_selectStartTick = posTicks;
	m_selectedTick = 0;
	m_selectStartKey = keyNum;
	m_selectedKeys = 1;
	// change size of selection

	// get tick in which the cursor is posated
	posTicks = xEnd  * TimePos::ticksPerBar() / m_ppb +
					m_currentPosition;
	keyNum = 120;

	m_selectedTick = posTicks - m_selectStartTick;
	if( (int) m_selectStartTick + m_selectedTick < 0 )
	{
		m_selectedTick = -static_cast<int>(
					m_selectStartTick );
	}
	m_selectedKeys = keyNum - m_selectStartKey;
	if( keyNum <= m_selectStartKey )
	{
		--m_selectedKeys;
	}

	computeSelectedNotes( false );
}




void PianoRoll::drawNoteRect( QPainter & p, int x, int y,
				int width, const Note * n, const QColor & noteCol, const QColor & noteTextColor,
				const QColor & selCol, const int noteOpc, const bool borders, bool drawNoteName )
{
	++x;
	++y;
	width -= 2;

	if( width <= 0 )
	{
		width = 2;
	}

	// Volume
	float const volumeRange = static_cast<float>(MaxVolume - MinVolume);
	float const volumeSpan = static_cast<float>(n->getVolume() - MinVolume);
	float const volumeRatio = volumeSpan / volumeRange;
	int volVal = qMin( 255, 100 + static_cast<int>( volumeRatio * 155.0f) );

	// Panning
	float const panningRange = static_cast<float>(PanningRight - PanningLeft);
	float const leftPanSpan = static_cast<float>(PanningRight - n->getPanning());
	float const rightPanSpan = static_cast<float>(n->getPanning() - PanningLeft);

	float leftPercent = qMin<float>( 1.0f, leftPanSpan / panningRange * 2.0f );
	float rightPercent = qMin<float>( 1.0f, rightPanSpan / panningRange * 2.0f );

	QColor col = QColor( noteCol );
	QPen pen;

	if( n->selected() )
	{
		col = QColor( selCol );
	}

	const int borderWidth = borders ? 1 : 0;

	const int noteHeight = m_keyLineHeight - 1 - borderWidth;
	int noteWidth = width + 1 - borderWidth;

	// adjust note to make it a bit faded if it has a lower volume
	// in stereo using gradients
	QColor lcol = QColor::fromHsv( col.hue(), col.saturation(),
				       static_cast<int>(volVal * leftPercent), noteOpc );
	QColor rcol = QColor::fromHsv( col.hue(), col.saturation(),
				       static_cast<int>(volVal * rightPercent), noteOpc );

	QLinearGradient gradient( x, y, x, y + noteHeight );
	gradient.setColorAt( 0, rcol );
	gradient.setColorAt( 1, lcol );
	p.setBrush( gradient );

	if ( borders )
	{
		p.setPen( col );
	}
	else
	{
		p.setPen( Qt::NoPen );
	}

	p.drawRect( x, y, noteWidth, noteHeight );

	// Draw note key text
	if (drawNoteName)
	{
		p.save();
		int const noteTextHeight = static_cast<int>(noteHeight * 0.8);
		if (noteTextHeight > 6)
		{
			QString noteKeyString = getNoteString(n->key());

			QFont noteFont(p.font());
			noteFont.setPixelSize(noteTextHeight);
			QFontMetrics fontMetrics(noteFont);
			QSize textSize = fontMetrics.size(Qt::TextSingleLine, noteKeyString);

			int const distanceToBorder = 2;
			int const xOffset = borderWidth + distanceToBorder;

			// noteTextHeight, textSize are not suitable for determining vertical spacing,
			// capHeight() can be used for this, but requires Qt 5.8.
			// We use boundingRect() with QChar (the QString version returns wrong value).
			QRect const boundingRect = fontMetrics.boundingRect(QChar::fromLatin1('H'));
			int const yOffset = (noteHeight - boundingRect.top() - boundingRect.bottom()) / 2;

			if (textSize.width() < noteWidth - xOffset)
			{
				p.setPen(noteTextColor);
				p.setFont(noteFont);
				QPoint textStart(x + xOffset, y + yOffset);

				p.drawText(textStart, noteKeyString);
			}
		}
		p.restore();
	}

	// draw the note endmark, to hint the user to resize
	p.setBrush( col );
	if( width > 2 )
	{
		const int endmarkWidth = 3 - borderWidth;
		p.drawRect( x + noteWidth - endmarkWidth, y, endmarkWidth, noteHeight );
	}
}




void PianoRoll::drawDetuningInfo( QPainter & _p, const Note * _n, int _x,
								int _y ) const
{
	int middle_y = _y + m_keyLineHeight / 2;
	_p.setPen(m_noteColor);
	_p.setClipRect(
		m_whiteKeyWidth,
		PR_TOP_MARGIN,
		width() - m_whiteKeyWidth,
		keyAreaBottom() - PR_TOP_MARGIN);

	// Draw lines for the detuning automation, treating cubic hermit curves
	// as straight lines for now. Also draw discrete jumps.
	int old_x = 0;
	int old_y = 0;

	timeMap & map = _n->detuning()->automationPattern()->getTimeMap();
	for (timeMap::const_iterator it = map.begin(); it != map.end(); ++it)
	{
		// Current node values
		int cur_ticks = POS(it);
		int cur_x = _x + cur_ticks * m_ppb / TimePos::ticksPerBar();
		const float cur_level = INVAL(it);
		int cur_y = middle_y - cur_level * m_keyLineHeight;

		// First line to represent the inValue of the first node
		if (it == map.begin())
		{
			_p.drawLine(cur_x - 1, cur_y, cur_x + 1, cur_y);
			_p.drawLine(cur_x, cur_y - 1, cur_x, cur_y + 1);
		}
		// All subsequent lines will take the outValue of the previous node
		// and the inValue of the current node. It will also draw a vertical
		// line if there was a discrete jump (from old_x,old_y to pre_x,pre_y)
		else
		{
			// Previous node values (based on outValue). We just calculate
			// the y level because the x will be the same as old_x.
			const float pre_level = OUTVAL(it - 1);
			int pre_y = middle_y - pre_level * m_keyLineHeight;

			// Draws the line representing the discrete jump if there's one
			if (old_y != pre_y)
			{
				_p.drawLine(old_x, old_y, old_x, pre_y);
			}

			// Now draw the lines representing the actual progression from one
			// node to the other
			switch (_n->detuning()->automationPattern()->progressionType())
			{
				case AutomationPattern::DiscreteProgression:
					_p.drawLine(old_x, pre_y, cur_x, pre_y);
					_p.drawLine(cur_x, pre_y, cur_x, cur_y);
					break;
				case AutomationPattern::CubicHermiteProgression: /* TODO */
				case AutomationPattern::LinearProgression:
					_p.drawLine(old_x, pre_y, cur_x, cur_y);
					break;
			}

			// If we are in the last node and there's a discrete jump, we draw a
			// vertical line representing it
			if ((it + 1) == map.end())
			{
				const float last_level = OUTVAL(it);
				if (cur_level != last_level)
				{
					int last_y = middle_y - last_level * m_keyLineHeight;
					_p.drawLine(cur_x, cur_y, cur_x, last_y);
				}
			}
		}

		old_x = cur_x;
		old_y = cur_y;
	}
}




void PianoRoll::removeSelection()
{
	m_selectStartTick = 0;
	m_selectedTick = 0;
	m_selectStartKey = 0;
	m_selectedKeys = 0;
}




void PianoRoll::clearSelectedNotes()
{
	if( m_pattern != NULL )
	{
		for( Note *note : m_pattern->notes() )
		{
			note->setSelected( false );
		}
	}
}



void PianoRoll::shiftSemiTone(int amount) //Shift notes by amount semitones
{
	if (!hasValidPattern()) { return; }

	auto selectedNotes = getSelectedNotes();
	//If no notes are selected, shift all of them, otherwise shift selection
	if (selectedNotes.empty()) { return shiftSemiTone(m_pattern->notes(), amount); }
	else { return shiftSemiTone(selectedNotes, amount); }
}

void PianoRoll::shiftSemiTone(NoteVector notes, int amount)
{
	m_pattern->addJournalCheckPoint();
	for (Note *note : notes) { note->setKey( note->key() + amount ); }

	m_pattern->rearrangeAllNotes();
	m_pattern->dataChanged();
	//We modified the song
	update();
	gui->songEditor()->update();
}




void PianoRoll::shiftPos(int amount) //Shift notes pos by amount
{
	if (!hasValidPattern()) { return; }

	auto selectedNotes = getSelectedNotes();
	//If no notes are selected, shift all of them, otherwise shift selection
	if (selectedNotes.empty()) { return shiftPos(m_pattern->notes(), amount); }
	else { return shiftPos(selectedNotes, amount); }
}

void PianoRoll::shiftPos(NoteVector notes, int amount)
{
	m_pattern->addJournalCheckPoint();
	auto leftMostPos = notes.first()->pos();
	//Limit leftwards shifts to prevent moving left of pattern start
	auto shiftAmount = (leftMostPos > -amount) ? amount : -leftMostPos;
	if (shiftAmount == 0) { return; }

	for (Note *note : notes) { note->setPos( note->pos() + shiftAmount ); }

	m_pattern->rearrangeAllNotes();
	m_pattern->updateLength();
	m_pattern->dataChanged();
	// we modified the song
	update();
	gui->songEditor()->update();
}




bool PianoRoll::isSelection() const // are any notes selected?
{
	for( const Note *note : m_pattern->notes() )
	{
		if( note->selected() )
		{
			return true;
		}
	}

	return false;
}



int PianoRoll::selectionCount() const // how many notes are selected?
{
	return getSelectedNotes().size();
}



void PianoRoll::keyPressEvent(QKeyEvent* ke)
{
	if(m_stepRecorder.isRecording())
	{
		bool handled = m_stepRecorder.keyPressEvent(ke);
		if(handled)
		{
			ke->accept();
			update();
			return;
		}
	}

	if( hasValidPattern() && ke->modifiers() == Qt::NoModifier )
	{
		const int key_num = PianoView::getKeyFromKeyEvent( ke ) + ( DefaultOctave - 1 ) * KeysPerOctave;

		if (!ke->isAutoRepeat() && key_num > -1)
		{
			m_pattern->instrumentTrack()->pianoModel()->handleKeyPress(key_num);
			//  if a chord is set, play all chord notes (simulate click on all):
			playChordNotes(key_num);
			ke->accept();
		}
	}

	switch( ke->key() )
	{
		case Qt::Key_Up:
		case Qt::Key_Down:
			{
				int direction = (ke->key() == Qt::Key_Up ? +1 : -1);
				if( ( ke->modifiers() & Qt::ControlModifier ) && m_action == ActionNone )
				{
					// shift selection up an octave
					// if nothing selected, shift _everything_
					if (hasValidPattern())
					{
						shiftSemiTone( 12 * direction );
					}
				}
				else if((ke->modifiers() & Qt::ShiftModifier) && m_action == ActionNone)
				{
					// Move selected notes up by one semitone
					if (hasValidPattern())
					{
						shiftSemiTone( 1 * direction );
					}
				}
				else
				{
					// scroll
					m_topBottomScroll->setValue( m_topBottomScroll->value() -
						cm_scrollAmtVert * direction );

					// if they are moving notes around or resizing,
					// recalculate the note/resize position
					if( m_action == ActionMoveNote ||
							m_action == ActionResizeNote )
					{
						dragNotes(
							m_lastMouseX,
							m_lastMouseY,
							ke->modifiers() & Qt::AltModifier,
							ke->modifiers() & Qt::ShiftModifier,
							ke->modifiers() & Qt::ControlModifier
						);
					}
				}
				ke->accept();
				break;
			}

		case Qt::Key_Right:
		case Qt::Key_Left:
			{
				int direction = (ke->key() == Qt::Key_Right ? +1 : -1);
				if( ke->modifiers() & Qt::ControlModifier && m_action == ActionNone )
				{
					// Move selected notes by one bar to the left
					if (hasValidPattern())
					{
						shiftPos( direction * TimePos::ticksPerBar() );
					}
				}
				else if( ke->modifiers() & Qt::ShiftModifier && m_action == ActionNone)
				{
					// move notes
					if (hasValidPattern())
					{
						bool quantized = ! ( ke->modifiers() & Qt::AltModifier );
						int amt = quantized ? quantization() : 1;
						shiftPos( direction * amt );
					}
				}
				else if( ke->modifiers() & Qt::AltModifier)
				{
					// switch to editing a pattern adjacent to this one in the song editor
					if (hasValidPattern())
					{
						Pattern * p = direction > 0 ? m_pattern->nextPattern()
										: m_pattern->previousPattern();
						if(p != NULL)
						{
							setCurrentPattern(p);
						}
					}
				}
				else
				{
					// scroll
					m_leftRightScroll->setValue( m_leftRightScroll->value() +
						direction * cm_scrollAmtHoriz );

					// if they are moving notes around or resizing,
					// recalculate the note/resize position
					if( m_action == ActionMoveNote ||
							m_action == ActionResizeNote )
					{
						dragNotes(
							m_lastMouseX,
							m_lastMouseY,
							ke->modifiers() & Qt::AltModifier,
							ke->modifiers() & Qt::ShiftModifier,
							ke->modifiers() & Qt::ControlModifier
						);
					}

				}
				ke->accept();
				break;
			}

		case Qt::Key_A:
			if( ke->modifiers() & Qt::ControlModifier )
			{
				ke->accept();
				if (ke->modifiers() & Qt::ShiftModifier)
				{
					// Ctrl + Shift + A = deselect all notes
					clearSelectedNotes();
				}
				else
				{
					// Ctrl + A = select all notes
					selectAll();
				}
				update();
			}
			break;

		case Qt::Key_Escape:
			// On the Knife mode, ESC cancels it
			if (m_editMode == ModeEditKnife)
			{
				cancelKnifeAction();
			}
			else
			{
				// Same as Ctrl + Shift + A
				clearSelectedNotes();
			}
			break;

		case Qt::Key_Backspace:
		case Qt::Key_Delete:
			deleteSelectedNotes();
			ke->accept();
			break;

		case Qt::Key_Home:
			m_timeLine->pos().setTicks( 0 );
			m_timeLine->updatePosition();
			ke->accept();
			break;

		case Qt::Key_0:
		case Qt::Key_1:
		case Qt::Key_2:
		case Qt::Key_3:
		case Qt::Key_4:
		case Qt::Key_5:
		case Qt::Key_6:
		case Qt::Key_7:
		case Qt::Key_8:
		case Qt::Key_9:
		{
			int len = 1 + ke->key() - Qt::Key_0;
			if( len == 10 )
			{
				len = 0;
			}
			if( ke->modifiers() & ( Qt::ControlModifier | Qt::KeypadModifier ) )
			{
				m_noteLenModel.setValue( len );
				ke->accept();
			}
			else if( ke->modifiers() & Qt::AltModifier )
			{
				m_quantizeModel.setValue( len );
				ke->accept();
			}
			break;
		}

		case Qt::Key_Control:
			// Ctrl will not enter selection mode if we are
			// in Knife mode, but unquantize it
			if (m_editMode == ModeEditKnife)
			{
				break;
			}
			// Enter selection mode if:
			// -> this window is active
			// -> shift is not pressed
			// (<S-C-drag> is shortcut for sticky note resize)
			if ( !( ke->modifiers() & Qt::ShiftModifier ) && isActiveWindow() )
			{
				m_ctrlMode = m_editMode;
				m_editMode = ModeSelect;
				setCursor( Qt::ArrowCursor );
				ke->accept();
			}
			break;
		default:
			break;
	}

	update();
}




void PianoRoll::keyReleaseEvent(QKeyEvent* ke )
{
	if( hasValidPattern() && ke->modifiers() == Qt::NoModifier )
	{
		const int key_num = PianoView::getKeyFromKeyEvent( ke ) + ( DefaultOctave - 1 ) * KeysPerOctave;
		if (!ke->isAutoRepeat() && key_num > -1)
		{
			m_pattern->instrumentTrack()->pianoModel()->handleKeyRelease(key_num);
			// if a chord is set, simulate click release on all chord notes
			pauseChordNotes(key_num);
			ke->accept();
		}
	}

	switch( ke->key() )
	{
		case Qt::Key_Control:
			if (m_editMode == ModeEditKnife)
			{
				break;
			}
			computeSelectedNotes( ke->modifiers() & Qt::ShiftModifier);
			m_editMode = m_ctrlMode;
			update();
			break;

		// update after undo/redo
		case Qt::Key_Z:
		case Qt::Key_R:
			if( hasValidPattern() && ke->modifiers() == Qt::ControlModifier )
			{
				update();
			}
			break;
	}

	update();
}




void PianoRoll::leaveEvent(QEvent * e )
{
	QWidget::leaveEvent( e );
	s_textFloat->hide();
	update(); // cleaning inner mouse-related graphics
}




int PianoRoll::noteEditTop() const
{
	return keyAreaBottom() + NOTE_EDIT_RESIZE_BAR;
}




int PianoRoll::noteEditBottom() const
{
	return height() - PR_BOTTOM_MARGIN;
}




int PianoRoll::noteEditRight() const
{
	return width() - PR_RIGHT_MARGIN;
}




int PianoRoll::noteEditLeft() const
{
	return m_whiteKeyWidth;
}




int PianoRoll::keyAreaTop() const
{
	return PR_TOP_MARGIN;
}




int PianoRoll::keyAreaBottom() const
{
	return height() - PR_BOTTOM_MARGIN - m_notesEditHeight;
}




void PianoRoll::mousePressEvent(QMouseEvent * me )
{
	m_startedWithShift = me->modifiers() & Qt::ShiftModifier;

	if( ! hasValidPattern() )
	{
		return;
	}

	// -- Knife
	if (m_editMode == ModeEditKnife && me->button() == Qt::LeftButton)
	{
		NoteVector n;
		Note* note = noteUnderMouse();

		if (note)
		{
			n.append(note);

			updateKnifePos(me);

			// Call splitNotes for the note
			m_pattern->splitNotes(n, TimePos(m_knifeTickPos));
		}

		update();
		return;
	}

	if( m_editMode == ModeEditDetuning && noteUnderMouse() )
	{
		static QPointer<AutomationPattern> detuningPattern = nullptr;
		if (detuningPattern.data() != nullptr)
		{
			detuningPattern->disconnect(this);
		}
		Note* n = noteUnderMouse();
		if (n->detuning() == nullptr)
		{
			n->createDetuning();
		}
		detuningPattern = n->detuning()->automationPattern();
		connect(detuningPattern.data(), SIGNAL(dataChanged()), this, SLOT(update()));
		gui->automationEditor()->open(detuningPattern);
		return;
	}

	// if holding control, go to selection mode unless shift is also pressed
	if( me->modifiers() & Qt::ControlModifier && m_editMode != ModeSelect )
	{
		m_ctrlMode = m_editMode;
		m_editMode = ModeSelect;
		setCursor( Qt::ArrowCursor );
		update();
	}

	// keep track of the point where the user clicked down
	if( me->button() == Qt::LeftButton )
	{
		m_moveStartX = me->x();
		m_moveStartY = me->y();
	}

	if(me->button() == Qt::LeftButton &&
		me->y() > keyAreaBottom() && me->y() < noteEditTop())
	{
		// resizing the note edit area
		m_action = ActionResizeNoteEditArea;
		return;
	}

	if( me->y() > PR_TOP_MARGIN )
	{
		bool edit_note = ( me->y() > noteEditTop() );

		int key_num = getKey( me->y() );

		int x = me->x();


		if (x > m_whiteKeyWidth)
		{
			// set, move or resize note

			x -= m_whiteKeyWidth;

			// get tick in which the user clicked
			int pos_ticks = x * TimePos::ticksPerBar() / m_ppb +
							m_currentPosition;


			// get note-vector of current pattern
			const NoteVector & notes = m_pattern->notes();

			// will be our iterator in the following loop
			NoteVector::ConstIterator it = notes.begin()+notes.size()-1;

			// loop through whole note-vector...
			for( int i = 0; i < notes.size(); ++i )
			{
				Note *note = *it;
				TimePos len = note->length();
				if( len < 0 )
				{
					len = 4;
				}
				// and check whether the user clicked on an
				// existing note or an edit-line
				if( pos_ticks >= note->pos() &&
						len > 0 &&
					(
					( ! edit_note &&
					pos_ticks <= note->pos() + len &&
					note->key() == key_num )
					||
					( edit_note &&
					pos_ticks <= note->pos() +
						NOTE_EDIT_LINE_WIDTH * TimePos::ticksPerBar() / m_ppb )
					)
					)
				{
					break;
				}
				--it;
			}

			// first check whether the user clicked in note-edit-
			// area
			if( edit_note )
			{
				m_pattern->addJournalCheckPoint();
				// scribble note edit changes
				mouseMoveEvent( me );
				return;
			}
			// left button??
			else if( me->button() == Qt::LeftButton &&
							m_editMode == ModeDraw )
			{
				// whether this action creates new note(s) or not
				bool is_new_note = false;

				Note * created_new_note = NULL;
				// did it reach end of vector because
				// there's no note??
				if( it == notes.begin()-1 )
				{
					is_new_note = true;
					m_pattern->addJournalCheckPoint();

					// then set new note

					// clear selection and select this new note
					clearSelectedNotes();

					// +32 to quanitize the note correctly when placing notes with
					// the mouse.  We do this here instead of in note.quantized
					// because live notes should still be quantized at the half.
					TimePos note_pos( pos_ticks - ( quantization() / 2 ) );
					TimePos note_len( newNoteLen() );

					Note new_note( note_len, note_pos, key_num );
					new_note.setSelected( true );
					new_note.setPanning( m_lastNotePanning );
					new_note.setVolume( m_lastNoteVolume );
					created_new_note = m_pattern->addNote( new_note );

					const InstrumentFunctionNoteStacking::Chord & chord = InstrumentFunctionNoteStacking::ChordTable::getInstance()
						.getChordByName( m_chordModel.currentText() );

					if( ! chord.isEmpty() )
					{
						// if a chord is selected, create following notes in chord
						// or arpeggio mode
						const bool arpeggio = me->modifiers() & Qt::ShiftModifier;
						for( int i = 1; i < chord.size(); i++ )
						{
							if( arpeggio )
							{
								note_pos += note_len;
							}
							Note new_note( note_len, note_pos, key_num + chord[i] );
							new_note.setSelected( true );
							new_note.setPanning( m_lastNotePanning );
							new_note.setVolume( m_lastNoteVolume );
							m_pattern->addNote( new_note );
						}
					}

					// reset it so that it can be used for
					// ops (move, resize) after this
					// code-block
					it = notes.begin();
					while( it != notes.end() && *it != created_new_note )
					{
						++it;
					}
				}

				Note *current_note = *it;
				m_currentNote = current_note;
				m_lastNotePanning = current_note->getPanning();
				m_lastNoteVolume = current_note->getVolume();
				m_lenOfNewNotes = current_note->length();

				// remember which key and tick we started with
				m_mouseDownKey = m_startKey;
				m_mouseDownTick = m_currentPosition;

				//If clicked on an unselected note, remove selection and select that new note
				if (!m_currentNote->selected())
				{
					clearSelectedNotes();
					m_currentNote->setSelected( true );
				}

				auto selectedNotes = getSelectedNotes();

				m_moveBoundaryLeft = selectedNotes.first()->pos().getTicks();
				m_moveBoundaryRight = selectedNotes.first()->endPos();
				m_moveBoundaryBottom = selectedNotes.first()->key();
				m_moveBoundaryTop = m_moveBoundaryBottom;

				//Figure out the bounding box of all the selected notes
				for (Note *note: selectedNotes)
				{
					// remember note starting positions
					note->setOldKey( note->key() );
					note->setOldPos( note->pos() );
					note->setOldLength( note->length() );

					m_moveBoundaryLeft = qMin(note->pos().getTicks(), (tick_t) m_moveBoundaryLeft);
					m_moveBoundaryRight = qMax((int) note->endPos(), m_moveBoundaryRight);
					m_moveBoundaryBottom = qMin(note->key(), m_moveBoundaryBottom);
					m_moveBoundaryTop = qMax(note->key(), m_moveBoundaryTop);
				}

				// clicked at the "tail" of the note?
				if( pos_ticks * m_ppb / TimePos::ticksPerBar() >
						m_currentNote->endPos() * m_ppb / TimePos::ticksPerBar() - RESIZE_AREA_WIDTH
					&& m_currentNote->length() > 0 )
				{
					m_pattern->addJournalCheckPoint();
					// then resize the note
					m_action = ActionResizeNote;

					//Calculate the minimum length we should allow when resizing
					//each note, and let all notes use the smallest one found
					m_minResizeLen = quantization();
					for (Note *note : selectedNotes)
					{
						//Notes from the BB editor can have a negative length, so
						//change their length to the displayed one before resizing
						if (note->oldLength() <= 0) { note->setOldLength(4); }
						//Let the note be sized down by quantized increments, stopping
						//when the next step down would result in a negative length
						int thisMin = note->oldLength() % quantization();
						//The initial value for m_minResizeLen is the minimum length of
						//a note divisible by the current Q. Therefore we ignore notes
						//where thisMin == 0 when checking for a new minimum
						if (thisMin > 0 && thisMin < m_minResizeLen) { m_minResizeLen = thisMin; }
					}

					// set resize-cursor
					setCursor( Qt::SizeHorCursor );
				}
				else
				{
					if( ! created_new_note )
					{
						m_pattern->addJournalCheckPoint();
					}

					// otherwise move it
					m_action = ActionMoveNote;

					// set move-cursor
					setCursor( Qt::SizeAllCursor );

					// if they're holding shift, copy all selected notes
					if( ! is_new_note && me->modifiers() & Qt::ShiftModifier )
					{
						for (Note *note: selectedNotes)
						{
							Note *newNote = m_pattern->addNote(*note, false);
							newNote->setSelected(false);
						}

						if (!selectedNotes.empty())
						{
							// added new notes, so must update engine, song, etc
							Engine::getSong()->setModified();
							update();
							gui->songEditor()->update();
						}
					}

					// play the note
					testPlayNote( m_currentNote );
				}

				Engine::getSong()->setModified();
			}
			else if( ( me->buttons() == Qt::RightButton &&
							m_editMode == ModeDraw ) ||
					m_editMode == ModeErase )
			{
				// erase single note
				m_mouseDownRight = true;
				if( it != notes.begin()-1 )
				{
					m_pattern->addJournalCheckPoint();
					m_pattern->removeNote( *it );
					Engine::getSong()->setModified();
				}
			}
			else if( me->button() == Qt::LeftButton &&
							m_editMode == ModeSelect )
			{
				// select an area of notes

				m_selectStartTick = pos_ticks;
				m_selectedTick = 0;
				m_selectStartKey = key_num;
				m_selectedKeys = 1;
				m_action = ActionSelectNotes;

				// call mousemove to fix glitch where selection
				// appears in wrong spot on mousedown
				mouseMoveEvent( me );
			}

			update();
		}
		else if( me->y() < keyAreaBottom() )
		{
			// reference to last key needed for both
			// right click (used for copy all keys on note)
			// and for playing the key when left-clicked
			m_lastKey = key_num;

			// clicked on keyboard on the left
			if( me->buttons() == Qt::RightButton )
			{
				// right click - tone marker contextual menu
				m_pianoKeySelected = getKey( me->y() );
				m_semiToneMarkerMenu->popup( mapToGlobal( QPoint( me->x(), me->y() ) ) );
			}
			else if( me->buttons() == Qt::LeftButton )
			{
				// left click - play the note
				int v = ((float) x) / ((float) m_whiteKeyWidth) * MidiDefaultVelocity;
				m_pattern->instrumentTrack()->pianoModel()->handleKeyPress(key_num, v);
				// if a chord is set, play the chords notes as well:
				playChordNotes(key_num, v);
			}
		}
		else
		{
			if( me->buttons() == Qt::LeftButton )
			{
				// clicked in the box below the keys to the left of note edit area
				m_noteEditMode = (NoteEditMode)(((int)m_noteEditMode)+1);
				if( m_noteEditMode == NoteEditCount )
				{
					m_noteEditMode = (NoteEditMode) 0;
				}
				repaint();
			}
			else if( me->buttons() == Qt::RightButton )
			{
				// pop menu asking which one they want to edit
				m_noteEditMenu->popup( mapToGlobal( QPoint( me->x(), me->y() ) ) );
			}
		}
	}
}




void PianoRoll::mouseDoubleClickEvent(QMouseEvent * me )
{
	if( ! hasValidPattern() )
	{
		return;
	}

	// if they clicked in the note edit area, enter value for the volume bar
	if( me->x() > noteEditLeft() && me->x() < noteEditRight()
		&& me->y() > noteEditTop() && me->y() < noteEditBottom() )
	{
		// get values for going through notes
		int pixel_range = 4;
		int x = me->x() - m_whiteKeyWidth;
		const int ticks_start = ( x-pixel_range/2 ) *
					TimePos::ticksPerBar() / m_ppb + m_currentPosition;
		const int ticks_end = ( x+pixel_range/2 ) *
					TimePos::ticksPerBar() / m_ppb + m_currentPosition;
		const int ticks_middle = x * TimePos::ticksPerBar() / m_ppb + m_currentPosition;

		// go through notes to figure out which one we want to change
		bool altPressed = me->modifiers() & Qt::AltModifier;
		NoteVector nv;
		for ( Note * i : m_pattern->notes() )
		{
			if( i->withinRange( ticks_start, ticks_end ) || ( i->selected() && !altPressed ) )
			{
				nv += i;
			}
		}
		// make sure we're on a note
		if( nv.size() > 0 )
		{
			const Note * closest = NULL;
			int closest_dist = 9999999;
			// if we caught multiple notes and we're not editing a
			// selection, find the closest...
			if( nv.size() > 1 && !isSelection() )
			{
				for ( const Note * i : nv )
				{
					const int dist = qAbs( i->pos().getTicks() - ticks_middle );
					if( dist < closest_dist ) { closest = i; closest_dist = dist; }
				}
				// ... then remove all notes from the vector that aren't on the same exact time
				NoteVector::Iterator it = nv.begin();
				while( it != nv.end() )
				{
					const Note *note = *it;
					if( note->pos().getTicks() != closest->pos().getTicks() )
					{
						it = nv.erase( it );
					}
					else
					{
						it++;
					}
				}
			}
			enterValue( &nv );
		}
	}
	else
	{
		QWidget::mouseDoubleClickEvent(me);
	}
}




void PianoRoll::testPlayNote( Note * n )
{
	m_lastKey = n->key();

	if( ! n->isPlaying() && ! m_recording && ! m_stepRecorder.isRecording())
	{
		n->setIsPlaying( true );

		const int baseVelocity = m_pattern->instrumentTrack()->midiPort()->baseVelocity();

		m_pattern->instrumentTrack()->pianoModel()->handleKeyPress(n->key(), n->midiVelocity(baseVelocity));

		// if a chord is set, play the chords notes as well:
		playChordNotes(n->key(), n->midiVelocity(baseVelocity));

		MidiEvent event( MidiMetaEvent, -1, n->key(), panningToMidi( n->getPanning() ) );

		event.setMetaEvent( MidiNotePanning );

		m_pattern->instrumentTrack()->processInEvent( event, 0 );
	}
}




void PianoRoll::pauseTestNotes( bool pause )
{
	for (Note *note : m_pattern->notes())
	{
		if( note->isPlaying() )
		{
			if( pause )
			{
				// stop note
				m_pattern->instrumentTrack()->pianoModel()->handleKeyRelease( note->key() );

				// if a chord was set, stop the chords notes as well:
				pauseChordNotes(note->key());
			}
			else
			{
				// start note
				note->setIsPlaying( false );
				testPlayNote( note );
			}
		}
	}
}

void PianoRoll::playChordNotes(int key, int velocity)
{
	// if a chord is set, play the chords notes beside the base note.
	Piano *pianoModel = m_pattern->instrumentTrack()->pianoModel();
	const InstrumentFunctionNoteStacking::Chord & chord =
			InstrumentFunctionNoteStacking::ChordTable::getInstance().getChordByName(
				m_chordModel.currentText());
	if (!chord.isEmpty())
	{
		for (int i = 1; i < chord.size(); ++i)
		{
			pianoModel->handleKeyPress(key + chord[i], velocity);
		}
	}
}

void PianoRoll::pauseChordNotes(int key)
{
	// if a chord was set, stop the chords notes beside the base note.
	Piano *pianoModel = m_pattern->instrumentTrack()->pianoModel();
	const InstrumentFunctionNoteStacking::Chord & chord =
			InstrumentFunctionNoteStacking::ChordTable::getInstance().getChordByName(
				m_chordModel.currentText());
	if (!chord.isEmpty())
	{
		for (int i = 1; i < chord.size(); ++i)
		{
			pianoModel->handleKeyRelease(key + chord[i]);
		}
	}
}

void PianoRoll::setKnifeAction()
{
	if (m_editMode != ModeEditKnife)
	{
		m_knifeMode = m_editMode;
		m_editMode = ModeEditKnife;
		m_action = ActionKnife;
		setCursor(Qt::ArrowCursor);
		update();
	}
}

void PianoRoll::cancelKnifeAction()
{
	m_editMode = m_knifeMode;
	m_action = ActionNone;
	update();
}



void PianoRoll::testPlayKey( int key, int velocity, int pan )
{
	Piano *pianoModel = m_pattern->instrumentTrack()->pianoModel();
	// turn off old key
	pianoModel->handleKeyRelease( m_lastKey );
	// if a chord was set, stop the chords notes as well
	pauseChordNotes(m_lastKey);

	// remember which one we're playing
	m_lastKey = key;

	// play new key
	pianoModel->handleKeyPress( key, velocity );
	// and if a chord is set, play chord notes:
	playChordNotes(key, velocity);
}




void PianoRoll::computeSelectedNotes(bool shift)
{
	if( m_selectStartTick == 0 &&
		m_selectedTick == 0 &&
		m_selectStartKey == 0 &&
		m_selectedKeys == 0 )
	{
		// don't bother, there's no selection
		return;
	}

	// setup selection-vars
	int sel_pos_start = m_selectStartTick;
	int sel_pos_end = m_selectStartTick+m_selectedTick;
	if( sel_pos_start > sel_pos_end )
	{
		qSwap<int>( sel_pos_start, sel_pos_end );
	}

	int sel_key_start = m_selectStartKey - m_startKey + 1;
	int sel_key_end = sel_key_start + m_selectedKeys;
	if( sel_key_start > sel_key_end )
	{
		qSwap<int>( sel_key_start, sel_key_end );
	}

	//int y_base = noteEditTop() - 1;
	if( hasValidPattern() )
	{
		for( Note *note : m_pattern->notes() )
		{
			// make a new selection unless they're holding shift
			if( ! shift )
			{
				note->setSelected( false );
			}

			int len_ticks = note->length();

			if( len_ticks == 0 )
			{
				continue;
			}
			else if( len_ticks < 0 )
			{
				len_ticks = 4;
			}

			const int key = note->key() - m_startKey + 1;

			int pos_ticks = note->pos();

			// if the selection even barely overlaps the note
			if( key > sel_key_start &&
				key <= sel_key_end &&
				pos_ticks + len_ticks > sel_pos_start &&
				pos_ticks < sel_pos_end )
			{
				// remove from selection when holding shift
				bool selected = shift && note->selected();
				note->setSelected( ! selected);
			}
		}
	}

	removeSelection();
	update();
}




void PianoRoll::mouseReleaseEvent( QMouseEvent * me )
{
	bool mustRepaint = false;

	s_textFloat->hide();

	// Quit knife mode if we pressed and released the right mouse button
	if (m_editMode == ModeEditKnife && me->button() == Qt::RightButton)
	{
		cancelKnifeAction();
	}

	if( me->button() & Qt::LeftButton )
	{
		mustRepaint = true;

		if( m_action == ActionSelectNotes && m_editMode == ModeSelect )
		{
			// select the notes within the selection rectangle and
			// then destroy the selection rectangle
			computeSelectedNotes(
					me->modifiers() & Qt::ShiftModifier );
		}
		else if( m_action == ActionMoveNote )
		{
			// we moved one or more notes so they have to be
			// moved properly according to new starting-
			// time in the note-array of pattern
			m_pattern->rearrangeAllNotes();

		}

		if( m_action == ActionMoveNote || m_action == ActionResizeNote )
		{
			// if we only moved one note, deselect it so we can
			// edit the notes in the note edit area
			if( selectionCount() == 1 )
			{
				clearSelectedNotes();
			}
		}
	}

	if( me->button() & Qt::RightButton )
	{
		m_mouseDownRight = false;
		mustRepaint = true;
	}

	if( hasValidPattern() )
	{
		// turn off all notes that are playing
		for ( Note *note : m_pattern->notes() )
		{
			if( note->isPlaying() )
			{
				m_pattern->instrumentTrack()->pianoModel()->
						handleKeyRelease( note->key() );
				pauseChordNotes(note->key());
				note->setIsPlaying( false );
			}
		}

		// stop playing keys that we let go of
		m_pattern->instrumentTrack()->pianoModel()->
						handleKeyRelease( m_lastKey );
		pauseChordNotes(m_lastKey);
	}

	m_currentNote = NULL;

	if (m_action != ActionKnife)
	{
		m_action = ActionNone;
	}

	if( m_editMode == ModeDraw )
	{
		setCursor( Qt::ArrowCursor );
	}

	if( mustRepaint )
	{
		repaint();
	}
}




void PianoRoll::mouseMoveEvent( QMouseEvent * me )
{
	if( ! hasValidPattern() )
	{
		update();
		return;
	}

	if( m_action == ActionNone && me->buttons() == 0 )
	{
		// When cursor is between note editing area and volume/panning
		// area show vertical size cursor.
		if( me->y() > keyAreaBottom() && me->y() < noteEditTop() )
		{
			setCursor( Qt::SizeVerCursor );
			return;
		}
	}
	else if( m_action == ActionResizeNoteEditArea )
	{
		// Don't try to show more keys than the full keyboard, bail if trying to
		if (m_pianoKeysVisible == NumKeys && me->y() > m_moveStartY)
		{
			return;
		}
		int newHeight = height() - me->y();
		if (me->y() < KEY_AREA_MIN_HEIGHT)
		{
			newHeight = height() - KEY_AREA_MIN_HEIGHT -
				PR_TOP_MARGIN - PR_BOTTOM_MARGIN; // - NOTE_EDIT_RESIZE_BAR
		}
		// change m_notesEditHeight and then repaint
		m_notesEditHeight = qMax(NOTE_EDIT_MIN_HEIGHT, newHeight);
		m_userSetNotesEditHeight = m_notesEditHeight;
		m_stepRecorderWidget.setBottomMargin(PR_BOTTOM_MARGIN + m_notesEditHeight);
		updateScrollbars();
		updatePositionLineHeight();
		repaint();
		return;
	}

	// Update Knife position if we are on knife mode
	if (m_editMode == ModeEditKnife)
	{
		updateKnifePos(me);
	}

	if( me->y() > PR_TOP_MARGIN || m_action != ActionNone )
	{
		bool edit_note = ( me->y() > noteEditTop() )
						&& m_action != ActionSelectNotes;


		int key_num = getKey( me->y() );
		int x = me->x();

		// see if they clicked on the keyboard on the left
		if (x < m_whiteKeyWidth && m_action == ActionNone
		    && ! edit_note && key_num != m_lastKey
			&& me->buttons() & Qt::LeftButton )
		{
			// clicked on a key, play the note
			testPlayKey(key_num, ((float) x) / ((float) m_whiteKeyWidth) * MidiDefaultVelocity, 0);
			update();
			return;
		}

		x -= m_whiteKeyWidth;

		if( me->buttons() & Qt::LeftButton
			&& m_editMode == ModeDraw
			&& (m_action == ActionMoveNote || m_action == ActionResizeNote ) )
		{
			// handle moving notes and resizing them
			bool replay_note = key_num != m_lastKey
							&& m_action == ActionMoveNote;

			if( replay_note || ( m_action == ActionMoveNote && ( me->modifiers() & Qt::ShiftModifier ) && ! m_startedWithShift ) )
			{
				pauseTestNotes();
			}

			dragNotes(
				me->x(),
				me->y(),
				me->modifiers() & Qt::AltModifier,
				me->modifiers() & Qt::ShiftModifier,
				me->modifiers() & Qt::ControlModifier
			);

			if( replay_note && m_action == ActionMoveNote && ! ( ( me->modifiers() & Qt::ShiftModifier ) && ! m_startedWithShift ) )
			{
				pauseTestNotes( false );
			}
		}
		else if( m_editMode != ModeErase &&
			( edit_note || m_action == ActionChangeNoteProperty ) &&
				( me->buttons() & Qt::LeftButton || me->buttons() & Qt::MiddleButton
				|| ( me->buttons() & Qt::RightButton && me->modifiers() & Qt::ShiftModifier ) ) )
		{
			// editing note properties

			// Change notes within a certain pixel range of where
			// the mouse cursor is
			int pixel_range = 14;

			// convert to ticks so that we can check which notes
			// are in the range
			int ticks_start = ( x-pixel_range/2 ) *
					TimePos::ticksPerBar() / m_ppb + m_currentPosition;
			int ticks_end = ( x+pixel_range/2 ) *
					TimePos::ticksPerBar() / m_ppb + m_currentPosition;

			// get note-vector of current pattern
			const NoteVector & notes = m_pattern->notes();

			// determine what volume/panning to set note to
			// if middle-click, set to defaults
			volume_t vol = DefaultVolume;
			panning_t pan = DefaultPanning;

			if( me->buttons() & Qt::LeftButton )
			{
				vol = qBound<int>( MinVolume,
								MinVolume +
								( ( (float)noteEditBottom() ) - ( (float)me->y() ) ) /
								( (float)( noteEditBottom() - noteEditTop() ) ) *
								( MaxVolume - MinVolume ),
											MaxVolume );
				pan = qBound<int>( PanningLeft,
								PanningLeft +
								( (float)( noteEditBottom() - me->y() ) ) /
								( (float)( noteEditBottom() - noteEditTop() ) ) *
								( (float)( PanningRight - PanningLeft ) ),
										  PanningRight);
			}

			if( m_noteEditMode == NoteEditVolume )
			{
				m_lastNoteVolume = vol;
				showVolTextFloat( vol, me->pos() );
			}
			else if( m_noteEditMode == NoteEditPanning )
			{
				m_lastNotePanning = pan;
				showPanTextFloat( pan, me->pos() );
			}

			// When alt is pressed we only edit the note under the cursor
			bool altPressed = me->modifiers() & Qt::AltModifier;
			// We iterate from last note in pattern to the first,
			// chronologically
			NoteVector::ConstIterator it = notes.begin()+notes.size()-1;
			for( int i = 0; i < notes.size(); ++i )
			{
				Note* n = *it;

				bool isUnderPosition = n->withinRange( ticks_start, ticks_end );
				// Play note under the cursor
				if ( isUnderPosition ) { testPlayNote( n ); }
				// If note is:
				// Under the cursor, when there is no selection
				// Selected, and alt is not pressed
				// Under the cursor, selected, and alt is pressed
				if ( ( isUnderPosition && !isSelection() ) ||
					  ( n->selected() && !altPressed ) ||
					  ( isUnderPosition && n->selected() && altPressed )
					)
				{
					if( m_noteEditMode == NoteEditVolume )
					{
						n->setVolume( vol );

						const int baseVelocity = m_pattern->instrumentTrack()->midiPort()->baseVelocity();

						m_pattern->instrumentTrack()->processInEvent( MidiEvent( MidiKeyPressure, -1, n->key(), n->midiVelocity( baseVelocity ) ) );
					}
					else if( m_noteEditMode == NoteEditPanning )
					{
						n->setPanning( pan );
						MidiEvent evt( MidiMetaEvent, -1, n->key(), panningToMidi( pan ) );
						evt.setMetaEvent( MidiNotePanning );
						m_pattern->instrumentTrack()->processInEvent( evt );
					}
				}
				else if( n->isPlaying() && !isSelection() )
				{
					// mouse not over this note, stop playing it.
					m_pattern->instrumentTrack()->pianoModel()->handleKeyRelease( n->key() );
					pauseChordNotes(n->key());

					n->setIsPlaying( false );
				}


				--it;
			}

			// Emit pattern has changed
			m_pattern->dataChanged();
		}

		else if( me->buttons() == Qt::NoButton && m_editMode == ModeDraw )
		{
			// set move- or resize-cursor

			// get tick in which the cursor is posated
			int pos_ticks = ( x * TimePos::ticksPerBar() ) /
						m_ppb + m_currentPosition;

			// get note-vector of current pattern
			const NoteVector & notes = m_pattern->notes();

			// will be our iterator in the following loop
			NoteVector::ConstIterator it = notes.begin()+notes.size()-1;

			// loop through whole note-vector...
			for( int i = 0; i < notes.size(); ++i )
			{
				Note *note = *it;
				// and check whether the cursor is over an
				// existing note
				if( pos_ticks >= note->pos() &&
			    		pos_ticks <= note->pos() +
							note->length() &&
					note->key() == key_num &&
					note->length() > 0 )
				{
					break;
				}
				--it;
			}

			// did it reach end of vector because there's
			// no note??
			if( it != notes.begin()-1 )
			{
				Note *note = *it;
				// x coordinate of the right edge of the note
				int noteRightX = ( note->pos() + note->length() -
					m_currentPosition) * m_ppb/TimePos::ticksPerBar();
				// cursor at the "tail" of the note?
				bool atTail = note->length() > 0 && x > noteRightX -
							RESIZE_AREA_WIDTH;
				Qt::CursorShape cursorShape = atTail ? Qt::SizeHorCursor :
													Qt::SizeAllCursor;
				setCursor( cursorShape );
			}
			else
			{
				// the cursor is over no note, so restore cursor
				setCursor( Qt::ArrowCursor );
			}
		}
		else if( me->buttons() & Qt::LeftButton &&
						m_editMode == ModeSelect &&
						m_action == ActionSelectNotes )
		{
			// change size of selection

			// get tick in which the cursor is posated
			int pos_ticks = x * TimePos::ticksPerBar() / m_ppb +
							m_currentPosition;

			m_selectedTick = pos_ticks - m_selectStartTick;
			if( (int) m_selectStartTick + m_selectedTick < 0 )
			{
				m_selectedTick = -static_cast<int>(
							m_selectStartTick );
			}
			m_selectedKeys = key_num - m_selectStartKey;
			if( key_num <= m_selectStartKey )
			{
				--m_selectedKeys;
			}
		}
		else if( ( m_editMode == ModeDraw && me->buttons() & Qt::RightButton )
				|| ( m_editMode == ModeErase && me->buttons() ) )
		{
			// holding down right-click to delete notes or holding down
			// any key if in erase mode

			// get tick in which the user clicked
			int pos_ticks = x * TimePos::ticksPerBar() / m_ppb +
							m_currentPosition;


			// get note-vector of current pattern
			const NoteVector & notes = m_pattern->notes();

			// will be our iterator in the following loop
			NoteVector::ConstIterator it = notes.begin();

			// loop through whole note-vector...
			while( it != notes.end() )
			{
				Note *note = *it;
				TimePos len = note->length();
				if( len < 0 )
				{
					len = 4;
				}
				// and check whether the user clicked on an
				// existing note or an edit-line
				if( pos_ticks >= note->pos() &&
						len > 0 &&
					(
					( ! edit_note &&
					pos_ticks <= note->pos() + len &&
					note->key() == key_num )
					||
					( edit_note &&
					pos_ticks <= note->pos() +
							NOTE_EDIT_LINE_WIDTH *
						TimePos::ticksPerBar() /
								m_ppb )
					)
					)
				{
					// delete this note
					m_pattern->removeNote( note );
					Engine::getSong()->setModified();
				}
				else
				{
					++it;
				}
			}
		}
		else if (me->buttons() == Qt::NoButton && m_editMode != ModeDraw && m_editMode != ModeEditKnife)
		{
			// Is needed to restore cursor when it previously was set to
			// Qt::SizeVerCursor (between keyAreaBottom and noteEditTop)
			setCursor( Qt::ArrowCursor );
		}
	}
	else
	{
		if( me->buttons() & Qt::LeftButton &&
					m_editMode == ModeSelect &&
					m_action == ActionSelectNotes )
		{

			int x = me->x() - m_whiteKeyWidth;
			if( x < 0 && m_currentPosition > 0 )
			{
				x = 0;
				QCursor::setPos( mapToGlobal( QPoint(
							m_whiteKeyWidth,
							me->y() ) ) );
				if( m_currentPosition >= 4 )
				{
					m_leftRightScroll->setValue(
							m_currentPosition - 4 );
				}
				else
				{
					m_leftRightScroll->setValue( 0 );
				}
			}
			else if (x > width() - m_whiteKeyWidth)
			{
				x = width() - m_whiteKeyWidth;
				QCursor::setPos( mapToGlobal( QPoint( width(),
							me->y() ) ) );
				m_leftRightScroll->setValue( m_currentPosition +
									4 );
			}

			// get tick in which the cursor is posated
			int pos_ticks = x * TimePos::ticksPerBar()/ m_ppb +
							m_currentPosition;

			m_selectedTick = pos_ticks -
							m_selectStartTick;
			if( (int) m_selectStartTick + m_selectedTick <
									0 )
			{
				m_selectedTick = -static_cast<int>(
							m_selectStartTick );
			}


			int key_num = getKey( me->y() );
			int visible_keys = ( height() - PR_TOP_MARGIN -
						PR_BOTTOM_MARGIN -
						m_notesEditHeight ) /
							m_keyLineHeight + 2;
			const int s_key = m_startKey - 1;

			if( key_num <= s_key )
			{
				QCursor::setPos( mapToGlobal( QPoint( me->x(),
							keyAreaBottom() ) ) );
				m_topBottomScroll->setValue(
					m_topBottomScroll->value() + 1 );
				key_num = s_key;
			}
			else if( key_num >= s_key + visible_keys )
			{
				QCursor::setPos( mapToGlobal( QPoint( me->x(),
							PR_TOP_MARGIN ) ) );
				m_topBottomScroll->setValue(
					m_topBottomScroll->value() - 1 );
				key_num = s_key + visible_keys;
			}

			m_selectedKeys = key_num - m_selectStartKey;
			if( key_num <= m_selectStartKey )
			{
				--m_selectedKeys;
			}
		}
		setCursor( Qt::ArrowCursor );
	}

	m_lastMouseX = me->x();
	m_lastMouseY = me->y();

	update();
}




void PianoRoll::updateKnifePos(QMouseEvent* me)
{
	// Calculate the TimePos from the mouse
	int mouseViewportPos = me->x() - m_whiteKeyWidth;
	int mouseTickPos = mouseViewportPos / (m_ppb / TimePos::ticksPerBar()) + m_currentPosition;

	// If ctrl is not pressed, quantize the position
	if (!(me->modifiers() & Qt::ControlModifier))
	{
		mouseTickPos = floor(mouseTickPos / quantization()) * quantization();
	}

	m_knifeTickPos = mouseTickPos;
}




void PianoRoll::dragNotes(int x, int y, bool alt, bool shift, bool ctrl)
{
	// dragging one or more notes around

	// convert pixels to ticks and keys
	int off_x = x - m_moveStartX;
	int off_ticks = off_x * TimePos::ticksPerBar() / m_ppb;
	int off_key = getKey( y ) - getKey( m_moveStartY );

	// handle scroll changes while dragging
	off_ticks -= m_mouseDownTick - m_currentPosition;
	off_key -= m_mouseDownKey - m_startKey;

	// get note-vector of current pattern
	const NoteVector & notes = m_pattern->notes();

	if (m_action == ActionMoveNote)
	{
		// Calculate the offset for either Nudge or Snap modes
		int noteOffset = off_ticks;
		if (m_gridMode == gridSnap && quantization () > 1)
		{
			// Get the mouse timeline absolute position
			TimePos mousePos(m_currentNote->oldPos().getTicks() + off_ticks);

			// We create a mousePos that is relative to the end of the note instead
			// of the beginning. That's to see if we will snap the beginning or end
			// of the note
			TimePos mousePosEnd(mousePos);
			mousePosEnd += m_currentNote->oldLength();

			// Now we quantize the mouse position to snap it to the grid
			TimePos mousePosQ = mousePos.quantize(static_cast<float>(quantization()) / DefaultTicksPerBar);
			TimePos mousePosEndQ = mousePosEnd.quantize(static_cast<float>(quantization()) / DefaultTicksPerBar);

			bool snapEnd = abs(mousePosEndQ - mousePosEnd) < abs(mousePosQ - mousePos);

			// Set the offset
			noteOffset = snapEnd
			? mousePosEndQ.getTicks() - m_currentNote->oldPos().getTicks() - m_currentNote->oldLength().getTicks()
			: mousePosQ.getTicks() - m_currentNote->oldPos().getTicks();
		}
		else if (m_gridMode == gridNudge)
		{
			// if they're not holding alt, quantize the offset
			if (!alt)
			{
				noteOffset = floor(off_ticks / quantization()) * quantization();
			}
		}

		// Make sure notes won't go outside boundary conditions
		if (m_moveBoundaryLeft + noteOffset < 0)
		{
			noteOffset = -m_moveBoundaryLeft;
		}
		if (m_moveBoundaryTop + off_key >= NumKeys)
		{
			off_key = -m_moveBoundaryTop + NumKeys - 1;
		}
		if (m_moveBoundaryBottom + off_key < 0)
		{
			off_key = -m_moveBoundaryBottom;
		}

		// Apply offset to all selected notes
		for (Note *note : getSelectedNotes())
		{
			// Quick resize is only enabled on Nudge mode, since resizing the note
			// while in Snap mode breaks the calculation of the note offset
			if (shift && ! m_startedWithShift && m_gridMode == gridNudge)
			{
				// quick resize, toggled by holding shift after starting a note move, but not before
				int ticks_new = note->oldLength().getTicks() + noteOffset;
				if( ticks_new <= 0 )
				{
					ticks_new = 1;
				}
				note->setLength( TimePos( ticks_new ) );
				m_lenOfNewNotes = note->length();
			}
			else
			{
				// moving note

				// Final position of the note
				TimePos posTicks(note->oldPos().getTicks() + noteOffset);
				int key_num = note->oldKey() + off_key;

				note->setPos(posTicks);
				note->setKey(key_num);
			}
		}
	}
	else if (m_action == ActionResizeNote)
	{
		// When resizing notes:
		// If shift is not pressed, resize the selected notes but do not rearrange them
		// If shift is pressed we resize and rearrange only the selected notes
		// If shift + ctrl then we also rearrange all posterior notes (sticky)
		// If shift is pressed but only one note is selected, apply sticky

		// Quantize the resizing if alt is not pressed
		if (!alt)
		{
			off_ticks = floor(off_ticks / quantization()) * quantization();
		}

		auto selectedNotes = getSelectedNotes();

		if (shift)
		{
			// Algorithm:
			// Relative to the starting point of the left-most selected note,
			//   all selected note start-points and *endpoints* (not length) should be scaled by a calculated factor.
			// This factor is such that the endpoint of the note whose handle is being dragged should lie under the cursor.
			// first, determine the start-point of the left-most selected note:
			int stretchStartTick = -1;
			for (const Note *note : selectedNotes)
			{
				if (stretchStartTick < 0 || note->oldPos().getTicks() < stretchStartTick)
				{
					stretchStartTick = note->oldPos().getTicks();
				}
			}
			// determine the ending tick of the right-most selected note
			const Note *posteriorNote = nullptr;
			for (const Note *note : selectedNotes)
			{
				if (posteriorNote == nullptr ||
					note->oldPos().getTicks() + note->oldLength().getTicks() >
					posteriorNote->oldPos().getTicks() + posteriorNote->oldLength().getTicks())
				{
					posteriorNote = note;
				}
			}
			int posteriorEndTick = posteriorNote->pos().getTicks() + posteriorNote->length().getTicks();
			// end-point of the note whose handle is being dragged:
			int stretchEndTick = m_currentNote->oldPos().getTicks() + m_currentNote->oldLength().getTicks();
			// Calculate factor by which to scale the start-point and end-point of all selected notes
			float scaleFactor = (float)(stretchEndTick - stretchStartTick + off_ticks) / qMax(1, stretchEndTick - stretchStartTick);
			scaleFactor = qMax(0.0f, scaleFactor);

			// process all selected notes & determine how much the endpoint of the right-most note was shifted
			int posteriorDeltaThisFrame = 0;
			for (Note *note : selectedNotes)
			{
				// scale relative start and end positions by scaleFactor
				int newStart = stretchStartTick + scaleFactor *
					(note->oldPos().getTicks() - stretchStartTick);
				int newEnd = stretchStartTick + scaleFactor *
					(note->oldPos().getTicks()+note->oldLength().getTicks() - stretchStartTick);
				// if  not holding alt, quantize the offsets
				if (!alt)
				{
					// quantize start time
					int oldStart = note->oldPos().getTicks();
					int startDiff = newStart - oldStart;
					startDiff = floor(startDiff / quantization()) * quantization();
					newStart = oldStart + startDiff;
					// quantize end time
					int oldEnd = oldStart + note->oldLength().getTicks();
					int endDiff = newEnd - oldEnd;
					endDiff = floor(endDiff / quantization()) * quantization();
					newEnd = oldEnd + endDiff;
				}
				int newLength = qMax(1, newEnd-newStart);
				if (note == posteriorNote)
				{
					posteriorDeltaThisFrame = (newStart+newLength) -
						(note->pos().getTicks() + note->length().getTicks());
				}
				note->setLength( TimePos(newLength) );
				note->setPos( TimePos(newStart) );

				m_lenOfNewNotes = note->length();
			}
			if (ctrl || selectionCount() == 1)
			{
				// if holding ctrl or only one note is selected, reposition posterior notes
				for (Note *note : notes)
				{
					if (!note->selected() && note->pos().getTicks() >= posteriorEndTick)
					{
						int newStart = note->pos().getTicks() + posteriorDeltaThisFrame;
						note->setPos( TimePos(newStart) );
					}
				}
			}
		}
		else
		{
			// shift is not pressed; stretch length of selected notes but not their position
			int minLength = alt ? 1 : m_minResizeLen.getTicks();

			if (m_gridMode == gridSnap)
			{
				// Calculate the end point of the note being dragged
				TimePos oldEndPoint = m_currentNote->oldPos() + m_currentNote->oldLength();
				// Quantize that position
				TimePos quantizedEndPoint = Note::quantized(oldEndPoint, quantization());
				// Add that difference to the offset from the resize
				off_ticks += quantizedEndPoint - oldEndPoint;
			}

			for (Note *note : selectedNotes)
			{
				int newLength = qMax(minLength, note->oldLength() + off_ticks);
				note->setLength(TimePos(newLength));

				m_lenOfNewNotes = note->length();
			}
		}
	}

	m_pattern->updateLength();
	m_pattern->dataChanged();
	Engine::getSong()->setModified();
}




void PianoRoll::paintEvent(QPaintEvent * pe )
{
	bool drawNoteNames = ConfigManager::inst()->value( "ui", "printnotelabels").toInt();

	QStyleOption opt;
	opt.initFrom( this );
	QPainter p( this );
	style()->drawPrimitive( QStyle::PE_Widget, &opt, &p, this );

	QBrush bgColor = p.background();

	// fill with bg color
	p.fillRect( 0, 0, width(), height(), bgColor );

	// set font-size to 80% of key line height
	QFont f = p.font();
	f.setPixelSize(m_keyLineHeight * 0.8);
	p.setFont(f); // font size doesn't change without this for some reason
	QFontMetrics fontMetrics(p.font());
	// G-1 is one of the widest; plus one pixel margin for the shadow
	QRect const boundingRect = fontMetrics.boundingRect(QString("G-1")) + QMargins(0, 0, 1, 0);

	// Order of drawing
	// - vertical quantization lines
	// - piano roll + horizontal key lines
	// - alternating bar colors
	// - vertical beat lines
	// - vertical bar lines
	// - marked semitones
	// - note editing
	// - notes
	// - selection frame
	// - highlight hovered note
	// - note edit area resize bar
	// - cursor mode icon

	if (hasValidPattern())
	{
		int pianoAreaHeight, partialKeyVisible, topKey, topNote;
		pianoAreaHeight = keyAreaBottom() - keyAreaTop();
		m_pianoKeysVisible = pianoAreaHeight / m_keyLineHeight;
		partialKeyVisible = pianoAreaHeight % m_keyLineHeight;
		// check if we're below the minimum key area size
		if (m_pianoKeysVisible * m_keyLineHeight < KEY_AREA_MIN_HEIGHT)
		{
			m_pianoKeysVisible = KEY_AREA_MIN_HEIGHT / m_keyLineHeight;
			partialKeyVisible = KEY_AREA_MIN_HEIGHT % m_keyLineHeight;
			// if we have a partial key, just show it
			if (partialKeyVisible > 0)
			{
				m_pianoKeysVisible += 1;
				partialKeyVisible = 0;
			}
			// have to modifiy the notes edit area height instead
			m_notesEditHeight = height() - (m_pianoKeysVisible * m_keyLineHeight)
				- PR_TOP_MARGIN - PR_BOTTOM_MARGIN;
		}
		// check if we're trying to show more keys than available
		else if (m_pianoKeysVisible >= NumKeys)
		{
			m_pianoKeysVisible = NumKeys;
			// have to modify the notes edit area height instead
			m_notesEditHeight = height() - (NumKeys * m_keyLineHeight) -
				PR_TOP_MARGIN - PR_BOTTOM_MARGIN;
			partialKeyVisible = 0;
		}
		topKey = qBound(0, m_startKey + m_pianoKeysVisible - 1, NumKeys - 1);
		topNote = topKey % KeysPerOctave;
		// if not resizing the note edit area, we can change m_notesEditHeight
		if (m_action != ActionResizeNoteEditArea && partialKeyVisible != 0)
		{
			// calculate the height change adding and subtracting the partial key
			int noteAreaPlus = (m_notesEditHeight + partialKeyVisible) - m_userSetNotesEditHeight;
			int noteAreaMinus = m_userSetNotesEditHeight - (m_notesEditHeight - partialKeyVisible);
			// if adding the partial key to height is more distant from the set height
			// we want to subtract the partial key
			if (noteAreaPlus > noteAreaMinus)
			{
				m_notesEditHeight -= partialKeyVisible;
				// since we're adding a partial key, we add one to the number visible
				m_pianoKeysVisible += 1;
			}
			// otherwise we add height
			else { m_notesEditHeight += partialKeyVisible; }
		}
		int x, q = quantization(), tick;

		// draw vertical quantization lines
		// If we're over 100% zoom, we allow all quantization level grids
		if (m_zoomingModel.value() <= 3)
		{
			// we're under 100% zoom
			// allow quantization grid up to 1/24 for triplets
			if (q % 3 != 0 && q < 8) { q = 8; }
			// allow quantization grid up to 1/32 for normal notes
			else if (q < 6) { q = 6; }
		}
		auto xCoordOfTick = [=](int tick) {
			return m_whiteKeyWidth + (
				(tick - m_currentPosition) * m_ppb / TimePos::ticksPerBar()
			);
		};
		p.setPen(m_lineColor);
		for (tick = m_currentPosition - m_currentPosition % q,
			x = xCoordOfTick(tick);
			x <= width();
			tick += q, x = xCoordOfTick(tick))
		{
			p.drawLine(x, keyAreaTop(), x, noteEditBottom());
		}

		// draw horizontal grid lines and piano notes
		p.setClipRect(0, keyAreaTop(), width(), keyAreaBottom() - keyAreaTop());
		// the first grid line from the top Y position
		int grid_line_y = keyAreaTop() + m_keyLineHeight - 1;

		// lambda function for returning the height of a key
		auto keyHeight = [&](
			const int key
		) -> int
		{
			switch (prKeyOrder[key % KeysPerOctave])
			{
			case PR_WHITE_KEY_BIG:
				return m_whiteKeyBigHeight;
			case PR_WHITE_KEY_SMALL:
				return m_whiteKeySmallHeight;
			case PR_BLACK_KEY:
				return m_blackKeyHeight;
			}
			return 0; // should never happen
		};
		// lambda function for returning the distance to the top of a key
		auto gridCorrection = [&](
			const int key
		) -> int
		{
			const int keyCode = key % KeysPerOctave;
			switch (prKeyOrder[keyCode])
			{
			case PR_WHITE_KEY_BIG:
				return m_whiteKeySmallHeight;
			case PR_WHITE_KEY_SMALL:
				// These two keys need to adjust up small height instead of only key line height
				if (keyCode == Key_C || keyCode == Key_F)
				{
					return m_whiteKeySmallHeight;
				}
			case PR_BLACK_KEY:
				return m_blackKeyHeight;
			}
			return 0; // should never happen
		};
		auto keyWidth = [&](
			const int key
		) -> int
		{
			switch (prKeyOrder[key % KeysPerOctave])
			{
			case PR_WHITE_KEY_SMALL:
			case PR_WHITE_KEY_BIG:
				return m_whiteKeyWidth;
			case PR_BLACK_KEY:
				return m_blackKeyWidth;
			}
			return 0; // should never happen
		};
		// lambda function to draw a key
		auto drawKey = [&](
			const int key,
			const int yb)
		{
			const bool mapped = m_pattern->instrumentTrack()->isKeyMapped(key);
			const bool pressed = m_pattern->instrumentTrack()->pianoModel()->isKeyPressed(key);
			const int keyCode = key % KeysPerOctave;
			const int yt = yb - gridCorrection(key);
			const int kh = keyHeight(key);
			const int kw = keyWidth(key);
			// set key colors
			p.setPen(QColor(0, 0, 0));
			switch (prKeyOrder[keyCode])
			{
			case PR_WHITE_KEY_SMALL:
			case PR_WHITE_KEY_BIG:
				if (mapped)
				{
					if (pressed) { p.setBrush(m_whiteKeyActiveBackground); }
					else { p.setBrush(m_whiteKeyInactiveBackground); }
				}
				else
				{
					p.setBrush(m_whiteKeyDisabledBackground);
				}
				break;
			case PR_BLACK_KEY:
				if (mapped)
				{
					if (pressed) { p.setBrush(m_blackKeyActiveBackground); }
					else { p.setBrush(m_blackKeyInactiveBackground); }
				}
				else
				{
					p.setBrush(m_blackKeyDisabledBackground);
				}
			}
			// draw key
			p.drawRect(PIANO_X, yt, kw, kh);
			// draw note name
			if (keyCode == Key_C || (drawNoteNames && Piano::isWhiteKey(key)))
			{
				// small font sizes have 1 pixel offset instead of 2
				auto zoomOffset = m_zoomYLevels[m_zoomingYModel.value()] > 1.0f ? 2 : 1;
				QString noteString = getNoteString(key);
				QRect textRect(
					m_whiteKeyWidth - boundingRect.width() - 2,
					yb - m_keyLineHeight + zoomOffset,
					boundingRect.width(),
					boundingRect.height()
				);
				p.setPen(pressed ? m_whiteKeyActiveTextShadow : m_whiteKeyInactiveTextShadow);
				p.drawText(textRect.adjusted(0, 1, 1, 0), Qt::AlignRight | Qt::AlignHCenter, noteString);
				p.setPen(pressed ? m_whiteKeyActiveTextColor : m_whiteKeyInactiveTextColor);
				// if (keyCode == Key_C) { p.setPen(textColor()); }
				// else { p.setPen(textColorLight()); }
				p.drawText(textRect, Qt::AlignRight | Qt::AlignHCenter, noteString);
			}
		};
		// lambda for drawing the horizontal grid line
		auto drawHorizontalLine = [&](
			const int key,
			const int y
		)
		{
			if (key % KeysPerOctave == Key_C) { p.setPen(m_beatLineColor); }
			else { p.setPen(m_lineColor); }
			p.drawLine(m_whiteKeyWidth, y, width(), y);
		};
		// correct y offset of the top key
		switch (prKeyOrder[topNote])
		{
		case PR_WHITE_KEY_SMALL:
		case PR_WHITE_KEY_BIG:
			break;
		case PR_BLACK_KEY:
			// draw extra white key
			drawKey(topKey + 1, grid_line_y - m_keyLineHeight);
		}
		// loop through visible keys
		const int lastKey = qMax(0, topKey - m_pianoKeysVisible);
		for (int key = topKey; key > lastKey; --key)
		{
			bool whiteKey = Piano::isWhiteKey(key);
			if (whiteKey)
			{
				drawKey(key, grid_line_y);
				drawHorizontalLine(key, grid_line_y);
				grid_line_y += m_keyLineHeight;
			}
			else
			{
				// draw next white key
				drawKey(key - 1, grid_line_y + m_keyLineHeight);
				drawHorizontalLine(key - 1, grid_line_y + m_keyLineHeight);
				// draw black key over previous and next white key
				drawKey(key, grid_line_y);
				drawHorizontalLine(key, grid_line_y);
				// drew two grid keys so skip ahead properly
				grid_line_y += m_keyLineHeight + m_keyLineHeight;
				// capture double key draw
				--key;
			}
		}

		// don't draw over keys
		p.setClipRect(m_whiteKeyWidth, keyAreaTop(), width(), noteEditBottom() - keyAreaTop());

		// draw alternating shading on bars
		float timeSignature =
			static_cast<float>(Engine::getSong()->getTimeSigModel().getNumerator()) /
			static_cast<float>(Engine::getSong()->getTimeSigModel().getDenominator());
		float zoomFactor = m_zoomLevels[m_zoomingModel.value()];
		//the bars which disappears at the left side by scrolling
		int leftBars = m_currentPosition * zoomFactor / TimePos::ticksPerBar();
		//iterates the visible bars and draw the shading on uneven bars
		for (int x = m_whiteKeyWidth, barCount = leftBars;
			x < width() + m_currentPosition * zoomFactor / timeSignature;
			x += m_ppb, ++barCount)
		{
			if ((barCount + leftBars) % 2 != 0)
			{
				p.fillRect(x - m_currentPosition * zoomFactor / timeSignature,
					PR_TOP_MARGIN,
					m_ppb,
					height() - (PR_BOTTOM_MARGIN + PR_TOP_MARGIN),
					m_backgroundShade);
			}
		}

		// draw vertical beat lines
		int ticksPerBeat = DefaultTicksPerBar /
			Engine::getSong()->getTimeSigModel().getDenominator();
		p.setPen(m_beatLineColor);
		for(tick = m_currentPosition - m_currentPosition % ticksPerBeat,
			x = xCoordOfTick( tick );
			x <= width();
			tick += ticksPerBeat, x = xCoordOfTick(tick))
		{
			p.drawLine(x, PR_TOP_MARGIN, x, noteEditBottom());
		}

		// draw vertical bar lines
		p.setPen(m_barLineColor);
		for(tick = m_currentPosition - m_currentPosition % TimePos::ticksPerBar(),
			x = xCoordOfTick( tick );
			x <= width();
			tick += TimePos::ticksPerBar(), x = xCoordOfTick(tick))
		{
			p.drawLine(x, PR_TOP_MARGIN, x, noteEditBottom());
		}

		// draw marked semitones after the grid
		for(x = 0; x < m_markedSemiTones.size(); ++x)
		{
			const int key_num = m_markedSemiTones.at(x);
			const int y = keyAreaBottom() + 5 - m_keyLineHeight *
				(key_num - m_startKey + 1);
			if(y > keyAreaBottom()) { break; }
			p.fillRect(m_whiteKeyWidth + 1,
				y - m_keyLineHeight / 2,
				width() - 10,
				m_keyLineHeight + 1,
				m_markedSemitoneColor);
		}
	}

	// reset clip
	p.setClipRect(0, 0, width(), height());

	// erase the area below the piano, because there might be keys that
	// should be only half-visible
	p.fillRect( QRect( 0, keyAreaBottom(),
			m_whiteKeyWidth, noteEditBottom() - keyAreaBottom()), bgColor);

	// display note editing info
	//QFont f = p.font();
	f.setBold( false );
	p.setFont( pointSize<10>( f ) );
	p.setPen(m_noteModeColor);
	p.drawText( QRect( 0, keyAreaBottom(),
					  m_whiteKeyWidth, noteEditBottom() - keyAreaBottom()),
			   Qt::AlignCenter | Qt::TextWordWrap,
			   m_nemStr.at( m_noteEditMode ) + ":" );

	// set clipping area, because we are not allowed to paint over
	// keyboard...
	p.setClipRect(
		m_whiteKeyWidth,
		PR_TOP_MARGIN,
		width() - m_whiteKeyWidth,
		height() - PR_TOP_MARGIN - PR_BOTTOM_MARGIN);

	// following code draws all notes in visible area
	// and the note editing stuff (volume, panning, etc)

	// setup selection-vars
	int sel_pos_start = m_selectStartTick;
	int sel_pos_end = m_selectStartTick+m_selectedTick;
	if( sel_pos_start > sel_pos_end )
	{
		qSwap<int>( sel_pos_start, sel_pos_end );
	}

	int sel_key_start = m_selectStartKey - m_startKey + 1;
	int sel_key_end = sel_key_start + m_selectedKeys;
	if( sel_key_start > sel_key_end )
	{
		qSwap<int>( sel_key_start, sel_key_end );
	}

	int y_base = keyAreaBottom() - 1;
	if( hasValidPattern() )
	{
		p.setClipRect(
			m_whiteKeyWidth,
			PR_TOP_MARGIN,
			width() - m_whiteKeyWidth,
			height() - PR_TOP_MARGIN);

		const int topKey = qBound(0, m_startKey + m_pianoKeysVisible - 1, NumKeys - 1);
		const int bottomKey = topKey - m_pianoKeysVisible;

		QPolygonF editHandles;

		// Return a note's Y position on the grid
		auto noteYPos = [&](const int key)
		{
			return (topKey - key) * m_keyLineHeight + keyAreaTop() - 1;
		};

		// -- Begin ghost pattern
		if(!m_ghostNotes.empty() && m_ghostNotesVisible)
		{
			for( const Note *note : m_ghostNotes )
			{
				int len_ticks = note->length();

				if( len_ticks == 0 )
				{
					continue;
				}
				else if( len_ticks < 0 )
				{
					len_ticks = 4;
				}

				int pos_ticks = note->pos();

				int note_width = len_ticks * m_ppb / TimePos::ticksPerBar();
				const int x = ( pos_ticks - m_currentPosition ) *
						m_ppb / TimePos::ticksPerBar();
				// skip this note if not in visible area at all
				if (!(x + note_width >= 0 && x <= width() - m_whiteKeyWidth))
				{
					continue;
				}

				// is the note in visible area?
				if (note->key() > bottomKey && note->key() <= topKey)
				{

					// we've done and checked all, let's draw the note
					drawNoteRect(
						p, x + m_whiteKeyWidth, noteYPos(note->key()), note_width,
						note, m_ghostNoteColor, m_ghostNoteTextColor, m_selectedNoteColor,
						m_ghostNoteOpacity, m_ghostNoteBorders, drawNoteNames);
				}

			}
		}
		// -- End ghost pattern

		for( const Note *note : m_pattern->notes() )
		{
			int len_ticks = note->length();

			if( len_ticks == 0 )
			{
				continue;
			}
			else if( len_ticks < 0 )
			{
				len_ticks = 4;
			}

			int pos_ticks = note->pos();

			int note_width = len_ticks * m_ppb / TimePos::ticksPerBar();
			const int x = ( pos_ticks - m_currentPosition ) *
					m_ppb / TimePos::ticksPerBar();
			// skip this note if not in visible area at all
			if (!(x + note_width >= 0 && x <= width() - m_whiteKeyWidth))
			{
				continue;
			}

			// is the note in visible area?
			if (note->key() > bottomKey && note->key() <= topKey)
			{
				// we've done and checked all, let's draw the note
				drawNoteRect(
					p, x + m_whiteKeyWidth, noteYPos(note->key()), note_width,
					note, m_noteColor, m_noteTextColor, m_selectedNoteColor,
					m_noteOpacity, m_noteBorders, drawNoteNames);
			}

			// draw note editing stuff
			int editHandleTop = 0;
			if( m_noteEditMode == NoteEditVolume )
			{
				QColor color = m_barColor.lighter(30 + (note->getVolume() * 90 / MaxVolume));
				if( note->selected() )
				{
					color = m_selectedNoteColor;
				}
				p.setPen( QPen( color, NOTE_EDIT_LINE_WIDTH ) );

				editHandleTop = noteEditBottom() -
					( (float)( note->getVolume() - MinVolume ) ) /
					( (float)( MaxVolume - MinVolume ) ) *
					( (float)( noteEditBottom() - noteEditTop() ) );

				p.drawLine( QLineF ( noteEditLeft() + x + 0.5, editHandleTop + 0.5,
							noteEditLeft() + x + 0.5, noteEditBottom() + 0.5 ) );

			}
			else if( m_noteEditMode == NoteEditPanning )
			{
				QColor color = m_noteColor;
				if( note->selected() )
				{
					color = m_selectedNoteColor;
				}

				p.setPen( QPen( color, NOTE_EDIT_LINE_WIDTH ) );

				editHandleTop = noteEditBottom() -
					( (float)( note->getPanning() - PanningLeft ) ) /
					( (float)( (PanningRight - PanningLeft ) ) ) *
					( (float)( noteEditBottom() - noteEditTop() ) );

				p.drawLine( QLine( noteEditLeft() + x, noteEditTop() +
						( (float)( noteEditBottom() - noteEditTop() ) ) / 2.0f,
						    noteEditLeft() + x , editHandleTop ) );
			}
			editHandles << QPoint ( x + noteEditLeft(),
						editHandleTop );

			if( note->hasDetuningInfo() )
			{
				drawDetuningInfo(p, note, x + m_whiteKeyWidth, noteYPos(note->key()));
				p.setClipRect(
					m_whiteKeyWidth,
					PR_TOP_MARGIN,
					width() - m_whiteKeyWidth,
					height() - PR_TOP_MARGIN);
			}
		}

		// -- Knife tool (draw cut line)
		if (m_action == ActionKnife)
		{
			auto xCoordOfTick = [this](int tick) {
				return m_whiteKeyWidth + (
					(tick - m_currentPosition) * m_ppb / TimePos::ticksPerBar());
			};
			Note* n = noteUnderMouse();
			if (n)
			{
				const int key = n->key() - m_startKey + 1;
				int y = y_base - key * m_keyLineHeight;

				int x = xCoordOfTick(m_knifeTickPos);

				if (x > xCoordOfTick(n->pos()) &&
					x < xCoordOfTick(n->pos() + n->length()))
				{
					p.setPen(QPen(m_knifeCutLineColor, 1));
					p.drawLine(x, y, x, y + m_keyLineHeight);

					setCursor(Qt::BlankCursor);
				}
				else
				{
					setCursor(Qt::ArrowCursor);
				}
			}
			else
			{
				setCursor(Qt::ArrowCursor);
			}
		}
		// -- End knife tool

		//draw current step recording notes
		for( const Note *note : m_stepRecorder.getCurStepNotes() )
		{
			int len_ticks = note->length();

			if( len_ticks == 0 )
			{
				continue;
			}


			int pos_ticks = note->pos();

			int note_width = len_ticks * m_ppb / TimePos::ticksPerBar();
			const int x = ( pos_ticks - m_currentPosition ) *
					m_ppb / TimePos::ticksPerBar();
			// skip this note if not in visible area at all
			if (!(x + note_width >= 0 && x <= width() - m_whiteKeyWidth))
			{
				continue;
			}

			// is the note in visible area?
			if (note->key() > bottomKey && note->key() <= topKey)
			{

				// we've done and checked all, let's draw the note
				drawNoteRect(
					p, x + m_whiteKeyWidth, noteYPos(note->key()), note_width,
					note, m_stepRecorder.curStepNoteColor(), m_noteTextColor, m_selectedNoteColor,
					m_noteOpacity, m_noteBorders, drawNoteNames);
			}
		}

		p.setPen(QPen(m_noteColor, NOTE_EDIT_LINE_WIDTH + 2));
		p.drawPoints( editHandles );

	}
	else
	{
		QFont f = p.font();
		f.setBold( true );
		p.setFont( pointSize<14>( f ) );
		p.setPen( QApplication::palette().color( QPalette::Active,
							QPalette::BrightText ) );
		p.drawText(m_whiteKeyWidth + 20, PR_TOP_MARGIN + 40,
				tr( "Please open a pattern by double-clicking "
								"on it!" ) );
	}

	p.setClipRect(
		m_whiteKeyWidth,
		PR_TOP_MARGIN,
		width() - m_whiteKeyWidth,
		height() - PR_TOP_MARGIN - m_notesEditHeight - PR_BOTTOM_MARGIN);

	// now draw selection-frame
	int x = ( ( sel_pos_start - m_currentPosition ) * m_ppb ) /
						TimePos::ticksPerBar();
	int w = ( ( ( sel_pos_end - m_currentPosition ) * m_ppb ) /
						TimePos::ticksPerBar() ) - x;
	int y = (int) y_base - sel_key_start * m_keyLineHeight;
	int h = (int) y_base - sel_key_end * m_keyLineHeight - y;
	p.setPen(m_selectedNoteColor);
	p.setBrush( Qt::NoBrush );
	p.drawRect(x + m_whiteKeyWidth, y, w, h);

	// TODO: Get this out of paint event
	int l = ( hasValidPattern() )? (int) m_pattern->length() : 0;

	// reset scroll-range
	if( m_leftRightScroll->maximum() != l )
	{
		m_leftRightScroll->setRange( 0, l );
		m_leftRightScroll->setPageStep( l );
	}

	// set line colors
	QColor editAreaCol = QColor(m_lineColor);
	QColor currentKeyCol = QColor(m_beatLineColor);

	editAreaCol.setAlpha( 64 );
	currentKeyCol.setAlpha( 64 );

	// horizontal line for the key under the cursor
	if(hasValidPattern() && gui->pianoRoll()->hasFocus())
	{
		int key_num = getKey( mapFromGlobal( QCursor::pos() ).y() );
		p.fillRect( 10, keyAreaBottom() + 3 - m_keyLineHeight *
					( key_num - m_startKey + 1 ), width() - 10, m_keyLineHeight - 7, currentKeyCol );
	}

	// bar to resize note edit area
	p.setClipRect( 0, 0, width(), height() );
	p.fillRect( QRect( 0, keyAreaBottom(),
					width()-PR_RIGHT_MARGIN, NOTE_EDIT_RESIZE_BAR ), editAreaCol );

	if (gui->pianoRoll()->hasFocus())
	{
		const QPixmap * cursor = NULL;
		// draw current edit-mode-icon below the cursor
		switch( m_editMode )
		{
			case ModeDraw:
				if( m_mouseDownRight )
				{
					cursor = s_toolErase;
				}
				else if( m_action == ActionMoveNote )
				{
					cursor = s_toolMove;
				}
				else
				{
					cursor = s_toolDraw;
				}
				break;
			case ModeErase: cursor = s_toolErase; break;
			case ModeSelect: cursor = s_toolSelect; break;
			case ModeEditDetuning: cursor = s_toolOpen; break;
			case ModeEditKnife: cursor = s_toolKnife; break;
		}
		QPoint mousePosition = mapFromGlobal( QCursor::pos() );
		if( cursor != NULL && mousePosition.y() > keyAreaTop() && mousePosition.x() > noteEditLeft())
		{
			p.drawPixmap( mousePosition + QPoint( 8, 8 ), *cursor );
		}
	}
}




void PianoRoll::updateScrollbars()
{
	m_leftRightScroll->setGeometry(
		m_whiteKeyWidth,
		height() - SCROLLBAR_SIZE,
		width() - m_whiteKeyWidth,
		SCROLLBAR_SIZE
	);
	m_topBottomScroll->setGeometry(
		width() - SCROLLBAR_SIZE,
		PR_TOP_MARGIN,
		SCROLLBAR_SIZE,
		height() - PR_TOP_MARGIN - SCROLLBAR_SIZE
	);
	int pianoAreaHeight = keyAreaBottom() - PR_TOP_MARGIN;
	int numKeysVisible = pianoAreaHeight / m_keyLineHeight;
	m_totalKeysToScroll = qMax(0, NumKeys - numKeysVisible);
	m_topBottomScroll->setRange(0, m_totalKeysToScroll);
	if (m_startKey > m_totalKeysToScroll)
	{
		m_startKey = qMax(0, m_totalKeysToScroll);
	}
	m_topBottomScroll->setValue(m_totalKeysToScroll - m_startKey);
}

// responsible for moving/resizing scrollbars after window-resizing
void PianoRoll::resizeEvent(QResizeEvent* re)
{
	updatePositionLineHeight();
	updateScrollbars();
	Engine::getSong()->getPlayPos(Song::Mode_PlayPattern)
		.m_timeLine->setFixedWidth(width());
	update();
}




void PianoRoll::wheelEvent(QWheelEvent * we )
{
	we->accept();
	// handle wheel events for note edit area - for editing note vol/pan with mousewheel
	if(position(we).x() > noteEditLeft() && position(we).x() < noteEditRight()
	&& position(we).y() > noteEditTop() && position(we).y() < noteEditBottom())
	{
		if (!hasValidPattern()) {return;}
		// get values for going through notes
		int pixel_range = 8;
		int x = position(we).x() - m_whiteKeyWidth;
		int ticks_start = ( x - pixel_range / 2 ) *
					TimePos::ticksPerBar() / m_ppb + m_currentPosition;
		int ticks_end = ( x + pixel_range / 2 ) *
					TimePos::ticksPerBar() / m_ppb + m_currentPosition;

		// When alt is pressed we only edit the note under the cursor
		bool altPressed = we->modifiers() & Qt::AltModifier;
		// go through notes to figure out which one we want to change
		NoteVector nv;
		for ( Note * i : m_pattern->notes() )
		{
			if( i->withinRange( ticks_start, ticks_end ) || ( i->selected() && !altPressed ) )
			{
				nv += i;
			}
		}
		if( nv.size() > 0 )
		{
			const int step = we->angleDelta().y() > 0 ? 1 : -1;
			if( m_noteEditMode == NoteEditVolume )
			{
				for ( Note * n : nv )
				{
					volume_t vol = qBound<int>( MinVolume, n->getVolume() + step, MaxVolume );
					n->setVolume( vol );
				}
				bool allVolumesEqual = std::all_of( nv.begin(), nv.end(),
					[nv](const Note *note)
					{
						return note->getVolume() == nv[0]->getVolume();
					});
				if ( allVolumesEqual )
				{
					// show the volume hover-text only if all notes have the
					// same volume
					showVolTextFloat(nv[0]->getVolume(), position(we), 1000);
				}
			}
			else if( m_noteEditMode == NoteEditPanning )
			{
				for ( Note * n : nv )
				{
					panning_t pan = qBound<int>( PanningLeft, n->getPanning() + step, PanningRight );
					n->setPanning( pan );
				}
				bool allPansEqual = std::all_of( nv.begin(), nv.end(),
					[nv](const Note *note)
					{
						return note->getPanning() == nv[0]->getPanning();
					});
				if ( allPansEqual )
				{
					// show the pan hover-text only if all notes have the same
					// panning
					showPanTextFloat( nv[0]->getPanning(), position( we ), 1000 );
				}
			}
			update();
		}
	}

	// not in note edit area, so handle scrolling/zooming and quantization change
	else
	if( we->modifiers() & Qt::ControlModifier && we->modifiers() & Qt::AltModifier )
	{
		int q = m_quantizeModel.value();
		if((we->angleDelta().x() + we->angleDelta().y()) > 0) // alt + scroll becomes horizontal scroll on KDE
		{
			q--;
		}
		else if((we->angleDelta().x() + we->angleDelta().y()) < 0) // alt + scroll becomes horizontal scroll on KDE
		{
			q++;
		}
		q = qBound( 0, q, m_quantizeModel.size() - 1 );
		m_quantizeModel.setValue( q );
	}
	else if( we->modifiers() & Qt::ControlModifier && we->modifiers() & Qt::ShiftModifier )
	{
		int l = m_noteLenModel.value();
		if(we->angleDelta().y() > 0)
		{
			l--;
		}
		else if(we->angleDelta().y() < 0)
		{
			l++;
		}
		l = qBound( 0, l, m_noteLenModel.size() - 1 );
		m_noteLenModel.setValue( l );
	}
	else if( we->modifiers() & Qt::ControlModifier )
	{
		int z = m_zoomingModel.value();
		if(we->angleDelta().y() > 0)
		{
			z++;
		}
		else if(we->angleDelta().y() < 0)
		{
			z--;
		}
		z = qBound( 0, z, m_zoomingModel.size() - 1 );

		int x = (position(we).x() - m_whiteKeyWidth) * TimePos::ticksPerBar();
		// ticks based on the mouse x-position where the scroll wheel was used
		int ticks = x / m_ppb;
		// what would be the ticks in the new zoom level on the very same mouse x
		int newTicks = x / (DEFAULT_PR_PPB * m_zoomLevels[z]);
		// scroll so the tick "selected" by the mouse x doesn't move on the screen
		m_leftRightScroll->setValue(m_leftRightScroll->value() + ticks - newTicks);
		// update combobox with zooming-factor
		m_zoomingModel.setValue( z );
	}

	// FIXME: Reconsider if determining orientation is necessary in Qt6.
	else if(abs(we->angleDelta().x()) > abs(we->angleDelta().y())) // scrolling is horizontal
	{
		m_leftRightScroll->setValue(m_leftRightScroll->value() -
							we->angleDelta().x() * 2 / 15);
	}
	else if(we->modifiers() & Qt::ShiftModifier)
	{
		m_leftRightScroll->setValue(m_leftRightScroll->value() -
							we->angleDelta().y() * 2 / 15);
	}
	else
	{
		m_topBottomScroll->setValue(m_topBottomScroll->value() -
							we->angleDelta().y() / 30);
	}
}




void PianoRoll::focusOutEvent( QFocusEvent * )
{
	if( hasValidPattern() )
	{
		for( int i = 0; i < NumKeys; ++i )
		{
			m_pattern->instrumentTrack()->pianoModel()->midiEventProcessor()->processInEvent( MidiEvent( MidiNoteOff, -1, i, 0 ) );
			m_pattern->instrumentTrack()->pianoModel()->setKeyState( i, false );
		}
	}
	if (m_editMode == ModeEditKnife) {
		m_editMode = m_knifeMode;
		m_action = ActionNone;
	} else {
		m_editMode = m_ctrlMode;
	}
	update();
}

void PianoRoll::focusInEvent( QFocusEvent * ev )
{
	if ( hasValidPattern() )
	{
		// Assign midi device
		m_pattern->instrumentTrack()->autoAssignMidiDevice(true);
	}
	QWidget::focusInEvent(ev);
}



int PianoRoll::getKey(int y) const
{
	// handle case that very top pixel maps to next key above
	if (y - keyAreaTop() <= 1) { y = keyAreaTop() + 2; }
	int key_num = qBound(
		0,
		// add + 1 to stay within the grid lines
		((keyAreaBottom() - y + 1) / m_keyLineHeight) + m_startKey,
		NumKeys - 1
	);
	return key_num;
}

QList<int> PianoRoll::getAllOctavesForKey( int keyToMirror ) const
{
	QList<int> keys;

	for (int i=keyToMirror % KeysPerOctave; i < NumKeys; i += KeysPerOctave)
	{
		keys.append(i);
	}

	return keys;
}

Song::PlayModes PianoRoll::desiredPlayModeForAccompany() const
{
	if( m_pattern->getTrack()->trackContainer() ==
					Engine::getBBTrackContainer() )
	{
		return Song::Mode_PlayBB;
	}
	return Song::Mode_PlaySong;
}




void PianoRoll::play()
{
	if( ! hasValidPattern() )
	{
		return;
	}

	if( Engine::getSong()->playMode() != Song::Mode_PlayPattern )
	{
		Engine::getSong()->playPattern( m_pattern );
	}
	else
	{
		Engine::getSong()->togglePause();
	}
}




void PianoRoll::record()
{
	if( Engine::getSong()->isPlaying() )
	{
		stop();
	}
	if( m_recording || ! hasValidPattern() )
	{
		return;
	}

	m_pattern->addJournalCheckPoint();
	m_recording = true;

	Engine::getSong()->playPattern( m_pattern, false );
}




void PianoRoll::recordAccompany()
{
	if( Engine::getSong()->isPlaying() )
	{
		stop();
	}
	if( m_recording || ! hasValidPattern() )
	{
		return;
	}

	m_pattern->addJournalCheckPoint();
	m_recording = true;

	if( m_pattern->getTrack()->trackContainer() == Engine::getSong() )
	{
		Engine::getSong()->playSong();
	}
	else
	{
		Engine::getSong()->playBB();
	}
}




bool PianoRoll::toggleStepRecording()
{
	if(m_stepRecorder.isRecording())
	{
		m_stepRecorder.stop();
	}
	else
	{
		if(hasValidPattern())
		{
			if(Engine::getSong()->isPlaying())
			{
				m_stepRecorder.start(0, newNoteLen());
			}
			else
			{
				m_stepRecorder.start(
					Engine::getSong()->getPlayPos(
						Song::Mode_PlayPattern), newNoteLen());
			}
		}
	}

	return m_stepRecorder.isRecording();;
}




void PianoRoll::stop()
{
	Engine::getSong()->stop();
	m_recording = false;
	m_scrollBack = ( m_timeLine->autoScroll() == TimeLineWidget::AutoScrollEnabled );
}




void PianoRoll::startRecordNote(const Note & n )
{
	if(hasValidPattern())
	{
		if( m_recording &&
			Engine::getSong()->isPlaying() &&
			(Engine::getSong()->playMode() == desiredPlayModeForAccompany() ||
			Engine::getSong()->playMode() == Song::Mode_PlayPattern ))
		{
			TimePos sub;
			if( Engine::getSong()->playMode() == Song::Mode_PlaySong )
			{
				sub = m_pattern->startPosition();
			}
			Note n1( 1, Engine::getSong()->getPlayPos(
						Engine::getSong()->playMode() ) - sub,
					n.key(), n.getVolume(), n.getPanning() );
			if( n1.pos() >= 0 )
			{
				m_recordingNotes << n1;
			}
		}
		else if (m_stepRecorder.isRecording())
		{
			m_stepRecorder.notePressed(n);
		}
	}
}




void PianoRoll::finishRecordNote(const Note & n )
{
	if(hasValidPattern())
	{
		if( m_recording &&
			Engine::getSong()->isPlaying() &&
				( Engine::getSong()->playMode() ==
						desiredPlayModeForAccompany() ||
					Engine::getSong()->playMode() ==
						Song::Mode_PlayPattern ) )
		{
			for( QList<Note>::Iterator it = m_recordingNotes.begin();
						it != m_recordingNotes.end(); ++it )
			{
				if( it->key() == n.key() )
				{
					Note n1( n.length(), it->pos(),
							it->key(), it->getVolume(),
							it->getPanning() );
					n1.quantizeLength( quantization() );
					m_pattern->addNote( n1 );
					update();
					m_recordingNotes.erase( it );
					break;
				}
			}
		}
		else if (m_stepRecorder.isRecording())
		{
			m_stepRecorder.noteReleased(n);
		}
	}
}




void PianoRoll::horScrolled(int new_pos )
{
	m_currentPosition = new_pos;
	m_stepRecorderWidget.setCurrentPosition(m_currentPosition);
	emit positionChanged( m_currentPosition );
	update();
}




void PianoRoll::verScrolled( int new_pos )
{
	// revert value
	m_startKey = qMax(0, m_totalKeysToScroll - new_pos);

	update();
}




void PianoRoll::setEditMode(int mode)
{
	m_ctrlMode = m_editMode = (EditModes) mode;
}




void PianoRoll::selectAll()
{
	if( ! hasValidPattern() )
	{
		return;
	}

	// if first_time = true, we HAVE to set the vars for select
	bool first_time = true;

	for( const Note *note : m_pattern->notes() )
	{
		int len_ticks = static_cast<int>( note->length() ) > 0 ?
				static_cast<int>( note->length() ) : 1;

		const int key = note->key();

		int pos_ticks = note->pos();
		if( key <= m_selectStartKey || first_time )
		{
			// if we move start-key down, we have to add
			// the difference between old and new start-key
			// to m_selectedKeys, otherwise the selection
			// is just moved down...
			m_selectedKeys += m_selectStartKey
							- ( key - 1 );
			m_selectStartKey = key - 1;
		}
		if( key >= m_selectedKeys + m_selectStartKey ||
							first_time )
		{
			m_selectedKeys = key - m_selectStartKey;
		}
		if( pos_ticks < m_selectStartTick ||
							first_time )
		{
			m_selectStartTick = pos_ticks;
		}
		if( pos_ticks + len_ticks >
			m_selectStartTick + m_selectedTick ||
							first_time )
		{
			m_selectedTick = pos_ticks +
						len_ticks -
						m_selectStartTick;
		}
		first_time = false;
	}
}




// returns vector with pointers to all selected notes
NoteVector PianoRoll::getSelectedNotes() const
{
	NoteVector selectedNotes;

	if (hasValidPattern())
	{
		for( Note *note : m_pattern->notes() )
		{
			if( note->selected() )
			{
				selectedNotes.push_back( note );
			}
		}
	}
	return selectedNotes;
}

// selects all notess associated with m_lastKey
void PianoRoll::selectNotesOnKey()
{
	if (hasValidPattern()) {
		for (Note * note : m_pattern->notes()) {
			if (note->key() == m_lastKey) {
				note->setSelected(true);
			}
		}
	}
}

void PianoRoll::enterValue( NoteVector* nv )
{

	if( m_noteEditMode == NoteEditVolume )
	{
		bool ok;
		int new_val;
		new_val = QInputDialog::getInt(	this, "Piano roll: note velocity",
					tr( "Please enter a new value between %1 and %2:" ).
						arg( MinVolume ).arg( MaxVolume ),
					(*nv)[0]->getVolume(),
					MinVolume, MaxVolume, 1, &ok );

		if( ok )
		{
			for ( Note * n : *nv )
			{
				n->setVolume( new_val );
			}
			m_lastNoteVolume = new_val;
		}
	}
	else if( m_noteEditMode == NoteEditPanning )
	{
		bool ok;
		int new_val;
		new_val = QInputDialog::getInt(	this, "Piano roll: note panning",
					tr( "Please enter a new value between %1 and %2:" ).
							arg( PanningLeft ).arg( PanningRight ),
						(*nv)[0]->getPanning(),
						PanningLeft, PanningRight, 1, &ok );

		if( ok )
		{
			for ( Note * n : *nv )
			{
				n->setPanning( new_val );
			}
			m_lastNotePanning = new_val;
		}

	}
}


void PianoRoll::updateYScroll()
{
	m_topBottomScroll->setGeometry(width() - SCROLLBAR_SIZE, PR_TOP_MARGIN,
						SCROLLBAR_SIZE,
						height() - PR_TOP_MARGIN -
						SCROLLBAR_SIZE);

	const int visible_space = keyAreaBottom() - keyAreaTop();
	m_totalKeysToScroll = qMax(0, NumKeys - 1 - visible_space / m_keyLineHeight);

	m_topBottomScroll->setRange(0, m_totalKeysToScroll);

	if(m_startKey > m_totalKeysToScroll)
	{
		m_startKey = m_totalKeysToScroll;
	}
	m_topBottomScroll->setValue(m_totalKeysToScroll - m_startKey);
}


void PianoRoll::copyToClipboard( const NoteVector & notes ) const
{
	// For copyString() and MimeType enum class
	using namespace Clipboard;

	DataFile dataFile( DataFile::ClipboardData );
	QDomElement note_list = dataFile.createElement( "note-list" );
	dataFile.content().appendChild( note_list );

	TimePos start_pos( notes.front()->pos().getBar(), 0 );
	for( const Note *note : notes )
	{
		Note clip_note( *note );
		clip_note.setPos( clip_note.pos( start_pos ) );
		clip_note.saveState( dataFile, note_list );
	}

	copyString( dataFile.toString(), MimeType::Default );
}




void PianoRoll::copySelectedNotes()
{
	NoteVector selected_notes = getSelectedNotes();

	if( ! selected_notes.empty() )
	{
		copyToClipboard( selected_notes );
	}
}




void PianoRoll::cutSelectedNotes()
{
	if( ! hasValidPattern() )
	{
		return;
	}

	NoteVector selected_notes = getSelectedNotes();

	if( ! selected_notes.empty() )
	{
		m_pattern->addJournalCheckPoint();

		copyToClipboard( selected_notes );

		Engine::getSong()->setModified();

		for( Note *note : selected_notes )
		{
			// note (the memory of it) is also deleted by
			// pattern::removeNote(...) so we don't have to do that
			m_pattern->removeNote( note );
		}
	}

	update();
	gui->songEditor()->update();
}




void PianoRoll::pasteNotes()
{
	// For getString() and MimeType enum class
	using namespace Clipboard;

	if( ! hasValidPattern() )
	{
		return;
	}

	QString value = getString( MimeType::Default );

	if( ! value.isEmpty() )
	{
		DataFile dataFile( value.toUtf8() );

		QDomNodeList list = dataFile.elementsByTagName( Note::classNodeName() );

		// remove selection and select the newly pasted notes
		clearSelectedNotes();

		if( ! list.isEmpty() )
		{
			m_pattern->addJournalCheckPoint();
		}

		for( int i = 0; ! list.item( i ).isNull(); ++i )
		{
			// create the note
			Note cur_note;
			cur_note.restoreState( list.item( i ).toElement() );
			cur_note.setPos( cur_note.pos() + Note::quantized( m_timeLine->pos(), quantization() ) );

			// select it
			cur_note.setSelected( true );

			// add to pattern
			m_pattern->addNote( cur_note, false );
		}

		// we only have to do the following lines if we pasted at
		// least one note...
		Engine::getSong()->setModified();
		update();
		gui->songEditor()->update();
	}
}


void PianoRoll::pasteGhostNotes()
{
	if(!hasValidPattern()) { return; }

	QString value = Clipboard::getString(Clipboard::MimeType::Default);
	QDomNodeList list;

	if(!value.isEmpty())
	{
		DataFile dataFile(value.toUtf8());
		list = dataFile.elementsByTagName(Note::classNodeName());
	}

	if(list.isEmpty())
	{
		TextFloat::displayMessage(tr("Paste as ghost failed"),
				tr("Clipboard is empty"),
				embed::getIconPixmap("ghost_note", 24, 24),
				3000);
		return;
	}

	m_ghostNotes.clear();

	for(int i = 0; !list.item(i).isNull(); ++i)
	{
		Note *note = new Note;
		note->restoreState(list.item(i).toElement());
		note->setPos(note->pos() + Note::quantized(m_timeLine->pos(), quantization()));

		m_ghostNotes.push_back(note);
	}

	showGhostNotes(true);
}


//Return false if no notes are deleted
bool PianoRoll::deleteSelectedNotes()
{
	if (!hasValidPattern()) { return false; }

	auto selectedNotes = getSelectedNotes();
	if (selectedNotes.empty()) { return false; }

	m_pattern->addJournalCheckPoint();

	for (Note* note: selectedNotes) { m_pattern->removeNote( note ); }

	Engine::getSong()->setModified();
	update();
	gui->songEditor()->update();
	return true;
}




void PianoRoll::autoScroll( const TimePos & t )
{
	const int w = width() - m_whiteKeyWidth;
	if( t > m_currentPosition + w * TimePos::ticksPerBar() / m_ppb )
	{
		m_leftRightScroll->setValue( t.getBar() * TimePos::ticksPerBar() );
	}
	else if( t < m_currentPosition )
	{
		TimePos t2 = qMax( t - w * TimePos::ticksPerBar() *
					TimePos::ticksPerBar() / m_ppb, (tick_t) 0 );
		m_leftRightScroll->setValue( t2.getBar() * TimePos::ticksPerBar() );
	}
	m_scrollBack = false;
}




void PianoRoll::updatePosition( const TimePos & t )
{
	if( ( Engine::getSong()->isPlaying()
			&& Engine::getSong()->playMode() == Song::Mode_PlayPattern
			&& m_timeLine->autoScroll() == TimeLineWidget::AutoScrollEnabled
		) || m_scrollBack )
	{
		autoScroll( t );
	}
	// ticks relative to m_currentPosition
	// < 0 = outside viewport left
	// > width = outside viewport right
	const int pos = (static_cast<int>(m_timeLine->pos()) - m_currentPosition) * m_ppb / TimePos::ticksPerBar();
	// if pos is within visible range, show it
	if (pos >= 0 && pos <= width() - m_whiteKeyWidth)
	{
		m_positionLine->show();
		// adjust pos for piano keys width and self line width (align to rightmost of line)
		m_positionLine->move(pos + m_whiteKeyWidth - (m_positionLine->width() - 1), keyAreaTop());
	}
	else
	{
		m_positionLine->hide();
	}
}


void PianoRoll::updatePositionLineHeight()
{
	m_positionLine->setFixedHeight(keyAreaBottom() - keyAreaTop());
}




void PianoRoll::updatePositionAccompany( const TimePos & t )
{
	Song * s = Engine::getSong();

	if( m_recording && hasValidPattern() &&
					s->playMode() != Song::Mode_PlayPattern )
	{
		TimePos pos = t;
		if( s->playMode() != Song::Mode_PlayBB )
		{
			pos -= m_pattern->startPosition();
		}
		if( (int) pos > 0 )
		{
			s->getPlayPos( Song::Mode_PlayPattern ).setTicks( pos );
			autoScroll( pos );
		}
	}
}


void PianoRoll::updatePositionStepRecording( const TimePos & t )
{
	if( m_stepRecorder.isRecording() )
	{
		autoScroll( t );
	}
}


void PianoRoll::zoomingChanged()
{
	m_ppb = m_zoomLevels[m_zoomingModel.value()] * DEFAULT_PR_PPB;

	assert( m_ppb > 0 );

	m_timeLine->setPixelsPerBar( m_ppb );
	m_stepRecorderWidget.setPixelsPerBar( m_ppb );
	m_positionLine->zoomChange(m_zoomLevels[m_zoomingModel.value()]);

	update();
}


void PianoRoll::zoomingYChanged()
{
	m_keyLineHeight = m_zoomYLevels[m_zoomingYModel.value()] * DEFAULT_KEY_LINE_HEIGHT;
	m_whiteKeySmallHeight = qFloor(m_keyLineHeight * 1.5);
	m_whiteKeyBigHeight = m_keyLineHeight * 2;
	m_blackKeyHeight = m_keyLineHeight; //round(m_keyLineHeight * 1.3333);

	updateYScroll();
	update();
}


void PianoRoll::quantizeChanged()
{
	update();
}

void PianoRoll::noteLengthChanged()
{
	m_stepRecorder.setStepsLength(newNoteLen());
	update();
}

void PianoRoll::keyChanged()
{
	markSemiTone(stmaMarkCurrentScale, false);
}

int PianoRoll::quantization() const
{
	if( m_quantizeModel.value() == 0 )
	{
		if( m_noteLenModel.value() > 0 )
		{
			return newNoteLen();
		}
		else
		{
			return DefaultTicksPerBar / 16;
		}
	}

	return DefaultTicksPerBar / Quantizations[m_quantizeModel.value() - 1];
}


void PianoRoll::quantizeNotes(QuantizeActions mode)
{
	if( ! hasValidPattern() )
	{
		return;
	}

	m_pattern->addJournalCheckPoint();

	NoteVector notes = getSelectedNotes();

	if( notes.empty() )
	{
		for( Note* n : m_pattern->notes() )
		{
			notes.push_back( n );
		}
	}

	for( Note* n : notes )
	{
		if( n->length() == TimePos( 0 ) )
		{
			continue;
		}

		Note copy(*n);
		m_pattern->removeNote( n );
		if (mode == QuantizeBoth || mode == QuantizePos)
		{
			copy.quantizePos(quantization());
		}
		if (mode == QuantizeBoth || mode == QuantizeLength)
		{
			copy.quantizeLength(quantization());
		}
		m_pattern->addNote(copy, false);
	}

	update();
	gui->songEditor()->update();
	Engine::getSong()->setModified();
}




void PianoRoll::updateSemiToneMarkerMenu()
{
	const InstrumentFunctionNoteStacking::ChordTable& chord_table =
			InstrumentFunctionNoteStacking::ChordTable::getInstance();
	const InstrumentFunctionNoteStacking::Chord& scale =
			chord_table.getScaleByName( m_scaleModel.currentText() );
	const InstrumentFunctionNoteStacking::Chord& chord =
			chord_table.getChordByName( m_chordModel.currentText() );

	emit semiToneMarkerMenuScaleSetEnabled( ! scale.isEmpty() );
	emit semiToneMarkerMenuChordSetEnabled( ! chord.isEmpty() );
}




TimePos PianoRoll::newNoteLen() const
{
	if( m_noteLenModel.value() == 0 )
	{
		return m_lenOfNewNotes;
	}

	QString text = m_noteLenModel.currentText();
	return DefaultTicksPerBar / text.right( text.length() - 2 ).toInt();
}




bool PianoRoll::mouseOverNote()
{
	return hasValidPattern() && noteUnderMouse() != NULL;
}




Note * PianoRoll::noteUnderMouse()
{
	QPoint pos = mapFromGlobal( QCursor::pos() );

	if (pos.x() <= m_whiteKeyWidth
		|| pos.x() > width() - SCROLLBAR_SIZE
		|| pos.y() < PR_TOP_MARGIN
		|| pos.y() > keyAreaBottom() )
	{
		return NULL;
	}

	int key_num = getKey( pos.y() );
	int pos_ticks = (pos.x() - m_whiteKeyWidth) *
			TimePos::ticksPerBar() / m_ppb + m_currentPosition;

	// loop through whole note-vector...
	for( Note* const& note : m_pattern->notes() )
	{
		// and check whether the cursor is over an
		// existing note
		if( pos_ticks >= note->pos()
				&& pos_ticks <= note->endPos()
				&& note->key() == key_num
				&& note->length() > 0 )
		{
			return note;
		}
	}

	return NULL;
}

void PianoRoll::changeSnapMode()
{
	//	gridNudge,
	//	gridSnap,
	//	gridFree - to be implemented

	m_gridMode = static_cast<GridMode>(m_snapModel.value());
}

PianoRollWindow::PianoRollWindow() :
	Editor(true, true),
	m_editor(new PianoRoll())
{
	setCentralWidget( m_editor );

	m_playAction->setToolTip(tr( "Play/pause current pattern (Space)" ) );
	m_recordAction->setToolTip(tr( "Record notes from MIDI-device/channel-piano" ) );
	m_recordAccompanyAction->setToolTip( tr( "Record notes from MIDI-device/channel-piano while playing song or BB track" ) );
	m_toggleStepRecordingAction->setToolTip( tr( "Record notes from MIDI-device/channel-piano, one step at the time" ) );
	m_stopAction->setToolTip( tr( "Stop playing of current pattern (Space)" ) );

	DropToolBar *notesActionsToolBar = addDropToolBarToTop( tr( "Edit actions" ) );

	// init edit-buttons at the top
	ActionGroup* editModeGroup = new ActionGroup( this );
	QAction* drawAction = editModeGroup->addAction( embed::getIconPixmap( "edit_draw" ), tr( "Draw mode (Shift+D)" ) );
	QAction* eraseAction = editModeGroup->addAction( embed::getIconPixmap( "edit_erase" ), tr("Erase mode (Shift+E)" ) );
	QAction* selectAction = editModeGroup->addAction( embed::getIconPixmap( "edit_select" ), tr( "Select mode (Shift+S)" ) );
	QAction* pitchBendAction = editModeGroup->addAction( embed::getIconPixmap( "automation" ), tr("Pitch Bend mode (Shift+T)" ) );

	drawAction->setChecked( true );

	drawAction->setShortcut( Qt::SHIFT | Qt::Key_D );
	eraseAction->setShortcut( Qt::SHIFT | Qt::Key_E );
	selectAction->setShortcut( Qt::SHIFT | Qt::Key_S );
	pitchBendAction->setShortcut( Qt::SHIFT | Qt::Key_T );

	connect( editModeGroup, SIGNAL( triggered( int ) ), m_editor, SLOT( setEditMode( int ) ) );

	// Quantize combo button
	QToolButton* quantizeButton = new QToolButton(notesActionsToolBar);
	QMenu* quantizeButtonMenu = new QMenu(quantizeButton);

	QAction* quantizeAction = new QAction(embed::getIconPixmap("quantize"), tr("Quantize"), this);
	QAction* quantizePosAction = new QAction(tr("Quantize positions"), this);
	QAction* quantizeLengthAction = new QAction(tr("Quantize lengths"), this);

	connect(quantizeAction, &QAction::triggered, [this](){ m_editor->quantizeNotes(); });
	connect(quantizePosAction, &QAction::triggered, [this](){ m_editor->quantizeNotes(PianoRoll::QuantizePos); });
	connect(quantizeLengthAction, &QAction::triggered, [this](){ m_editor->quantizeNotes(PianoRoll::QuantizeLength); });

	quantizeButton->setPopupMode(QToolButton::MenuButtonPopup);
	quantizeButton->setDefaultAction(quantizeAction);
	quantizeButton->setMenu(quantizeButtonMenu);
	quantizeButtonMenu->addAction(quantizePosAction);
	quantizeButtonMenu->addAction(quantizeLengthAction);

	notesActionsToolBar->addAction( drawAction );
	notesActionsToolBar->addAction( eraseAction );
	notesActionsToolBar->addAction( selectAction );
	notesActionsToolBar->addAction( pitchBendAction );
	notesActionsToolBar->addSeparator();
	notesActionsToolBar->addWidget(quantizeButton);

	// -- File actions
	DropToolBar* fileActionsToolBar = addDropToolBarToTop(tr("File actions"));

	// -- File ToolButton
	m_fileToolsButton = new QToolButton(m_toolBar);
	m_fileToolsButton->setIcon(embed::getIconPixmap("file"));
	m_fileToolsButton->setPopupMode(QToolButton::InstantPopup);

	// Import / export
	QAction* importAction = new QAction(embed::getIconPixmap("project_import"),
		tr("Import pattern"), m_fileToolsButton);

	QAction* exportAction = new QAction(embed::getIconPixmap("project_export"),
		tr("Export pattern"), m_fileToolsButton);

	m_fileToolsButton->addAction(importAction);
	m_fileToolsButton->addAction(exportAction);
	fileActionsToolBar->addWidget(m_fileToolsButton);

	connect(importAction, SIGNAL(triggered()), this, SLOT(importPattern()));
	connect(exportAction, SIGNAL(triggered()), this, SLOT(exportPattern()));
	// -- End File actions

	// Copy + paste actions
	DropToolBar *copyPasteActionsToolBar =  addDropToolBarToTop( tr( "Copy paste controls" ) );

	QAction* cutAction = new QAction(embed::getIconPixmap( "edit_cut" ),
								tr( "Cut (%1+X)" ).arg(UI_CTRL_KEY), this );

	QAction* copyAction = new QAction(embed::getIconPixmap( "edit_copy" ),
								 tr( "Copy (%1+C)" ).arg(UI_CTRL_KEY), this );

	QAction* pasteAction = new QAction(embed::getIconPixmap( "edit_paste" ),
					tr( "Paste (%1+V)" ).arg(UI_CTRL_KEY), this );

	cutAction->setShortcut( Qt::CTRL | Qt::Key_X );
	copyAction->setShortcut( Qt::CTRL | Qt::Key_C );
	pasteAction->setShortcut( Qt::CTRL | Qt::Key_V );

	connect( cutAction, SIGNAL( triggered() ), m_editor, SLOT( cutSelectedNotes() ) );
	connect( copyAction, SIGNAL( triggered() ), m_editor, SLOT( copySelectedNotes() ) );
	connect( pasteAction, SIGNAL( triggered() ), m_editor, SLOT( pasteNotes() ) );

	copyPasteActionsToolBar->addAction( cutAction );
	copyPasteActionsToolBar->addAction( copyAction );
	copyPasteActionsToolBar->addAction( pasteAction );


	DropToolBar *timeLineToolBar = addDropToolBarToTop( tr( "Timeline controls" ) );
	m_editor->m_timeLine->addToolButtons( timeLineToolBar );

	// -- Note modifier tools
	QToolButton * noteToolsButton = new QToolButton(m_toolBar);
	noteToolsButton->setIcon(embed::getIconPixmap("tool"));
	noteToolsButton->setPopupMode(QToolButton::InstantPopup);

	QAction * glueAction = new QAction(embed::getIconPixmap("glue"),
				tr("Glue"), noteToolsButton);
	connect(glueAction, SIGNAL(triggered()), m_editor, SLOT(glueNotes()));
	glueAction->setShortcut( Qt::SHIFT | Qt::Key_G );

	QAction * knifeAction = new QAction(embed::getIconPixmap("edit_knife"),
				tr("Knife"), noteToolsButton);
	connect(knifeAction, &QAction::triggered, m_editor, &PianoRoll::setKnifeAction);
	knifeAction->setShortcut( Qt::SHIFT | Qt::Key_K );
        
	QAction* fillAction = new QAction(embed::getIconPixmap("fill"), tr("Fill"), noteToolsButton);
	connect(fillAction, &QAction::triggered, [this](){ m_editor->fitNoteLengths(true); });
	fillAction->setShortcut(Qt::SHIFT | Qt::Key_F);

	QAction* cutOverlapsAction = new QAction(embed::getIconPixmap("cut_overlaps"), tr("Cut overlaps"), noteToolsButton);
	connect(cutOverlapsAction, &QAction::triggered, [this](){ m_editor->fitNoteLengths(false); });
	cutOverlapsAction->setShortcut(Qt::SHIFT | Qt::Key_C);

	QAction* minLengthAction = new QAction(embed::getIconPixmap("min_length"), tr("Min length as last"), noteToolsButton);
	connect(minLengthAction, &QAction::triggered, [this](){ m_editor->constrainNoteLengths(false); });

	QAction* maxLengthAction = new QAction(embed::getIconPixmap("max_length"), tr("Max length as last"), noteToolsButton);
	connect(maxLengthAction, &QAction::triggered, [this](){ m_editor->constrainNoteLengths(true); });

	noteToolsButton->addAction(glueAction);
	noteToolsButton->addAction(knifeAction);
	noteToolsButton->addAction(fillAction);
	noteToolsButton->addAction(cutOverlapsAction);
	noteToolsButton->addAction(minLengthAction);
	noteToolsButton->addAction(maxLengthAction);

	notesActionsToolBar->addWidget(noteToolsButton);

	// Ghost combo button + semitone marker tools
	DropToolBar *markerToolBar = addDropToolBarToTop(tr("Note marker controls"));

	QToolButton *ghostButton = new QToolButton(m_toolBar);
	ghostButton->setPopupMode(QToolButton::MenuButtonPopup);
	ghostButton->setIcon(embed::getIconPixmap("ghost_note"));
	ghostButton->setToolTip(tr("Show ghost notes"));
	ghostButton->setChecked(false);
	ghostButton->setCheckable(true);
	connect(ghostButton, &QToolButton::clicked, [this]() { m_editor->showGhostNotes(!m_editor->m_ghostNotesVisible); });
	connect(m_editor, SIGNAL(ghostNotesShown(bool)), ghostButton, SLOT(setChecked(bool)));

	QAction *setGhostAction = new QAction(tr("Current pattern as ghost"), this);
	connect(setGhostAction, &QAction::triggered, [this]() { m_editor->setGhostPattern(m_editor->m_pattern); });

	QAction *pasteGhostAction = new QAction(tr("Paste as ghost"), this);
	connect(pasteGhostAction, SIGNAL(triggered()), m_editor, SLOT(pasteGhostNotes()));

	ghostButton->addAction(setGhostAction);
	ghostButton->addAction(pasteGhostAction);
	markerToolBar->addWidget(ghostButton);

	addToolBarBreak();


	DropToolBar *zoomAndNotesToolBar = addDropToolBarToTop( tr( "Zoom and note controls" ) );

	QLabel * zoom_lbl = new QLabel( m_toolBar );
	zoom_lbl->setPixmap( embed::getIconPixmap( "zoom_x" ) );

	m_zoomingComboBox = new ComboBox( m_toolBar );
	m_zoomingComboBox->setModel( &m_editor->m_zoomingModel );
	m_zoomingComboBox->setFixedSize( 64, ComboBox::DEFAULT_HEIGHT );
	m_zoomingComboBox->setToolTip( tr( "Horizontal zooming") );

	QLabel * zoom_y_lbl = new QLabel(m_toolBar);
	zoom_y_lbl->setPixmap(embed::getIconPixmap("zoom_y"));

	m_zoomingYComboBox = new ComboBox(m_toolBar);
	m_zoomingYComboBox->setModel(&m_editor->m_zoomingYModel);
	m_zoomingYComboBox->setFixedSize(64, ComboBox::DEFAULT_HEIGHT);
	m_zoomingYComboBox->setToolTip(tr("Vertical zooming"));

	// setup quantize-stuff
	QLabel * quantize_lbl = new QLabel( m_toolBar );
	quantize_lbl->setPixmap( embed::getIconPixmap( "quantize" ) );

	m_quantizeComboBox = new ComboBox( m_toolBar );
	m_quantizeComboBox->setModel( &m_editor->m_quantizeModel );
	m_quantizeComboBox->setFixedSize( 64, ComboBox::DEFAULT_HEIGHT );
	m_quantizeComboBox->setToolTip( tr( "Quantization") );

	// setup note-len-stuff
	QLabel * note_len_lbl = new QLabel( m_toolBar );
	note_len_lbl->setPixmap( embed::getIconPixmap( "note" ) );

	m_noteLenComboBox = new ComboBox( m_toolBar );
	m_noteLenComboBox->setModel( &m_editor->m_noteLenModel );
	m_noteLenComboBox->setFixedSize( 105, ComboBox::DEFAULT_HEIGHT );
	m_noteLenComboBox->setToolTip( tr( "Note length") );

	// setup key-stuff
	m_keyComboBox = new ComboBox(m_toolBar);
	m_keyComboBox->setModel(&m_editor->m_keyModel);
	m_keyComboBox->setFixedSize(72, ComboBox::DEFAULT_HEIGHT);
	m_keyComboBox->setToolTip(tr("Key"));

	// setup scale-stuff
	QLabel * scale_lbl = new QLabel( m_toolBar );
	scale_lbl->setPixmap( embed::getIconPixmap( "scale" ) );

	m_scaleComboBox = new ComboBox( m_toolBar );
	m_scaleComboBox->setModel( &m_editor->m_scaleModel );
	m_scaleComboBox->setFixedSize( 105, ComboBox::DEFAULT_HEIGHT );
	m_scaleComboBox->setToolTip( tr( "Scale") );

	// setup chord-stuff
	QLabel * chord_lbl = new QLabel( m_toolBar );
	chord_lbl->setPixmap( embed::getIconPixmap( "chord" ) );

	m_chordComboBox = new ComboBox( m_toolBar );
	m_chordComboBox->setModel( &m_editor->m_chordModel );
	m_chordComboBox->setFixedSize( 105, ComboBox::DEFAULT_HEIGHT );
	m_chordComboBox->setToolTip( tr( "Chord" ) );

<<<<<<< HEAD
=======
	// setup snap-stuff
	QLabel* snapLbl = new QLabel(m_toolBar);
	snapLbl->setPixmap(embed::getIconPixmap("gridmode"));

	m_snapComboBox = new ComboBox(m_toolBar);
	m_snapComboBox->setModel(&m_editor->m_snapModel);
	m_snapComboBox->setFixedSize(105, ComboBox::DEFAULT_HEIGHT);
	m_snapComboBox->setToolTip(tr("Snap mode"));

	// -- Clear ghost pattern button
	m_clearGhostButton = new QPushButton( m_toolBar );
	m_clearGhostButton->setIcon( embed::getIconPixmap( "clear_ghost_note" ) );
	m_clearGhostButton->setToolTip( tr( "Clear ghost notes" ) );
	m_clearGhostButton->setEnabled( false );
	connect( m_clearGhostButton, SIGNAL( clicked() ), m_editor, SLOT( clearGhostPattern() ) );
	connect( m_editor, SIGNAL( ghostPatternSet( bool ) ), this, SLOT( ghostPatternSet( bool ) ) );

>>>>>>> e0298891
	// Wrap label icons and comboboxes in a single widget so when
	// the window is resized smaller in width it hides both
	QWidget * zoom_widget = new QWidget();
	QHBoxLayout * zoom_hbox = new QHBoxLayout();
	zoom_hbox->setContentsMargins(0, 0, 0, 0);
	zoom_hbox->addWidget(zoom_lbl);
	zoom_hbox->addWidget(m_zoomingComboBox);
	zoom_widget->setLayout(zoom_hbox);
	zoomAndNotesToolBar->addWidget(zoom_widget);

	QWidget * zoomY_widget = new QWidget();
	QHBoxLayout * zoomY_hbox = new QHBoxLayout();
	zoomY_hbox->setContentsMargins(0, 0, 0, 0);
	zoomY_hbox->addWidget(zoom_y_lbl);
	zoomY_hbox->addWidget(m_zoomingYComboBox);
	zoomY_widget->setLayout(zoomY_hbox);
	zoomAndNotesToolBar->addWidget(zoomY_widget);

	QWidget * quantize_widget = new QWidget();
	QHBoxLayout * quantize_hbox = new QHBoxLayout();
	quantize_hbox->setContentsMargins(0, 0, 0, 0);
	quantize_hbox->addWidget(quantize_lbl);
	quantize_hbox->addWidget(m_quantizeComboBox);
	quantize_widget->setLayout(quantize_hbox);
	zoomAndNotesToolBar->addSeparator();
	zoomAndNotesToolBar->addWidget(quantize_widget);

	QWidget * note_widget = new QWidget();
	QHBoxLayout * note_hbox = new QHBoxLayout();
	note_hbox->setContentsMargins(0, 0, 0, 0);
	note_hbox->addWidget(note_len_lbl);
	note_hbox->addWidget(m_noteLenComboBox);
	note_widget->setLayout(note_hbox);
	zoomAndNotesToolBar->addSeparator();
	zoomAndNotesToolBar->addWidget(note_widget);

	QWidget * scale_widget = new QWidget();
	QHBoxLayout * scale_hbox = new QHBoxLayout();
	scale_hbox->setContentsMargins(0, 0, 0, 0);
	scale_hbox->addWidget(scale_lbl);
	// Add the key selection between scale label and key
	scale_hbox->addWidget(m_keyComboBox);
	scale_hbox->addWidget(m_scaleComboBox);
	scale_widget->setLayout(scale_hbox);
	zoomAndNotesToolBar->addSeparator();
	zoomAndNotesToolBar->addWidget(scale_widget);

	QWidget * chord_widget = new QWidget();
	QHBoxLayout * chord_hbox = new QHBoxLayout();
	chord_hbox->setContentsMargins(0, 0, 0, 0);
	chord_hbox->addWidget(chord_lbl);
	chord_hbox->addWidget(m_chordComboBox);
	chord_widget->setLayout(chord_hbox);
	zoomAndNotesToolBar->addSeparator();
	zoomAndNotesToolBar->addWidget(chord_widget);

<<<<<<< HEAD
=======
	zoomAndNotesToolBar->addSeparator();
	zoomAndNotesToolBar->addWidget( m_clearGhostButton );

	QWidget* snapWidget = new QWidget();
	QHBoxLayout* snapHbox = new QHBoxLayout();
	snapHbox->setContentsMargins(0, 0, 0, 0);
	snapHbox->addWidget(snapLbl);
	snapHbox->addWidget(m_snapComboBox);
	snapWidget->setLayout(snapHbox);
	zoomAndNotesToolBar->addSeparator();
	zoomAndNotesToolBar->addWidget(snapWidget);

>>>>>>> e0298891
	// setup our actual window
	setFocusPolicy( Qt::StrongFocus );
	setFocus();
	setWindowIcon( embed::getIconPixmap( "piano" ) );
	setCurrentPattern( NULL );

	// Connections
	connect( m_editor, SIGNAL( currentPatternChanged() ), this, SIGNAL( currentPatternChanged() ) );
	connect( m_editor, SIGNAL( currentPatternChanged() ), this, SLOT( updateAfterPatternChange() ) );
}




const Pattern* PianoRollWindow::currentPattern() const
{
	return m_editor->currentPattern();
}




void PianoRollWindow::setGhostPattern( Pattern* pattern )
{
	m_editor->setGhostPattern( pattern );
}




void PianoRollWindow::setCurrentPattern( Pattern* pattern )
{
	m_editor->setCurrentPattern( pattern );

	if ( pattern )
	{
		setWindowTitle( tr( "Piano-Roll - %1" ).arg( pattern->name() ) );
		m_fileToolsButton->setEnabled(true);
		connect( pattern->instrumentTrack(), SIGNAL( nameChanged() ), this, SLOT( updateAfterPatternChange()) );
		connect( pattern, SIGNAL( dataChanged() ), this, SLOT( updateAfterPatternChange() ) );
	}
	else
	{
		setWindowTitle( tr( "Piano-Roll - no pattern" ) );
		m_fileToolsButton->setEnabled(false);
	}
}




bool PianoRollWindow::isRecording() const
{
	return m_editor->isRecording();
}




int PianoRollWindow::quantization() const
{
	return m_editor->quantization();
}




void PianoRollWindow::play()
{
	m_editor->play();
}




void PianoRollWindow::stop()
{
	m_editor->stop();
}




void PianoRollWindow::record()
{
	stopStepRecording(); //step recording mode is mutually exclusive with other record modes

	m_editor->record();
}




void PianoRollWindow::recordAccompany()
{
	stopStepRecording(); //step recording mode is mutually exclusive with other record modes

	m_editor->recordAccompany();
}


void PianoRollWindow::toggleStepRecording()
{
	if(isRecording())
	{
		// step recording mode is mutually exclusive with other record modes
		// stop them before starting step recording
		stop();
	}

	m_editor->toggleStepRecording();

	updateStepRecordingIcon();
}

void PianoRollWindow::stopRecording()
{
	m_editor->stopRecording();
}




void PianoRollWindow::reset()
{
	m_editor->reset();
}




void PianoRollWindow::saveSettings( QDomDocument & doc, QDomElement & de )
{
	if( !m_editor->ghostNotes().empty() )
	{
		QDomElement ghostNotesRoot = doc.createElement( "ghostnotes" );
		for( Note *note : m_editor->ghostNotes() )
		{
			QDomElement ghostNoteNode = doc.createElement( "ghostnote" );
			ghostNoteNode.setAttribute( "len", note->length() );
			ghostNoteNode.setAttribute( "key", note->key() );
			ghostNoteNode.setAttribute( "pos", note->pos() );

			ghostNotesRoot.appendChild(ghostNoteNode);
		}
		de.appendChild( ghostNotesRoot );
	}

	if (m_editor->m_markedSemiTones.length() > 0)
	{
		QDomElement markedSemiTonesRoot = doc.createElement("markedSemiTones");
		for (int ix = 0; ix < m_editor->m_markedSemiTones.size(); ++ix)
		{
			QDomElement semiToneNode = doc.createElement("semiTone");
			semiToneNode.setAttribute("key", m_editor->m_markedSemiTones.at(ix));
			markedSemiTonesRoot.appendChild(semiToneNode);
		}
		de.appendChild(markedSemiTonesRoot);
	}

	MainWindow::saveWidgetState( this, de );
}




void PianoRollWindow::loadSettings( const QDomElement & de )
{
	m_editor->loadGhostNotes( de.firstChildElement("ghostnotes") );
	m_editor->loadMarkedSemiTones(de.firstChildElement("markedSemiTones"));

	MainWindow::restoreWidgetState( this, de );

	// update margins here because we're later in the startup process
	// We can't earlier because everything is still starting with the
	// WHITE_KEY_WIDTH default
	QMargins qm = m_editor->m_stepRecorderWidget.margins();
	qm.setLeft(m_editor->m_whiteKeyWidth);
	m_editor->m_stepRecorderWidget.setMargins(qm);
	m_editor->m_timeLine->setXOffset(m_editor->m_whiteKeyWidth);
}




QSize PianoRollWindow::sizeHint() const
{
	return { INITIAL_PIANOROLL_WIDTH, INITIAL_PIANOROLL_HEIGHT };
}



bool PianoRollWindow::hasFocus() const
{
	return m_editor->hasFocus();
}



void PianoRollWindow::updateAfterPatternChange()
{
	patternRenamed();
	updateStepRecordingIcon(); //pattern change turn step recording OFF - update icon accordingly
}

void PianoRollWindow::patternRenamed()
{
	if ( currentPattern() )
	{
		setWindowTitle( tr( "Piano-Roll - %1" ).arg( currentPattern()->name() ) );
		m_fileToolsButton->setEnabled(true);
	}
	else
	{
		setWindowTitle( tr( "Piano-Roll - no pattern" ) );
		m_fileToolsButton->setEnabled(false);
	}
}




<<<<<<< HEAD
=======
void PianoRollWindow::ghostPatternSet( bool state )
{
	m_clearGhostButton->setEnabled( state );
}




void PianoRollWindow::exportPattern()
{
	FileDialog exportDialog(this, tr("Export pattern"), "",
		tr("XML pattern file (*.xpt *.xptz)"));

	exportDialog.setAcceptMode(FileDialog::AcceptSave);

	if (exportDialog.exec() == QDialog::Accepted &&
		!exportDialog.selectedFiles().isEmpty() &&
		!exportDialog.selectedFiles().first().isEmpty())
	{
		QString suffix =
			ConfigManager::inst()->value("app", "nommpz").toInt() == 0
				? "xptz"
				: "xpt";
		exportDialog.setDefaultSuffix(suffix);

		const QString fullPath = exportDialog.selectedFiles()[0];
		DataFile dataFile(DataFile::NotePattern);
		m_editor->m_pattern->saveSettings(dataFile, dataFile.content());

		if (dataFile.writeFile(fullPath))
		{
			TextFloat::displayMessage(tr("Export pattern success"),
				tr("Pattern saved to %1").arg(fullPath),
				embed::getIconPixmap("project_export"), 4000);
		}
	}
}




void PianoRollWindow::importPattern()
{
	// Overwrite confirmation.
	if (!m_editor->m_pattern->empty() &&
		QMessageBox::warning(
			NULL,
			tr("Import pattern."),
			tr("You are about to import a pattern, this will "
				"overwrite your current pattern. Do you want to "
				"continue?"),
			QMessageBox::Yes | QMessageBox::No, QMessageBox::Yes
		) != QMessageBox::Yes)
	{
		return;
	}

	FileDialog importDialog(this, tr("Open pattern"), "",
		tr("XML pattern file (*.xpt *.xptz)"));
	importDialog.setFileMode(FileDialog::ExistingFile);

	if (importDialog.exec() == QDialog::Accepted &&
		!importDialog.selectedFiles().isEmpty())
	{
		const QString fullPath = importDialog.selectedFiles()[0];
		DataFile dataFile(fullPath);

		if (dataFile.head().isNull())
		{
			return;
		}

		TimePos pos = m_editor->m_pattern->startPosition(); // Backup position in timeline.

		m_editor->m_pattern->loadSettings(dataFile.content());
		m_editor->m_pattern->movePosition(pos);

		TextFloat::displayMessage(tr("Import pattern success"),
			tr("Imported pattern %1!").arg(fullPath),
			embed::getIconPixmap("project_import"), 4000);
	}
}




>>>>>>> e0298891
void PianoRollWindow::focusInEvent( QFocusEvent * event )
{
	// when the window is given focus, also give focus to the actual piano roll
	m_editor->setFocus( event->reason() );
}

void PianoRollWindow::stopStepRecording()
{
	if(m_editor->isStepRecording())
	{
		m_editor->toggleStepRecording();
		updateStepRecordingIcon();
	}
}

void PianoRollWindow::updateStepRecordingIcon()
{
	if(m_editor->isStepRecording())
	{
		m_toggleStepRecordingAction->setIcon(embed::getIconPixmap("record_step_on"));
	}
	else
	{
		m_toggleStepRecordingAction->setIcon(embed::getIconPixmap("record_step_off"));
	}
}<|MERGE_RESOLUTION|>--- conflicted
+++ resolved
@@ -4976,8 +4976,6 @@
 	m_chordComboBox->setFixedSize( 105, ComboBox::DEFAULT_HEIGHT );
 	m_chordComboBox->setToolTip( tr( "Chord" ) );
 
-<<<<<<< HEAD
-=======
 	// setup snap-stuff
 	QLabel* snapLbl = new QLabel(m_toolBar);
 	snapLbl->setPixmap(embed::getIconPixmap("gridmode"));
@@ -4987,15 +4985,6 @@
 	m_snapComboBox->setFixedSize(105, ComboBox::DEFAULT_HEIGHT);
 	m_snapComboBox->setToolTip(tr("Snap mode"));
 
-	// -- Clear ghost pattern button
-	m_clearGhostButton = new QPushButton( m_toolBar );
-	m_clearGhostButton->setIcon( embed::getIconPixmap( "clear_ghost_note" ) );
-	m_clearGhostButton->setToolTip( tr( "Clear ghost notes" ) );
-	m_clearGhostButton->setEnabled( false );
-	connect( m_clearGhostButton, SIGNAL( clicked() ), m_editor, SLOT( clearGhostPattern() ) );
-	connect( m_editor, SIGNAL( ghostPatternSet( bool ) ), this, SLOT( ghostPatternSet( bool ) ) );
-
->>>>>>> e0298891
 	// Wrap label icons and comboboxes in a single widget so when
 	// the window is resized smaller in width it hides both
 	QWidget * zoom_widget = new QWidget();
@@ -5052,11 +5041,6 @@
 	zoomAndNotesToolBar->addSeparator();
 	zoomAndNotesToolBar->addWidget(chord_widget);
 
-<<<<<<< HEAD
-=======
-	zoomAndNotesToolBar->addSeparator();
-	zoomAndNotesToolBar->addWidget( m_clearGhostButton );
-
 	QWidget* snapWidget = new QWidget();
 	QHBoxLayout* snapHbox = new QHBoxLayout();
 	snapHbox->setContentsMargins(0, 0, 0, 0);
@@ -5066,7 +5050,6 @@
 	zoomAndNotesToolBar->addSeparator();
 	zoomAndNotesToolBar->addWidget(snapWidget);
 
->>>>>>> e0298891
 	// setup our actual window
 	setFocusPolicy( Qt::StrongFocus );
 	setFocus();
@@ -5284,16 +5267,6 @@
 		setWindowTitle( tr( "Piano-Roll - no pattern" ) );
 		m_fileToolsButton->setEnabled(false);
 	}
-}
-
-
-
-
-<<<<<<< HEAD
-=======
-void PianoRollWindow::ghostPatternSet( bool state )
-{
-	m_clearGhostButton->setEnabled( state );
 }
 
 
@@ -5377,7 +5350,6 @@
 
 
 
->>>>>>> e0298891
 void PianoRollWindow::focusInEvent( QFocusEvent * event )
 {
 	// when the window is given focus, also give focus to the actual piano roll
