--- conflicted
+++ resolved
@@ -59,12 +59,8 @@
 #include "SongEditor.h"
 #include "TextFloat.h"
 #include "TimeLineWidget.h"
-<<<<<<< HEAD
-#include "TextFloat.h"
+
 #include "ChordTable.h"
-=======
->>>>>>> 29f83203
-
 
 #if QT_VERSION < 0x040800
 #define MiddleButton MidButton
