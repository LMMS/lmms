--- conflicted
+++ resolved
@@ -3108,14 +3108,7 @@
 			// allow quantization grid up to 1/32 for normal notes
 			else if (q < 6) { q = 6; }
 		}
-<<<<<<< HEAD
-=======
-		auto xCoordOfTick = [this](int tick) {
-			return m_whiteKeyWidth + (
-				(tick - m_currentPosition) * m_ppb / TimePos::ticksPerBar()
-			);
-		};
->>>>>>> 0b0833bf
+    
 		p.setPen(m_lineColor);
 		for (tick = m_currentPosition - m_currentPosition % q,
 			x = xCoordOfTick(tick);
