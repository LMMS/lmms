--- conflicted
+++ resolved
@@ -2743,9 +2743,6 @@
 
 
 
-<<<<<<< HEAD
-void PianoRoll::dragNotes(int x, int y, bool alt, bool shift, bool ctrl)
-=======
 void PianoRoll::updateKnifePos(QMouseEvent* me)
 {
 	// Calculate the TimePos from the mouse
@@ -2764,8 +2761,7 @@
 
 
 
-void PianoRoll::dragNotes( int x, int y, bool alt, bool shift, bool ctrl )
->>>>>>> 5d366ef0
+void PianoRoll::dragNotes(int x, int y, bool alt, bool shift, bool ctrl)
 {
 	// dragging one or more notes around
 
