/*
 * PianoRoll.cpp - implementation of piano roll which is used for actual
 *                  writing of melodies
 *
 * Copyright (c) 2004-2014 Tobias Doerffel <tobydox/at/users.sourceforge.net>
 * Copyright (c) 2008 Andrew Kelley <superjoe30/at/gmail/dot/com>
 *
 * This file is part of LMMS - https://lmms.io
 *
 * This program is free software; you can redistribute it and/or
 * modify it under the terms of the GNU General Public
 * License as published by the Free Software Foundation; either
 * version 2 of the License, or (at your option) any later version.
 *
 * This program is distributed in the hope that it will be useful,
 * but WITHOUT ANY WARRANTY; without even the implied warranty of
 * MERCHANTABILITY or FITNESS FOR A PARTICULAR PURPOSE.  See the GNU
 * General Public License for more details.
 *
 * You should have received a copy of the GNU General Public
 * License along with this program (see COPYING); if not, write to the
 * Free Software Foundation, Inc., 51 Franklin Street, Fifth Floor,
 * Boston, MA 02110-1301 USA.
 *
 */

#include "PianoRoll.h"

#include <QtMath>  // IWYU pragma: keep
#include <QApplication>
#include <QCheckBox>
#include <QGridLayout>
#include <QHBoxLayout>
#include <QInputDialog>
#include <QKeyEvent>
#include <QLabel>
#include <QMargins>
#include <QMessageBox>
#include <QPainter>
#include <QPointer>
#include <QPushButton>
#include <QScrollBar>
#include <QStyleOption>
#include <QToolButton>

#include <cmath>
#include <utility>

#include "AutomationEditor.h"
#include "ActionGroup.h"
#include "Clipboard.h"
#include "ComboBox.h"
#include "ConfigManager.h"
#include "DataFile.h"
#include "DeprecationHelper.h"
#include "DetuningHelper.h"
#include "embed.h"
#include "GuiApplication.h"
#include "FontHelper.h"
#include "InstrumentTrack.h"
#include "KeyboardShortcuts.h"
#include "lmms_math.h"
#include "MainWindow.h"
#include "MidiClip.h"
#include "PatternStore.h"
#include "PianoView.h"
#include "PositionLine.h"
#include "SimpleTextFloat.h"
#include "SongEditor.h"
#include "StepRecorderWidget.h"
#include "TextFloat.h"
#include "TimeLineWidget.h"
#include "FileDialog.h"


namespace lmms
{


using timeMap = AutomationClip::timeMap;


namespace gui
{

// some constants...
const int INITIAL_PIANOROLL_WIDTH = 970;
const int INITIAL_PIANOROLL_HEIGHT = 485;

const int SCROLLBAR_SIZE = 12;
const int PIANO_X = 0;

const int WHITE_KEY_WIDTH = 64;
const int BLACK_KEY_WIDTH = 41;

const int DEFAULT_KEY_LINE_HEIGHT = 12;
const int DEFAULT_CELL_WIDTH = 12;


const int NOTE_EDIT_RESIZE_BAR = 6;
const int NOTE_EDIT_MIN_HEIGHT = 50;
const int KEY_AREA_MIN_HEIGHT = DEFAULT_KEY_LINE_HEIGHT * 10;
const int PR_BOTTOM_MARGIN = SCROLLBAR_SIZE;
const int PR_TOP_MARGIN = 18;
const int PR_RIGHT_MARGIN = SCROLLBAR_SIZE;


// width of area used for resizing (the grip at the end of a note)
const int RESIZE_AREA_WIDTH = 9;

// width of line for setting volume/panning of note
const int NOTE_EDIT_LINE_WIDTH = 3;

// key where to start
const int INITIAL_START_KEY = Octave::Octave_4 + Key::C;

// number of each note to provide in quantization and note lengths
const int NUM_EVEN_LENGTHS = 6;
const int NUM_TRIPLET_LENGTHS = 5;

SimpleTextFloat * PianoRoll::s_textFloat = nullptr;

static std::array<QString, 12> s_noteStrings {
	"C", "C\u266F / D\u266D", "D", "D\u266F / E\u266D", "E", "F", "F\u266F / G\u266D", 
	"G", "G\u266F / A\u266D", "A", "A\u266F / B\u266D", "B"
};

static QString getNoteString(int key)
{
	return s_noteStrings[key % 12] + QString::number(static_cast<int>(FirstOctave + key / KeysPerOctave));
}

// used for drawing of piano
std::array<PianoRoll::KeyType, 12> PianoRoll::prKeyOrder
{
	KeyType::WhiteSmall, KeyType::Black, KeyType::WhiteBig, KeyType::Black,
	KeyType::WhiteSmall, KeyType::WhiteSmall, KeyType::Black, KeyType::WhiteBig,
	KeyType::Black, KeyType::WhiteBig, KeyType::Black, KeyType::WhiteSmall
} ;


const int DEFAULT_PR_PPB = DEFAULT_CELL_WIDTH * DefaultStepsPerBar;

const std::vector<float> PianoRoll::m_zoomLevels =
		{0.125f, 0.25f, 0.5f, 1.0f, 1.5f, 2.0f, 4.0f, 8.0f};

const std::vector<float> PianoRoll::m_zoomYLevels =
		{0.25f, 0.5f, 1.0f, 1.5f, 2.0f, 2.5f, 3.0f, 4.0f};


PianoRoll::PianoRoll() :
	m_noteEditMenu( nullptr ),
	m_semiToneMarkerMenu( nullptr ),
	m_zoomingModel(),
	m_zoomingYModel(),
	m_quantizeModel(),
	m_noteLenModel(),
	m_scaleModel(),
	m_chordModel(),
	m_midiClip( nullptr ),
	m_currentPosition(),
	m_recording( false ),
	m_doAutoQuantization(ConfigManager::inst()->value("midi", "autoquantize").toInt() != 0),
	m_currentNote( nullptr ),
	m_action( Action::None ),
	m_noteEditMode( NoteEditMode::Volume ),
	m_moveBoundaryLeft( 0 ),
	m_moveBoundaryTop( 0 ),
	m_moveBoundaryRight( 0 ),
	m_moveBoundaryBottom( 0 ),
	m_mouseDownKey( 0 ),
	m_mouseDownTick( 0 ),
	m_lastMouseX( 0 ),
	m_lastMouseY( 0 ),
	m_notesEditHeight( 100 ),
	m_userSetNotesEditHeight(100),
	m_ppb( DEFAULT_PR_PPB ),
	m_keyLineHeight(DEFAULT_KEY_LINE_HEIGHT),
	m_whiteKeySmallHeight(qFloor(m_keyLineHeight * 1.5)),
	m_whiteKeyBigHeight(m_keyLineHeight * 2),
	m_blackKeyHeight(m_keyLineHeight),
	m_lenOfNewNotes( TimePos( 0, DefaultTicksPerBar/4 ) ),
	m_lastNoteVolume( DefaultVolume ),
	m_lastNotePanning( DefaultPanning ),
	m_minResizeLen( 0 ),
	m_startKey( INITIAL_START_KEY ),
	m_lastKey( 0 ),
	m_editMode( EditMode::Draw ),
	m_ctrlMode( EditMode::Draw ),
	m_mouseDownRight( false ),
	m_scrollBack( false ),
	m_stepRecorderWidget(this, DEFAULT_PR_PPB, PR_TOP_MARGIN, PR_BOTTOM_MARGIN + m_notesEditHeight, WHITE_KEY_WIDTH, 0),
	m_stepRecorder(*this, m_stepRecorderWidget),
	m_barLineColor( 0, 0, 0 ),
	m_beatLineColor( 0, 0, 0 ),
	m_lineColor( 0, 0, 0 ),
	m_noteModeColor( 0, 0, 0 ),
	m_noteColor( 0, 0, 0 ),
	m_stepNoteColor(0, 0, 0),
	m_currentStepNoteColor(245, 3, 139),
	m_noteTextColor(0, 0, 0),
	m_ghostNoteColor( 0, 0, 0 ),
	m_ghostNoteTextColor( 0, 0, 0 ),
	m_barColor( 0, 0, 0 ),
	m_selectedNoteColor( 0, 0, 0 ),
	m_textColor( 0, 0, 0 ),
	m_textColorLight( 0, 0, 0 ),
	m_textShadow( 0, 0, 0 ),
	m_markedSemitoneColor( 0, 0, 0 ),
	m_knifeCutLineColor(0, 0, 0),
	m_noteOpacity( 255 ),
	m_ghostNoteOpacity( 255 ),
	m_noteBorders( true ),
	m_ghostNoteBorders( true ),
	m_backgroundShade( 0, 0, 0 ),
	m_outOfBoundsShade(0, 0, 0, 128),
	m_whiteKeyWidth(WHITE_KEY_WIDTH),
	m_blackKeyWidth(BLACK_KEY_WIDTH)
{
	// gui names of edit modes
	m_nemStr.push_back( tr( "Note Velocity" ) );
	m_nemStr.push_back( tr( "Note Panning" ) );

	m_noteEditMenu = new QMenu( this );
	m_noteEditMenu->clear();
	for (auto i = std::size_t{0}; i < m_nemStr.size(); ++i)
	{
		auto act = new QAction(m_nemStr.at(i), this);
		connect( act, &QAction::triggered, [this, i](){ changeNoteEditMode(i); } );
		m_noteEditMenu->addAction( act );
	}

	m_semiToneMarkerMenu = new QMenu( this );

	auto markSemitoneAction = new QAction(tr("Mark/unmark current semitone"), this);
	auto markAllOctaveSemitonesAction = new QAction(tr("Mark/unmark all corresponding octave semitones"), this);
	auto markScaleAction = new QAction(tr("Mark current scale"), this);
	auto markChordAction = new QAction(tr("Mark current chord"), this);
	auto unmarkAllAction = new QAction(tr("Unmark all"), this);
	auto copyAllNotesAction = new QAction(tr("Select all notes on this key"), this);

	connect( markSemitoneAction, &QAction::triggered, [this](){ markSemiTone(SemiToneMarkerAction::MarkCurrentSemiTone); });
	connect( markAllOctaveSemitonesAction, &QAction::triggered, [this](){ markSemiTone(SemiToneMarkerAction::MarkAllOctaveSemiTones); });
	connect( markScaleAction, &QAction::triggered, [this](){ markSemiTone(SemiToneMarkerAction::MarkCurrentScale); });
	connect( markChordAction, &QAction::triggered, [this](){ markSemiTone(SemiToneMarkerAction::MarkCurrentChord); });
	connect( unmarkAllAction, &QAction::triggered, [this](){ markSemiTone(SemiToneMarkerAction::UnmarkAll); });
	connect( copyAllNotesAction, &QAction::triggered, [this](){ markSemiTone(SemiToneMarkerAction::CopyAllNotesOnKey); });
	connect(ConfigManager::inst(), &ConfigManager::valueChanged,
		[this](QString const& cls, QString const& attribute, QString const& value)
		{
			if (!(cls == "midi" && attribute == "autoquantize"))
			{
				return;
			}
			this->m_doAutoQuantization = (value.toInt() != 0);
		});

	markScaleAction->setEnabled( false );
	markChordAction->setEnabled( false );

	connect( this, SIGNAL(semiToneMarkerMenuScaleSetEnabled(bool)), markScaleAction, SLOT(setEnabled(bool)));
	connect( this, SIGNAL(semiToneMarkerMenuChordSetEnabled(bool)), markChordAction, SLOT(setEnabled(bool)));

	m_semiToneMarkerMenu->addAction( markSemitoneAction );
	m_semiToneMarkerMenu->addAction( markAllOctaveSemitonesAction );
	m_semiToneMarkerMenu->addAction( markScaleAction );
	m_semiToneMarkerMenu->addAction( markChordAction );
	m_semiToneMarkerMenu->addAction( unmarkAllAction );
	m_semiToneMarkerMenu->addAction( copyAllNotesAction );

	// init text-float
	if( s_textFloat == nullptr )
	{
		s_textFloat = new SimpleTextFloat;
	}

	// add time-line
	m_timeLine = new TimeLineWidget(m_whiteKeyWidth, 0, m_ppb,
		Engine::getSong()->getPlayPos(Song::PlayMode::MidiClip),
		Engine::getSong()->getTimeline(Song::PlayMode::MidiClip),
		m_currentPosition, Song::PlayMode::MidiClip, this
	);
	connect(this, &PianoRoll::positionChanged, m_timeLine, &TimeLineWidget::updatePosition);
	connect( m_timeLine, SIGNAL( positionChanged( const lmms::TimePos& ) ),
			this, SLOT( updatePosition( const lmms::TimePos& ) ) );

	// white position line follows timeline marker
	m_positionLine = new PositionLine(this, Song::PlayMode::MidiClip);

	//update timeline when in step-recording mode
	connect( &m_stepRecorderWidget, SIGNAL( positionChanged( const lmms::TimePos& ) ),
			this, SLOT( updatePositionStepRecording( const lmms::TimePos& ) ) );

	// update timeline when in record-accompany mode
	connect(m_timeLine, &TimeLineWidget::positionChanged, this, &PianoRoll::updatePositionAccompany);
	// TODO
/*	connect( engine::getSong()->getPlayPos( Song::PlayMode::Pattern ).m_timeLine,
				SIGNAL( positionChanged( const lmms::TimePos& ) ),
			this,
			SLOT( updatePositionAccompany( const lmms::TimePos& ) ) );*/

	removeSelection();

	m_pasteGhostAction = new QAction(tr("Paste ghost notes"), this);
	m_pasteGhostAction->setDisabled(true);
	connect(m_pasteGhostAction, &QAction::triggered, this, &PianoRoll::pasteGhostNotes);
	connect(&m_ghostVisible, SIGNAL(dataChanged()), this, SLOT(update()));
	connect(&m_ghostRepeated, SIGNAL(dataChanged()), this, SLOT(update()));
	connect(&m_ghostStacked, SIGNAL(dataChanged()), this, SLOT(update()));

	// init scrollbars
	m_leftRightScroll = new QScrollBar( Qt::Horizontal, this );
	m_leftRightScroll->setSingleStep( 1 );
	connect( m_leftRightScroll, SIGNAL(valueChanged(int)), this,
						SLOT(horScrolled(int)));

	m_topBottomScroll = new QScrollBar( Qt::Vertical, this );
	m_topBottomScroll->setSingleStep( 1 );
	m_topBottomScroll->setPageStep( 20 );
	connect( m_topBottomScroll, SIGNAL(valueChanged(int)), this,
						SLOT(verScrolled(int)));

	// setup zooming-stuff
	for( float const & zoomLevel : m_zoomLevels )
	{
		m_zoomingModel.addItem(QString("%1%").arg(zoomLevel * 100));
	}
	m_zoomingModel.setValue( m_zoomingModel.findText( "100%" ) );
	connect( &m_zoomingModel, SIGNAL(dataChanged()),
					this, SLOT(zoomingChanged()));

	// zoom y
	for (float const & zoomLevel : m_zoomYLevels)
	{
		m_zoomingYModel.addItem(QString("%1%").arg(zoomLevel * 100));
	}
	m_zoomingYModel.setValue(m_zoomingYModel.findText("100%"));
	connect(&m_zoomingYModel, SIGNAL(dataChanged()),
					this, SLOT(zoomingYChanged()));

	// Set up quantization model
	m_quantizeModel.addItem( tr( "Note lock" ) );
	for (auto q : Quantizations) {
		m_quantizeModel.addItem(QString("1/%1").arg(q));
	}
	m_quantizeModel.setValue( m_quantizeModel.findText( "1/16" ) );

	connect( &m_quantizeModel, SIGNAL(dataChanged()),
					this, SLOT(quantizeChanged()));

	// Set up note length model
	m_noteLenModel.addItem( tr( "Last note" ),
					std::make_unique<PixmapLoader>( "edit_draw" ) );
	const auto pixmaps = std::array<std::string, 11>{"whole", "half", "quarter", "eighth",
						"sixteenth", "thirtysecond", "triplethalf",
						"tripletquarter", "tripleteighth",
						"tripletsixteenth", "tripletthirtysecond"};

	for( int i = 0; i < NUM_EVEN_LENGTHS; ++i )
	{
		auto loader = std::make_unique<PixmapLoader>( "note_" + pixmaps[i] );
		m_noteLenModel.addItem( "1/" + QString::number( 1 << i ), std::move(loader) );
	}
	for( int i = 0; i < NUM_TRIPLET_LENGTHS; ++i )
	{
		auto loader = std::make_unique<PixmapLoader>( "note_" + pixmaps[i+NUM_EVEN_LENGTHS] );
		m_noteLenModel.addItem( "1/" + QString::number( (1 << i) * 3 ), std::move(loader) );
	}
	m_noteLenModel.setValue( 0 );

	// Note length change can cause a redraw if Q is set to lock
	connect( &m_noteLenModel, SIGNAL(dataChanged()),
					this, SLOT(noteLengthChanged()));

	// Set up key selection dropdown
	m_keyModel.addItem(tr("No key"));
	// Use piano roll note strings for key dropdown
	for (const auto& noteString : s_noteStrings)
	{
		m_keyModel.addItem(noteString);
	}
	m_keyModel.setValue(0); // start with "No key"
	connect(&m_keyModel, &ComboBoxModel::dataChanged, this, &PianoRoll::keyChanged);

	// Set up scale model
	const InstrumentFunctionNoteStacking::ChordTable& chord_table =
			InstrumentFunctionNoteStacking::ChordTable::getInstance();

	m_scaleModel.addItem( tr("No scale") );
	for (const InstrumentFunctionNoteStacking::Chord& chord : chord_table.chords())
	{
		if( chord.isScale() )
		{
			m_scaleModel.addItem( chord.getName() );
		}
	}

	m_scaleModel.setValue( 0 );
	// connect scale change to key change so it auto-highlights with scale as well
	connect(&m_scaleModel, &ComboBoxModel::dataChanged, this, &PianoRoll::keyChanged);
	// change can update m_semiToneMarkerMenu
	connect( &m_scaleModel, SIGNAL(dataChanged()),
						this, SLOT(updateSemiToneMarkerMenu()));

	// Set up chord model
	m_chordModel.addItem( tr("No chord") );
	for (const InstrumentFunctionNoteStacking::Chord& chord : chord_table.chords())
	{
		if( ! chord.isScale() )
		{
			m_chordModel.addItem( chord.getName() );
		}
	}

	m_chordModel.setValue( 0 );

	// change can update m_semiToneMarkerMenu
	connect( &m_chordModel, SIGNAL(dataChanged()),
					this, SLOT(updateSemiToneMarkerMenu()));

	setFocusPolicy( Qt::StrongFocus );
	setFocus();
	setMouseTracking( true );

	connect( &m_scaleModel, SIGNAL(dataChanged()),
					this, SLOT(updateSemiToneMarkerMenu()));

	connect( Engine::getSong(), SIGNAL(timeSignatureChanged(int,int)),
						this, SLOT(update()));

	//connection for selection from timeline
	connect( m_timeLine, SIGNAL(regionSelectedFromPixels(int,int)),
			this, SLOT(selectRegionFromPixels(int,int)));

	// Set up snap model
	m_snapModel.addItem(tr("Nudge"));
	m_snapModel.addItem(tr("Snap"));
	m_snapModel.setValue(0);
	changeSnapMode();
	connect(&m_snapModel, SIGNAL(dataChanged()),
		this, SLOT(changeSnapMode()));

	m_stepRecorder.initialize();

	// trigger a redraw if keymap definitions change (different keys may become disabled)
	connect(Engine::getSong(), SIGNAL(keymapListChanged(int)), this, SLOT(update()));
}



void PianoRoll::reset()
{
	m_lastNoteVolume = DefaultVolume;
	m_lastNotePanning = DefaultPanning;
	m_ghostNotes.clear();
	m_ghostVisible.setValue(false);
}

void PianoRoll::showTextFloat(const QString &text, const QPoint &pos, int timeout)
{
	s_textFloat->setText( text );
	// show the float, offset slightly so as to not obscure anything
	s_textFloat->moveGlobal( this, pos + QPoint(4, 16) );
	s_textFloat->showWithTimeout(timeout);
}


void PianoRoll::showVolTextFloat(volume_t vol, const QPoint &pos, int timeout)
{
	//! \todo display velocity for MIDI-based instruments
	// possibly dBFS values too? not sure if it makes sense for note volumes...
	showTextFloat( tr("Velocity: %1%").arg( vol ), pos, timeout );
}


void PianoRoll::showPanTextFloat(panning_t pan, const QPoint &pos, int timeout)
{
	QString text;
	if( pan < 0 )
	{
		text = tr("Panning: %1% left").arg( qAbs( pan ) );
	}
	else if( pan > 0 )
	{
		text = tr("Panning: %1% right").arg( qAbs( pan ) );
	}
	else
	{
		text = tr("Panning: center");
	}
	showTextFloat( text, pos, timeout );
}



void PianoRoll::changeNoteEditMode( int i )
{
	m_noteEditMode = (NoteEditMode) i;
	repaint();
}


void PianoRoll::markSemiTone(SemiToneMarkerAction i, bool fromMenu)
{
	const int key = fromMenu
		? m_pianoKeySelected
		: m_keyModel.value() - 1;
	const InstrumentFunctionNoteStacking::Chord * chord = nullptr;

	// if "No key" is selected, key is -1, unmark all semitones
	// or if scale changed from toolbar to "No scale", unmark all semitones
	if (!fromMenu && (key < 0 || m_scaleModel.value() == 0)) { i = SemiToneMarkerAction::UnmarkAll; }

	switch(i)
	{
		case SemiToneMarkerAction::UnmarkAll:
			m_markedSemiTones.clear();
			break;
		case SemiToneMarkerAction::MarkCurrentSemiTone:
		{
			QList<int>::iterator it = std::find( m_markedSemiTones.begin(), m_markedSemiTones.end(), key );
			if( it != m_markedSemiTones.end() )
			{
				m_markedSemiTones.erase( it );
			}
			else
			{
				m_markedSemiTones.push_back( key );
			}
			break;
		}
		case SemiToneMarkerAction::MarkAllOctaveSemiTones:
		{
			QList<int> aok = getAllOctavesForKey(key);

			if ( m_markedSemiTones.contains(key) )
			{
				// lets erase all of the ones that match this by octave
				QList<int>::iterator i;
				for (int octave : aok)
				{
					i = std::find(m_markedSemiTones.begin(), m_markedSemiTones.end(), octave);
					if (i != m_markedSemiTones.end())
					{
						m_markedSemiTones.erase(i);
					}
				}
			}
			else
			{
				// we should add all of the ones that match this by octave
				m_markedSemiTones.append(aok);
			}

			break;
		}
		case SemiToneMarkerAction::MarkCurrentScale:
			chord = & InstrumentFunctionNoteStacking::ChordTable::getInstance()
					.getScaleByName( m_scaleModel.currentText() );
		case SemiToneMarkerAction::MarkCurrentChord:
		{
			if( ! chord )
			{
				chord = & InstrumentFunctionNoteStacking::ChordTable::getInstance()
						.getChordByName( m_chordModel.currentText() );
			}

			if( chord->isEmpty() )
			{
				break;
			}
			else if( chord->isScale() )
			{
				m_markedSemiTones.clear();
			}

			const int first = chord->isScale() ? 0 : key;
			const int last = chord->isScale() ? NumKeys : key + chord->last();
			const int cap = (chord->isScale() || chord->last() == 0) ? trackOctaveSize() : chord->last();

			for( int i = first; i <= last; i++ )
			{
			  if( chord->hasSemiTone( ( i + cap - ( key % cap ) ) % cap ) )
				{
					m_markedSemiTones.push_back( i );
				}
			}
			break;
		}
		case SemiToneMarkerAction::CopyAllNotesOnKey:
		{
			selectNotesOnKey();
			break;
		}
		default:
			;
	}

	std::sort( m_markedSemiTones.begin(), m_markedSemiTones.end(), std::greater<int>() );
	QList<int>::iterator new_end = std::unique( m_markedSemiTones.begin(), m_markedSemiTones.end() );
	m_markedSemiTones.erase( new_end, m_markedSemiTones.end() );
	// until we move the mouse the window won't update, force redraw
	update();
}




/*! \brief Copy notes to the ghost note vector
 *
 *  This is a private method. It will also update GUI components related to ghost notes.
 */
void PianoRoll::setGhostNotes(const NoteVector& notes)
{
	// TODO undo ghost note changes

	m_ghostNotes.clear();
	for (auto& note: notes)
	{
		m_ghostNotes.push_back(new Note(note->length(), note->pos(), note->key()));
	}
	if (auto bounds = boundsForNotes(m_ghostNotes))
	{
		m_ghostBounds = bounds.value();
	}
	m_ghostVisible.setValue(!m_ghostNotes.empty());
	m_pasteGhostAction->setEnabled(!m_ghostNotes.empty());
	update();
}



/*! \brief Use selected notes as ghost notes
 *
 *  Use all notes in the current clip if there's no selection.
 *  Ghost notes will be cleared if there are no notes in the current clip.
 */
void PianoRoll::setGhostNotesFromSelection()
{
	if (!hasValidMidiClip()) { return; }

	auto selection = getSelectedNotes();
	setGhostNotes(selection.empty() ? m_midiClip->notes() : selection);
}



/*! \brief Use notes from the given MidiClip as ghost notes */
void PianoRoll::setGhostMidiClip( MidiClip* newMidiClip )
{
	// Expects a pointer to a MIDI clip or nullptr.
	if( newMidiClip != nullptr )
	{
		setGhostNotes(newMidiClip->notes());
	}
}




/*! \brief Paste the ghost notes as regular notes */
void PianoRoll::pasteGhostNotes()
{
	if (!hasValidMidiClip()) { return; }

	clearSelectedNotes();
	for (auto& note : m_ghostNotes)
	{
		auto newNote = m_midiClip->addNote(*note, false);
		newNote->setSelected(true);
	}
}




/*! \brief Load ghost notes and related settings from a DOM element */
void PianoRoll::loadGhostNotes( const QDomElement & de )
{
	m_ghostNotes.clear();

	for (QDomNode node = de.firstChild(); !node.isNull(); node = node.nextSibling())
	{
			auto n = new Note;
			n->restoreState( node.toElement() );
			n->setVolume(DefaultVolume);
			m_ghostNotes.push_back( n );
	}
	if (auto bounds = boundsForNotes(m_ghostNotes))
	{
		m_ghostBounds = bounds.value();
	}
	if (de.hasAttribute("repeat"))
	{
		m_ghostRepeated.setValue(de.attribute("repeat").toInt());
	}
	if (de.hasAttribute("stack"))
	{
		m_ghostStacked.setValue(de.attribute("stack").toInt());
	}
	if (de.hasAttribute("visible"))
	{
		m_ghostVisible.setValue(de.attribute("visible").toInt());
	}
	else
	{
		m_ghostVisible.setValue(!m_ghostNotes.empty());
	}
	m_pasteGhostAction->setEnabled(!m_ghostNotes.empty());
}




void PianoRoll::glueNotes()
{
	if (hasValidMidiClip())
	{
		NoteVector selectedNotes = getSelectedNotes();
		if (selectedNotes.empty())
		{
			selectedNotes = m_midiClip->notes();
		}

		// Make undo possible
		m_midiClip->addJournalCheckPoint();

		// Sort notes on key and then pos.
		std::sort(selectedNotes.begin(), selectedNotes.end(),
			[](const Note * note, const Note * compareNote) -> bool
			{
				if (note->key() == compareNote->key())
				{
					return note->pos() < compareNote->pos();
				}
				return note->key() < compareNote->key();
			});

		QList<Note *> noteToRemove;

		NoteVector::iterator note = selectedNotes.begin();
		auto nextNote = note+1;
		NoteVector::iterator end = selectedNotes.end();

		while (note != end && nextNote != end)
		{
			// key and position match for glue. The notes are already
			// sorted so we don't need to test that nextNote is the same
			// position or next in sequence.
			if ((*note)->key() == (*nextNote)->key()
				&& (*nextNote)->pos() <= (*note)->pos()
				+ qMax(TimePos(0), (*note)->length()))
			{
				(*note)->setLength(qMax((*note)->length(),
					TimePos((*nextNote)->endPos() - (*note)->pos())));
				noteToRemove.push_back(*nextNote);
				++nextNote;
			}
			// key or position doesn't match
			else
			{
				note = nextNote;
				nextNote = note+1;
			}
		}

		// Remove old notes
		for (int i = 0; i < noteToRemove.count(); ++i)
		{
			m_midiClip->removeNote(noteToRemove[i]);
		}

		update();
	}
}

void PianoRoll::fitNoteLengths(bool fill)
{
	if (!hasValidMidiClip()) { return; }
	m_midiClip->addJournalCheckPoint();
	m_midiClip->rearrangeAllNotes();

	// Reference notes
	const NoteVector& refNotes = m_midiClip->notes();

	// Notes to edit
	NoteVector notes = getSelectedNotes();
	if (notes.empty())
	{
		notes = refNotes;
	}
	else if (!fill)
	{
		std::sort(notes.begin(), notes.end(), Note::lessThan);
	}
	if (fill)
	{
		std::sort(notes.begin(), notes.end(), [](Note* n1, Note* n2) { return n1->endPos() < n2->endPos(); });
	}

	int length;
	auto ref = refNotes.begin();
	for (Note* note : notes)
	{
		// Fast forward to next reference note
		while (ref != refNotes.end() && (fill ? (*ref)->pos() < note->endPos() : (*ref)->pos() <= note->pos()))
		{
			ref++;
		}
		if (ref == refNotes.end())
		{
			if (!fill) { break; }
			// Last notes stretch to end of last bar
			length = notes.back()->endPos().nextFullBar() * TimePos::ticksPerBar() - note->pos();
		}
		else
		{
			length = (*ref)->pos() - note->pos();
		}
		if (fill ? note->length() < length : note->length() > length)
		{
			note->setLength(length);
		}
	}

	update();
	getGUI()->songEditor()->update();
	Engine::getSong()->setModified();
}


void PianoRoll::constrainNoteLengths(bool constrainMax)
{
	if (!hasValidMidiClip()) { return; }
	m_midiClip->addJournalCheckPoint();

	const NoteVector selectedNotes = getSelectedNotes();
	const auto& notes = selectedNotes.empty() ? m_midiClip->notes() : selectedNotes;

	TimePos bound = m_lenOfNewNotes; // will be length of last note
	for (auto note : notes)
	{
		if (constrainMax ? note->length() > bound : note->length() < bound)
		{
			note->setLength(bound);
		}
	}

	update();
	getGUI()->songEditor()->update();
	Engine::getSong()->setModified();
}

void PianoRoll::reverseNotes()
{
	if (!hasValidMidiClip()) { return; }

	const NoteVector selectedNotes = getSelectedNotes();
	const auto& notes = selectedNotes.empty() ? m_midiClip->notes() : selectedNotes;

	m_midiClip->reverseNotes(notes);

	update();
	getGUI()->songEditor()->update();
	Engine::getSong()->setModified();
}


void PianoRoll::loadMarkedSemiTones(const QDomElement & de)
{
	// clear marked semitones to prevent leftover marks
	m_markedSemiTones.clear();
	if (de.isElement())
	{
		QDomNode node = de.firstChild();
		while (!node.isNull())
		{
			bool ok;
			int key = node.toElement().attribute(
				QString("key"), QString("-1")).toInt(&ok, 10);
			if (ok && key >= 0)
			{
				m_markedSemiTones.append(key);
			}
			node = node.nextSibling();
		}
	}
	// from markSemiTone, required otherwise marks will not show
	std::sort(m_markedSemiTones.begin(), m_markedSemiTones.end(), std::greater<int>());
	QList<int>::iterator new_end = std::unique(m_markedSemiTones.begin(), m_markedSemiTones.end());
	m_markedSemiTones.erase(new_end, m_markedSemiTones.end());
}


void PianoRoll::setCurrentMidiClip( MidiClip* newMidiClip )
{
	if( hasValidMidiClip() )
	{
		m_midiClip->instrumentTrack()->pianoModel()->disconnect(this);
		m_midiClip->instrumentTrack()->firstKeyModel()->disconnect(this);
		m_midiClip->instrumentTrack()->lastKeyModel()->disconnect(this);
		m_midiClip->instrumentTrack()->microtuner()->keymapModel()->disconnect(this);
		m_midiClip->instrumentTrack()->microtuner()->keyRangeImportModel()->disconnect(this);
		m_midiClip->instrumentTrack()->disconnect( this );
		m_midiClip->disconnect(this);
	}

	// force the song-editor to stop playing if it played a MIDI clip before
	if (Engine::getSong()->playMode() == Song::PlayMode::MidiClip)
	{
		Engine::getSong()->playMidiClip( nullptr );
	}

	if(m_stepRecorder.isRecording())
	{
		m_stepRecorder.stop();
	}

	// set new data
	m_midiClip = newMidiClip;
	m_currentPosition = 0;
	m_currentNote = nullptr;
	m_startKey = INITIAL_START_KEY;

	m_stepRecorder.setCurrentMidiClip(newMidiClip);

	if( ! hasValidMidiClip() )
	{
		//resizeEvent( NULL );

		update();
		emit currentMidiClipChanged();
		return;
	}

	// Scroll horizontally to the start of the clip, minus a bar for aesthetics.
	m_leftRightScroll->setValue(std::max(0, -m_midiClip->startTimeOffset() - TimePos::ticksPerBar()));

	// determine the central key so that we can scroll to it
	int central_key = 0;
	int total_notes = 0;
	for( const Note *note : m_midiClip->notes() )
	{
		if( note->length() > 0 )
		{
			central_key += note->key();
			++total_notes;
		}
	}

	if (total_notes > 0)
	{
		central_key = central_key / total_notes - (NumKeys - m_totalKeysToScroll) / 2;
		m_startKey = qBound(0, central_key, NumKeys);
	}

	// Make sure the playhead position isn't out of the clip bounds.
	Engine::getSong()->getPlayPos(Song::PlayMode::MidiClip).setTicks(std::clamp(
		Engine::getSong()->getPlayPos(Song::PlayMode::MidiClip).getTicks(),
		std::max(0, -m_midiClip->startTimeOffset()),
		m_midiClip->length() - m_midiClip->startTimeOffset()
	));

	// resizeEvent() does the rest for us (scrolling, range-checking
	// of start-notes and so on...)
	resizeEvent( nullptr );

	// make sure to always get informed about the MIDI clip being destroyed
	connect( m_midiClip, SIGNAL(destroyedMidiClip(lmms::MidiClip*)), this, SLOT(hideMidiClip(lmms::MidiClip*)));

	connect( m_midiClip->instrumentTrack(), SIGNAL( midiNoteOn( const lmms::Note& ) ), this, SLOT( startRecordNote( const lmms::Note& ) ) );
	connect( m_midiClip->instrumentTrack(), SIGNAL( midiNoteOff( const lmms::Note& ) ), this, SLOT( finishRecordNote( const lmms::Note& ) ) );
	connect( m_midiClip, SIGNAL(dataChanged()), this, SLOT(update()));
	connect( m_midiClip->instrumentTrack()->pianoModel(), SIGNAL(dataChanged()), this, SLOT(update()));

	connect(m_midiClip->instrumentTrack()->firstKeyModel(), SIGNAL(dataChanged()), this, SLOT(update()));
	connect(m_midiClip->instrumentTrack()->lastKeyModel(), SIGNAL(dataChanged()), this, SLOT(update()));
	connect(m_midiClip->instrumentTrack()->microtuner()->keymapModel(), SIGNAL(dataChanged()), this, SLOT(update()));
	connect(m_midiClip->instrumentTrack()->microtuner()->keyRangeImportModel(), SIGNAL(dataChanged()),
		this, SLOT(update()));
	connect(m_midiClip, &MidiClip::lengthChanged, this, qOverload<>(&QWidget::update));

	update();
	emit currentMidiClipChanged();
}



void PianoRoll::hideMidiClip( MidiClip* clip )
{
	if( m_midiClip == clip )
	{
		setCurrentMidiClip( nullptr );
	}
}


int PianoRoll::trackOctaveSize() const
{
	if (!m_midiClip) { return KeysPerOctave; }
	auto ut = m_midiClip->instrumentTrack()->microtuner();
	return ut->enabled() ? ut->octaveSize() : KeysPerOctave;
}


void PianoRoll::selectRegionFromPixels( int xStart, int xEnd )
{

	xStart -= m_whiteKeyWidth;
	xEnd -= m_whiteKeyWidth;

	// select an area of notes
	int posTicks = xStart * TimePos::ticksPerBar() / m_ppb +
					m_currentPosition;
	int keyNum = 0;
	m_selectStartTick = posTicks;
	m_selectedTick = 0;
	m_selectStartKey = keyNum;
	m_selectedKeys = 1;
	// change size of selection

	// get tick in which the cursor is posated
	posTicks = xEnd  * TimePos::ticksPerBar() / m_ppb +
					m_currentPosition;
	keyNum = 120;

	m_selectedTick = posTicks - m_selectStartTick;
	if( (int) m_selectStartTick + m_selectedTick < 0 )
	{
		m_selectedTick = -static_cast<int>(
					m_selectStartTick );
	}
	m_selectedKeys = keyNum - m_selectStartKey;
	if( keyNum <= m_selectStartKey )
	{
		--m_selectedKeys;
	}

	computeSelectedNotes( false );
}




void PianoRoll::drawNoteRect( QPainter & p, int x, int y,
				int width, const Note * n, const QColor & noteCol, const QColor & noteTextColor,
				const QColor & selCol, const int noteOpc, const bool borders, bool drawNoteName )
{
	++x;
	++y;
	width -= 2;

	if( width <= 0 )
	{
		width = 2;
	}

	// Volume
	auto const volumeRange = static_cast<float>(MaxVolume - MinVolume);
	auto const volumeSpan = static_cast<float>(n->getVolume() - MinVolume);
	float const volumeRatio = volumeSpan / volumeRange;
	int volVal = qMin( 255, 100 + static_cast<int>( volumeRatio * 155.0f) );

	// Panning
	auto const panningRange = static_cast<float>(PanningRight - PanningLeft);
	auto const leftPanSpan = static_cast<float>(PanningRight - n->getPanning());
	auto const rightPanSpan = static_cast<float>(n->getPanning() - PanningLeft);

	float leftPercent = qMin<float>( 1.0f, leftPanSpan / panningRange * 2.0f );
	float rightPercent = qMin<float>( 1.0f, rightPanSpan / panningRange * 2.0f );

	QColor col{noteCol};
	QPen pen;

	if( n->selected() )
	{
		col = QColor( selCol );
	}

	const int borderWidth = borders ? 1 : 0;

	const int noteHeight = m_keyLineHeight - 1 - borderWidth;
	int noteWidth = width + 1 - borderWidth;

	// adjust note to make it a bit faded if it has a lower volume
	// in stereo using gradients
	QColor lcol = QColor::fromHsv( col.hue(), col.saturation(),
				       static_cast<int>(volVal * leftPercent), noteOpc );
	QColor rcol = QColor::fromHsv( col.hue(), col.saturation(),
				       static_cast<int>(volVal * rightPercent), noteOpc );

	QLinearGradient gradient( x, y, x, y + noteHeight );
	gradient.setColorAt( 0, rcol );
	gradient.setColorAt( 1, lcol );
	p.setBrush( gradient );

	if ( borders )
	{
		p.setPen( col );
	}
	else
	{
		p.setPen( Qt::NoPen );
	}

	p.drawRect( x, y, noteWidth, noteHeight );

	// Draw note key text
	if (drawNoteName)
	{
		p.save();
		int const noteTextHeight = static_cast<int>(noteHeight * 0.8);
		if (noteTextHeight > 6)
		{
			QString noteKeyString = getNoteString(n->key());

			QFont noteFont(p.font());
			noteFont = adjustedToPixelSize(noteFont, noteTextHeight);
			QFontMetrics fontMetrics(noteFont);
			QSize textSize = fontMetrics.size(Qt::TextSingleLine, noteKeyString);

			int const distanceToBorder = 2;
			int const xOffset = borderWidth + distanceToBorder;

			// noteTextHeight, textSize are not suitable for determining vertical spacing,
			// capHeight() can be used for this, but requires Qt 5.8.
			// We use boundingRect() with QChar (the QString version returns wrong value).
			QRect const boundingRect = fontMetrics.boundingRect(QChar::fromLatin1('H'));
			int const yOffset = (noteHeight - boundingRect.top() - boundingRect.bottom()) / 2;

			if (textSize.width() < noteWidth - xOffset)
			{
				p.setPen(noteTextColor);
				p.setFont(noteFont);
				QPoint textStart(x + xOffset, y + yOffset);

				p.drawText(textStart, noteKeyString);
			}
		}
		p.restore();
	}

	// draw the note endmark, to hint the user to resize
	p.setBrush( col );
	if( width > 2 )
	{
		const int endmarkWidth = 3 - borderWidth;
		p.drawRect( x + noteWidth - endmarkWidth, y, endmarkWidth, noteHeight );
	}
}




void PianoRoll::drawDetuningInfo( QPainter & _p, const Note * _n, int _x,
								int _y ) const
{
	int middle_y = _y + m_keyLineHeight / 2;
	_p.setPen(m_noteColor);
	_p.setClipRect(
		m_whiteKeyWidth,
		PR_TOP_MARGIN,
		width() - m_whiteKeyWidth,
		keyAreaBottom() - PR_TOP_MARGIN);

	// Draw lines for the detuning automation, treating cubic hermit curves
	// as straight lines for now. Also draw discrete jumps.
	int old_x = 0;
	int old_y = 0;

	timeMap & map = _n->detuning()->automationClip()->getTimeMap();
	for (timeMap::const_iterator it = map.begin(); it != map.end(); ++it)
	{
		// Current node values
		int cur_ticks = POS(it);
		int cur_x = _x + cur_ticks * m_ppb / TimePos::ticksPerBar();
		const float cur_level = INVAL(it);
		int cur_y = middle_y - cur_level * m_keyLineHeight;

		// First line to represent the inValue of the first node
		if (it == map.begin())
		{
			_p.drawLine(cur_x - 1, cur_y, cur_x + 1, cur_y);
			_p.drawLine(cur_x, cur_y - 1, cur_x, cur_y + 1);
		}
		// All subsequent lines will take the outValue of the previous node
		// and the inValue of the current node. It will also draw a vertical
		// line if there was a discrete jump (from old_x,old_y to pre_x,pre_y)
		else
		{
			// Previous node values (based on outValue). We just calculate
			// the y level because the x will be the same as old_x.
			const auto pit = std::prev(it);
			const auto nit = std::next(it);

			const float pre_level = OUTVAL(pit);
			int pre_y = middle_y - pre_level * m_keyLineHeight;

			// Draws the line representing the discrete jump if there's one
			if (old_y != pre_y)
			{
				_p.drawLine(old_x, old_y, old_x, pre_y);
			}

			// Now draw the lines representing the actual progression from one
			// node to the other
			switch (_n->detuning()->automationClip()->progressionType())
			{
				case AutomationClip::ProgressionType::Discrete:
					_p.drawLine(old_x, pre_y, cur_x, pre_y);
					_p.drawLine(cur_x, pre_y, cur_x, cur_y);
					break;
				case AutomationClip::ProgressionType::CubicHermite: /* TODO */
				case AutomationClip::ProgressionType::Linear:
					_p.drawLine(old_x, pre_y, cur_x, cur_y);
					break;
			}

			// If we are in the last node and there's a discrete jump, we draw a
			// vertical line representing it
			if (nit == map.end())
			{
				const float last_level = OUTVAL(it);
				if (cur_level != last_level)
				{
					int last_y = middle_y - last_level * m_keyLineHeight;
					_p.drawLine(cur_x, cur_y, cur_x, last_y);
				}
			}
		}

		old_x = cur_x;
		old_y = cur_y;
	}
}




void PianoRoll::removeSelection()
{
	m_selectStartTick = 0;
	m_selectedTick = 0;
	m_selectStartKey = 0;
	m_selectedKeys = 0;
}




void PianoRoll::clearSelectedNotes()
{
	if( m_midiClip != nullptr )
	{
		for( Note *note : m_midiClip->notes() )
		{
			note->setSelected( false );
		}
	}
}



void PianoRoll::shiftSemiTone(int amount) //Shift notes by amount semitones
{
	if (!hasValidMidiClip()) { return; }

	auto selectedNotes = getSelectedNotes();
	//If no notes are selected, shift all of them, otherwise shift selection
	if (selectedNotes.empty()) { shiftSemiTone(m_midiClip->notes(), amount); }
	else { shiftSemiTone(selectedNotes, amount); }
}

void PianoRoll::shiftSemiTone(const NoteVector& notes, int amount)
{
	m_midiClip->addJournalCheckPoint();
	for (Note *note : notes) { note->setKey( note->key() + amount ); }

	m_midiClip->rearrangeAllNotes();
	m_midiClip->dataChanged();
	//We modified the song
	update();
	getGUI()->songEditor()->update();
}




void PianoRoll::shiftPos(int amount) //Shift notes pos by amount
{
	if (!hasValidMidiClip()) { return; }

	auto selectedNotes = getSelectedNotes();
	//If no notes are selected, shift all of them, otherwise shift selection
	if (selectedNotes.empty()) { shiftPos(m_midiClip->notes(), amount); }
	else { shiftPos(selectedNotes, amount); }
}

void PianoRoll::shiftPos(const NoteVector& notes, int amount)
{
	m_midiClip->addJournalCheckPoint();

	if (notes.empty()) {
		return;
	}

	auto leftMostPos = notes.front()->pos();
	//Limit leftwards shifts to prevent moving left of clip start
	auto shiftAmount = (leftMostPos > -amount) ? amount : -leftMostPos;
	if (shiftAmount == 0) { return; }

	for (Note *note : notes) { note->setPos( note->pos() + shiftAmount ); }

	m_midiClip->rearrangeAllNotes();
	m_midiClip->updateLength();
	m_midiClip->dataChanged();
	// we modified the song
	update();
	getGUI()->songEditor()->update();
}




bool PianoRoll::isSelection() const // are any notes selected?
{
	for( const Note *note : m_midiClip->notes() )
	{
		if( note->selected() )
		{
			return true;
		}
	}

	return false;
}



int PianoRoll::selectionCount() const // how many notes are selected?
{
	return getSelectedNotes().size();
}



void PianoRoll::keyPressEvent(QKeyEvent* ke)
{
	if(m_stepRecorder.isRecording())
	{
		bool handled = m_stepRecorder.keyPressEvent(ke);
		if(handled)
		{
			ke->accept();
			update();
			return;
		}
	}

	if( hasValidMidiClip() && ke->modifiers() == Qt::NoModifier )
	{
		const int key_num = PianoView::getKeyFromKeyEvent( ke );

		if (!ke->isAutoRepeat() && key_num > -1)
		{
			m_midiClip->instrumentTrack()->pianoModel()->handleKeyPress(key_num);
			//  if a chord is set, play all chord notes (simulate click on all):
			playChordNotes(key_num);
			ke->accept();
			return;
		}
	}

	switch( ke->key() )
	{
		case Qt::Key_Up:
		case Qt::Key_Down:
			{
				int direction = (ke->key() == Qt::Key_Up ? +1 : -1);
				if( ( ke->modifiers() & Qt::ControlModifier ) && m_action == Action::None )
				{
					// shift selection by one octave
					// if nothing selected, shift _everything_
					if (hasValidMidiClip())
					{
						// An octave could potentially be greater or less than twelve semitones if the microtuner is in use.
						const auto microtuner = m_midiClip->instrumentTrack()->microtuner();
						if (microtuner->enabled())
						{
							shiftSemiTone(microtuner->octaveSize() * direction);
						}
						else
						{
							shiftSemiTone(12 * direction);
						}
					}
				}
				else if((ke->modifiers() & Qt::ShiftModifier) && m_action == Action::None)
				{
					// Move selected notes by one semitone
					if (hasValidMidiClip())
					{
						shiftSemiTone( 1 * direction );
					}
				}
				else
				{
					// scroll
					m_topBottomScroll->setValue( m_topBottomScroll->value() -
						cm_scrollAmtVert * direction );

					// if they are moving notes around or resizing,
					// recalculate the note/resize position
					if( m_action == Action::MoveNote ||
							m_action == Action::ResizeNote )
					{
						dragNotes(
							m_lastMouseX,
							m_lastMouseY,
							ke->modifiers() & Qt::AltModifier,
							ke->modifiers() & Qt::ShiftModifier,
							ke->modifiers() & Qt::ControlModifier
						);
					}
				}
				ke->accept();
				break;
			}

		case Qt::Key_Right:
		case Qt::Key_Left:
			{
				int direction = (ke->key() == Qt::Key_Right ? +1 : -1);
				if( ke->modifiers() & Qt::ControlModifier && m_action == Action::None )
				{
					// Move selected notes by one bar to the left
					if (hasValidMidiClip())
					{
						shiftPos( direction * TimePos::ticksPerBar() );
					}
				}
				else if( ke->modifiers() & Qt::ShiftModifier && m_action == Action::None)
				{
					// move notes
					if (hasValidMidiClip())
					{
						bool quantized = ! ( ke->modifiers() & Qt::AltModifier );
						int amt = quantized ? quantization() : 1;
						shiftPos( direction * amt );
					}
				}
				else if( ke->modifiers() & Qt::AltModifier)
				{
					// switch to editing a clip adjacent to this one in the song editor
					if (hasValidMidiClip())
					{
						MidiClip * c = direction > 0 ? m_midiClip->nextMidiClip()
										: m_midiClip->previousMidiClip();
						if(c != nullptr)
						{
							setCurrentMidiClip(c);
						}
					}
				}
				else
				{
					// scroll
					m_leftRightScroll->setValue( m_leftRightScroll->value() +
						direction * cm_scrollAmtHoriz );

					// if they are moving notes around or resizing,
					// recalculate the note/resize position
					if( m_action == Action::MoveNote ||
							m_action == Action::ResizeNote )
					{
						dragNotes(
							m_lastMouseX,
							m_lastMouseY,
							ke->modifiers() & Qt::AltModifier,
							ke->modifiers() & Qt::ShiftModifier,
							ke->modifiers() & Qt::ControlModifier
						);
					}

				}
				ke->accept();
				break;
			}

		case Qt::Key_A:
			if (ke->modifiers() & Qt::ControlModifier && m_editMode != EditMode::Strum && m_editMode != EditMode::Knife)
			{
				ke->accept();
				if (ke->modifiers() & Qt::ShiftModifier)
				{
					// Ctrl + Shift + A = deselect all notes
					clearSelectedNotes();
				}
				else
				{
					// Ctrl + A = select all notes
					selectAll();
				}
				update();
			}
			break;

		case Qt::Key_Escape:
			// On the Knife mode or Strum mode, ESC cancels it
			if (m_editMode == EditMode::Knife)
			{
				cancelKnifeAction();
			}
			else if (m_editMode == EditMode::Strum)
			{
				cancelStrumAction();
			}
			else
			{
				// Same as Ctrl + Shift + A
				clearSelectedNotes();
			}
			break;

		case Qt::Key_Backspace:
		case Qt::Key_Delete:
			deleteSelectedNotes();
			ke->accept();
			break;

		case Qt::Key_Home:
			m_timeLine->pos().setTicks( 0 );
			m_timeLine->updatePosition();
			ke->accept();
			break;

		case Qt::Key_0:
		case Qt::Key_1:
		case Qt::Key_2:
		case Qt::Key_3:
		case Qt::Key_4:
		case Qt::Key_5:
		case Qt::Key_6:
		case Qt::Key_7:
		case Qt::Key_8:
		case Qt::Key_9:
		{
			int len = 1 + ke->key() - Qt::Key_0;
			if( len == 10 )
			{
				len = 0;
			}
			if( ke->modifiers() & ( Qt::ControlModifier | Qt::KeypadModifier ) )
			{
				m_noteLenModel.setValue( len );
				ke->accept();
			}
			else if( ke->modifiers() & Qt::AltModifier )
			{
				m_quantizeModel.setValue( len );
				ke->accept();
			}
			break;
		}

		case Qt::Key_Control:
			// Ctrl will not enter selection mode if we are
			// in Knife mode, but unquantize it
			if (m_editMode == EditMode::Knife)
			{
				break;
			}
			// Enter selection mode if:
			// -> this window is active
			// -> shift is not pressed
			// (<S-C-drag> is shortcut for sticky note resize)
			if ( !( ke->modifiers() & Qt::ShiftModifier ) && isActiveWindow() )
			{
				m_ctrlMode = m_editMode;
				m_editMode = EditMode::Select;
				setCursor( Qt::ArrowCursor );
				ke->accept();
			}
			break;
		default:
			ke->ignore();
			break;
	}

	update();
}




void PianoRoll::keyReleaseEvent(QKeyEvent* ke )
{
	if( hasValidMidiClip() && ke->modifiers() == Qt::NoModifier )
	{
		const int key_num = PianoView::getKeyFromKeyEvent( ke );
		if (!ke->isAutoRepeat() && key_num > -1)
		{
			m_midiClip->instrumentTrack()->pianoModel()->handleKeyRelease(key_num);
			// if a chord is set, simulate click release on all chord notes
			pauseChordNotes(key_num);
			ke->accept();
			return;
		}
	}

	switch( ke->key() )
	{
		case Qt::Key_Control:
			if (m_editMode == EditMode::Knife)
			{
				break;
			}
			computeSelectedNotes( ke->modifiers() & Qt::ShiftModifier);
			m_editMode = m_ctrlMode;
			if (m_editMode == EditMode::Strum) { setupSelectedChords(); }
			update();
			break;

		// update after undo/redo
		case Qt::Key_Z:
		case Qt::Key_R:
			if( hasValidMidiClip() && ke->modifiers() == Qt::ControlModifier )
			{
				update();
			}
			break;
		default:
			ke->ignore();
			break;
	}

	update();
}




void PianoRoll::leaveEvent(QEvent * e )
{
	QWidget::leaveEvent( e );
	s_textFloat->hide();
	update(); // cleaning inner mouse-related graphics
}




int PianoRoll::noteEditTop() const
{
	return keyAreaBottom() + NOTE_EDIT_RESIZE_BAR;
}




int PianoRoll::noteEditBottom() const
{
	return height() - PR_BOTTOM_MARGIN;
}




int PianoRoll::noteEditRight() const
{
	return width() - PR_RIGHT_MARGIN;
}




int PianoRoll::noteEditLeft() const
{
	return m_whiteKeyWidth;
}




int PianoRoll::keyAreaTop() const
{
	return PR_TOP_MARGIN;
}




int PianoRoll::keyAreaBottom() const
{
	return height() - PR_BOTTOM_MARGIN - m_notesEditHeight;
}




void PianoRoll::mousePressEvent(QMouseEvent * me )
{
	m_startedWithShift = me->modifiers() & Qt::ShiftModifier;

	if( ! hasValidMidiClip() )
	{
		return;
	}

	const auto pos = position(me);

	// -- Knife
	if (m_editMode == EditMode::Knife && me->button() == Qt::LeftButton)
	{
		updateKnifePos(me, true);
		m_knifeDown = true;
		update();
		return;
	}

	if (m_editMode == EditMode::Strum && me->button() == Qt::LeftButton)
	{
		// Only strum if the user is dragging a selected note
		const auto& selectedNotes = getSelectedNotes();
		if (std::find(selectedNotes.begin(), selectedNotes.end(), noteUnderMouse()) != selectedNotes.end())
		{
			updateStrumPos(me, true, me->modifiers() & Qt::ShiftModifier);
			m_strumEnabled = true;
			update();
		}
		return;
	}

	if( m_editMode == EditMode::Detuning && noteUnderMouse() )
	{
		static QPointer<AutomationClip> detuningClip = nullptr;
		if (detuningClip.data() != nullptr)
		{
			detuningClip->disconnect(this);
		}
		Note* n = noteUnderMouse();
		if (n->detuning() == nullptr)
		{
			n->createDetuning();
		}
		detuningClip = n->detuning()->automationClip();
		connect(detuningClip.data(), SIGNAL(dataChanged()), this, SLOT(update()));
		getGUI()->automationEditor()->setGhostMidiClip(m_midiClip);
		getGUI()->automationEditor()->open(detuningClip);
		return;
	}

	// if holding control, go to selection mode unless shift is also pressed
	if( me->modifiers() & Qt::ControlModifier && m_editMode != EditMode::Select )
	{
		m_ctrlMode = m_editMode;
		m_editMode = EditMode::Select;
		setCursor( Qt::ArrowCursor );
		update();
	}

	// keep track of the point where the user clicked down
	if( me->button() == Qt::LeftButton )
	{
		m_moveStartX = pos.x();
		m_moveStartY = pos.y();
	}

	if (me->button() == Qt::LeftButton
		&& pos.y() > keyAreaBottom() && pos.y() < noteEditTop())
	{
		// resizing the note edit area
		m_action = Action::ResizeNoteEditArea;
		return;
	}

	if (pos.y() > PR_TOP_MARGIN)
	{
		bool edit_note = (pos.y() > noteEditTop());

		int key_num = getKey(pos.y());

		int x = pos.x();


		if (x > m_whiteKeyWidth)
		{
			// set, move or resize note

			x -= m_whiteKeyWidth;

			// get tick in which the user clicked
			int pos_ticks = x * TimePos::ticksPerBar() / m_ppb +
							m_currentPosition;


			// get note-vector of current MIDI clip
			const NoteVector & notes = m_midiClip->notes();

			// will be our iterator in the following loop
			auto it = notes.rbegin();

			// loop through whole note-vector...
			while (it != notes.rend())
			{
				Note *note = *it;
				TimePos len = note->length();
				if( len < 0 )
				{
					len = 4;
				}
				// and check whether the user clicked on an
				// existing note or an edit-line
				if( pos_ticks >= note->pos() &&
						len > 0 &&
					(
					( ! edit_note &&
					pos_ticks <= note->pos() + len &&
					note->key() == key_num )
					||
					( edit_note &&
					pos_ticks <= note->pos() +
						NOTE_EDIT_LINE_WIDTH * TimePos::ticksPerBar() / m_ppb )
					)
					)
				{
					break;
				}
				++it;
			}

			// first check whether the user clicked in note-edit-
			// area
			if( edit_note )
			{
				m_midiClip->addJournalCheckPoint();
				// scribble note edit changes
				mouseMoveEvent( me );
				return;
			}
			// left button??
			else if( me->button() == Qt::LeftButton &&
							m_editMode == EditMode::Draw )
			{
				// whether this action creates new note(s) or not
				bool is_new_note = false;

				Note * created_new_note = nullptr;
				// did it reach end of vector because
				// there's no note??
				if (it == notes.rend())
				{
					is_new_note = true;
					m_midiClip->addJournalCheckPoint();

					// then set new note

					// clear selection and select this new note
					clearSelectedNotes();

					// +32 to quanitize the note correctly when placing notes with
					// the mouse.  We do this here instead of in note.quantized
					// because live notes should still be quantized at the half.
					TimePos note_pos( pos_ticks - ( quantization() / 2 ) );
					TimePos note_len( newNoteLen() );

					Note new_note( note_len, note_pos, key_num );
					new_note.setSelected( true );
					new_note.setPanning( m_lastNotePanning );
					new_note.setVolume( m_lastNoteVolume );
					created_new_note = m_midiClip->addNote( new_note );

					const InstrumentFunctionNoteStacking::Chord & chord = InstrumentFunctionNoteStacking::ChordTable::getInstance()
						.getChordByName( m_chordModel.currentText() );

					if( ! chord.isEmpty() )
					{
						// if a chord is selected, create following notes in chord
						// or arpeggio mode
						const bool arpeggio = me->modifiers() & Qt::ShiftModifier;
						for( int i = 1; i < chord.size(); i++ )
						{
							if( arpeggio )
							{
								note_pos += note_len;
							}
							Note new_note( note_len, note_pos, key_num + chord[i] );
							new_note.setSelected( true );
							new_note.setPanning( m_lastNotePanning );
							new_note.setVolume( m_lastNoteVolume );
							m_midiClip->addNote( new_note );
						}
					}

					// reset it so that it can be used for
					// ops (move, resize) after this
					// code-block
					it = notes.rbegin();
					while (it != notes.rend() && *it != created_new_note)
					{
						++it;
					}
				}

				Note *current_note = *it;
				m_currentNote = current_note;
				m_lastNotePanning = current_note->getPanning();
				m_lastNoteVolume = current_note->getVolume();
				m_lenOfNewNotes = current_note->length();

				// remember which key and tick we started with
				m_mouseDownKey = m_startKey;
				m_mouseDownTick = m_currentPosition;

				//If clicked on an unselected note, remove selection and select that new note
				if (!m_currentNote->selected())
				{
					clearSelectedNotes();
					m_currentNote->setSelected( true );
				}

				auto selectedNotes = getSelectedNotes();

				m_moveBoundaryLeft = selectedNotes.front()->pos().getTicks();
				m_moveBoundaryRight = selectedNotes.front()->endPos();
				m_moveBoundaryBottom = selectedNotes.front()->key();
				m_moveBoundaryTop = m_moveBoundaryBottom;

				//Figure out the bounding box of all the selected notes
				for (Note *note: selectedNotes)
				{
					// remember note starting positions
					note->setOldKey( note->key() );
					note->setOldPos( note->pos() );
					note->setOldLength( note->length() );

					m_moveBoundaryLeft = qMin(note->pos().getTicks(), (tick_t) m_moveBoundaryLeft);
					m_moveBoundaryRight = qMax((int) note->endPos(), m_moveBoundaryRight);
					m_moveBoundaryBottom = qMin(note->key(), m_moveBoundaryBottom);
					m_moveBoundaryTop = qMax(note->key(), m_moveBoundaryTop);
				}

				// clicked at the "tail" of the note?
				if( pos_ticks * m_ppb / TimePos::ticksPerBar() >
						m_currentNote->endPos() * m_ppb / TimePos::ticksPerBar() - RESIZE_AREA_WIDTH
					&& m_currentNote->length() > 0 )
				{
					m_midiClip->addJournalCheckPoint();
					// then resize the note
					m_action = Action::ResizeNote;

					//Calculate the minimum length we should allow when resizing
					//each note, and let all notes use the smallest one found
					m_minResizeLen = quantization();
					for (Note *note : selectedNotes)
					{
						//Notes from the pattern editor can have a negative length, so
						//change their length to the displayed one before resizing
						if (note->oldLength() <= 0) { note->setOldLength(4); }
						//Let the note be sized down by quantized increments, stopping
						//when the next step down would result in a negative length
						int thisMin = note->oldLength() % quantization();
						//The initial value for m_minResizeLen is the minimum length of
						//a note divisible by the current Q. Therefore we ignore notes
						//where thisMin == 0 when checking for a new minimum
						if (thisMin > 0 && thisMin < m_minResizeLen) { m_minResizeLen = thisMin; }
					}

					// set resize-cursor
					setCursor( Qt::SizeHorCursor );
				}
				else
				{
					if( ! created_new_note )
					{
						m_midiClip->addJournalCheckPoint();
					}

					// otherwise move it
					m_action = Action::MoveNote;

					// set move-cursor
					setCursor( Qt::SizeAllCursor );

					// if they're holding shift, copy all selected notes
					if( ! is_new_note && me->modifiers() & Qt::ShiftModifier )
					{
						for (Note *note: selectedNotes)
						{
							Note *newNote = m_midiClip->addNote(*note, false);
							newNote->setSelected(false);
						}

						if (!selectedNotes.empty())
						{
							// added new notes, so must update engine, song, etc
							Engine::getSong()->setModified();
							update();
							getGUI()->songEditor()->update();
						}
					}

					// play the note
					testPlayNote( m_currentNote );
				}

				Engine::getSong()->setModified();
			}
			else if( ( me->buttons() == Qt::RightButton &&
							m_editMode == EditMode::Draw ) ||
					m_editMode == EditMode::Erase )
			{
				// erase single note
				m_mouseDownRight = true;
				if (it != notes.rend())
				{
					m_midiClip->addJournalCheckPoint();
					m_midiClip->removeNote( *it );
					Engine::getSong()->setModified();
				}
			}
			else if( me->button() == Qt::LeftButton &&
							m_editMode == EditMode::Select )
			{
				// select an area of notes

				m_selectStartTick = pos_ticks;
				m_selectedTick = 0;
				m_selectStartKey = key_num;
				m_selectedKeys = 1;
				m_action = Action::SelectNotes;

				// call mousemove to fix glitch where selection
				// appears in wrong spot on mousedown
				mouseMoveEvent( me );
			}

			update();
		}
		else if (pos.y() < keyAreaBottom())
		{
			// reference to last key needed for both
			// right click (used for copy all keys on note)
			// and for playing the key when left-clicked
			m_lastKey = key_num;

			// clicked on keyboard on the left
			if( me->buttons() == Qt::RightButton )
			{
				// right click - tone marker contextual menu
				m_pianoKeySelected = getKey(pos.y());
				m_semiToneMarkerMenu->popup(mapToGlobal(pos));
			}
			else if( me->buttons() == Qt::LeftButton )
			{
				// left click - play the note
				int v = ((float) x) / ((float) m_whiteKeyWidth) * MidiDefaultVelocity;
				m_midiClip->instrumentTrack()->pianoModel()->handleKeyPress(key_num, v);
				// if a chord is set, play the chords notes as well:
				playChordNotes(key_num, v);
			}
		}
		else
		{
			if( me->buttons() == Qt::LeftButton )
			{
				// clicked in the box below the keys to the left of note edit area
				m_noteEditMode = (NoteEditMode)(((int)m_noteEditMode)+1);
				if( m_noteEditMode == NoteEditMode::Count )
				{
					m_noteEditMode = (NoteEditMode) 0;
				}
				repaint();
			}
			else if( me->buttons() == Qt::RightButton )
			{
				// pop menu asking which one they want to edit
				m_noteEditMenu->popup(mapToGlobal(pos));
			}
		}
	}
}




void PianoRoll::mouseDoubleClickEvent(QMouseEvent * me )
{
	if( ! hasValidMidiClip() )
	{
		return;
	}

	const auto pos = position(me);

	// if they clicked in the note edit area, enter value for the volume bar
	if (pos.x() > noteEditLeft() && pos.x() < noteEditRight()
		&& pos.y() > noteEditTop() && pos.y() < noteEditBottom())
	{
		// get values for going through notes
		int pixel_range = 4;
		int x = pos.x() - m_whiteKeyWidth;
		const int ticks_start = ( x-pixel_range/2 ) *
					TimePos::ticksPerBar() / m_ppb + m_currentPosition;
		const int ticks_end = ( x+pixel_range/2 ) *
					TimePos::ticksPerBar() / m_ppb + m_currentPosition;
		const int ticks_middle = x * TimePos::ticksPerBar() / m_ppb + m_currentPosition;

		// go through notes to figure out which one we want to change
		bool altPressed = me->modifiers() & Qt::AltModifier;
		NoteVector nv;
		for ( Note * i : m_midiClip->notes() )
		{
			if( i->withinRange( ticks_start, ticks_end ) || ( i->selected() && !altPressed ) )
			{
				nv.push_back(i);
			}
		}
		// make sure we're on a note
		if( nv.size() > 0 )
		{
			const Note * closest = nullptr;
			int closest_dist = 9999999;
			// if we caught multiple notes and we're not editing a
			// selection, find the closest...
			if( nv.size() > 1 && !isSelection() )
			{
				for ( const Note * i : nv )
				{
					const int dist = qAbs( i->pos().getTicks() - ticks_middle );
					if( dist < closest_dist ) { closest = i; closest_dist = dist; }
				}
				// ... then remove all notes from the vector that aren't on the same exact time
				auto it = nv.begin();
				while (it != nv.end())
				{
					const Note *note = *it;
					if( note->pos().getTicks() != closest->pos().getTicks() )
					{
						it = nv.erase( it );
					}
					else
					{
						it++;
					}
				}
			}
			enterValue( &nv );
		}
	}
	else
	{
		QWidget::mouseDoubleClickEvent(me);
	}
}




void PianoRoll::testPlayNote( Note * n )
{
	m_lastKey = n->key();

	if( ! n->isPlaying() && ! m_recording && ! m_stepRecorder.isRecording())
	{
		n->setIsPlaying( true );

		const int baseVelocity = m_midiClip->instrumentTrack()->midiPort()->baseVelocity();

		m_midiClip->instrumentTrack()->pianoModel()->handleKeyPress(n->key(), n->midiVelocity(baseVelocity));

		// if a chord is set, play the chords notes as well:
		playChordNotes(n->key(), n->midiVelocity(baseVelocity));

		MidiEvent event( MidiMetaEvent, -1, n->key(), panningToMidi( n->getPanning() ) );

		event.setMetaEvent( MidiNotePanning );

		m_midiClip->instrumentTrack()->processInEvent( event, 0 );
	}
}




void PianoRoll::pauseTestNotes( bool pause )
{
	for (Note *note : m_midiClip->notes())
	{
		if( note->isPlaying() )
		{
			if( pause )
			{
				// stop note
				m_midiClip->instrumentTrack()->pianoModel()->handleKeyRelease( note->key() );

				// if a chord was set, stop the chords notes as well:
				pauseChordNotes(note->key());
			}
			else
			{
				// start note
				note->setIsPlaying( false );
				testPlayNote( note );
			}
		}
	}
}

void PianoRoll::playChordNotes(int key, int velocity)
{
	// if a chord is set, play the chords notes beside the base note.
	Piano *pianoModel = m_midiClip->instrumentTrack()->pianoModel();
	const InstrumentFunctionNoteStacking::Chord & chord =
			InstrumentFunctionNoteStacking::ChordTable::getInstance().getChordByName(
				m_chordModel.currentText());
	if (!chord.isEmpty())
	{
		for (int i = 1; i < chord.size(); ++i)
		{
			pianoModel->handleKeyPress(key + chord[i], velocity);
		}
	}
}

void PianoRoll::pauseChordNotes(int key)
{
	// if a chord was set, stop the chords notes beside the base note.
	Piano *pianoModel = m_midiClip->instrumentTrack()->pianoModel();
	const InstrumentFunctionNoteStacking::Chord & chord =
			InstrumentFunctionNoteStacking::ChordTable::getInstance().getChordByName(
				m_chordModel.currentText());
	if (!chord.isEmpty())
	{
		for (int i = 1; i < chord.size(); ++i)
		{
			pianoModel->handleKeyRelease(key + chord[i]);
		}
	}
}

void PianoRoll::setKnifeAction()
{
	if (m_editMode != EditMode::Knife)
	{
		m_knifeMode = m_editMode;
		m_editMode = EditMode::Knife;
		m_action = Action::Knife;
		m_knifeDown = false;
		setCursor(Qt::ArrowCursor);
		update();
	}
}

void PianoRoll::cancelKnifeAction()
{
	m_editMode = m_knifeMode;
	m_action = Action::None;
	m_knifeDown = false;
	update();
}

void PianoRoll::setStrumAction()
{
	if (m_editMode != EditMode::Strum)
	{
		m_strumMode = m_editMode;
		m_editMode = EditMode::Strum;
		m_action = Action::Strum;
		m_strumEnabled = false;
		setupSelectedChords();
		setCursor(Qt::ArrowCursor);
		update();
	}
}

void PianoRoll::cancelStrumAction()
{
	m_editMode = m_strumMode;
	m_action = Action::None;
	m_strumEnabled = false;
	update();
}

void PianoRoll::testPlayKey( int key, int velocity, int pan )
{
	Piano *pianoModel = m_midiClip->instrumentTrack()->pianoModel();
	// turn off old key
	pianoModel->handleKeyRelease( m_lastKey );
	// if a chord was set, stop the chords notes as well
	pauseChordNotes(m_lastKey);

	// remember which one we're playing
	m_lastKey = key;

	// play new key
	pianoModel->handleKeyPress( key, velocity );
	// and if a chord is set, play chord notes:
	playChordNotes(key, velocity);
}




void PianoRoll::computeSelectedNotes(bool shift)
{
	if( m_selectStartTick == 0 &&
		m_selectedTick == 0 &&
		m_selectStartKey == 0 &&
		m_selectedKeys == 0 )
	{
		// don't bother, there's no selection
		return;
	}

	// setup selection-vars
	int sel_pos_start = m_selectStartTick;
	int sel_pos_end = m_selectStartTick+m_selectedTick;
	if( sel_pos_start > sel_pos_end )
	{
		qSwap<int>( sel_pos_start, sel_pos_end );
	}

	int sel_key_start = m_selectStartKey - m_startKey + 1;
	int sel_key_end = sel_key_start + m_selectedKeys;
	if( sel_key_start > sel_key_end )
	{
		qSwap<int>( sel_key_start, sel_key_end );
	}

	//int y_base = noteEditTop() - 1;
	if( hasValidMidiClip() )
	{
		for( Note *note : m_midiClip->notes() )
		{
			// make a new selection unless they're holding shift
			if( ! shift )
			{
				note->setSelected( false );
			}

			int len_ticks = note->length();

			if( len_ticks == 0 )
			{
				continue;
			}
			else if( len_ticks < 0 )
			{
				len_ticks = 4;
			}

			const int key = note->key() - m_startKey + 1;

			int pos_ticks = note->pos();

			// if the selection even barely overlaps the note
			if( key > sel_key_start &&
				key <= sel_key_end &&
				pos_ticks + len_ticks > sel_pos_start &&
				pos_ticks < sel_pos_end )
			{
				// remove from selection when holding shift
				bool selected = shift && note->selected();
				note->setSelected( ! selected);
			}
		}
	}

	removeSelection();
	update();
}




void PianoRoll::mouseReleaseEvent( QMouseEvent * me )
{
	bool mustRepaint = false;

	s_textFloat->hide();

	// Quit knife mode or strum mode if we pressed and released the right mouse button
	if (m_editMode == EditMode::Knife && me->button() == Qt::RightButton)
	{
		cancelKnifeAction();
	}
	else if (m_editMode == EditMode::Strum && me->button() == Qt::RightButton)
	{
		cancelStrumAction();
	}

	if( me->button() & Qt::LeftButton )
	{
		mustRepaint = true;

		if( m_action == Action::SelectNotes && m_editMode == EditMode::Select )
		{
			// select the notes within the selection rectangle and
			// then destroy the selection rectangle
			computeSelectedNotes(
					me->modifiers() & Qt::ShiftModifier );
		}
		else if( m_action == Action::MoveNote )
		{
			// we moved one or more notes so they have to be
			// moved properly according to new starting-
			// time in the note-array of clip
			m_midiClip->rearrangeAllNotes();

		}
		else if (m_action == Action::Strum || m_strumEnabled)
		{
			m_strumEnabled = false;
    }
		else if (m_action == Action::Knife && hasValidMidiClip())
		{
			bool deleteShortEnds = me->modifiers() & Qt::ShiftModifier;
			const NoteVector selectedNotes = getSelectedNotes();
			m_midiClip->splitNotesAlongLine(!selectedNotes.empty() ? selectedNotes : m_midiClip->notes(), TimePos(m_knifeStartTickPos), m_knifeStartKey, TimePos(m_knifeEndTickPos), m_knifeEndKey, deleteShortEnds);
			m_knifeDown = false;
		}

		if( m_action == Action::MoveNote || m_action == Action::ResizeNote )
		{
			// if we only moved one note, deselect it so we can
			// edit the notes in the note edit area
			if( selectionCount() == 1 )
			{
				clearSelectedNotes();
			}
		}
	}

	if( me->button() & Qt::RightButton )
	{
		m_mouseDownRight = false;
		mustRepaint = true;
	}

	if( hasValidMidiClip() )
	{
		// turn off all notes that are playing
		for ( Note *note : m_midiClip->notes() )
		{
			if( note->isPlaying() )
			{
				m_midiClip->instrumentTrack()->pianoModel()->
						handleKeyRelease( note->key() );
				pauseChordNotes(note->key());
				note->setIsPlaying( false );
			}
		}

		// stop playing keys that we let go of
		m_midiClip->instrumentTrack()->pianoModel()->
						handleKeyRelease( m_lastKey );
		pauseChordNotes(m_lastKey);
	}

	m_currentNote = nullptr;

	if (m_action != Action::Knife && m_action != Action::Strum)
	{
		m_action = Action::None;
	}

	if( m_editMode == EditMode::Draw )
	{
		setCursor( Qt::ArrowCursor );
	}

	if( mustRepaint )
	{
		repaint();
	}
}




void PianoRoll::mouseMoveEvent( QMouseEvent * me )
{
	if( ! hasValidMidiClip() )
	{
		update();
		return;
	}

	const auto pos = position(me);

	if( m_action == Action::None && me->buttons() == 0 )
	{
		// When cursor is between note editing area and volume/panning
		// area show vertical size cursor.
		if (pos.y() > keyAreaBottom() && pos.y() < noteEditTop())
		{
			setCursor( Qt::SizeVerCursor );
			return;
		}
	}
	else if( m_action == Action::ResizeNoteEditArea )
	{
		// Don't try to show more keys than the full keyboard, bail if trying to
		if (m_pianoKeysVisible == NumKeys && pos.y() > m_moveStartY)
		{
			return;
		}
		int newHeight = height() - pos.y();
		if (pos.y() < KEY_AREA_MIN_HEIGHT)
		{
			newHeight = height() - KEY_AREA_MIN_HEIGHT -
				PR_TOP_MARGIN - PR_BOTTOM_MARGIN; // - NOTE_EDIT_RESIZE_BAR
		}
		// change m_notesEditHeight and then repaint
		m_notesEditHeight = qMax(NOTE_EDIT_MIN_HEIGHT, newHeight);
		m_userSetNotesEditHeight = m_notesEditHeight;
		m_stepRecorderWidget.setBottomMargin(PR_BOTTOM_MARGIN + m_notesEditHeight);
		updateScrollbars();
		updatePositionLineHeight();
		repaint();
		return;
	}

	// Update Knife position if we are on knife mode
	if (m_editMode == EditMode::Knife)
	{
		updateKnifePos(me, false);
	}

	// Update Strum position if we are on knife mode
	if (m_editMode == EditMode::Strum && m_strumEnabled)
	{
		updateStrumPos(me, false, me->modifiers() & Qt::ShiftModifier);
	}

	if (pos.y() > PR_TOP_MARGIN || m_action != Action::None)
	{
		bool edit_note = (pos.y() > noteEditTop())
			&& m_action != Action::SelectNotes;


		int key_num = getKey(pos.y());
		int x = pos.x();

		// see if they clicked on the keyboard on the left
		if (x < m_whiteKeyWidth && m_action == Action::None
		    && ! edit_note && key_num != m_lastKey
			&& me->buttons() & Qt::LeftButton )
		{
			// clicked on a key, play the note
			testPlayKey(key_num, ((float) x) / ((float) m_whiteKeyWidth) * MidiDefaultVelocity, 0);
			update();
			return;
		}

		x -= m_whiteKeyWidth;

		if( me->buttons() & Qt::LeftButton
			&& m_editMode == EditMode::Draw
			&& (m_action == Action::MoveNote || m_action == Action::ResizeNote ) )
		{
			// handle moving notes and resizing them
			bool replay_note = key_num != m_lastKey
							&& m_action == Action::MoveNote;

			if( replay_note || ( m_action == Action::MoveNote && ( me->modifiers() & Qt::ShiftModifier ) && ! m_startedWithShift ) )
			{
				pauseTestNotes();
			}

			dragNotes(
				pos.x(),
				pos.y(),
				me->modifiers() & Qt::AltModifier,
				me->modifiers() & Qt::ShiftModifier,
				me->modifiers() & Qt::ControlModifier
			);

			if( replay_note && m_action == Action::MoveNote && ! ( ( me->modifiers() & Qt::ShiftModifier ) && ! m_startedWithShift ) )
			{
				pauseTestNotes( false );
			}
		}
		else if( m_editMode != EditMode::Erase &&
			( edit_note || m_action == Action::ChangeNoteProperty ) &&
				( me->buttons() & Qt::LeftButton || me->buttons() & Qt::MiddleButton
				|| ( me->buttons() & Qt::RightButton && me->modifiers() & Qt::ShiftModifier ) ) )
		{
			// editing note properties

			// Change notes within a certain pixel range of where
			// the mouse cursor is
			int pixel_range = 14;

			// convert to ticks so that we can check which notes
			// are in the range
			int ticks_start = ( x-pixel_range/2 ) *
					TimePos::ticksPerBar() / m_ppb + m_currentPosition;
			int ticks_end = ( x+pixel_range/2 ) *
					TimePos::ticksPerBar() / m_ppb + m_currentPosition;

			// get note-vector of current MIDI clip
			const NoteVector & notes = m_midiClip->notes();

			// determine what volume/panning to set note to
			// if middle-click, set to defaults
			volume_t vol = DefaultVolume;
			panning_t pan = DefaultPanning;

			if( me->buttons() & Qt::LeftButton )
			{
				vol = qBound(MinVolume, static_cast<volume_t>(MinVolume
					+ static_cast<float>(noteEditBottom() - pos.y())
					/ static_cast<float>(noteEditBottom() - noteEditTop())
					* (MaxVolume - MinVolume)), MaxVolume);

				pan = qBound(PanningLeft, static_cast<panning_t>(PanningLeft
					+ static_cast<float>(noteEditBottom() - pos.y())
					/ static_cast<float>(noteEditBottom() - noteEditTop())
					* (PanningRight - PanningLeft)), PanningRight);
			}

			if( m_noteEditMode == NoteEditMode::Volume )
			{
				m_lastNoteVolume = vol;
				showVolTextFloat(vol, position(me));
			}
			else if( m_noteEditMode == NoteEditMode::Panning )
			{
				m_lastNotePanning = pan;
				showPanTextFloat(pan, position(me));
			}

			// When alt is pressed we only edit the note under the cursor
			bool altPressed = me->modifiers() & Qt::AltModifier;
			// We iterate from last note in MIDI clip to the first,
			// chronologically
			auto it = notes.rbegin();
			while (it != notes.rend())
			{
				Note* n = *it;

				bool isUnderPosition = n->withinRange( ticks_start, ticks_end );
				// Play note under the cursor
				if ( isUnderPosition ) { testPlayNote( n ); }
				// If note is:
				// Under the cursor, when there is no selection
				// Selected, and alt is not pressed
				// Under the cursor, selected, and alt is pressed
				if ( ( isUnderPosition && !isSelection() ) ||
					  ( n->selected() && !altPressed ) ||
					  ( isUnderPosition && n->selected() && altPressed )
					)
				{
					if( m_noteEditMode == NoteEditMode::Volume )
					{
						n->setVolume( vol );

						const int baseVelocity = m_midiClip->instrumentTrack()->midiPort()->baseVelocity();

						m_midiClip->instrumentTrack()->processInEvent( MidiEvent( MidiKeyPressure, -1, n->key(), n->midiVelocity( baseVelocity ) ) );
					}
					else if( m_noteEditMode == NoteEditMode::Panning )
					{
						n->setPanning( pan );
						MidiEvent evt( MidiMetaEvent, -1, n->key(), panningToMidi( pan ) );
						evt.setMetaEvent( MidiNotePanning );
						m_midiClip->instrumentTrack()->processInEvent( evt );
					}
				}
				else if( n->isPlaying() && !isSelection() )
				{
					// mouse not over this note, stop playing it.
					m_midiClip->instrumentTrack()->pianoModel()->handleKeyRelease( n->key() );
					pauseChordNotes(n->key());

					n->setIsPlaying( false );
				}


				++it;
			}

			// Emit MIDI clip has changed
			m_midiClip->dataChanged();
		}

		else if( me->buttons() == Qt::NoButton && m_editMode == EditMode::Draw )
		{
			// set move- or resize-cursor

			// get tick in which the cursor is posated
			int pos_ticks = ( x * TimePos::ticksPerBar() ) /
						m_ppb + m_currentPosition;

			// get note-vector of current MIDI clip
			const NoteVector & notes = m_midiClip->notes();

			// will be our iterator in the following loop
			auto it = notes.rbegin();

			// loop through whole note-vector...
			while (it != notes.rend())
			{
				Note *note = *it;
				// and check whether the cursor is over an
				// existing note
				if( pos_ticks >= note->pos() &&
			    		pos_ticks <= note->pos() +
							note->length() &&
					note->key() == key_num &&
					note->length() > 0 )
				{
					break;
				}
				++it;
			}

			// did it reach end of vector because there's
			// no note??
			if (it != notes.rend())
			{
				Note *note = *it;
				// x coordinate of the right edge of the note
				int noteRightX = ( note->pos() + note->length() -
					m_currentPosition) * m_ppb/TimePos::ticksPerBar();
				// cursor at the "tail" of the note?
				bool atTail = note->length() > 0 && x > noteRightX -
							RESIZE_AREA_WIDTH;
				Qt::CursorShape cursorShape = atTail ? Qt::SizeHorCursor :
													Qt::SizeAllCursor;
				setCursor( cursorShape );
			}
			else
			{
				// the cursor is over no note, so restore cursor
				setCursor( Qt::ArrowCursor );
			}
		}
		else if( me->buttons() & Qt::LeftButton &&
						m_editMode == EditMode::Select &&
						m_action == Action::SelectNotes )
		{
			// change size of selection

			// get tick in which the cursor is posated
			int pos_ticks = x * TimePos::ticksPerBar() / m_ppb +
							m_currentPosition;

			m_selectedTick = pos_ticks - m_selectStartTick;
			if( (int) m_selectStartTick + m_selectedTick < 0 )
			{
				m_selectedTick = -static_cast<int>(
							m_selectStartTick );
			}
			m_selectedKeys = key_num - m_selectStartKey;
			if( key_num <= m_selectStartKey )
			{
				--m_selectedKeys;
			}
		}
		else if( ( m_editMode == EditMode::Draw && me->buttons() & Qt::RightButton )
				|| ( m_editMode == EditMode::Erase && me->buttons() ) )
		{
			// holding down right-click to delete notes or holding down
			// any key if in erase mode

			// get tick in which the user clicked
			int pos_ticks = x * TimePos::ticksPerBar() / m_ppb +
							m_currentPosition;


			// get note-vector of current MIDI clip
			const NoteVector & notes = m_midiClip->notes();

			// will be our iterator in the following loop
			auto it = notes.begin();

			// loop through whole note-vector...
			while( it != notes.end() )
			{
				Note *note = *it;
				TimePos len = note->length();
				if( len < 0 )
				{
					len = 4;
				}
				// and check whether the user clicked on an
				// existing note or an edit-line
				if( pos_ticks >= note->pos() &&
						len > 0 &&
					(
					( ! edit_note &&
					pos_ticks <= note->pos() + len &&
					note->key() == key_num )
					||
					( edit_note &&
					pos_ticks <= note->pos() +
							NOTE_EDIT_LINE_WIDTH *
						TimePos::ticksPerBar() /
								m_ppb )
					)
					)
				{
					// delete this note
					it = m_midiClip->removeNote(it);
					Engine::getSong()->setModified();
				}
				else
				{
					++it;
				}
			}
		}
		else if (me->buttons() == Qt::NoButton && m_editMode != EditMode::Draw && m_editMode != EditMode::Knife && m_editMode != EditMode::Strum)
		{
			// Is needed to restore cursor when it previously was set to
			// Qt::SizeVerCursor (between keyAreaBottom and noteEditTop)
			setCursor( Qt::ArrowCursor );
		}
	}
	else
	{
		setCursor( Qt::ArrowCursor );
	}

	m_lastMouseX = pos.x();
	m_lastMouseY = pos.y();

	update();
}




void PianoRoll::updateKnifePos(QMouseEvent* me, bool initial)
{
	const auto pos = position(me);

	// Calculate the TimePos from the mouse
	int mouseViewportPosX = pos.x() - m_whiteKeyWidth;
	int mouseViewportPosY = keyAreaBottom() - 1 - pos.y();
	int mouseTickPos = mouseViewportPosX * TimePos::ticksPerBar() / m_ppb + m_currentPosition;
	int mouseKey = std::round(1.f * mouseViewportPosY / m_keyLineHeight) + m_startKey - 1;

	// If ctrl is not pressed, quantize the position
	if (!(me->modifiers() & Qt::ControlModifier))
	{
		mouseTickPos = std::round(1.f * mouseTickPos / quantization()) * quantization();
	}

	if (initial)
	{
		m_knifeStartTickPos = mouseTickPos;
		m_knifeStartKey = mouseKey;
	}
	m_knifeEndTickPos = mouseTickPos;
	m_knifeEndKey = mouseKey;
}

/*
 * Setup chords
 *
 * A chord is an island of notes--as the loop goes over the notes, if the notes overlap,
 * they are part of the same chord. Else, they are part of a new chord.
*/
void PianoRoll::setupSelectedChords()
{
	if (!hasValidMidiClip()) { return; }
	m_selectedChords.clear();
	m_midiClip->rearrangeAllNotes();

	const NoteVector& selectedNotes = getSelectedNotes();
	if (selectedNotes.empty()) { return; }

	int maxTime = -1;
	NoteVector currentChord;
	for (Note* note: selectedNotes)
	{
		// If the note is not in the current chord range (and this isn't the first chord), start a new chord.
		if (note->pos() >= maxTime && maxTime != -1)
		{
			// Sort the notes by key before adding the chord to the vector
			std::sort(currentChord.begin(), currentChord.end(), [](Note* a, Note* b){ return a->key() < b->key(); });
			m_selectedChords.push_back(currentChord);
			currentChord.clear();
			maxTime = note->endPos();
		}
		maxTime = std::max(maxTime, static_cast<int>(note->endPos()));
		currentChord.push_back(note);
	}
	// Add final chord
	std::sort(currentChord.begin(), currentChord.end(), [](Note* a, Note* b){ return a->key() < b->key(); });
	m_selectedChords.push_back(currentChord);
}

/*
 * Perform the Strum
 *
 * Notes above the clicked note (relative to each chord) will be strummed down, notes below will be strummed up.
 * Holding shift raises the amount of movement to a power, causing the strum to be curved/warped.
*/
void PianoRoll::updateStrumPos(QMouseEvent* me, bool initial, bool warp)
{
	if (!hasValidMidiClip()) { return; }
	// Calculate the TimePos from the mouse
	const auto pos = position(me);
	int mouseViewportPos = pos.x() - m_whiteKeyWidth;
	int mouseTickPos = mouseViewportPos * TimePos::ticksPerBar() / m_ppb + m_currentPosition;
	// Should we add quantization? probably not?
	if (initial)
	{
		m_strumStartTime = mouseTickPos;
		m_strumStartVertical =  pos.y();
	}
	m_strumCurrentTime = mouseTickPos;
	m_strumCurrentVertical =  pos.y();
	int strumTicksHorizontal = m_strumCurrentTime - m_strumStartTime;
	float strumPower = fastPow10f(0.01f * (m_strumCurrentVertical - m_strumStartVertical));

	if (initial)
	{
		m_midiClip->addJournalCheckPoint();

		Note* clickedNote = noteUnderMouse();
		if (clickedNote == nullptr) { return; }

		for (NoteVector chord: m_selectedChords)
		{
			for (Note* note: chord)
			{
				// Save the current note position
				note->setOldPos(note->pos());
				// if this is the clicked note, calculate it's ratio up the chord
				if (note == clickedNote && chord.size() > 1)
				{
					m_strumHeightRatio = 1.f * std::distance(chord.begin(), std::find(chord.begin(), chord.end(), clickedNote)) / (chord.size() - 1);
				}
			}
		}
	}

	for (NoteVector chord: m_selectedChords)
	{
		// Don't strum a chord with only one note
		if (chord.size() <= 1) { continue; }
		for (size_t i = 0; i < chord.size(); ++i)
		{
			float heightRatio = 1.f * i / (chord.size() - 1);
			float ratio = 0.0f;

			if (heightRatio == m_strumHeightRatio)
			{
				ratio = 1.f;
			}
			else if (heightRatio < m_strumHeightRatio)
			{
				ratio = heightRatio / m_strumHeightRatio;
			}
			else
			{
				ratio = (1.f - heightRatio) / (1.f - m_strumHeightRatio);
			}

			if (warp)
			{
				ratio = std::pow(ratio, strumPower);
			}
			chord.at(i)->setPos(std::max(0, static_cast<tick_t>(chord.at(i)->oldPos() + ratio * strumTicksHorizontal)));
		}
	}
	m_midiClip->rearrangeAllNotes();
	m_midiClip->updateLength();
	m_midiClip->dataChanged();
}



void PianoRoll::dragNotes(int x, int y, bool alt, bool shift, bool ctrl)
{
	// dragging one or more notes around

	// convert pixels to ticks and keys
	int off_x = x - m_moveStartX;
	int off_ticks = off_x * TimePos::ticksPerBar() / m_ppb;
	int off_key = getKey( y ) - getKey( m_moveStartY );

	// handle scroll changes while dragging
	off_ticks -= m_mouseDownTick - m_currentPosition;
	off_key -= m_mouseDownKey - m_startKey;

	// get note-vector of current MIDI clip
	const NoteVector & notes = m_midiClip->notes();

	if (m_action == Action::MoveNote)
	{
		// Calculate the offset for either Nudge or Snap modes
		int noteOffset = off_ticks;
		if (m_gridMode == GridMode::Snap && quantization () > 1)
		{
			// Get the mouse timeline absolute position
			TimePos mousePos(m_currentNote->oldPos().getTicks() + off_ticks);

			// We create a mousePos that is relative to the end of the note instead
			// of the beginning. That's to see if we will snap the beginning or end
			// of the note
			TimePos mousePosEnd(mousePos);
			mousePosEnd += m_currentNote->oldLength();

			// Now we quantize the mouse position to snap it to the grid
			TimePos mousePosQ = mousePos.quantize(static_cast<float>(quantization()) / DefaultTicksPerBar);
			TimePos mousePosEndQ = mousePosEnd.quantize(static_cast<float>(quantization()) / DefaultTicksPerBar);

			bool snapEnd = std::abs(mousePosEndQ - mousePosEnd) < std::abs(mousePosQ - mousePos);

			// Set the offset
			noteOffset = snapEnd
			? mousePosEndQ.getTicks() - m_currentNote->oldPos().getTicks() - m_currentNote->oldLength().getTicks()
			: mousePosQ.getTicks() - m_currentNote->oldPos().getTicks();
		}
		else if (m_gridMode == GridMode::Nudge)
		{
			// if they're not holding alt, quantize the offset
			if (!alt)
			{
				noteOffset = floor(off_ticks / quantization()) * quantization();
			}
		}

		// Make sure notes won't go outside boundary conditions
		if (m_moveBoundaryLeft + noteOffset < 0)
		{
			noteOffset = -m_moveBoundaryLeft;
		}
		if (m_moveBoundaryTop + off_key >= NumKeys)
		{
			off_key = -m_moveBoundaryTop + NumKeys - 1;
		}
		if (m_moveBoundaryBottom + off_key < 0)
		{
			off_key = -m_moveBoundaryBottom;
		}

		// Apply offset to all selected notes
		for (Note *note : getSelectedNotes())
		{
			// Quick resize is only enabled on Nudge mode, since resizing the note
			// while in Snap mode breaks the calculation of the note offset
			if (shift && ! m_startedWithShift && m_gridMode == GridMode::Nudge)
			{
				// quick resize, toggled by holding shift after starting a note move, but not before
				int ticks_new = note->oldLength().getTicks() + noteOffset;
				if( ticks_new <= 0 )
				{
					ticks_new = 1;
				}
				note->setLength( TimePos( ticks_new ) );
				m_lenOfNewNotes = note->length();
			}
			else
			{
				// moving note

				// Final position of the note
				TimePos posTicks(note->oldPos().getTicks() + noteOffset);
				int key_num = note->oldKey() + off_key;

				note->setPos(posTicks);
				note->setKey(key_num);
			}
		}
	}
	else if (m_action == Action::ResizeNote)
	{
		// When resizing notes:
		// If shift is not pressed, resize the selected notes but do not rearrange them
		// If shift is pressed we resize and rearrange only the selected notes
		// If shift + ctrl then we also rearrange all posterior notes (sticky)
		// If shift is pressed but only one note is selected, apply sticky

		// Quantize the resizing if alt is not pressed
		if (!alt)
		{
			off_ticks = floor(off_ticks / quantization()) * quantization();
		}

		auto selectedNotes = getSelectedNotes();

		if (shift)
		{
			// Algorithm:
			// Relative to the starting point of the left-most selected note,
			//   all selected note start-points and *endpoints* (not length) should be scaled by a calculated factor.
			// This factor is such that the endpoint of the note whose handle is being dragged should lie under the cursor.
			// first, determine the start-point of the left-most selected note:
			int stretchStartTick = -1;
			for (const Note *note : selectedNotes)
			{
				if (stretchStartTick < 0 || note->oldPos().getTicks() < stretchStartTick)
				{
					stretchStartTick = note->oldPos().getTicks();
				}
			}
			// determine the ending tick of the right-most selected note
			const Note *posteriorNote = nullptr;
			for (const Note *note : selectedNotes)
			{
				if (posteriorNote == nullptr ||
					note->oldPos().getTicks() + note->oldLength().getTicks() >
					posteriorNote->oldPos().getTicks() + posteriorNote->oldLength().getTicks())
				{
					posteriorNote = note;
				}
			}
			int posteriorEndTick = posteriorNote->pos().getTicks() + posteriorNote->length().getTicks();
			// end-point of the note whose handle is being dragged:
			int stretchEndTick = m_currentNote->oldPos().getTicks() + m_currentNote->oldLength().getTicks();
			// Calculate factor by which to scale the start-point and end-point of all selected notes
			float scaleFactor = (float)(stretchEndTick - stretchStartTick + off_ticks) / qMax(1, stretchEndTick - stretchStartTick);
			scaleFactor = qMax(0.0f, scaleFactor);

			// process all selected notes & determine how much the endpoint of the right-most note was shifted
			int posteriorDeltaThisFrame = 0;
			for (Note *note : selectedNotes)
			{
				// scale relative start and end positions by scaleFactor
				int newStart = stretchStartTick + scaleFactor *
					(note->oldPos().getTicks() - stretchStartTick);
				int newEnd = stretchStartTick + scaleFactor *
					(note->oldPos().getTicks()+note->oldLength().getTicks() - stretchStartTick);
				// if  not holding alt, quantize the offsets
				if (!alt)
				{
					// quantize start time
					int oldStart = note->oldPos().getTicks();
					int startDiff = newStart - oldStart;
					startDiff = floor(startDiff / quantization()) * quantization();
					newStart = oldStart + startDiff;
					// quantize end time
					int oldEnd = oldStart + note->oldLength().getTicks();
					int endDiff = newEnd - oldEnd;
					endDiff = floor(endDiff / quantization()) * quantization();
					newEnd = oldEnd + endDiff;
				}
				int newLength = qMax(1, newEnd-newStart);
				if (note == posteriorNote)
				{
					posteriorDeltaThisFrame = (newStart+newLength) -
						(note->pos().getTicks() + note->length().getTicks());
				}
				note->setLength( TimePos(newLength) );
				note->setPos( TimePos(newStart) );

				m_lenOfNewNotes = note->length();
			}
			if (ctrl || selectionCount() == 1)
			{
				// if holding ctrl or only one note is selected, reposition posterior notes
				for (Note *note : notes)
				{
					if (!note->selected() && note->pos().getTicks() >= posteriorEndTick)
					{
						int newStart = note->pos().getTicks() + posteriorDeltaThisFrame;
						note->setPos( TimePos(newStart) );
					}
				}
			}
		}
		else
		{
			// shift is not pressed; stretch length of selected notes but not their position
			int minLength = alt ? 1 : m_minResizeLen.getTicks();

			if (m_gridMode == GridMode::Snap)
			{
				// Calculate the end point of the note being dragged
				TimePos oldEndPoint = m_currentNote->oldPos() + m_currentNote->oldLength();
				// Quantize that position
				TimePos quantizedEndPoint = Note::quantized(oldEndPoint, quantization());
				// Add that difference to the offset from the resize
				off_ticks += quantizedEndPoint - oldEndPoint;
			}

			for (Note *note : selectedNotes)
			{
				int newLength = qMax(minLength, note->oldLength() + off_ticks);
				note->setLength(TimePos(newLength));

				m_lenOfNewNotes = note->length();
			}
		}
	}

	m_midiClip->updateLength();
	m_midiClip->dataChanged();
	Engine::getSong()->setModified();
}




void PianoRoll::paintEvent(QPaintEvent * pe )
{
	// Lambda that takes a TimePos and returns a X coordinate
	auto xCoordOfTick = [this](int tick)
	{
		return m_whiteKeyWidth + ((tick - m_currentPosition) * m_ppb / TimePos::ticksPerBar());
	};

	bool drawNoteNames = ConfigManager::inst()->value( "ui", "printnotelabels").toInt();

	QStyleOption opt;
	opt.initFrom( this );
	QPainter p( this );
	style()->drawPrimitive( QStyle::PE_Widget, &opt, &p, this );

	QBrush bgColor = p.background();

	// fill with bg color
	p.fillRect( 0, 0, width(), height(), bgColor );

	// set font-size to 80% of key line height
	QFont f = p.font();
	int keyFontSize = m_keyLineHeight * 0.8;
	p.setFont(adjustedToPixelSize(f, keyFontSize));
	QFontMetrics fontMetrics(p.font());
	// G-1 is one of the widest; plus one pixel margin for the shadow
	QRect const boundingRect = fontMetrics.boundingRect(QString("G-1")) + QMargins(0, 0, 1, 0);

	auto xCoordOfTick = [this](int tick) {
		return m_whiteKeyWidth + (
			(tick - m_currentPosition) * m_ppb / TimePos::ticksPerBar()
		);
	};

	// Order of drawing
	// - vertical quantization lines
	// - piano roll + horizontal key lines
	// - alternating bar colors
	// - vertical beat lines
	// - vertical bar lines
	// - marked semitones
	// - note editing
	// - notes
	// - selection frame
	// - highlight hovered note
	// - note edit area resize bar
	// - cursor mode icon

	if (hasValidMidiClip())
	{
		int pianoAreaHeight = keyAreaBottom() - keyAreaTop();
		m_pianoKeysVisible = pianoAreaHeight / m_keyLineHeight;
		int partialKeyVisible = pianoAreaHeight % m_keyLineHeight;
		// check if we're below the minimum key area size
		if (m_pianoKeysVisible * m_keyLineHeight < KEY_AREA_MIN_HEIGHT)
		{
			m_pianoKeysVisible = KEY_AREA_MIN_HEIGHT / m_keyLineHeight;
			partialKeyVisible = KEY_AREA_MIN_HEIGHT % m_keyLineHeight;
			// if we have a partial key, just show it
			if (partialKeyVisible > 0)
			{
				m_pianoKeysVisible += 1;
				partialKeyVisible = 0;
			}
			// have to modify the notes edit area height instead
			m_notesEditHeight = height() - (m_pianoKeysVisible * m_keyLineHeight)
				- PR_TOP_MARGIN - PR_BOTTOM_MARGIN;
		}
		// check if we're trying to show more keys than available
		else if (m_pianoKeysVisible >= NumKeys)
		{
			m_pianoKeysVisible = NumKeys;
			// have to modify the notes edit area height instead
			m_notesEditHeight = height() - (NumKeys * m_keyLineHeight) -
				PR_TOP_MARGIN - PR_BOTTOM_MARGIN;
			partialKeyVisible = 0;
		}
		int topKey = std::clamp(m_startKey + m_pianoKeysVisible - 1, 0, NumKeys - 1);
		int topNote = topKey % KeysPerOctave;
		// if not resizing the note edit area, we can change m_notesEditHeight
		if (m_action != Action::ResizeNoteEditArea && partialKeyVisible != 0)
		{
			// calculate the height change adding and subtracting the partial key
			int noteAreaPlus = (m_notesEditHeight + partialKeyVisible) - m_userSetNotesEditHeight;
			int noteAreaMinus = m_userSetNotesEditHeight - (m_notesEditHeight - partialKeyVisible);
			// if adding the partial key to height is more distant from the set height
			// we want to subtract the partial key
			if (noteAreaPlus > noteAreaMinus)
			{
				m_notesEditHeight -= partialKeyVisible;
				// since we're adding a partial key, we add one to the number visible
				m_pianoKeysVisible += 1;
			}
			// otherwise we add height
			else { m_notesEditHeight += partialKeyVisible; }
		}
		int x, q = quantization(), tick;

		// draw vertical quantization lines
		// If we're over 100% zoom, we allow all quantization level grids
		if (m_zoomingModel.value() <= 3)
		{
			// we're under 100% zoom
			// allow quantization grid up to 1/24 for triplets
			if (q % 3 != 0 && q < 8) { q = 8; }
			// allow quantization grid up to 1/32 for normal notes
			else if (q < 6) { q = 6; }
		}
<<<<<<< HEAD
=======
    
>>>>>>> 0187e64c
		p.setPen(m_lineColor);
		for (tick = m_currentPosition - m_currentPosition % q,
			x = xCoordOfTick(tick);
			x <= width();
			tick += q, x = xCoordOfTick(tick))
		{
			p.drawLine(x, keyAreaTop(), x, noteEditBottom());
		}

		// draw horizontal grid lines and piano notes
		p.setClipRect(0, keyAreaTop(), width(), keyAreaBottom() - keyAreaTop());
		// the first grid line from the top Y position
		int grid_line_y = keyAreaTop() + m_keyLineHeight - 1;

		// lambda function for returning the height of a key
		auto keyHeight = [&](
			const int key
		) -> int
		{
			switch (prKeyOrder[key % KeysPerOctave])
			{
			case KeyType::WhiteBig:
				return m_whiteKeyBigHeight;
			case KeyType::WhiteSmall:
				return m_whiteKeySmallHeight;
			case KeyType::Black:
				return m_blackKeyHeight;
			}
			return 0; // should never happen
		};
		// lambda function for returning the distance to the top of a key
		auto gridCorrection = [&](
			const int key
		) -> int
		{
			const int keyCode = key % KeysPerOctave;
			switch (prKeyOrder[keyCode])
			{
			case KeyType::WhiteBig:
				return m_whiteKeySmallHeight;
			case KeyType::WhiteSmall:
				// These two keys need to adjust up small height instead of only key line height
				if (static_cast<Key>(keyCode) == Key::C || static_cast<Key>(keyCode) == Key::F)
				{
					return m_whiteKeySmallHeight;
				}
			case KeyType::Black:
				return m_blackKeyHeight;
			}
			return 0; // should never happen
		};
		auto keyWidth = [&](
			const int key
		) -> int
		{
			switch (prKeyOrder[key % KeysPerOctave])
			{
			case KeyType::WhiteSmall:
			case KeyType::WhiteBig:
				return m_whiteKeyWidth;
			case KeyType::Black:
				return m_blackKeyWidth;
			}
			return 0; // should never happen
		};
		// lambda function to draw a key
		auto drawKey = [&](
			const int key,
			const int yb)
		{
			const bool mapped = m_midiClip->instrumentTrack()->isKeyMapped(key);
			const bool pressed = m_midiClip->instrumentTrack()->pianoModel()->isKeyPressed(key);
			const int keyCode = key % KeysPerOctave;
			const int yt = yb - gridCorrection(key);
			const int kh = keyHeight(key);
			const int kw = keyWidth(key);
			// set key colors
			p.setPen(QColor(0, 0, 0));
			switch (prKeyOrder[keyCode])
			{
			case KeyType::WhiteSmall:
			case KeyType::WhiteBig:
				if (mapped)
				{
					if (pressed) { p.setBrush(m_whiteKeyActiveBackground); }
					else { p.setBrush(m_whiteKeyInactiveBackground); }
				}
				else
				{
					p.setBrush(m_whiteKeyDisabledBackground);
				}
				break;
			case KeyType::Black:
				if (mapped)
				{
					if (pressed) { p.setBrush(m_blackKeyActiveBackground); }
					else { p.setBrush(m_blackKeyInactiveBackground); }
				}
				else
				{
					p.setBrush(m_blackKeyDisabledBackground);
				}
			}
			// draw key
			p.drawRect(PIANO_X, yt, kw, kh);
			// draw note name
			if (static_cast<Key>(keyCode) == Key::C || (drawNoteNames && Piano::isWhiteKey(key)))
			{
				// small font sizes have 1 pixel offset instead of 2
				auto zoomOffset = m_zoomYLevels[m_zoomingYModel.value()] > 1.0f ? 2 : 1;
				QString noteString = getNoteString(key);
				QRect textRect(
					m_whiteKeyWidth - boundingRect.width() - 2,
					yb - m_keyLineHeight + zoomOffset,
					boundingRect.width(),
					boundingRect.height()
				);
				p.setPen(pressed ? m_whiteKeyActiveTextShadow : m_whiteKeyInactiveTextShadow);
				p.drawText(textRect.adjusted(0, 1, 1, 0), Qt::AlignRight | Qt::AlignHCenter, noteString);
				p.setPen(pressed ? m_whiteKeyActiveTextColor : m_whiteKeyInactiveTextColor);
				// if (static_cast<Key>(keyCode) == Key::C) { p.setPen(textColor()); }
				// else { p.setPen(textColorLight()); }
				p.drawText(textRect, Qt::AlignRight | Qt::AlignHCenter, noteString);
			}
		};
		// lambda for drawing the horizontal grid line
		auto drawHorizontalLine = [&](
			const int key,
			const int y
		)
		{
			if (static_cast<Key>(key % KeysPerOctave) == Key::C) { p.setPen(m_beatLineColor); }
			else { p.setPen(m_lineColor); }
			p.drawLine(m_whiteKeyWidth, y, width(), y);
		};
		// correct y offset of the top key
		switch (prKeyOrder[topNote])
		{
		case KeyType::WhiteSmall:
		case KeyType::WhiteBig:
			break;
		case KeyType::Black:
			// draw extra white key
			drawKey(topKey + 1, grid_line_y - m_keyLineHeight);
		}
		// loop through visible keys
		const int lastKey = qMax(0, topKey - m_pianoKeysVisible);
		for (int key = topKey; key > lastKey; --key)
		{
			bool whiteKey = Piano::isWhiteKey(key);
			if (whiteKey)
			{
				drawKey(key, grid_line_y);
				drawHorizontalLine(key, grid_line_y);
				grid_line_y += m_keyLineHeight;
			}
			else
			{
				// draw next white key
				drawKey(key - 1, grid_line_y + m_keyLineHeight);
				drawHorizontalLine(key - 1, grid_line_y + m_keyLineHeight);
				// draw black key over previous and next white key
				drawKey(key, grid_line_y);
				drawHorizontalLine(key, grid_line_y);
				// drew two grid keys so skip ahead properly
				grid_line_y += m_keyLineHeight + m_keyLineHeight;
				// capture double key draw
				--key;
			}
		}

		// don't draw over keys
		p.setClipRect(m_whiteKeyWidth, keyAreaTop(), width(), noteEditBottom() - keyAreaTop());

		// draw alternating shading on bars
		float timeSignature =
			static_cast<float>(Engine::getSong()->getTimeSigModel().getNumerator()) /
			static_cast<float>(Engine::getSong()->getTimeSigModel().getDenominator());
		float zoomFactor = m_zoomLevels[m_zoomingModel.value()];
		//the bars which disappears at the left side by scrolling
		int leftBars = m_currentPosition * zoomFactor / TimePos::ticksPerBar();
		//iterates the visible bars and draw the shading on uneven bars
		for (int x = m_whiteKeyWidth, barCount = leftBars;
			x < width() + m_currentPosition * zoomFactor / timeSignature;
			x += m_ppb, ++barCount)
		{
			if ((barCount + leftBars) % 2 != 0)
			{
				p.fillRect(x - m_currentPosition * zoomFactor / timeSignature,
					PR_TOP_MARGIN,
					m_ppb,
					height() - (PR_BOTTOM_MARGIN + PR_TOP_MARGIN),
					m_backgroundShade);
			}
		}

		// draw vertical beat lines
		int ticksPerBeat = DefaultTicksPerBar /
			Engine::getSong()->getTimeSigModel().getDenominator();
		p.setPen(m_beatLineColor);
		for(tick = m_currentPosition - m_currentPosition % ticksPerBeat,
			x = xCoordOfTick( tick );
			x <= width();
			tick += ticksPerBeat, x = xCoordOfTick(tick))
		{
			p.drawLine(x, PR_TOP_MARGIN, x, noteEditBottom());
		}

		// draw vertical bar lines
		p.setPen(m_barLineColor);
		for(tick = m_currentPosition - m_currentPosition % TimePos::ticksPerBar(),
			x = xCoordOfTick( tick );
			x <= width();
			tick += TimePos::ticksPerBar(), x = xCoordOfTick(tick))
		{
			p.drawLine(x, PR_TOP_MARGIN, x, noteEditBottom());
		}

		// draw marked semitones after the grid
		for(x = 0; x < m_markedSemiTones.size(); ++x)
		{
			const int key_num = m_markedSemiTones.at(x);
			const int y = yCoordOfKey(key_num);
			if(y >= keyAreaBottom() - 1) { break; }
			p.fillRect(m_whiteKeyWidth + 1,
				y,
				width() - 10,
				m_keyLineHeight,
				m_markedSemitoneColor);
		}
	}

	// reset MIDI clip
	p.setClipRect(0, 0, width(), height());

	// erase the area below the piano, because there might be keys that
	// should be only half-visible
	p.fillRect( QRect( 0, keyAreaBottom(),
			m_whiteKeyWidth, noteEditBottom() - keyAreaBottom()), bgColor);

	// display note editing info
	f.setBold(false);
	p.setFont(adjustedToPixelSize(f, SMALL_FONT_SIZE));
	p.setPen(m_noteModeColor);
	p.drawText( QRect( 0, keyAreaBottom(),
					  m_whiteKeyWidth, noteEditBottom() - keyAreaBottom()),
			   Qt::AlignCenter | Qt::TextWordWrap,
			   m_nemStr.at(static_cast<int>(m_noteEditMode)) + ":" );

	// set clipping area, because we are not allowed to paint over
	// keyboard...
	p.setClipRect(
		m_whiteKeyWidth,
		PR_TOP_MARGIN,
		width() - m_whiteKeyWidth,
		height() - PR_TOP_MARGIN - PR_BOTTOM_MARGIN);

	// following code draws all notes in visible area
	// and the note editing stuff (volume, panning, etc)

	// setup selection-vars
	int sel_pos_start = m_selectStartTick;
	int sel_pos_end = m_selectStartTick+m_selectedTick;
	if( sel_pos_start > sel_pos_end )
	{
		qSwap<int>( sel_pos_start, sel_pos_end );
	}

	int sel_key_start = m_selectStartKey - m_startKey + 1;
	int sel_key_end = sel_key_start + m_selectedKeys;
	if( sel_key_start > sel_key_end )
	{
		qSwap<int>( sel_key_start, sel_key_end );
	}

	int y_base = keyAreaBottom() - 1;
	if( hasValidMidiClip() )
	{
		p.setClipRect(
			m_whiteKeyWidth,
			PR_TOP_MARGIN,
			width() - m_whiteKeyWidth,
			height() - PR_TOP_MARGIN);

		const int topKey = qBound(0, m_startKey + m_pianoKeysVisible - 1, NumKeys - 1);
		const int bottomKey = topKey - m_pianoKeysVisible;

		QPolygonF editHandles;

		// Return a note's Y position on the grid
		auto noteYPos = [&](const int key)
		{
			return (topKey - key) * m_keyLineHeight + keyAreaTop() - 1;
		};

		// -- Begin ghost MIDI clip
		if (!m_ghostNotes.empty() && m_ghostVisible.value())
		{
			// Lambda function that takes a value x and rounds it to the next/previous value evenly divisable by q
			// a.k.a. quantizing... (unlike integer division this is the same for negative numbers)
			auto roundDown = [](int x, int q) -> int { return std::floor(static_cast<float>(x) / q) * q; };
			auto roundUp = [](int x, int q) -> int { return std::ceil(static_cast<float>(x) / q) * q; };

			// Horizontal repeat
			const bool loop = m_ghostRepeated.value();
			// Round to whole bars
			const int ghostLength = roundUp(m_ghostBounds.end - m_ghostBounds.start, TimePos::ticksPerBar());
			// Offset of the leftmost visible repetition, relative to the original ghost notes
			const int posOffBegin = loop ? roundDown(m_currentPosition - m_ghostBounds.start, ghostLength) : 0;
			// Tick to the right of the visible area
			const int rightmostTick = m_currentPosition + (width() - m_whiteKeyWidth) * TimePos::ticksPerBar() / m_ppb;
			// Where to stop drawing
			const int posEnd = loop ? rightmostTick : m_ghostBounds.end.getTicks();

			// Vertical repeat
			const bool stack = m_ghostStacked.value();
			// Round to whole octaves
			const int ghostRange = roundUp((m_ghostBounds.highest - m_ghostBounds.lowest + 1), KeysPerOctave);
			// Offset of the bottommost visible repetition, relative to the original ghost notes
			const int keyOffBegin = stack ? roundDown(m_startKey - m_ghostBounds.lowest, ghostRange) : 0;
			// Where to stop drawing
			const int keyEnd = stack ? topKey : m_ghostBounds.highest + 1;

			for (const Note* note : m_ghostNotes)
			{
				if (note->length() == 0) { continue; }
				const int noteLen = (note->length() > 0) ? note->length().getTicks() : 4;
				const int noteWidth = noteLen * m_ppb / TimePos::ticksPerBar();

				for (int posOff = posOffBegin; m_ghostBounds.start + posOff < posEnd; posOff += ghostLength)
				{
					for (int keyOff = keyOffBegin; m_ghostBounds.lowest + keyOff < keyEnd; keyOff += ghostRange)
					{
						const int pos = note->pos() + posOff;
						const int key = note->key() + keyOff;

						// skip notes outside visible area
						if (pos + noteLen <= m_currentPosition || pos >= rightmostTick
							|| key < m_startKey || key > topKey) { continue; }

						drawNoteRect(
							p, xCoordOfTick(pos), noteYPos(key), noteWidth,
							note, m_ghostNoteColor, m_ghostNoteTextColor, m_selectedNoteColor,
							m_ghostNoteOpacity, m_ghostNoteBorders, drawNoteNames);
					}
				}
			}
		}
		// -- End ghost MIDI clip

		for( const Note *note : m_midiClip->notes() )
		{
			int len_ticks = note->length();

			if( len_ticks == 0 )
			{
				continue;
			}
			else if( len_ticks < 0 )
			{
				len_ticks = 4;
			}

			int pos_ticks = note->pos();

			int note_width = len_ticks * m_ppb / TimePos::ticksPerBar();
			const int x = ( pos_ticks - m_currentPosition ) *
					m_ppb / TimePos::ticksPerBar();
			// skip this note if not in visible area at all
			if (!(x + note_width >= 0 && x <= width() - m_whiteKeyWidth))
			{
				continue;
			}

			// is the note in visible area?
			if (note->key() > bottomKey && note->key() <= topKey)
			{
				// We've done and checked all, let's draw the note with
				// the appropriate color
				const auto fillColor = note->type() == Note::Type::Regular ? m_noteColor : m_stepNoteColor;

				drawNoteRect(
					p, x + m_whiteKeyWidth, noteYPos(note->key()), note_width,
					note, fillColor, m_noteTextColor, m_selectedNoteColor,
					m_noteOpacity, m_noteBorders, drawNoteNames
				);
			}

			// draw note editing stuff
			int editHandleTop = 0;
			if( m_noteEditMode == NoteEditMode::Volume )
			{
				QColor color = m_barColor.lighter(30 + (note->getVolume() * 90 / MaxVolume));
				if( note->selected() )
				{
					color = m_selectedNoteColor;
				}
				p.setPen( QPen( color, NOTE_EDIT_LINE_WIDTH ) );

				editHandleTop = noteEditBottom() -
					( (float)( note->getVolume() - MinVolume ) ) /
					( (float)( MaxVolume - MinVolume ) ) *
					( (float)( noteEditBottom() - noteEditTop() ) );

				p.drawLine( QLineF ( noteEditLeft() + x + 0.5, editHandleTop + 0.5,
							noteEditLeft() + x + 0.5, noteEditBottom() + 0.5 ) );

			}
			else if( m_noteEditMode == NoteEditMode::Panning )
			{
				QColor color = m_noteColor;
				if( note->selected() )
				{
					color = m_selectedNoteColor;
				}

				p.setPen( QPen( color, NOTE_EDIT_LINE_WIDTH ) );

				editHandleTop = noteEditBottom() -
					( (float)( note->getPanning() - PanningLeft ) ) /
					( (float)( (PanningRight - PanningLeft ) ) ) *
					( (float)( noteEditBottom() - noteEditTop() ) );

				p.drawLine( QLine( noteEditLeft() + x, noteEditTop() +
						( (float)( noteEditBottom() - noteEditTop() ) ) / 2.0f,
						    noteEditLeft() + x , editHandleTop ) );
			}
			editHandles << QPoint ( x + noteEditLeft(),
						editHandleTop );

			if( note->hasDetuningInfo() )
			{
				drawDetuningInfo(p, note, x + m_whiteKeyWidth, noteYPos(note->key()));
				p.setClipRect(
					m_whiteKeyWidth,
					PR_TOP_MARGIN,
					width() - m_whiteKeyWidth,
					height() - PR_TOP_MARGIN);
			}
		}

<<<<<<< HEAD
		// -- Knife tool (draw cut line)
		if (m_action == ActionKnife)
		{
			Note* n = noteUnderMouse();
			if (n)
			{
				const int key = n->key() - m_startKey + 1;
				int y = y_base - key * m_keyLineHeight;

				int x = xCoordOfTick(m_knifeTickPos);
=======
		// draw clip bounds
		p.fillRect(
			xCoordOfTick(m_midiClip->length() - m_midiClip->startTimeOffset()),
			PR_TOP_MARGIN,
			width() - 10,
			noteEditBottom(),
			m_outOfBoundsShade
		);
		p.fillRect(
			0,
			PR_TOP_MARGIN,
			xCoordOfTick(-m_midiClip->startTimeOffset()),
			noteEditBottom(),
			m_outOfBoundsShade
		);
>>>>>>> 0187e64c

		// -- Knife tool (draw cut line)
		if (m_action == Action::Knife && m_knifeDown)
		{
			int x1 = xCoordOfTick(m_knifeStartTickPos);
			int y1 = y_base - (m_knifeStartKey - m_startKey + 1) * m_keyLineHeight;
			int x2 = xCoordOfTick(m_knifeEndTickPos);
			int y2 = y_base - (m_knifeEndKey - m_startKey + 1) * m_keyLineHeight;

			p.setPen(QPen(m_knifeCutLineColor, 1));
			p.drawLine(x1, y1, x2, y2);
		}
		// -- End knife tool

		//draw current step recording notes
		for( const Note *note : m_stepRecorder.getCurStepNotes() )
		{
			int len_ticks = note->length();

			if( len_ticks == 0 )
			{
				continue;
			}


			int pos_ticks = note->pos();

			int note_width = len_ticks * m_ppb / TimePos::ticksPerBar();
			const int x = ( pos_ticks - m_currentPosition ) *
					m_ppb / TimePos::ticksPerBar();
			// skip this note if not in visible area at all
			if (!(x + note_width >= 0 && x <= width() - m_whiteKeyWidth))
			{
				continue;
			}

			// is the note in visible area?
			if (note->key() > bottomKey && note->key() <= topKey)
			{

				// we've done and checked all, let's draw the note
				drawNoteRect(
					p, x + m_whiteKeyWidth, noteYPos(note->key()), note_width,
					note, m_currentStepNoteColor, m_noteTextColor, m_selectedNoteColor,
					m_noteOpacity, m_noteBorders, drawNoteNames);
			}
		}

		p.setPen(QPen(m_noteColor, NOTE_EDIT_LINE_WIDTH + 2));
		p.drawPoints( editHandles );

	}
	else
	{
		QFont f = font();
		f.setBold(true);
		p.setFont(f);
		p.setPen( QApplication::palette().color( QPalette::Active,
							QPalette::BrightText ) );
		p.drawText(m_whiteKeyWidth + 20, PR_TOP_MARGIN + 40,
				tr( "Please open a clip by double-clicking "
								"on it!" ) );
	}

	p.setClipRect(
		m_whiteKeyWidth,
		PR_TOP_MARGIN,
		width() - m_whiteKeyWidth,
		height() - PR_TOP_MARGIN - m_notesEditHeight - PR_BOTTOM_MARGIN);

	// now draw selection-frame
	int x = ( ( sel_pos_start - m_currentPosition ) * m_ppb ) /
						TimePos::ticksPerBar();
	int w = ( ( ( sel_pos_end - m_currentPosition ) * m_ppb ) /
						TimePos::ticksPerBar() ) - x;
	int y = (int) y_base - sel_key_start * m_keyLineHeight;
	int h = (int) y_base - sel_key_end * m_keyLineHeight - y;
	p.setPen(m_selectedNoteColor);
	p.setBrush( Qt::NoBrush );
	p.drawRect(x + m_whiteKeyWidth, y, w, h);

	// TODO: Get this out of paint event
	int l = ( hasValidMidiClip() )? (int) m_midiClip->length() - m_midiClip->startTimeOffset() : 0;

	// reset scroll-range
	if( m_leftRightScroll->maximum() != l )
	{
		m_leftRightScroll->setRange( 0, l );
		m_leftRightScroll->setPageStep( l );
	}

	// set line colors
	auto editAreaCol = QColor(m_lineColor);
	auto currentKeyCol = QColor(m_beatLineColor);

	editAreaCol.setAlpha( 64 );
	currentKeyCol.setAlpha( 64 );

	// horizontal line for the key under the cursor
	if(hasValidMidiClip() && getGUI()->pianoRoll()->hasFocus())
	{
		int key_num = getKey( mapFromGlobal( QCursor::pos() ).y() );
		p.fillRect(
			10,
			yCoordOfKey(key_num) + 3,
			width() - 10,
			m_keyLineHeight - 7,
			currentKeyCol);
	}

	// bar to resize note edit area
	p.setClipRect( 0, 0, width(), height() );
	p.fillRect( QRect( 0, keyAreaBottom(),
					width()-PR_RIGHT_MARGIN, NOTE_EDIT_RESIZE_BAR ), editAreaCol );

	if (getGUI()->pianoRoll()->hasFocus())
	{
		const QPixmap * cursor = nullptr;
		// draw current edit-mode-icon below the cursor
		switch( m_editMode )
		{
			case EditMode::Draw:
				if( m_mouseDownRight )
				{
					cursor = &m_toolErase;
				}
				else if( m_action == Action::MoveNote )
				{
					cursor = &m_toolMove;
				}
				else
				{
					cursor = &m_toolDraw;
				}
				break;
			case EditMode::Erase:
				cursor = &m_toolErase;
				break;
			case EditMode::Select:
				cursor = &m_toolSelect;
				break;
			case EditMode::Detuning:
				cursor = &m_toolOpen;
				break;
			case EditMode::Knife:
				cursor = &m_toolKnife;
				break;
			case EditMode::Strum:
				cursor = &m_toolStrum;
				break;
		}
		QPoint mousePosition = mapFromGlobal( QCursor::pos() );
		if( cursor != nullptr && mousePosition.y() > keyAreaTop() && mousePosition.x() > noteEditLeft())
		{
			p.drawPixmap( mousePosition + QPoint( 8, 8 ), *cursor );
		}
	}
}




void PianoRoll::updateScrollbars()
{
	m_leftRightScroll->setGeometry(
		m_whiteKeyWidth,
		height() - SCROLLBAR_SIZE,
		width() - m_whiteKeyWidth,
		SCROLLBAR_SIZE
	);
	m_topBottomScroll->setGeometry(
		width() - SCROLLBAR_SIZE,
		PR_TOP_MARGIN,
		SCROLLBAR_SIZE,
		height() - PR_TOP_MARGIN - SCROLLBAR_SIZE
	);
	int pianoAreaHeight = keyAreaBottom() - PR_TOP_MARGIN;
	int numKeysVisible = pianoAreaHeight / m_keyLineHeight;
	m_totalKeysToScroll = qMax(0, NumKeys - numKeysVisible);
	m_topBottomScroll->setRange(0, m_totalKeysToScroll);
	if (m_startKey > m_totalKeysToScroll)
	{
		m_startKey = qMax(0, m_totalKeysToScroll);
	}
	m_topBottomScroll->setValue(m_totalKeysToScroll - m_startKey);
}

// responsible for moving/resizing scrollbars after window-resizing
void PianoRoll::resizeEvent(QResizeEvent* re)
{
	updatePositionLineHeight();
	updateScrollbars();
	m_timeLine->setFixedWidth(width());
	update();
}


void PianoRoll::adjustLeftRightScoll(int value)
{
	m_leftRightScroll->setValue(m_leftRightScroll->value() -
							value * 0.3f / m_zoomLevels[m_zoomingModel.value()]);
}



void PianoRoll::wheelEvent(QWheelEvent * we )
{
	we->accept();
	// handle wheel events for note edit area - for editing note vol/pan with mousewheel
	const auto pos = we->position().toPoint();
	if (pos.x() > noteEditLeft() && pos.x() < noteEditRight()
		&& pos.y() > noteEditTop() && pos.y() < noteEditBottom())
	{
		if (!hasValidMidiClip()) {return;}
		// get values for going through notes
		int pixel_range = 8;
		int x = pos.x() - m_whiteKeyWidth;
		int ticks_start = ( x - pixel_range / 2 ) *
					TimePos::ticksPerBar() / m_ppb + m_currentPosition;
		int ticks_end = ( x + pixel_range / 2 ) *
					TimePos::ticksPerBar() / m_ppb + m_currentPosition;

		// When alt is pressed we only edit the note under the cursor
		bool altPressed = we->modifiers() & Qt::AltModifier;
		// go through notes to figure out which one we want to change
		NoteVector nv;
		for ( Note * i : m_midiClip->notes() )
		{
			if( i->withinRange( ticks_start, ticks_end ) || ( i->selected() && !altPressed ) )
			{
				nv.push_back(i);
			}
		}
		if( nv.size() > 0 )
		{
			const int step = (we->angleDelta().y() > 0 ? 1 : -1) * (we->inverted() ? -1 : 1);

			if( m_noteEditMode == NoteEditMode::Volume )
			{
				for ( Note * n : nv )
				{
					volume_t vol = qBound<int>( MinVolume, n->getVolume() + step, MaxVolume );
					n->setVolume( vol );
				}
				bool allVolumesEqual = std::all_of( nv.begin(), nv.end(),
					[nv](const Note *note)
					{
						return note->getVolume() == nv[0]->getVolume();
					});
				if ( allVolumesEqual )
				{
					// show the volume hover-text only if all notes have the
					// same volume
					showVolTextFloat(nv[0]->getVolume(), pos, 1000);
				}
			}
			else if( m_noteEditMode == NoteEditMode::Panning )
			{
				for ( Note * n : nv )
				{
					panning_t pan = qBound(PanningLeft, static_cast<panning_t>(n->getPanning() + step), PanningRight);
					n->setPanning(pan);
				}
				bool allPansEqual = std::all_of( nv.begin(), nv.end(),
					[nv](const Note *note)
					{
						return note->getPanning() == nv[0]->getPanning();
					});
				if ( allPansEqual )
				{
					// show the pan hover-text only if all notes have the same
					// panning
					showPanTextFloat(nv[0]->getPanning(), pos, 1000);
				}
			}
			update();
		}
	}

	// not in note edit area, so handle scrolling/zooming and quantization change
	else
	if( we->modifiers() & Qt::ControlModifier && we->modifiers() & Qt::AltModifier )
	{
		int q = m_quantizeModel.value();
		if((we->angleDelta().x() + we->angleDelta().y()) > 0) // alt + scroll becomes horizontal scroll on KDE
		{
			q--;
		}
		else if((we->angleDelta().x() + we->angleDelta().y()) < 0) // alt + scroll becomes horizontal scroll on KDE
		{
			q++;
		}
		q = qBound( 0, q, m_quantizeModel.size() - 1 );
		m_quantizeModel.setValue( q );
	}
	else if( we->modifiers() & Qt::ControlModifier && we->modifiers() & Qt::ShiftModifier )
	{
		int l = m_noteLenModel.value();
		if(we->angleDelta().y() > 0)
		{
			l--;
		}
		else if(we->angleDelta().y() < 0)
		{
			l++;
		}
		l = qBound( 0, l, m_noteLenModel.size() - 1 );
		m_noteLenModel.setValue( l );
	}
	else if( we->modifiers() & Qt::ControlModifier )
	{
		int z = m_zoomingModel.value();
		if(we->angleDelta().y() > 0)
		{
			z++;
		}
		else if(we->angleDelta().y() < 0)
		{
			z--;
		}
		z = qBound( 0, z, m_zoomingModel.size() - 1 );

		int x = (pos.x() - m_whiteKeyWidth) * TimePos::ticksPerBar();
		// ticks based on the mouse x-position where the scroll wheel was used
		int ticks = x / m_ppb;
		// what would be the ticks in the new zoom level on the very same mouse x
		int newTicks = x / (DEFAULT_PR_PPB * m_zoomLevels[z]);
		// scroll so the tick "selected" by the mouse x doesn't move on the screen
		m_leftRightScroll->setValue(m_leftRightScroll->value() + ticks - newTicks);
		// update combobox with zooming-factor
		m_zoomingModel.setValue( z );
	}

	// FIXME: Reconsider if determining orientation is necessary in Qt6.
	else if (std::abs(we->angleDelta().x()) > std::abs(we->angleDelta().y())) // scrolling is horizontal
	{
		adjustLeftRightScoll(we->angleDelta().x());
	}
	else if(we->modifiers() & Qt::ShiftModifier)
	{
		adjustLeftRightScoll(we->angleDelta().y());
	}
	else
	{
		m_topBottomScroll->setValue(m_topBottomScroll->value() -
							we->angleDelta().y() / 30);
	}
}




void PianoRoll::focusOutEvent( QFocusEvent * )
{
	if( hasValidMidiClip() )
	{
		for( int i = 0; i < NumKeys; ++i )
		{
			m_midiClip->instrumentTrack()->pianoModel()->midiEventProcessor()->processInEvent( MidiEvent( MidiNoteOff, -1, i, 0 ) );
			m_midiClip->instrumentTrack()->pianoModel()->setKeyState( i, false );
		}
	}
	if (m_editMode == EditMode::Knife) {
		m_editMode = m_knifeMode;
		m_action = Action::None;
	}
	else if (m_editMode == EditMode::Strum)
	{
		m_editMode = m_strumMode;
		m_action = Action::None;
	}
	else
	{
		m_editMode = m_ctrlMode;
	}
	update();
}

void PianoRoll::focusInEvent( QFocusEvent * ev )
{
	if ( hasValidMidiClip() )
	{
		// Assign midi device
		m_midiClip->instrumentTrack()->autoAssignMidiDevice(true);
	}
	QWidget::focusInEvent(ev);
}



int PianoRoll::getKey(const int y) const
{
	// Since keys are numbered from the bottom up, we must get the cursor's
	// distance from the bottom of the editor, as if the bottom pixel was number 0.
	// keyAreaBottom() is the first row BELOW the editor, therefore we subtract 1.
	const int distanceFromBottom = keyAreaBottom() - 1 - y;
	// As we divide the distance by keyLineHeight, we want to floor() the result,
	// which is exactly what integer division does, but only for POSITIVE numbers.
	// Therefore we calculate the distance from absolute 0 (to ensure it is positive)
	// before dividing.
	const int fromAbsoluteBottom = m_startKey * m_keyLineHeight + distanceFromBottom;
	return std::clamp(fromAbsoluteBottom / m_keyLineHeight, 0, NumKeys - 1);
}



int PianoRoll::yCoordOfKey(const int key) const
{
	// m_startKey is the bottomost visible key and keyAreaBottom() is the first pixel BELOW the editor.
	// Count number of keys from bottom, multiply by key height, and add one key height
	// since we want to return the TOP pixel of given key
	return keyAreaBottom() - ((key - m_startKey + 1) * m_keyLineHeight);
}



QList<int> PianoRoll::getAllOctavesForKey( int keyToMirror ) const
{
	QList<int> keys;

	int trackKeysPerOctave = trackOctaveSize();
	for (int i = keyToMirror % trackKeysPerOctave; i < NumKeys; i += trackKeysPerOctave)
	{
		keys.append(i);
	}

	return keys;
}

Song::PlayMode PianoRoll::desiredPlayModeForAccompany() const
{
	if (m_midiClip->getTrack()->trackContainer() ==	Engine::patternStore())
	{
		return Song::PlayMode::Pattern;
	}
	return Song::PlayMode::Song;
}




void PianoRoll::play()
{
	if( ! hasValidMidiClip() )
	{
		return;
	}

	if( Engine::getSong()->playMode() != Song::PlayMode::MidiClip )
	{
		Engine::getSong()->playMidiClip( m_midiClip );
	}
	else
	{
		Engine::getSong()->togglePause();
	}
}




void PianoRoll::record()
{
	if( Engine::getSong()->isPlaying() )
	{
		stop();
	}
	if( m_recording || ! hasValidMidiClip() )
	{
		return;
	}

	m_midiClip->addJournalCheckPoint();
	m_recording = true;

	Engine::getSong()->playMidiClip( m_midiClip, false );
}




void PianoRoll::recordAccompany()
{
	if( Engine::getSong()->isPlaying() )
	{
		stop();
	}
	if( m_recording || ! hasValidMidiClip() )
	{
		return;
	}

	m_midiClip->addJournalCheckPoint();
	m_recording = true;

	if( m_midiClip->getTrack()->trackContainer() == Engine::getSong() )
	{
		Engine::getSong()->playSong();
	}
	else
	{
		Engine::getSong()->playPattern();
	}
}




bool PianoRoll::toggleStepRecording()
{
	if(m_stepRecorder.isRecording())
	{
		m_stepRecorder.stop();
	}
	else
	{
		if(hasValidMidiClip())
		{
			if(Engine::getSong()->isPlaying())
			{
				m_stepRecorder.start(0, newNoteLen());
			}
			else
			{
				m_stepRecorder.start(
					Engine::getSong()->getPlayPos(
						Song::PlayMode::MidiClip), newNoteLen());
			}
		}
	}

	return m_stepRecorder.isRecording();;
}




void PianoRoll::stop()
{
	Engine::getSong()->stop();
	m_recording = false;
	m_scrollBack = m_timeLine->autoScroll() != TimeLineWidget::AutoScrollState::Disabled;
}




void PianoRoll::startRecordNote(const Note & n )
{
	if(hasValidMidiClip())
	{
		if( m_recording &&
			Engine::getSong()->isPlaying() &&
			(Engine::getSong()->playMode() == desiredPlayModeForAccompany() ||
			Engine::getSong()->playMode() == Song::PlayMode::MidiClip ))
		{
			TimePos sub;
			if( Engine::getSong()->playMode() == Song::PlayMode::Song )
			{
				sub = m_midiClip->startPosition();
			}
			Note n1( 1, Engine::getSong()->getPlayPos(
						Engine::getSong()->playMode() ) - sub,
					n.key(), n.getVolume(), n.getPanning() );
			if( n1.pos() >= 0 )
			{
				m_recordingNotes << n1;
			}
		}
		else if (m_stepRecorder.isRecording())
		{
			m_stepRecorder.notePressed(n);
		}
	}
}




void PianoRoll::finishRecordNote(const Note & n )
{
	if(hasValidMidiClip())
	{
		if( m_recording &&
			Engine::getSong()->isPlaying() &&
				( Engine::getSong()->playMode() ==
						desiredPlayModeForAccompany() ||
					Engine::getSong()->playMode() ==
						Song::PlayMode::MidiClip ) )
		{
			for( QList<Note>::Iterator it = m_recordingNotes.begin();
						it != m_recordingNotes.end(); ++it )
			{
				if( it->key() == n.key() )
				{
					Note n1(n.length(), it->pos(),
							it->key(), it->getVolume(),
							it->getPanning(), n.detuning());

					if (m_doAutoQuantization)
					{
						n1.quantizeLength(quantization());
						n1.quantizePos(quantization());
					}
					m_midiClip->addNote(n1, false);
					update();
					m_recordingNotes.erase( it );
					break;
				}
			}
		}
		else if (m_stepRecorder.isRecording())
		{
			m_stepRecorder.noteReleased(n);
		}
	}
}




void PianoRoll::horScrolled(int new_pos )
{
	m_currentPosition = new_pos;
	m_stepRecorderWidget.setCurrentPosition(m_currentPosition);
	emit positionChanged( m_currentPosition );
	update();
}




void PianoRoll::verScrolled( int new_pos )
{
	// revert value
	m_startKey = qMax(0, m_totalKeysToScroll - new_pos);

	update();
}




void PianoRoll::setEditMode(int mode)
{
	m_ctrlMode = m_editMode = (EditMode) mode;
}




void PianoRoll::selectAll()
{
	if( ! hasValidMidiClip() )
	{
		return;
	}

	// if first_time = true, we HAVE to set the vars for select
	bool first_time = true;

	for( const Note *note : m_midiClip->notes() )
	{
		int len_ticks = static_cast<int>( note->length() ) > 0 ?
				static_cast<int>( note->length() ) : 1;

		const int key = note->key();

		int pos_ticks = note->pos();
		if( key <= m_selectStartKey || first_time )
		{
			// if we move start-key down, we have to add
			// the difference between old and new start-key
			// to m_selectedKeys, otherwise the selection
			// is just moved down...
			m_selectedKeys += m_selectStartKey
							- ( key - 1 );
			m_selectStartKey = key - 1;
		}
		if( key >= m_selectedKeys + m_selectStartKey ||
							first_time )
		{
			m_selectedKeys = key - m_selectStartKey;
		}
		if( pos_ticks < m_selectStartTick ||
							first_time )
		{
			m_selectStartTick = pos_ticks;
		}
		if( pos_ticks + len_ticks >
			m_selectStartTick + m_selectedTick ||
							first_time )
		{
			m_selectedTick = pos_ticks +
						len_ticks -
						m_selectStartTick;
		}
		first_time = false;
	}
}




// returns vector with pointers to all selected notes
NoteVector PianoRoll::getSelectedNotes() const
{
	NoteVector selectedNotes;

	if (hasValidMidiClip())
	{
		for( Note *note : m_midiClip->notes() )
		{
			if( note->selected() )
			{
				selectedNotes.push_back( note );
			}
		}
	}
	return selectedNotes;
}

// selects all notess associated with m_lastKey
void PianoRoll::selectNotesOnKey()
{
	if (hasValidMidiClip()) {
		for (Note * note : m_midiClip->notes()) {
			if (note->key() == m_lastKey) {
				note->setSelected(true);
			}
		}
	}
}

void PianoRoll::enterValue( NoteVector* nv )
{

	if( m_noteEditMode == NoteEditMode::Volume )
	{
		bool ok;
		int new_val;
		new_val = QInputDialog::getInt(	this, "Piano roll: note velocity",
					tr( "Please enter a new value between %1 and %2:" ).
						arg( MinVolume ).arg( MaxVolume ),
					(*nv)[0]->getVolume(),
					MinVolume, MaxVolume, 1, &ok );

		if( ok )
		{
			for ( Note * n : *nv )
			{
				n->setVolume( new_val );
			}
			m_lastNoteVolume = new_val;
		}
	}
	else if( m_noteEditMode == NoteEditMode::Panning )
	{
		bool ok;
		int new_val;
		new_val = QInputDialog::getInt(	this, "Piano roll: note panning",
					tr( "Please enter a new value between %1 and %2:" ).
							arg( PanningLeft ).arg( PanningRight ),
						(*nv)[0]->getPanning(),
						PanningLeft, PanningRight, 1, &ok );

		if( ok )
		{
			for ( Note * n : *nv )
			{
				n->setPanning( new_val );
			}
			m_lastNotePanning = new_val;
		}

	}
}


void PianoRoll::updateYScroll()
{
	m_topBottomScroll->setGeometry(width() - SCROLLBAR_SIZE, PR_TOP_MARGIN,
						SCROLLBAR_SIZE,
						height() - PR_TOP_MARGIN -
						SCROLLBAR_SIZE);

	const int visible_space = keyAreaBottom() - keyAreaTop();
	m_totalKeysToScroll = qMax(0, NumKeys - 1 - visible_space / m_keyLineHeight);

	m_topBottomScroll->setRange(0, m_totalKeysToScroll);

	if(m_startKey > m_totalKeysToScroll)
	{
		m_startKey = m_totalKeysToScroll;
	}
	m_topBottomScroll->setValue(m_totalKeysToScroll - m_startKey);
}


void PianoRoll::copyToClipboard( const NoteVector & notes ) const
{
	// For copyString() and MimeType enum class
	using namespace Clipboard;

	DataFile dataFile( DataFile::Type::ClipboardData );
	QDomElement note_list = dataFile.createElement( "note-list" );
	dataFile.content().appendChild( note_list );

	TimePos start_pos( notes.front()->pos().getBar(), 0 );
	for( const Note *note : notes )
	{
		Note clip_note( *note );
		clip_note.setPos( clip_note.pos( start_pos ) );
		clip_note.saveState( dataFile, note_list );
	}

	copyString( dataFile.toString(), MimeType::Default );
}




void PianoRoll::copySelectedNotes()
{
	NoteVector selected_notes = getSelectedNotes();

	if( ! selected_notes.empty() )
	{
		copyToClipboard( selected_notes );
	}
}




void PianoRoll::cutSelectedNotes()
{
	if( ! hasValidMidiClip() )
	{
		return;
	}

	NoteVector selected_notes = getSelectedNotes();

	if( ! selected_notes.empty() )
	{
		m_midiClip->addJournalCheckPoint();

		copyToClipboard( selected_notes );

		Engine::getSong()->setModified();

		for( Note *note : selected_notes )
		{
			// note (the memory of it) is also deleted by
			// MidiClip::removeNote(...) so we don't have to do that
			m_midiClip->removeNote( note );
		}
	}

	update();
	getGUI()->songEditor()->update();
}




void PianoRoll::pasteNotes()
{
	// For getString() and MimeType enum class
	using namespace Clipboard;

	if( ! hasValidMidiClip() )
	{
		return;
	}

	QString value = getString( MimeType::Default );

	if( ! value.isEmpty() )
	{
		DataFile dataFile( value.toUtf8() );

		QDomNodeList list = dataFile.elementsByTagName( Note::classNodeName() );

		// remove selection and select the newly pasted notes
		clearSelectedNotes();

		if( ! list.isEmpty() )
		{
			m_midiClip->addJournalCheckPoint();
		}

		for( int i = 0; ! list.item( i ).isNull(); ++i )
		{
			// create the note
			Note cur_note;
			cur_note.restoreState( list.item( i ).toElement() );
			cur_note.setPos( cur_note.pos() + Note::quantized( m_timeLine->pos(), quantization() ) );

			// select it
			cur_note.setSelected( true );

			// add to MIDI clip
			m_midiClip->addNote( cur_note, false );
		}

		// we only have to do the following lines if we pasted at
		// least one note...
		Engine::getSong()->setModified();
		update();
		getGUI()->songEditor()->update();
	}
}




//Return false if no notes are deleted
bool PianoRoll::deleteSelectedNotes()
{
	if (!hasValidMidiClip()) { return false; }

	auto selectedNotes = getSelectedNotes();
	if (selectedNotes.empty()) { return false; }

	m_midiClip->addJournalCheckPoint();

	for (Note* note: selectedNotes) { m_midiClip->removeNote( note ); }

	Engine::getSong()->setModified();
	update();
	getGUI()->songEditor()->update();
	return true;
}




void PianoRoll::autoScroll( const TimePos & t )
{
	const int w = width() - m_whiteKeyWidth;
	if (m_timeLine->autoScroll() == TimeLineWidget::AutoScrollState::Stepped) 
	{
		if (t > m_currentPosition + w * TimePos::ticksPerBar() / m_ppb)
		{
			m_leftRightScroll->setValue(t.getBar() * TimePos::ticksPerBar());
		}
		else if (t < m_currentPosition)
		{
			TimePos t2 = std::max(t - w * TimePos::ticksPerBar() *
						TimePos::ticksPerBar() / m_ppb, static_cast<tick_t>(0));
			m_leftRightScroll->setValue(t2.getBar() * TimePos::ticksPerBar());
		}
	}
	else if (m_timeLine->autoScroll() == TimeLineWidget::AutoScrollState::Continuous)
	{
		m_leftRightScroll->setValue(std::max(t.getTicks() - w * TimePos::ticksPerBar() / m_ppb / 2, 0));
	}
	m_scrollBack = false;
}



void PianoRoll::updatePosition(const TimePos & t)
{
	if ((Engine::getSong()->isPlaying()
			&& Engine::getSong()->playMode() == Song::PlayMode::MidiClip
			&& m_timeLine->autoScroll() != TimeLineWidget::AutoScrollState::Disabled
		) || m_scrollBack)
	{
		autoScroll(t);
	}
	// ticks relative to m_currentPosition
	// < 0 = outside viewport left
	// > width = outside viewport right
	const int pos = (static_cast<int>(m_timeLine->pos()) - m_currentPosition) * m_ppb / TimePos::ticksPerBar();
	// if pos is within visible range, show it
	if (pos >= 0 && pos <= width() - m_whiteKeyWidth)
	{
		m_positionLine->show();
		// adjust pos for piano keys width and self line width (align to rightmost of line)
		m_positionLine->move(pos + m_whiteKeyWidth - (m_positionLine->width() - 1), keyAreaTop());
	}
	else
	{
		m_positionLine->hide();
	}
}


void PianoRoll::updatePositionLineHeight()
{
	m_positionLine->setFixedHeight(keyAreaBottom() - keyAreaTop());
}




void PianoRoll::updatePositionAccompany( const TimePos & t )
{
	Song * s = Engine::getSong();

	if( m_recording && hasValidMidiClip() &&
					s->playMode() != Song::PlayMode::MidiClip )
	{
		TimePos pos = t;
		if (s->playMode() != Song::PlayMode::Pattern)
		{
			pos -= m_midiClip->startPosition();
		}
		if( (int) pos > 0 )
		{
			s->getPlayPos( Song::PlayMode::MidiClip ).setTicks( pos );
			autoScroll( pos );
		}
	}
}


void PianoRoll::updatePositionStepRecording( const TimePos & t )
{
	if( m_stepRecorder.isRecording() )
	{
		autoScroll( t );
	}
}


void PianoRoll::zoomingChanged()
{
	m_ppb = m_zoomLevels[m_zoomingModel.value()] * DEFAULT_PR_PPB;

	assert( m_ppb > 0 );

	m_timeLine->setPixelsPerBar( m_ppb );
	m_stepRecorderWidget.setPixelsPerBar( m_ppb );
	m_positionLine->zoomChange(m_zoomLevels[m_zoomingModel.value()]);

	update();
}


void PianoRoll::zoomingYChanged()
{
	m_keyLineHeight = m_zoomYLevels[m_zoomingYModel.value()] * DEFAULT_KEY_LINE_HEIGHT;
	m_whiteKeySmallHeight = qFloor(m_keyLineHeight * 1.5);
	m_whiteKeyBigHeight = m_keyLineHeight * 2;
	m_blackKeyHeight = m_keyLineHeight; //round(m_keyLineHeight * 1.3333);

	updateYScroll();
	update();
}


void PianoRoll::quantizeChanged()
{
	update();
}

void PianoRoll::noteLengthChanged()
{
	m_stepRecorder.setStepsLength(newNoteLen());
	update();
}

void PianoRoll::keyChanged()
{
	markSemiTone(SemiToneMarkerAction::MarkCurrentScale, false);
}

int PianoRoll::quantization() const
{
	if( m_quantizeModel.value() == 0 )
	{
		if( m_noteLenModel.value() > 0 )
		{
			return newNoteLen();
		}
		else
		{
			return DefaultTicksPerBar / 16;
		}
	}

	return DefaultTicksPerBar / Quantizations[m_quantizeModel.value() - 1];
}


void PianoRoll::quantizeNotes(QuantizeAction mode)
{
	if( ! hasValidMidiClip() )
	{
		return;
	}

	m_midiClip->addJournalCheckPoint();

	NoteVector notes = getSelectedNotes();

	if( notes.empty() )
	{
		for( Note* n : m_midiClip->notes() )
		{
			notes.push_back( n );
		}
	}

	for( Note* n : notes )
	{
		if( n->length() == TimePos( 0 ) )
		{
			continue;
		}

		Note copy(*n);
		m_midiClip->removeNote( n );
		if (mode == QuantizeAction::Both || mode == QuantizeAction::Pos)
		{
			copy.quantizePos(quantization());
		}
		if (mode == QuantizeAction::Both || mode == QuantizeAction::Length)
		{
			copy.quantizeLength(quantization());
		}
		m_midiClip->addNote(copy, false);
	}

	update();
	getGUI()->songEditor()->update();
	Engine::getSong()->setModified();
}




void PianoRoll::updateSemiToneMarkerMenu()
{
	const InstrumentFunctionNoteStacking::ChordTable& chord_table =
			InstrumentFunctionNoteStacking::ChordTable::getInstance();
	const InstrumentFunctionNoteStacking::Chord& scale =
			chord_table.getScaleByName( m_scaleModel.currentText() );
	const InstrumentFunctionNoteStacking::Chord& chord =
			chord_table.getChordByName( m_chordModel.currentText() );

	emit semiToneMarkerMenuScaleSetEnabled( ! scale.isEmpty() );
	emit semiToneMarkerMenuChordSetEnabled( ! chord.isEmpty() );
}




TimePos PianoRoll::newNoteLen() const
{
	if( m_noteLenModel.value() == 0 )
	{
		return m_lenOfNewNotes;
	}

	QString text = m_noteLenModel.currentText();
	return DefaultTicksPerBar / text.right( text.length() - 2 ).toInt();
}




bool PianoRoll::mouseOverNote()
{
	return hasValidMidiClip() && noteUnderMouse() != nullptr;
}




Note * PianoRoll::noteUnderMouse()
{
	QPoint pos = mapFromGlobal( QCursor::pos() );

	if (pos.x() <= m_whiteKeyWidth
		|| pos.x() > width() - SCROLLBAR_SIZE
		|| pos.y() < PR_TOP_MARGIN
		|| pos.y() > keyAreaBottom() )
	{
		return nullptr;
	}

	int key_num = getKey( pos.y() );
	int pos_ticks = (pos.x() - m_whiteKeyWidth) *
			TimePos::ticksPerBar() / m_ppb + m_currentPosition;

	// loop through whole note-vector...
	for( Note* const& note : m_midiClip->notes() )
	{
		// and check whether the cursor is over an
		// existing note
		if( pos_ticks >= note->pos()
				&& pos_ticks <= note->endPos()
				&& note->key() == key_num
				&& note->length() > 0 )
		{
			return note;
		}
	}

	return nullptr;
}

void PianoRoll::changeSnapMode()
{
	//	GridMode::Nudge,
	//	GridMode::Snap,
	//	GridMode::Free - to be implemented

	m_gridMode = static_cast<GridMode>(m_snapModel.value());
}

PianoRollWindow::PianoRollWindow() :
	Editor(true, true),
	m_editor(new PianoRoll())
{
	setCentralWidget( m_editor );

	m_playAction->setToolTip(tr( "Play/pause current clip (Space)" ) );
	m_recordAction->setToolTip(tr( "Record notes from MIDI-device/channel-piano" ) );
	m_recordAccompanyAction->setToolTip( tr( "Record notes from MIDI-device/channel-piano while playing song or pattern track" ) );
	m_toggleStepRecordingAction->setToolTip( tr( "Record notes from MIDI-device/channel-piano, one step at the time" ) );
	m_stopAction->setToolTip( tr( "Stop playing of current clip (Space)" ) );

	DropToolBar *notesActionsToolBar = addDropToolBarToTop( tr( "Edit actions" ) );

	// init edit-buttons at the top
	auto editModeGroup = new ActionGroup(this);
	QAction* drawAction = editModeGroup->addAction( embed::getIconPixmap( "edit_draw" ), tr( "Draw mode (Shift+D)" ) );
	QAction* eraseAction = editModeGroup->addAction( embed::getIconPixmap( "edit_erase" ), tr("Erase mode (Shift+E)" ) );
	QAction* selectAction = editModeGroup->addAction( embed::getIconPixmap( "edit_select" ), tr( "Select mode (Shift+S)" ) );
	QAction* pitchBendAction = editModeGroup->addAction( embed::getIconPixmap( "automation" ), tr("Pitch Bend mode (Shift+T)" ) );

	drawAction->setChecked( true );

	drawAction->setShortcut(keySequence(Qt::SHIFT, Qt::Key_D ));
	eraseAction->setShortcut(keySequence(Qt::SHIFT, Qt::Key_E));
	selectAction->setShortcut(keySequence(Qt::SHIFT, Qt::Key_S));
	pitchBendAction->setShortcut(keySequence(Qt::SHIFT, Qt::Key_T));

	connect( editModeGroup, SIGNAL(triggered(int)), m_editor, SLOT(setEditMode(int)));

	// Quantize combo button
	auto quantizeButton = new QToolButton(notesActionsToolBar);
	auto quantizeButtonMenu = new QMenu(quantizeButton);

	auto quantizeAction = new QAction(embed::getIconPixmap("quantize"), tr("Quantize"), this);
	auto quantizePosAction = new QAction(tr("Quantize positions"), this);
	auto quantizeLengthAction = new QAction(tr("Quantize lengths"), this);

	connect(quantizeAction, &QAction::triggered, [this](){ m_editor->quantizeNotes(); });
	connect(quantizePosAction, &QAction::triggered, [this](){ m_editor->quantizeNotes(PianoRoll::QuantizeAction::Pos); });
	connect(quantizeLengthAction, &QAction::triggered, [this](){ m_editor->quantizeNotes(PianoRoll::QuantizeAction::Length); });

	quantizeButton->setPopupMode(QToolButton::MenuButtonPopup);
	quantizeButton->setDefaultAction(quantizeAction);
	quantizeButton->setMenu(quantizeButtonMenu);
	quantizeButtonMenu->addAction(quantizePosAction);
	quantizeButtonMenu->addAction(quantizeLengthAction);

	notesActionsToolBar->addAction( drawAction );
	notesActionsToolBar->addAction( eraseAction );
	notesActionsToolBar->addAction( selectAction );
	notesActionsToolBar->addAction( pitchBendAction );
	notesActionsToolBar->addSeparator();
	notesActionsToolBar->addWidget(quantizeButton);

	// Copy + paste actions
	DropToolBar *copyPasteActionsToolBar =  addDropToolBarToTop( tr( "Copy paste controls" ) );

	auto cutAction = new QAction(embed::getIconPixmap("edit_cut"), tr("Cut (%1+X)").arg(UI_CTRL_KEY), this);

	auto copyAction = new QAction(embed::getIconPixmap("edit_copy"), tr("Copy (%1+C)").arg(UI_CTRL_KEY), this);

	auto pasteAction = new QAction(embed::getIconPixmap("edit_paste"), tr("Paste (%1+V)").arg(UI_CTRL_KEY), this);

	cutAction->setShortcut(keySequence(Qt::CTRL, Qt::Key_X));
	copyAction->setShortcut(keySequence(Qt::CTRL, Qt::Key_C));
	pasteAction->setShortcut(keySequence(Qt::CTRL, Qt::Key_V));

	connect( cutAction, SIGNAL(triggered()), m_editor, SLOT(cutSelectedNotes()));
	connect( copyAction, SIGNAL(triggered()), m_editor, SLOT(copySelectedNotes()));
	connect( pasteAction, SIGNAL(triggered()), m_editor, SLOT(pasteNotes()));

	copyPasteActionsToolBar->addAction( cutAction );
	copyPasteActionsToolBar->addAction( copyAction );
	copyPasteActionsToolBar->addAction( pasteAction );


	DropToolBar *timeLineToolBar = addDropToolBarToTop( tr( "Timeline controls" ) );
	m_editor->m_timeLine->addToolButtons( timeLineToolBar );

	// -- Note modifier tools
	auto noteToolsButton = new QToolButton(m_toolBar);
	noteToolsButton->setIcon(embed::getIconPixmap("tool"));
	noteToolsButton->setPopupMode(QToolButton::InstantPopup);

	auto glueAction = new QAction(embed::getIconPixmap("glue"), tr("Glue"), noteToolsButton);
	connect(glueAction, SIGNAL(triggered()), m_editor, SLOT(glueNotes()));
	glueAction->setShortcut(keySequence(Qt::SHIFT, Qt::Key_G));

	auto knifeAction = new QAction(embed::getIconPixmap("edit_knife"), tr("Knife"), noteToolsButton);
	connect(knifeAction, &QAction::triggered, m_editor, &PianoRoll::setKnifeAction);
	knifeAction->setShortcut(keySequence(Qt::SHIFT, Qt::Key_K));

	auto strumAction = new QAction(embed::getIconPixmap("arp_free"), tr("Strum"), noteToolsButton);
	connect(strumAction, &QAction::triggered, m_editor, &PianoRoll::setStrumAction);
	strumAction->setShortcut(keySequence(Qt::SHIFT, Qt::Key_J));

	auto fillAction = new QAction(embed::getIconPixmap("fill"), tr("Fill"), noteToolsButton);
	connect(fillAction, &QAction::triggered, [this](){ m_editor->fitNoteLengths(true); });
	fillAction->setShortcut(keySequence(Qt::SHIFT, Qt::Key_F));

	auto cutOverlapsAction = new QAction(embed::getIconPixmap("cut_overlaps"), tr("Cut overlaps"), noteToolsButton);
	connect(cutOverlapsAction, &QAction::triggered, [this](){ m_editor->fitNoteLengths(false); });
	cutOverlapsAction->setShortcut(keySequence(Qt::SHIFT, Qt::Key_C));

	auto minLengthAction = new QAction(embed::getIconPixmap("min_length"), tr("Min length as last"), noteToolsButton);
	connect(minLengthAction, &QAction::triggered, [this](){ m_editor->constrainNoteLengths(false); });

	auto maxLengthAction = new QAction(embed::getIconPixmap("max_length"), tr("Max length as last"), noteToolsButton);
	connect(maxLengthAction, &QAction::triggered, [this](){ m_editor->constrainNoteLengths(true); });

	auto reverseAction = new QAction(embed::getIconPixmap("flip_x"), tr("Reverse Notes"), noteToolsButton);
	connect(reverseAction, &QAction::triggered, [this](){ m_editor->reverseNotes(); });
	reverseAction->setShortcut(keySequence(Qt::SHIFT, Qt::Key_R));

	noteToolsButton->addAction(glueAction);
	noteToolsButton->addAction(knifeAction);
	noteToolsButton->addAction(strumAction);
	noteToolsButton->addAction(fillAction);
	noteToolsButton->addAction(cutOverlapsAction);
	noteToolsButton->addAction(minLengthAction);
	noteToolsButton->addAction(maxLengthAction);
	noteToolsButton->addAction(reverseAction);

	notesActionsToolBar->addWidget(noteToolsButton);

	// Other actions
	DropToolBar* miscToolBar = addDropToolBarToTop(tr("Other actions"));

	// -- File ToolButton
	m_fileToolsButton = new QToolButton(m_toolBar);
	m_fileToolsButton->setIcon(embed::getIconPixmap("file"));
	m_fileToolsButton->setPopupMode(QToolButton::InstantPopup);

	// Import / export
	auto importAction = new QAction(embed::getIconPixmap("project_import"), tr("Import clip"), m_fileToolsButton);

	auto exportAction = new QAction(embed::getIconPixmap("project_export"), tr("Export clip"), m_fileToolsButton);

	m_fileToolsButton->addAction(importAction);
	m_fileToolsButton->addAction(exportAction);
	miscToolBar->addWidget(m_fileToolsButton);

	connect(importAction, SIGNAL(triggered()), this, SLOT(importMidiClip()));
	connect(exportAction, SIGNAL(triggered()), this, SLOT(exportMidiClip()));

	// Ghost note button and menu
	auto ghostButton = new QToolButton(m_toolBar);
	auto ghostMenu = new QMenu(ghostButton);

	auto ghostVisibleAction = qActionFromModel(m_editor->m_ghostVisible, tr("Show ghost notes"), this);
	ghostVisibleAction->setIcon(embed::getIconPixmap("ghost_note"));

	auto setGhostAction = new QAction(tr("Use selection as ghost"), this);
	connect(setGhostAction, &QAction::triggered, m_editor, &PianoRoll::setGhostNotesFromSelection);

	auto ghostRepeatAction = qActionFromModel(m_editor->m_ghostRepeated, tr("Repeat ghost"), this);

	auto ghostStackAction = qActionFromModel(m_editor->m_ghostStacked, tr("Stack ghost"), this);

	ghostButton->setDefaultAction(ghostVisibleAction);
	ghostButton->setPopupMode(QToolButton::MenuButtonPopup);
	ghostButton->setMenu(ghostMenu);
	ghostMenu->addAction(setGhostAction);
	ghostMenu->addAction(m_editor->m_pasteGhostAction);
	ghostMenu->addSeparator();
	ghostMenu->addAction(ghostRepeatAction);
	ghostMenu->addAction(ghostStackAction);
	miscToolBar->addWidget(ghostButton);

	addToolBarBreak();


	DropToolBar *zoomAndNotesToolBar = addDropToolBarToTop( tr( "Zoom and note controls" ) );

	auto zoom_lbl = new QLabel(m_toolBar);
	zoom_lbl->setPixmap( embed::getIconPixmap( "zoom_x" ) );

	m_zoomingComboBox = new ComboBox( m_toolBar );
	m_zoomingComboBox->setModel( &m_editor->m_zoomingModel );
	m_zoomingComboBox->setFixedSize( 64, ComboBox::DEFAULT_HEIGHT );
	m_zoomingComboBox->setToolTip( tr( "Horizontal zooming") );

	auto zoom_y_lbl = new QLabel(m_toolBar);
	zoom_y_lbl->setPixmap(embed::getIconPixmap("zoom_y"));

	m_zoomingYComboBox = new ComboBox(m_toolBar);
	m_zoomingYComboBox->setModel(&m_editor->m_zoomingYModel);
	m_zoomingYComboBox->setFixedSize(64, ComboBox::DEFAULT_HEIGHT);
	m_zoomingYComboBox->setToolTip(tr("Vertical zooming"));

	// setup quantize-stuff
	auto quantize_lbl = new QLabel(m_toolBar);
	quantize_lbl->setPixmap( embed::getIconPixmap( "quantize" ) );

	m_quantizeComboBox = new ComboBox( m_toolBar );
	m_quantizeComboBox->setModel( &m_editor->m_quantizeModel );
	m_quantizeComboBox->setFixedSize(85, ComboBox::DEFAULT_HEIGHT);
	m_quantizeComboBox->setToolTip( tr( "Quantization") );

	// setup note-len-stuff
	auto note_len_lbl = new QLabel(m_toolBar);
	note_len_lbl->setPixmap( embed::getIconPixmap( "note" ) );

	m_noteLenComboBox = new ComboBox( m_toolBar );
	m_noteLenComboBox->setModel( &m_editor->m_noteLenModel );
	m_noteLenComboBox->setFixedSize( 105, ComboBox::DEFAULT_HEIGHT );
	m_noteLenComboBox->setToolTip( tr( "Note length") );

	// setup key-stuff
	m_keyComboBox = new ComboBox(m_toolBar);
	m_keyComboBox->setModel(&m_editor->m_keyModel);
	m_keyComboBox->setFixedSize(72, ComboBox::DEFAULT_HEIGHT);
	m_keyComboBox->setToolTip(tr("Key"));

	// setup scale-stuff
	auto scale_lbl = new QLabel(m_toolBar);
	scale_lbl->setPixmap( embed::getIconPixmap( "scale" ) );

	m_scaleComboBox = new ComboBox( m_toolBar );
	m_scaleComboBox->setModel( &m_editor->m_scaleModel );
	m_scaleComboBox->setFixedSize(155, ComboBox::DEFAULT_HEIGHT);
	m_scaleComboBox->setToolTip( tr( "Scale") );

	// setup chord-stuff
	auto chord_lbl = new QLabel(m_toolBar);
	chord_lbl->setPixmap( embed::getIconPixmap( "chord" ) );

	m_chordComboBox = new ComboBox( m_toolBar );
	m_chordComboBox->setModel( &m_editor->m_chordModel );
	m_chordComboBox->setFixedSize(125, ComboBox::DEFAULT_HEIGHT);
	m_chordComboBox->setToolTip( tr( "Chord" ) );

	// setup snap-stuff
	auto snapLbl = new QLabel(m_toolBar);
	snapLbl->setPixmap(embed::getIconPixmap("gridmode"));

	m_snapComboBox = new ComboBox(m_toolBar);
	m_snapComboBox->setModel(&m_editor->m_snapModel);
	m_snapComboBox->setFixedSize(96, ComboBox::DEFAULT_HEIGHT);
	m_snapComboBox->setToolTip(tr("Snap mode"));

	// Wrap label icons and comboboxes in a single widget so when
	// the window is resized smaller in width it hides both
	auto zoom_widget = new QWidget();
	auto zoom_hbox = new QHBoxLayout();
	zoom_hbox->setContentsMargins(0, 0, 0, 0);
	zoom_hbox->addWidget(zoom_lbl);
	zoom_hbox->addWidget(m_zoomingComboBox);
	zoom_widget->setLayout(zoom_hbox);
	zoomAndNotesToolBar->addWidget(zoom_widget);

	auto zoomY_widget = new QWidget();
	auto zoomY_hbox = new QHBoxLayout();
	zoomY_hbox->setContentsMargins(0, 0, 0, 0);
	zoomY_hbox->addWidget(zoom_y_lbl);
	zoomY_hbox->addWidget(m_zoomingYComboBox);
	zoomY_widget->setLayout(zoomY_hbox);
	zoomAndNotesToolBar->addWidget(zoomY_widget);

	auto quantize_widget = new QWidget();
	auto quantize_hbox = new QHBoxLayout();
	quantize_hbox->setContentsMargins(0, 0, 0, 0);
	quantize_hbox->addWidget(quantize_lbl);
	quantize_hbox->addWidget(m_quantizeComboBox);
	quantize_widget->setLayout(quantize_hbox);
	zoomAndNotesToolBar->addSeparator();
	zoomAndNotesToolBar->addWidget(quantize_widget);

	auto note_widget = new QWidget();
	auto note_hbox = new QHBoxLayout();
	note_hbox->setContentsMargins(0, 0, 0, 0);
	note_hbox->addWidget(note_len_lbl);
	note_hbox->addWidget(m_noteLenComboBox);
	note_widget->setLayout(note_hbox);
	zoomAndNotesToolBar->addSeparator();
	zoomAndNotesToolBar->addWidget(note_widget);

	auto scale_widget = new QWidget();
	auto scale_hbox = new QHBoxLayout();
	scale_hbox->setContentsMargins(0, 0, 0, 0);
	scale_hbox->addWidget(scale_lbl);
	// Add the key selection between scale label and key
	scale_hbox->addWidget(m_keyComboBox);
	scale_hbox->addWidget(m_scaleComboBox);
	scale_widget->setLayout(scale_hbox);
	zoomAndNotesToolBar->addSeparator();
	zoomAndNotesToolBar->addWidget(scale_widget);

	auto chord_widget = new QWidget();
	auto chord_hbox = new QHBoxLayout();
	chord_hbox->setContentsMargins(0, 0, 0, 0);
	chord_hbox->addWidget(chord_lbl);
	chord_hbox->addWidget(m_chordComboBox);
	chord_widget->setLayout(chord_hbox);
	zoomAndNotesToolBar->addSeparator();
	zoomAndNotesToolBar->addWidget(chord_widget);

	auto snapWidget = new QWidget();
	auto snapHbox = new QHBoxLayout();
	snapHbox->setContentsMargins(0, 0, 0, 0);
	snapHbox->addWidget(snapLbl);
	snapHbox->addWidget(m_snapComboBox);
	snapWidget->setLayout(snapHbox);
	zoomAndNotesToolBar->addSeparator();
	zoomAndNotesToolBar->addWidget(snapWidget);

	// setup our actual window
	setFocusPolicy( Qt::StrongFocus );
	setFocus();
	setWindowIcon( embed::getIconPixmap( "piano" ) );
	setCurrentMidiClip( nullptr );

	// Connections
	connect( m_editor, SIGNAL(currentMidiClipChanged()), this, SIGNAL(currentMidiClipChanged()));
	connect( m_editor, SIGNAL(currentMidiClipChanged()), this, SLOT(updateAfterMidiClipChange()));
}




const MidiClip* PianoRollWindow::currentMidiClip() const
{
	return m_editor->currentMidiClip();
}




void PianoRollWindow::setGhostMidiClip( MidiClip* clip )
{
	m_editor->setGhostMidiClip( clip );
}




void PianoRollWindow::setCurrentMidiClip( MidiClip* clip )
{
	m_editor->setCurrentMidiClip( clip );

	if ( clip )
	{
		setWindowTitle( tr( "Piano-Roll - %1" ).arg( clip->name() ) );
		m_fileToolsButton->setEnabled(true);
		connect( clip->instrumentTrack(), SIGNAL(nameChanged()), this, SLOT(updateAfterMidiClipChange()));
		connect( clip, SIGNAL(dataChanged()), this, SLOT(updateAfterMidiClipChange()));
	}
	else
	{
		setWindowTitle( tr( "Piano-Roll - no clip" ) );
		m_fileToolsButton->setEnabled(false);
	}
}




bool PianoRollWindow::isRecording() const
{
	return m_editor->isRecording();
}




int PianoRollWindow::quantization() const
{
	return m_editor->quantization();
}




void PianoRollWindow::play()
{
	m_editor->play();
}




void PianoRollWindow::stop()
{
	m_editor->stop();
}




void PianoRollWindow::record()
{
	stopStepRecording(); //step recording mode is mutually exclusive with other record modes

	m_editor->record();
}




void PianoRollWindow::recordAccompany()
{
	stopStepRecording(); //step recording mode is mutually exclusive with other record modes

	m_editor->recordAccompany();
}


void PianoRollWindow::toggleStepRecording()
{
	if(isRecording())
	{
		// step recording mode is mutually exclusive with other record modes
		// stop them before starting step recording
		stop();
	}

	m_editor->toggleStepRecording();

	updateStepRecordingIcon();
}

void PianoRollWindow::stopRecording()
{
	m_editor->stopRecording();
}




void PianoRollWindow::reset()
{
	m_editor->reset();
}




void PianoRollWindow::saveSettings( QDomDocument & doc, QDomElement & de )
{
	if( !m_editor->ghostNotes().empty() )
	{
		QDomElement ghostNotesRoot = doc.createElement( "ghostnotes" );
		for( Note *note : m_editor->ghostNotes() )
		{
			QDomElement ghostNoteNode = doc.createElement( "ghostnote" );
			ghostNoteNode.setAttribute( "len", note->length() );
			ghostNoteNode.setAttribute( "key", note->key() );
			ghostNoteNode.setAttribute( "pos", note->pos() );

			ghostNotesRoot.appendChild(ghostNoteNode);
		}
		ghostNotesRoot.setAttribute("visible", m_editor->m_ghostVisible.value());
		ghostNotesRoot.setAttribute("repeat", m_editor->m_ghostRepeated.value());
		ghostNotesRoot.setAttribute("stack", m_editor->m_ghostStacked.value());
		de.appendChild( ghostNotesRoot );
	}

	if (m_editor->m_markedSemiTones.length() > 0)
	{
		QDomElement markedSemiTonesRoot = doc.createElement("markedSemiTones");
		for (int markedSemiTone : m_editor->m_markedSemiTones)
		{
			QDomElement semiToneNode = doc.createElement("semiTone");
			semiToneNode.setAttribute("key", markedSemiTone);
			markedSemiTonesRoot.appendChild(semiToneNode);
		}
		de.appendChild(markedSemiTonesRoot);
	}

	de.setAttribute("stopbehaviour", static_cast<int>(
		Engine::getSong()->getTimeline(Song::PlayMode::MidiClip).stopBehaviour()));

	MainWindow::saveWidgetState( this, de );
}




void PianoRollWindow::loadSettings( const QDomElement & de )
{
	m_editor->loadGhostNotes( de.firstChildElement("ghostnotes") );
	m_editor->loadMarkedSemiTones(de.firstChildElement("markedSemiTones"));

	MainWindow::restoreWidgetState( this, de );

	Engine::getSong()->getTimeline(Song::PlayMode::MidiClip).setStopBehaviour(
		static_cast<Timeline::StopBehaviour>(de.attribute("stopbehaviour").toInt()));

	// update margins here because we're later in the startup process
	// We can't earlier because everything is still starting with the
	// WHITE_KEY_WIDTH default
	QMargins qm = m_editor->m_stepRecorderWidget.margins();
	qm.setLeft(m_editor->m_whiteKeyWidth);
	m_editor->m_stepRecorderWidget.setMargins(qm);
	m_editor->m_timeLine->setXOffset(m_editor->m_whiteKeyWidth);
}




QSize PianoRollWindow::sizeHint() const
{
	return { INITIAL_PIANOROLL_WIDTH, INITIAL_PIANOROLL_HEIGHT };
}



bool PianoRollWindow::hasFocus() const
{
	return m_editor->hasFocus();
}



void PianoRollWindow::showEvent(QShowEvent*)
{
	// PianoRoll can ONLY be shown if hasValidMidiClip is true
	// TODO remove hasValidMidiClip checks throughout the code
	if (m_editor->hasValidMidiClip()) { return; }

	// A new user might try to open PianoRoll in an empty project unaware that they first need to create a clip.
	// To make life easier for them we create and/or open the first clip in an empty project.
	// If there are multiple non-empty clips, we tell the user to double click one of them instead.

	InstrumentTrack* firstTrack = nullptr;
	MidiClip* firstEmptyClip = nullptr;
	MidiClip* firstMelodyClip = nullptr;

	// Iterate through all instrument tracks in the Song
	for (auto track: Engine::getSong()->tracks())
	{
		if (track->type() != Track::Type::Instrument) { continue; }
		auto instrumentTrack = static_cast<InstrumentTrack*>(track);
		if (!firstTrack) { firstTrack = instrumentTrack; }

		// Iterate through all midi clips in each track
		for (auto clip: instrumentTrack->getClips())
		{
			auto midiClip = static_cast<MidiClip*>(clip);

			// Remember the first empty clip in the Song (ignore subsequent empty clips)
			if (midiClip->notes().empty())
			{
				if (!firstEmptyClip) { firstEmptyClip = midiClip; }
			}
			// Remember the first non-empty clip in the Song
			else if (!firstMelodyClip)
			{
				firstMelodyClip = midiClip;
			}
			// If there are multiple non-empty clips in the Song, show a hint
			else
			{
				TextFloat::displayMessage(tr("No clip selected"),
					tr("Double click a melody clip in the Song Editor to open it."),
					embed::getIconPixmap("error"), 5000);
				parentWidget()->hide();
				return;
			}
		}
	}
	// If we found a clip, open it
	if (firstMelodyClip || firstEmptyClip)
	{
		m_editor->setCurrentMidiClip(firstMelodyClip ? firstMelodyClip : firstEmptyClip);
	}
	// If we found a track with no clips, create a clip and open it
	else if (firstTrack)
	{
		m_editor->setCurrentMidiClip(new MidiClip(firstTrack));
	}
	// If we found no instrument tracks, show a hint
	else
	{
		TextFloat::displayMessage(tr("No instrument tracks"),
			tr("Drag an instrument plugin or preset from the sidebar to the Song Editor."),
			embed::getIconPixmap("error"), 5000);
		parentWidget()->hide();
	}
}


void PianoRollWindow::updateAfterMidiClipChange()
{
	if (!m_editor->hasValidMidiClip())
	{
		parentWidget()->hide();
		return;
	}

	clipRenamed();
	updateStepRecordingIcon(); //MIDI clip change turn step recording OFF - update icon accordingly
}

void PianoRollWindow::clipRenamed()
{
	if ( currentMidiClip() )
	{
		setWindowTitle( tr( "Piano-Roll - %1" ).arg( currentMidiClip()->name() ) );
		m_fileToolsButton->setEnabled(true);
	}
	else
	{
		setWindowTitle( tr( "Piano-Roll - no clip" ) );
		m_fileToolsButton->setEnabled(false);
	}
}




void PianoRollWindow::exportMidiClip()
{
	FileDialog exportDialog(this, tr("Export clip"), "",
		tr("XML clip file (*.xpt *.xptz)"));

	auto layout = dynamic_cast<QGridLayout*>(exportDialog.layout());
	QCheckBox* onlySelectedNotesCheckBox = nullptr;
	if (layout)
	{
		onlySelectedNotesCheckBox = new QCheckBox(tr("Export only selected notes"), &exportDialog);
		layout->addWidget(onlySelectedNotesCheckBox);
	}

	exportDialog.setAcceptMode(FileDialog::AcceptSave);

	if (exportDialog.exec() == QDialog::Accepted &&
		!exportDialog.selectedFiles().isEmpty() &&
		!exportDialog.selectedFiles().first().isEmpty())
	{
		QString suffix =
			ConfigManager::inst()->value("app", "nommpz").toInt() == 0
				? "xptz"
				: "xpt";
		exportDialog.setDefaultSuffix(suffix);

		const QString fullPath = exportDialog.selectedFiles()[0];

		// Check if only the selected notes should be exported
		auto* midiClip = m_editor->m_midiClip;

		const bool onlySelectedNotes = onlySelectedNotesCheckBox && onlySelectedNotesCheckBox->isChecked();

		DataFile dataFile(DataFile::Type::MidiClip);
		midiClip->exportToXML(dataFile, dataFile.content(), onlySelectedNotes);

		if (dataFile.writeFile(fullPath))
		{
			TextFloat::displayMessage(tr("Export clip success"),
				tr("Clip saved to %1").arg(fullPath),
				embed::getIconPixmap("project_export"), 4000);
		}
	}
}




void PianoRollWindow::importMidiClip()
{
	// Overwrite confirmation.
	if (!m_editor->m_midiClip->empty() &&
		QMessageBox::warning(
			nullptr,
			tr("Import clip."),
			tr("You are about to import a clip, this will "
				"overwrite your current clip. Do you want to "
				"continue?"),
			QMessageBox::Yes | QMessageBox::No, QMessageBox::Yes
		) != QMessageBox::Yes)
	{
		return;
	}

	FileDialog importDialog(this, tr("Open clip"), "",
		tr("XML clip file (*.xpt *.xptz)"));
	importDialog.setFileMode(FileDialog::ExistingFile);

	if (importDialog.exec() == QDialog::Accepted &&
		!importDialog.selectedFiles().isEmpty())
	{
		const QString fullPath = importDialog.selectedFiles()[0];
		DataFile dataFile(fullPath);

		if (dataFile.head().isNull())
		{
			return;
		}

		TimePos pos = m_editor->m_midiClip->startPosition(); // Backup position in timeline.

		m_editor->m_midiClip->loadSettings(dataFile.content());
		m_editor->m_midiClip->movePosition(pos);

		TextFloat::displayMessage(tr("Import clip success"),
			tr("Imported clip %1!").arg(fullPath),
			embed::getIconPixmap("project_import"), 4000);
	}
}




void PianoRollWindow::focusInEvent( QFocusEvent * event )
{
	// when the window is given focus, also give focus to the actual piano roll
	m_editor->setFocus( event->reason() );
}

void PianoRollWindow::stopStepRecording()
{
	if(m_editor->isStepRecording())
	{
		m_editor->toggleStepRecording();
		updateStepRecordingIcon();
	}
}

void PianoRollWindow::updateStepRecordingIcon()
{
	if(m_editor->isStepRecording())
	{
		m_toggleStepRecordingAction->setIcon(embed::getIconPixmap("record_step_on"));
	}
	else
	{
		m_toggleStepRecordingAction->setIcon(embed::getIconPixmap("record_step_off"));
	}
}


} // namespace gui

} // namespace lmms<|MERGE_RESOLUTION|>--- conflicted
+++ resolved
@@ -3202,12 +3202,6 @@
 
 void PianoRoll::paintEvent(QPaintEvent * pe )
 {
-	// Lambda that takes a TimePos and returns a X coordinate
-	auto xCoordOfTick = [this](int tick)
-	{
-		return m_whiteKeyWidth + ((tick - m_currentPosition) * m_ppb / TimePos::ticksPerBar());
-	};
-
 	bool drawNoteNames = ConfigManager::inst()->value( "ui", "printnotelabels").toInt();
 
 	QStyleOption opt;
@@ -3308,10 +3302,7 @@
 			// allow quantization grid up to 1/32 for normal notes
 			else if (q < 6) { q = 6; }
 		}
-<<<<<<< HEAD
-=======
     
->>>>>>> 0187e64c
 		p.setPen(m_lineColor);
 		for (tick = m_currentPosition - m_currentPosition % q,
 			x = xCoordOfTick(tick);
@@ -3753,18 +3744,6 @@
 			}
 		}
 
-<<<<<<< HEAD
-		// -- Knife tool (draw cut line)
-		if (m_action == ActionKnife)
-		{
-			Note* n = noteUnderMouse();
-			if (n)
-			{
-				const int key = n->key() - m_startKey + 1;
-				int y = y_base - key * m_keyLineHeight;
-
-				int x = xCoordOfTick(m_knifeTickPos);
-=======
 		// draw clip bounds
 		p.fillRect(
 			xCoordOfTick(m_midiClip->length() - m_midiClip->startTimeOffset()),
@@ -3780,7 +3759,6 @@
 			noteEditBottom(),
 			m_outOfBoundsShade
 		);
->>>>>>> 0187e64c
 
 		// -- Knife tool (draw cut line)
 		if (m_action == Action::Knife && m_knifeDown)
