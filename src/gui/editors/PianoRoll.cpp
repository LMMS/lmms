/*
 * PianoRoll.cpp - implementation of piano roll which is used for actual
 *                  writing of melodies
 *
 * Copyright (c) 2004-2014 Tobias Doerffel <tobydox/at/users.sourceforge.net>
 * Copyright (c) 2008 Andrew Kelley <superjoe30/at/gmail/dot/com>
 *
 * This file is part of LMMS - https://lmms.io
 *
 * This program is free software; you can redistribute it and/or
 * modify it under the terms of the GNU General Public
 * License as published by the Free Software Foundation; either
 * version 2 of the License, or (at your option) any later version.
 *
 * This program is distributed in the hope that it will be useful,
 * but WITHOUT ANY WARRANTY; without even the implied warranty of
 * MERCHANTABILITY or FITNESS FOR A PARTICULAR PURPOSE.  See the GNU
 * General Public License for more details.
 *
 * You should have received a copy of the GNU General Public
 * License along with this program (see COPYING); if not, write to the
 * Free Software Foundation, Inc., 51 Franklin Street, Fifth Floor,
 * Boston, MA 02110-1301 USA.
 *
 */

#include "PianoRoll.h"

#include <QtMath>
#include <QApplication>
#include <QHBoxLayout>
#include <QInputDialog>
#include <QKeyEvent>
#include <QLabel>
#include <QMargins>
#include <QMessageBox>
#include <QPainter>
#include <QPointer>
#include <QPushButton>
#include <QScrollBar>
#include <QStyleOption>
#include <QToolButton>

#include <cmath>
#include <utility>

#include "AutomationEditor.h"
#include "ActionGroup.h"
#include "Clipboard.h"
#include "ComboBox.h"
#include "ConfigManager.h"
#include "DataFile.h"
#include "debug.h"
#include "DeprecationHelper.h"
#include "DetuningHelper.h"
#include "embed.h"
#include "GuiApplication.h"
#include "FontHelper.h"
#include "InstrumentTrack.h"
#include "KeyboardShortcuts.h"
#include "lmms_math.h"
#include "MainWindow.h"
#include "MidiClip.h"
#include "PatternStore.h"
#include "PianoView.h"
#include "PositionLine.h"
#include "SimpleTextFloat.h"
#include "SongEditor.h"
#include "StepRecorderWidget.h"
#include "TextFloat.h"
#include "TimeLineWidget.h"
#include "FileDialog.h"


namespace lmms
{


using timeMap = AutomationClip::timeMap;


namespace gui
{

// some constants...
const int INITIAL_PIANOROLL_WIDTH = 970;
const int INITIAL_PIANOROLL_HEIGHT = 485;

const int SCROLLBAR_SIZE = 12;
const int PIANO_X = 0;

const int WHITE_KEY_WIDTH = 64;
const int BLACK_KEY_WIDTH = 41;

const int DEFAULT_KEY_LINE_HEIGHT = 12;
const int DEFAULT_CELL_WIDTH = 12;


const int NOTE_EDIT_RESIZE_BAR = 6;
const int NOTE_EDIT_MIN_HEIGHT = 50;
const int KEY_AREA_MIN_HEIGHT = DEFAULT_KEY_LINE_HEIGHT * 10;
const int PR_BOTTOM_MARGIN = SCROLLBAR_SIZE;
const int PR_TOP_MARGIN = 18;
const int PR_RIGHT_MARGIN = SCROLLBAR_SIZE;


// width of area used for resizing (the grip at the end of a note)
const int RESIZE_AREA_WIDTH = 9;

// width of line for setting volume/panning of note
const int NOTE_EDIT_LINE_WIDTH = 3;

// key where to start
const int INITIAL_START_KEY = Octave::Octave_4 + Key::C;

// number of each note to provide in quantization and note lengths
const int NUM_EVEN_LENGTHS = 6;
const int NUM_TRIPLET_LENGTHS = 5;

SimpleTextFloat * PianoRoll::s_textFloat = nullptr;

static std::array<QString, 12> s_noteStrings {
	"C", "C\u266F / D\u266D", "D", "D\u266F / E\u266D", "E", "F", "F\u266F / G\u266D", 
	"G", "G\u266F / A\u266D", "A", "A\u266F / B\u266D", "B"
};

static QString getNoteString(int key)
{
	return s_noteStrings[key % 12] + QString::number(static_cast<int>(FirstOctave + key / KeysPerOctave));
}

// used for drawing of piano
std::array<PianoRoll::KeyType, 12> PianoRoll::prKeyOrder
{
	KeyType::WhiteSmall, KeyType::Black, KeyType::WhiteBig, KeyType::Black,
	KeyType::WhiteSmall, KeyType::WhiteSmall, KeyType::Black, KeyType::WhiteBig,
	KeyType::Black, KeyType::WhiteBig, KeyType::Black, KeyType::WhiteSmall
} ;


const int DEFAULT_PR_PPB = DEFAULT_CELL_WIDTH * DefaultStepsPerBar;

const std::vector<float> PianoRoll::m_zoomLevels =
		{0.125f, 0.25f, 0.5f, 1.0f, 1.5f, 2.0f, 4.0f, 8.0f};

const std::vector<float> PianoRoll::m_zoomYLevels =
		{0.25f, 0.5f, 1.0f, 1.5f, 2.0f, 2.5f, 3.0f, 4.0f};


PianoRoll::PianoRoll() :
	m_noteEditMenu( nullptr ),
	m_semiToneMarkerMenu( nullptr ),
	m_zoomingModel(),
	m_zoomingYModel(),
	m_quantizeModel(),
	m_noteLenModel(),
	m_scaleModel(),
	m_chordModel(),
	m_midiClip( nullptr ),
	m_currentPosition(),
	m_recording( false ),
	m_doAutoQuantization(ConfigManager::inst()->value("midi", "autoquantize").toInt() != 0),
	m_currentNote( nullptr ),
	m_action( Action::None ),
	m_noteEditMode( NoteEditMode::Volume ),
	m_moveBoundaryLeft( 0 ),
	m_moveBoundaryTop( 0 ),
	m_moveBoundaryRight( 0 ),
	m_moveBoundaryBottom( 0 ),
	m_mouseDownKey( 0 ),
	m_mouseDownTick( 0 ),
	m_lastMouseX( 0 ),
	m_lastMouseY( 0 ),
	m_notesEditHeight( 100 ),
	m_userSetNotesEditHeight(100),
	m_ppb( DEFAULT_PR_PPB ),
	m_keyLineHeight(DEFAULT_KEY_LINE_HEIGHT),
	m_whiteKeySmallHeight(qFloor(m_keyLineHeight * 1.5)),
	m_whiteKeyBigHeight(m_keyLineHeight * 2),
	m_blackKeyHeight(m_keyLineHeight),
	m_lenOfNewNotes( TimePos( 0, DefaultTicksPerBar/4 ) ),
	m_lastNoteVolume( DefaultVolume ),
	m_lastNotePanning( DefaultPanning ),
	m_minResizeLen( 0 ),
	m_startKey( INITIAL_START_KEY ),
	m_lastKey( 0 ),
	m_editMode( EditMode::Draw ),
	m_ctrlMode( EditMode::Draw ),
	m_mouseDownRight( false ),
	m_scrollBack( false ),
	m_stepRecorderWidget(this, DEFAULT_PR_PPB, PR_TOP_MARGIN, PR_BOTTOM_MARGIN + m_notesEditHeight, WHITE_KEY_WIDTH, 0),
	m_stepRecorder(*this, m_stepRecorderWidget),
	m_barLineColor( 0, 0, 0 ),
	m_beatLineColor( 0, 0, 0 ),
	m_lineColor( 0, 0, 0 ),
	m_noteModeColor( 0, 0, 0 ),
	m_noteColor( 0, 0, 0 ),
	m_stepNoteColor(0, 0, 0),
	m_currentStepNoteColor(245, 3, 139),
	m_noteTextColor(0, 0, 0),
	m_ghostNoteColor( 0, 0, 0 ),
	m_ghostNoteTextColor( 0, 0, 0 ),
	m_barColor( 0, 0, 0 ),
	m_selectedNoteColor( 0, 0, 0 ),
	m_textColor( 0, 0, 0 ),
	m_textColorLight( 0, 0, 0 ),
	m_textShadow( 0, 0, 0 ),
	m_markedSemitoneColor( 0, 0, 0 ),
	m_knifeCutLineColor(0, 0, 0),
	m_noteOpacity( 255 ),
	m_ghostNoteOpacity( 255 ),
	m_noteBorders( true ),
	m_ghostNoteBorders( true ),
	m_backgroundShade( 0, 0, 0 ),
	m_whiteKeyWidth(WHITE_KEY_WIDTH),
	m_blackKeyWidth(BLACK_KEY_WIDTH)
{
	// gui names of edit modes
	m_nemStr.push_back( tr( "Note Velocity" ) );
	m_nemStr.push_back( tr( "Note Panning" ) );

	m_noteEditMenu = new QMenu( this );
	m_noteEditMenu->clear();
	for (auto i = std::size_t{0}; i < m_nemStr.size(); ++i)
	{
		auto act = new QAction(m_nemStr.at(i), this);
		connect( act, &QAction::triggered, [this, i](){ changeNoteEditMode(i); } );
		m_noteEditMenu->addAction( act );
	}

	m_semiToneMarkerMenu = new QMenu( this );

	auto markSemitoneAction = new QAction(tr("Mark/unmark current semitone"), this);
	auto markAllOctaveSemitonesAction = new QAction(tr("Mark/unmark all corresponding octave semitones"), this);
	auto markScaleAction = new QAction(tr("Mark current scale"), this);
	auto markChordAction = new QAction(tr("Mark current chord"), this);
	auto unmarkAllAction = new QAction(tr("Unmark all"), this);
	auto copyAllNotesAction = new QAction(tr("Select all notes on this key"), this);

	connect( markSemitoneAction, &QAction::triggered, [this](){ markSemiTone(SemiToneMarkerAction::MarkCurrentSemiTone); });
	connect( markAllOctaveSemitonesAction, &QAction::triggered, [this](){ markSemiTone(SemiToneMarkerAction::MarkAllOctaveSemiTones); });
	connect( markScaleAction, &QAction::triggered, [this](){ markSemiTone(SemiToneMarkerAction::MarkCurrentScale); });
	connect( markChordAction, &QAction::triggered, [this](){ markSemiTone(SemiToneMarkerAction::MarkCurrentChord); });
	connect( unmarkAllAction, &QAction::triggered, [this](){ markSemiTone(SemiToneMarkerAction::UnmarkAll); });
	connect( copyAllNotesAction, &QAction::triggered, [this](){ markSemiTone(SemiToneMarkerAction::CopyAllNotesOnKey); });
	connect(ConfigManager::inst(), &ConfigManager::valueChanged,
		[this](QString const& cls, QString const& attribute, QString const& value)
		{
			if (!(cls == "midi" && attribute == "autoquantize"))
			{
				return;
			}
			this->m_doAutoQuantization = (value.toInt() != 0);
		});

	markScaleAction->setEnabled( false );
	markChordAction->setEnabled( false );

	connect( this, SIGNAL(semiToneMarkerMenuScaleSetEnabled(bool)), markScaleAction, SLOT(setEnabled(bool)));
	connect( this, SIGNAL(semiToneMarkerMenuChordSetEnabled(bool)), markChordAction, SLOT(setEnabled(bool)));

	m_semiToneMarkerMenu->addAction( markSemitoneAction );
	m_semiToneMarkerMenu->addAction( markAllOctaveSemitonesAction );
	m_semiToneMarkerMenu->addAction( markScaleAction );
	m_semiToneMarkerMenu->addAction( markChordAction );
	m_semiToneMarkerMenu->addAction( unmarkAllAction );
	m_semiToneMarkerMenu->addAction( copyAllNotesAction );

	// init text-float
	if( s_textFloat == nullptr )
	{
		s_textFloat = new SimpleTextFloat;
	}

	// add time-line
	m_timeLine = new TimeLineWidget(m_whiteKeyWidth, 0, m_ppb,
		Engine::getSong()->getPlayPos(Song::PlayMode::MidiClip),
		Engine::getSong()->getTimeline(Song::PlayMode::MidiClip),
		m_currentPosition, Song::PlayMode::MidiClip, this
	);
	connect(this, &PianoRoll::positionChanged, m_timeLine, &TimeLineWidget::updatePosition);
	connect( m_timeLine, SIGNAL( positionChanged( const lmms::TimePos& ) ),
			this, SLOT( updatePosition( const lmms::TimePos& ) ) );

	// white position line follows timeline marker
	m_positionLine = new PositionLine(this);

	//update timeline when in step-recording mode
	connect( &m_stepRecorderWidget, SIGNAL( positionChanged( const lmms::TimePos& ) ),
			this, SLOT( updatePositionStepRecording( const lmms::TimePos& ) ) );

	// update timeline when in record-accompany mode
	connect(m_timeLine, &TimeLineWidget::positionChanged, this, &PianoRoll::updatePositionAccompany);
	// TODO
/*	connect( engine::getSong()->getPlayPos( Song::PlayMode::Pattern ).m_timeLine,
				SIGNAL( positionChanged( const lmms::TimePos& ) ),
			this,
			SLOT( updatePositionAccompany( const lmms::TimePos& ) ) );*/

	removeSelection();

	// init scrollbars
	m_leftRightScroll = new QScrollBar( Qt::Horizontal, this );
	m_leftRightScroll->setSingleStep( 1 );
	connect( m_leftRightScroll, SIGNAL(valueChanged(int)), this,
						SLOT(horScrolled(int)));

	m_topBottomScroll = new QScrollBar( Qt::Vertical, this );
	m_topBottomScroll->setSingleStep( 1 );
	m_topBottomScroll->setPageStep( 20 );
	connect( m_topBottomScroll, SIGNAL(valueChanged(int)), this,
						SLOT(verScrolled(int)));

	// setup zooming-stuff
	for( float const & zoomLevel : m_zoomLevels )
	{
		m_zoomingModel.addItem(QString("%1%").arg(zoomLevel * 100));
	}
	m_zoomingModel.setValue( m_zoomingModel.findText( "100%" ) );
	connect( &m_zoomingModel, SIGNAL(dataChanged()),
					this, SLOT(zoomingChanged()));

	// zoom y
	for (float const & zoomLevel : m_zoomYLevels)
	{
		m_zoomingYModel.addItem(QString("%1%").arg(zoomLevel * 100));
	}
	m_zoomingYModel.setValue(m_zoomingYModel.findText("100%"));
	connect(&m_zoomingYModel, SIGNAL(dataChanged()),
					this, SLOT(zoomingYChanged()));

	// Set up quantization model
	m_quantizeModel.addItem( tr( "Note lock" ) );
	for (auto q : Quantizations) {
		m_quantizeModel.addItem(QString("1/%1").arg(q));
	}
	m_quantizeModel.setValue( m_quantizeModel.findText( "1/16" ) );

	connect( &m_quantizeModel, SIGNAL(dataChanged()),
					this, SLOT(quantizeChanged()));

	// Set up note length model
	m_noteLenModel.addItem( tr( "Last note" ),
					std::make_unique<PixmapLoader>( "edit_draw" ) );
	const auto pixmaps = std::array<std::string, 11>{"whole", "half", "quarter", "eighth",
						"sixteenth", "thirtysecond", "triplethalf",
						"tripletquarter", "tripleteighth",
						"tripletsixteenth", "tripletthirtysecond"};

	for( int i = 0; i < NUM_EVEN_LENGTHS; ++i )
	{
		auto loader = std::make_unique<PixmapLoader>( "note_" + pixmaps[i] );
		m_noteLenModel.addItem( "1/" + QString::number( 1 << i ), std::move(loader) );
	}
	for( int i = 0; i < NUM_TRIPLET_LENGTHS; ++i )
	{
		auto loader = std::make_unique<PixmapLoader>( "note_" + pixmaps[i+NUM_EVEN_LENGTHS] );
		m_noteLenModel.addItem( "1/" + QString::number( (1 << i) * 3 ), std::move(loader) );
	}
	m_noteLenModel.setValue( 0 );

	// Note length change can cause a redraw if Q is set to lock
	connect( &m_noteLenModel, SIGNAL(dataChanged()),
					this, SLOT(noteLengthChanged()));

	// Set up key selection dropdown
	m_keyModel.addItem(tr("No key"));
	// Use piano roll note strings for key dropdown
	for (const auto& noteString : s_noteStrings)
	{
		m_keyModel.addItem(noteString);
	}
	m_keyModel.setValue(0); // start with "No key"
	connect(&m_keyModel, &ComboBoxModel::dataChanged, this, &PianoRoll::keyChanged);

	// Set up scale model
	const InstrumentFunctionNoteStacking::ChordTable& chord_table =
			InstrumentFunctionNoteStacking::ChordTable::getInstance();

	m_scaleModel.addItem( tr("No scale") );
	for (const InstrumentFunctionNoteStacking::Chord& chord : chord_table.chords())
	{
		if( chord.isScale() )
		{
			m_scaleModel.addItem( chord.getName() );
		}
	}

	m_scaleModel.setValue( 0 );
	// connect scale change to key change so it auto-highlights with scale as well
	connect(&m_scaleModel, &ComboBoxModel::dataChanged, this, &PianoRoll::keyChanged);
	// change can update m_semiToneMarkerMenu
	connect( &m_scaleModel, SIGNAL(dataChanged()),
						this, SLOT(updateSemiToneMarkerMenu()));

	// Set up chord model
	m_chordModel.addItem( tr("No chord") );
	for (const InstrumentFunctionNoteStacking::Chord& chord : chord_table.chords())
	{
		if( ! chord.isScale() )
		{
			m_chordModel.addItem( chord.getName() );
		}
	}

	m_chordModel.setValue( 0 );

	// change can update m_semiToneMarkerMenu
	connect( &m_chordModel, SIGNAL(dataChanged()),
					this, SLOT(updateSemiToneMarkerMenu()));

	setFocusPolicy( Qt::StrongFocus );
	setFocus();
	setMouseTracking( true );

	connect( &m_scaleModel, SIGNAL(dataChanged()),
					this, SLOT(updateSemiToneMarkerMenu()));

	connect( Engine::getSong(), SIGNAL(timeSignatureChanged(int,int)),
						this, SLOT(update()));

	//connection for selecion from timeline
	connect( m_timeLine, SIGNAL(regionSelectedFromPixels(int,int)),
			this, SLOT(selectRegionFromPixels(int,int)));

	// Set up snap model
	m_snapModel.addItem(tr("Nudge"));
	m_snapModel.addItem(tr("Snap"));
	m_snapModel.setValue(0);
	changeSnapMode();
	connect(&m_snapModel, SIGNAL(dataChanged()),
		this, SLOT(changeSnapMode()));

	m_stepRecorder.initialize();

	// trigger a redraw if keymap definitions change (different keys may become disabled)
	connect(Engine::getSong(), SIGNAL(keymapListChanged(int)), this, SLOT(update()));
}



void PianoRoll::reset()
{
	m_lastNoteVolume = DefaultVolume;
	m_lastNotePanning = DefaultPanning;
	clearGhostClip();
}

void PianoRoll::showTextFloat(const QString &text, const QPoint &pos, int timeout)
{
	s_textFloat->setText( text );
	// show the float, offset slightly so as to not obscure anything
	s_textFloat->moveGlobal( this, pos + QPoint(4, 16) );
	if (timeout == -1)
	{
		s_textFloat->show();
	}
	else
	{
		s_textFloat->setVisibilityTimeOut( timeout );
	}
}


void PianoRoll::showVolTextFloat(volume_t vol, const QPoint &pos, int timeout)
{
	//! \todo display velocity for MIDI-based instruments
	// possibly dBFS values too? not sure if it makes sense for note volumes...
	showTextFloat( tr("Velocity: %1%").arg( vol ), pos, timeout );
}


void PianoRoll::showPanTextFloat(panning_t pan, const QPoint &pos, int timeout)
{
	QString text;
	if( pan < 0 )
	{
		text = tr("Panning: %1% left").arg( qAbs( pan ) );
	}
	else if( pan > 0 )
	{
		text = tr("Panning: %1% right").arg( qAbs( pan ) );
	}
	else
	{
		text = tr("Panning: center");
	}
	showTextFloat( text, pos, timeout );
}



void PianoRoll::changeNoteEditMode( int i )
{
	m_noteEditMode = (NoteEditMode) i;
	repaint();
}


void PianoRoll::markSemiTone(SemiToneMarkerAction i, bool fromMenu)
{
	const int key = fromMenu
		? getKey(mapFromGlobal(m_semiToneMarkerMenu->pos()).y())
		: m_keyModel.value() - 1;
	const InstrumentFunctionNoteStacking::Chord * chord = nullptr;

	// if "No key" is selected, key is -1, unmark all semitones
	// or if scale changed from toolbar to "No scale", unmark all semitones
	if (!fromMenu && (key < 0 || m_scaleModel.value() == 0)) { i = SemiToneMarkerAction::UnmarkAll; }

	switch(i)
	{
		case SemiToneMarkerAction::UnmarkAll:
			m_markedSemiTones.clear();
			break;
		case SemiToneMarkerAction::MarkCurrentSemiTone:
		{
			QList<int>::iterator it = std::find( m_markedSemiTones.begin(), m_markedSemiTones.end(), key );
			if( it != m_markedSemiTones.end() )
			{
				m_markedSemiTones.erase( it );
			}
			else
			{
				m_markedSemiTones.push_back( key );
			}
			break;
		}
		case SemiToneMarkerAction::MarkAllOctaveSemiTones:
		{
			QList<int> aok = getAllOctavesForKey(key);

			if ( m_markedSemiTones.contains(key) )
			{
				// lets erase all of the ones that match this by octave
				QList<int>::iterator i;
				for (int octave : aok)
				{
					i = std::find(m_markedSemiTones.begin(), m_markedSemiTones.end(), octave);
					if (i != m_markedSemiTones.end())
					{
						m_markedSemiTones.erase(i);
					}
				}
			}
			else
			{
				// we should add all of the ones that match this by octave
				m_markedSemiTones.append(aok);
			}

			break;
		}
		case SemiToneMarkerAction::MarkCurrentScale:
			chord = & InstrumentFunctionNoteStacking::ChordTable::getInstance()
					.getScaleByName( m_scaleModel.currentText() );
		case SemiToneMarkerAction::MarkCurrentChord:
		{
			if( ! chord )
			{
				chord = & InstrumentFunctionNoteStacking::ChordTable::getInstance()
						.getChordByName( m_chordModel.currentText() );
			}

			if( chord->isEmpty() )
			{
				break;
			}
			else if( chord->isScale() )
			{
				m_markedSemiTones.clear();
			}

			const int first = chord->isScale() ? 0 : key;
			const int last = chord->isScale() ? NumKeys : key + chord->last();
			const int cap = (chord->isScale() || chord->last() == 0) ? trackOctaveSize() : chord->last();

			for( int i = first; i <= last; i++ )
			{
			  if( chord->hasSemiTone( ( i + cap - ( key % cap ) ) % cap ) )
				{
					m_markedSemiTones.push_back( i );
				}
			}
			break;
		}
		case SemiToneMarkerAction::CopyAllNotesOnKey:
		{
			selectNotesOnKey();
			break;
		}
		default:
			;
	}

	std::sort( m_markedSemiTones.begin(), m_markedSemiTones.end(), std::greater<int>() );
	QList<int>::iterator new_end = std::unique( m_markedSemiTones.begin(), m_markedSemiTones.end() );
	m_markedSemiTones.erase( new_end, m_markedSemiTones.end() );
	// until we move the mouse the window won't update, force redraw
	update();
}


void PianoRoll::setGhostMidiClip( MidiClip* newMidiClip )
{
	// Expects a pointer to a MIDI clip or nullptr.
	m_ghostNotes.clear();
	if( newMidiClip != nullptr )
	{
		for( Note *note : newMidiClip->notes() )
		{
			auto new_note = new Note(note->length(), note->pos(), note->key());
			m_ghostNotes.push_back( new_note );
		}
		emit ghostClipSet( true );
	}
}


void PianoRoll::loadGhostNotes( const QDomElement & de )
{
	// Load ghost notes from DOM element.
	if( de.isElement() )
	{
		QDomNode node = de.firstChild();
		while( !node.isNull() )
		{
			auto n = new Note;
			n->restoreState( node.toElement() );
			n->setVolume(DefaultVolume);
			m_ghostNotes.push_back( n );
			node = node.nextSibling();
		}
		emit ghostClipSet( true );
	}
}


void PianoRoll::clearGhostClip()
{
	setGhostMidiClip( nullptr );
	emit ghostClipSet( false );
	update();
}


void PianoRoll::glueNotes()
{
	if (hasValidMidiClip())
	{
		NoteVector selectedNotes = getSelectedNotes();
		if (selectedNotes.empty())
		{
			TextFloat::displayMessage( tr( "Glue notes failed" ),
					tr( "Please select notes to glue first." ),
					embed::getIconPixmap( "glue", 24, 24 ),
					3000 );
			return;
		}

		// Make undo possible
		m_midiClip->addJournalCheckPoint();

		// Sort notes on key and then pos.
		std::sort(selectedNotes.begin(), selectedNotes.end(),
			[](const Note * note, const Note * compareNote) -> bool
			{
				if (note->key() == compareNote->key())
				{
					return note->pos() < compareNote->pos();
				}
				return note->key() < compareNote->key();
			});

		QList<Note *> noteToRemove;

		NoteVector::iterator note = selectedNotes.begin();
		auto nextNote = note+1;
		NoteVector::iterator end = selectedNotes.end();

		while (note != end && nextNote != end)
		{
			// key and position match for glue. The notes are already
			// sorted so we don't need to test that nextNote is the same
			// position or next in sequence.
			if ((*note)->key() == (*nextNote)->key()
				&& (*nextNote)->pos() <= (*note)->pos()
				+ qMax(TimePos(0), (*note)->length()))
			{
				(*note)->setLength(qMax((*note)->length(),
					TimePos((*nextNote)->endPos() - (*note)->pos())));
				noteToRemove.push_back(*nextNote);
				++nextNote;
			}
			// key or position doesn't match
			else
			{
				note = nextNote;
				nextNote = note+1;
			}
		}

		// Remove old notes
		for (int i = 0; i < noteToRemove.count(); ++i)
		{
			m_midiClip->removeNote(noteToRemove[i]);
		}

		update();
	}
}

void PianoRoll::fitNoteLengths(bool fill)
{
	if (!hasValidMidiClip()) { return; }
	m_midiClip->addJournalCheckPoint();
	m_midiClip->rearrangeAllNotes();

	// Reference notes
	const NoteVector& refNotes = m_midiClip->notes();

	// Notes to edit
	NoteVector notes = getSelectedNotes();
	if (notes.empty())
	{
		notes = refNotes;
	}
	else if (!fill)
	{
		std::sort(notes.begin(), notes.end(), Note::lessThan);
	}
	if (fill)
	{
		std::sort(notes.begin(), notes.end(), [](Note* n1, Note* n2) { return n1->endPos() < n2->endPos(); });
	}

	int length;
	auto ref = refNotes.begin();
	for (Note* note : notes)
	{
		// Fast forward to next reference note
		while (ref != refNotes.end() && (fill ? (*ref)->pos() < note->endPos() : (*ref)->pos() <= note->pos()))
		{
			ref++;
		}
		if (ref == refNotes.end())
		{
			if (!fill) { break; }
			// Last notes stretch to end of last bar
			length = notes.back()->endPos().nextFullBar() * TimePos::ticksPerBar() - note->pos();
		}
		else
		{
			length = (*ref)->pos() - note->pos();
		}
		if (fill ? note->length() < length : note->length() > length)
		{
			note->setLength(length);
		}
	}

	update();
	getGUI()->songEditor()->update();
	Engine::getSong()->setModified();
}


void PianoRoll::constrainNoteLengths(bool constrainMax)
{
	if (!hasValidMidiClip()) { return; }
	m_midiClip->addJournalCheckPoint();

	const NoteVector selectedNotes = getSelectedNotes();
	const auto& notes = selectedNotes.empty() ? m_midiClip->notes() : selectedNotes;

	TimePos bound = m_lenOfNewNotes; // will be length of last note
	for (auto note : notes)
	{
		if (constrainMax ? note->length() > bound : note->length() < bound)
		{
			note->setLength(bound);
		}
	}

	update();
	getGUI()->songEditor()->update();
	Engine::getSong()->setModified();
}


void PianoRoll::loadMarkedSemiTones(const QDomElement & de)
{
	// clear marked semitones to prevent leftover marks
	m_markedSemiTones.clear();
	if (de.isElement())
	{
		QDomNode node = de.firstChild();
		while (!node.isNull())
		{
			bool ok;
			int key = node.toElement().attribute(
				QString("key"), QString("-1")).toInt(&ok, 10);
			if (ok && key >= 0)
			{
				m_markedSemiTones.append(key);
			}
			node = node.nextSibling();
		}
	}
	// from markSemiTone, required otherwise marks will not show
	std::sort(m_markedSemiTones.begin(), m_markedSemiTones.end(), std::greater<int>());
	QList<int>::iterator new_end = std::unique(m_markedSemiTones.begin(), m_markedSemiTones.end());
	m_markedSemiTones.erase(new_end, m_markedSemiTones.end());
}


void PianoRoll::setCurrentMidiClip( MidiClip* newMidiClip )
{
	if( hasValidMidiClip() )
	{
		m_midiClip->instrumentTrack()->pianoModel()->disconnect(this);
		m_midiClip->instrumentTrack()->firstKeyModel()->disconnect(this);
		m_midiClip->instrumentTrack()->lastKeyModel()->disconnect(this);
		m_midiClip->instrumentTrack()->microtuner()->keymapModel()->disconnect(this);
		m_midiClip->instrumentTrack()->microtuner()->keyRangeImportModel()->disconnect(this);
		m_midiClip->instrumentTrack()->disconnect( this );
		m_midiClip->disconnect(this);
	}

	// force the song-editor to stop playing if it played a MIDI clip before
	if (Engine::getSong()->playMode() == Song::PlayMode::MidiClip)
	{
		Engine::getSong()->playMidiClip( nullptr );
	}

	if(m_stepRecorder.isRecording())
	{
		m_stepRecorder.stop();
	}

	// set new data
	m_midiClip = newMidiClip;
	m_currentPosition = 0;
	m_currentNote = nullptr;
	m_startKey = INITIAL_START_KEY;

	m_stepRecorder.setCurrentMidiClip(newMidiClip);

	if( ! hasValidMidiClip() )
	{
		//resizeEvent( NULL );

		update();
		emit currentMidiClipChanged();
		return;
	}

	m_leftRightScroll->setValue( 0 );

	// determine the central key so that we can scroll to it
	int central_key = 0;
	int total_notes = 0;
	for( const Note *note : m_midiClip->notes() )
	{
		if( note->length() > 0 )
		{
			central_key += note->key();
			++total_notes;
		}
	}

	if (total_notes > 0)
	{
		central_key = central_key / total_notes - (NumKeys - m_totalKeysToScroll) / 2;
		m_startKey = qBound(0, central_key, NumKeys);
	}

	// resizeEvent() does the rest for us (scrolling, range-checking
	// of start-notes and so on...)
	resizeEvent( nullptr );

	// make sure to always get informed about the MIDI clip being destroyed
	connect( m_midiClip, SIGNAL(destroyedMidiClip(lmms::MidiClip*)), this, SLOT(hideMidiClip(lmms::MidiClip*)));

	connect( m_midiClip->instrumentTrack(), SIGNAL( midiNoteOn( const lmms::Note& ) ), this, SLOT( startRecordNote( const lmms::Note& ) ) );
	connect( m_midiClip->instrumentTrack(), SIGNAL( midiNoteOff( const lmms::Note& ) ), this, SLOT( finishRecordNote( const lmms::Note& ) ) );
	connect( m_midiClip, SIGNAL(dataChanged()), this, SLOT(update()));
	connect( m_midiClip->instrumentTrack()->pianoModel(), SIGNAL(dataChanged()), this, SLOT(update()));

	connect(m_midiClip->instrumentTrack()->firstKeyModel(), SIGNAL(dataChanged()), this, SLOT(update()));
	connect(m_midiClip->instrumentTrack()->lastKeyModel(), SIGNAL(dataChanged()), this, SLOT(update()));
	connect(m_midiClip->instrumentTrack()->microtuner()->keymapModel(), SIGNAL(dataChanged()), this, SLOT(update()));
	connect(m_midiClip->instrumentTrack()->microtuner()->keyRangeImportModel(), SIGNAL(dataChanged()),
		this, SLOT(update()));

	update();
	emit currentMidiClipChanged();
}



void PianoRoll::hideMidiClip( MidiClip* clip )
{
	if( m_midiClip == clip )
	{
		setCurrentMidiClip( nullptr );
	}
}


int PianoRoll::trackOctaveSize() const
{
	if (!m_midiClip) { return KeysPerOctave; }
	auto ut = m_midiClip->instrumentTrack()->microtuner();
	return ut->enabled() ? ut->octaveSize() : KeysPerOctave;
}


void PianoRoll::selectRegionFromPixels( int xStart, int xEnd )
{

	xStart -= m_whiteKeyWidth;
	xEnd -= m_whiteKeyWidth;

	// select an area of notes
	int posTicks = xStart * TimePos::ticksPerBar() / m_ppb +
					m_currentPosition;
	int keyNum = 0;
	m_selectStartTick = posTicks;
	m_selectedTick = 0;
	m_selectStartKey = keyNum;
	m_selectedKeys = 1;
	// change size of selection

	// get tick in which the cursor is posated
	posTicks = xEnd  * TimePos::ticksPerBar() / m_ppb +
					m_currentPosition;
	keyNum = 120;

	m_selectedTick = posTicks - m_selectStartTick;
	if( (int) m_selectStartTick + m_selectedTick < 0 )
	{
		m_selectedTick = -static_cast<int>(
					m_selectStartTick );
	}
	m_selectedKeys = keyNum - m_selectStartKey;
	if( keyNum <= m_selectStartKey )
	{
		--m_selectedKeys;
	}

	computeSelectedNotes( false );
}




void PianoRoll::drawNoteRect( QPainter & p, int x, int y,
				int width, const Note * n, const QColor & noteCol, const QColor & noteTextColor,
				const QColor & selCol, const int noteOpc, const bool borders, bool drawNoteName )
{
	++x;
	++y;
	width -= 2;

	if( width <= 0 )
	{
		width = 2;
	}

	// Volume
	auto const volumeRange = static_cast<float>(MaxVolume - MinVolume);
	auto const volumeSpan = static_cast<float>(n->getVolume() - MinVolume);
	float const volumeRatio = volumeSpan / volumeRange;
	int volVal = qMin( 255, 100 + static_cast<int>( volumeRatio * 155.0f) );

	// Panning
	auto const panningRange = static_cast<float>(PanningRight - PanningLeft);
	auto const leftPanSpan = static_cast<float>(PanningRight - n->getPanning());
	auto const rightPanSpan = static_cast<float>(n->getPanning() - PanningLeft);

	float leftPercent = qMin<float>( 1.0f, leftPanSpan / panningRange * 2.0f );
	float rightPercent = qMin<float>( 1.0f, rightPanSpan / panningRange * 2.0f );

	QColor col{noteCol};
	QPen pen;

	if( n->selected() )
	{
		col = QColor( selCol );
	}

	const int borderWidth = borders ? 1 : 0;

	const int noteHeight = m_keyLineHeight - 1 - borderWidth;
	int noteWidth = width + 1 - borderWidth;

	// adjust note to make it a bit faded if it has a lower volume
	// in stereo using gradients
	QColor lcol = QColor::fromHsv( col.hue(), col.saturation(),
				       static_cast<int>(volVal * leftPercent), noteOpc );
	QColor rcol = QColor::fromHsv( col.hue(), col.saturation(),
				       static_cast<int>(volVal * rightPercent), noteOpc );

	QLinearGradient gradient( x, y, x, y + noteHeight );
	gradient.setColorAt( 0, rcol );
	gradient.setColorAt( 1, lcol );
	p.setBrush( gradient );

	if ( borders )
	{
		p.setPen( col );
	}
	else
	{
		p.setPen( Qt::NoPen );
	}

	p.drawRect( x, y, noteWidth, noteHeight );

	// Draw note key text
	if (drawNoteName)
	{
		p.save();
		int const noteTextHeight = static_cast<int>(noteHeight * 0.8);
		if (noteTextHeight > 6)
		{
			QString noteKeyString = getNoteString(n->key());

			QFont noteFont(p.font());
			noteFont = adjustedToPixelSize(noteFont, noteTextHeight);
			QFontMetrics fontMetrics(noteFont);
			QSize textSize = fontMetrics.size(Qt::TextSingleLine, noteKeyString);

			int const distanceToBorder = 2;
			int const xOffset = borderWidth + distanceToBorder;

			// noteTextHeight, textSize are not suitable for determining vertical spacing,
			// capHeight() can be used for this, but requires Qt 5.8.
			// We use boundingRect() with QChar (the QString version returns wrong value).
			QRect const boundingRect = fontMetrics.boundingRect(QChar::fromLatin1('H'));
			int const yOffset = (noteHeight - boundingRect.top() - boundingRect.bottom()) / 2;

			if (textSize.width() < noteWidth - xOffset)
			{
				p.setPen(noteTextColor);
				p.setFont(noteFont);
				QPoint textStart(x + xOffset, y + yOffset);

				p.drawText(textStart, noteKeyString);
			}
		}
		p.restore();
	}

	// draw the note endmark, to hint the user to resize
	p.setBrush( col );
	if( width > 2 )
	{
		const int endmarkWidth = 3 - borderWidth;
		p.drawRect( x + noteWidth - endmarkWidth, y, endmarkWidth, noteHeight );
	}
}




void PianoRoll::drawDetuningInfo( QPainter & _p, const Note * _n, int _x,
								int _y ) const
{
	int middle_y = _y + m_keyLineHeight / 2;
	_p.setPen(m_noteColor);
	_p.setClipRect(
		m_whiteKeyWidth,
		PR_TOP_MARGIN,
		width() - m_whiteKeyWidth,
		keyAreaBottom() - PR_TOP_MARGIN);

	// Draw lines for the detuning automation, treating cubic hermit curves
	// as straight lines for now. Also draw discrete jumps.
	int old_x = 0;
	int old_y = 0;

	timeMap & map = _n->detuning()->automationClip()->getTimeMap();
	for (timeMap::const_iterator it = map.begin(); it != map.end(); ++it)
	{
		// Current node values
		int cur_ticks = POS(it);
		int cur_x = _x + cur_ticks * m_ppb / TimePos::ticksPerBar();
		const float cur_level = INVAL(it);
		int cur_y = middle_y - cur_level * m_keyLineHeight;

		// First line to represent the inValue of the first node
		if (it == map.begin())
		{
			_p.drawLine(cur_x - 1, cur_y, cur_x + 1, cur_y);
			_p.drawLine(cur_x, cur_y - 1, cur_x, cur_y + 1);
		}
		// All subsequent lines will take the outValue of the previous node
		// and the inValue of the current node. It will also draw a vertical
		// line if there was a discrete jump (from old_x,old_y to pre_x,pre_y)
		else
		{
			// Previous node values (based on outValue). We just calculate
			// the y level because the x will be the same as old_x.
			const float pre_level = OUTVAL(it - 1);
			int pre_y = middle_y - pre_level * m_keyLineHeight;

			// Draws the line representing the discrete jump if there's one
			if (old_y != pre_y)
			{
				_p.drawLine(old_x, old_y, old_x, pre_y);
			}

			// Now draw the lines representing the actual progression from one
			// node to the other
			switch (_n->detuning()->automationClip()->progressionType())
			{
				case AutomationClip::ProgressionType::Discrete:
					_p.drawLine(old_x, pre_y, cur_x, pre_y);
					_p.drawLine(cur_x, pre_y, cur_x, cur_y);
					break;
				case AutomationClip::ProgressionType::CubicHermite: /* TODO */
				case AutomationClip::ProgressionType::Linear:
					_p.drawLine(old_x, pre_y, cur_x, cur_y);
					break;
			}

			// If we are in the last node and there's a discrete jump, we draw a
			// vertical line representing it
			if ((it + 1) == map.end())
			{
				const float last_level = OUTVAL(it);
				if (cur_level != last_level)
				{
					int last_y = middle_y - last_level * m_keyLineHeight;
					_p.drawLine(cur_x, cur_y, cur_x, last_y);
				}
			}
		}

		old_x = cur_x;
		old_y = cur_y;
	}
}




void PianoRoll::removeSelection()
{
	m_selectStartTick = 0;
	m_selectedTick = 0;
	m_selectStartKey = 0;
	m_selectedKeys = 0;
}




void PianoRoll::clearSelectedNotes()
{
	if( m_midiClip != nullptr )
	{
		for( Note *note : m_midiClip->notes() )
		{
			note->setSelected( false );
		}
	}
}



void PianoRoll::shiftSemiTone(int amount) //Shift notes by amount semitones
{
	if (!hasValidMidiClip()) { return; }

	auto selectedNotes = getSelectedNotes();
	//If no notes are selected, shift all of them, otherwise shift selection
	if (selectedNotes.empty()) { shiftSemiTone(m_midiClip->notes(), amount); }
	else { shiftSemiTone(selectedNotes, amount); }
}

void PianoRoll::shiftSemiTone(const NoteVector& notes, int amount)
{
	m_midiClip->addJournalCheckPoint();
	for (Note *note : notes) { note->setKey( note->key() + amount ); }

	m_midiClip->rearrangeAllNotes();
	m_midiClip->dataChanged();
	//We modified the song
	update();
	getGUI()->songEditor()->update();
}




void PianoRoll::shiftPos(int amount) //Shift notes pos by amount
{
	if (!hasValidMidiClip()) { return; }

	auto selectedNotes = getSelectedNotes();
	//If no notes are selected, shift all of them, otherwise shift selection
	if (selectedNotes.empty()) { shiftPos(m_midiClip->notes(), amount); }
	else { shiftPos(selectedNotes, amount); }
}

void PianoRoll::shiftPos(const NoteVector& notes, int amount)
{
	m_midiClip->addJournalCheckPoint();

	if (notes.empty()) {
		return;
	}

	auto leftMostPos = notes.front()->pos();
	//Limit leftwards shifts to prevent moving left of clip start
	auto shiftAmount = (leftMostPos > -amount) ? amount : -leftMostPos;
	if (shiftAmount == 0) { return; }

	for (Note *note : notes) { note->setPos( note->pos() + shiftAmount ); }

	m_midiClip->rearrangeAllNotes();
	m_midiClip->updateLength();
	m_midiClip->dataChanged();
	// we modified the song
	update();
	getGUI()->songEditor()->update();
}




bool PianoRoll::isSelection() const // are any notes selected?
{
	for( const Note *note : m_midiClip->notes() )
	{
		if( note->selected() )
		{
			return true;
		}
	}

	return false;
}



int PianoRoll::selectionCount() const // how many notes are selected?
{
	return getSelectedNotes().size();
}



void PianoRoll::keyPressEvent(QKeyEvent* ke)
{
	if(m_stepRecorder.isRecording())
	{
		bool handled = m_stepRecorder.keyPressEvent(ke);
		if(handled)
		{
			ke->accept();
			update();
			return;
		}
	}

	if( hasValidMidiClip() && ke->modifiers() == Qt::NoModifier )
	{
		const int key_num = PianoView::getKeyFromKeyEvent( ke );

		if (!ke->isAutoRepeat() && key_num > -1)
		{
			m_midiClip->instrumentTrack()->pianoModel()->handleKeyPress(key_num);
			//  if a chord is set, play all chord notes (simulate click on all):
			playChordNotes(key_num);
			ke->accept();
		}
	}

	switch( ke->key() )
	{
		case Qt::Key_Up:
		case Qt::Key_Down:
			{
				int direction = (ke->key() == Qt::Key_Up ? +1 : -1);
				if( ( ke->modifiers() & Qt::ControlModifier ) && m_action == Action::None )
				{
					// shift selection by one octave
					// if nothing selected, shift _everything_
					if (hasValidMidiClip())
					{
						// An octave could potentially be greater or less than twelve semitones if the microtuner is in use.
						const auto microtuner = m_midiClip->instrumentTrack()->microtuner();
						if (microtuner->enabled())
						{
							shiftSemiTone(microtuner->octaveSize() * direction);
						}
						else
						{
							shiftSemiTone(12 * direction);
						}
					}
				}
				else if((ke->modifiers() & Qt::ShiftModifier) && m_action == Action::None)
				{
					// Move selected notes by one semitone
					if (hasValidMidiClip())
					{
						shiftSemiTone( 1 * direction );
					}
				}
				else
				{
					// scroll
					m_topBottomScroll->setValue( m_topBottomScroll->value() -
						cm_scrollAmtVert * direction );

					// if they are moving notes around or resizing,
					// recalculate the note/resize position
					if( m_action == Action::MoveNote ||
							m_action == Action::ResizeNote )
					{
						dragNotes(
							m_lastMouseX,
							m_lastMouseY,
							ke->modifiers() & Qt::AltModifier,
							ke->modifiers() & Qt::ShiftModifier,
							ke->modifiers() & Qt::ControlModifier
						);
					}
				}
				ke->accept();
				break;
			}

		case Qt::Key_Right:
		case Qt::Key_Left:
			{
				int direction = (ke->key() == Qt::Key_Right ? +1 : -1);
				if( ke->modifiers() & Qt::ControlModifier && m_action == Action::None )
				{
					// Move selected notes by one bar to the left
					if (hasValidMidiClip())
					{
						shiftPos( direction * TimePos::ticksPerBar() );
					}
				}
				else if( ke->modifiers() & Qt::ShiftModifier && m_action == Action::None)
				{
					// move notes
					if (hasValidMidiClip())
					{
						bool quantized = ! ( ke->modifiers() & Qt::AltModifier );
						int amt = quantized ? quantization() : 1;
						shiftPos( direction * amt );
					}
				}
				else if( ke->modifiers() & Qt::AltModifier)
				{
					// switch to editing a clip adjacent to this one in the song editor
					if (hasValidMidiClip())
					{
						MidiClip * c = direction > 0 ? m_midiClip->nextMidiClip()
										: m_midiClip->previousMidiClip();
						if(c != nullptr)
						{
							setCurrentMidiClip(c);
						}
					}
				}
				else
				{
					// scroll
					m_leftRightScroll->setValue( m_leftRightScroll->value() +
						direction * cm_scrollAmtHoriz );

					// if they are moving notes around or resizing,
					// recalculate the note/resize position
					if( m_action == Action::MoveNote ||
							m_action == Action::ResizeNote )
					{
						dragNotes(
							m_lastMouseX,
							m_lastMouseY,
							ke->modifiers() & Qt::AltModifier,
							ke->modifiers() & Qt::ShiftModifier,
							ke->modifiers() & Qt::ControlModifier
						);
					}

				}
				ke->accept();
				break;
			}

		case Qt::Key_A:
			if (ke->modifiers() & Qt::ControlModifier && m_editMode != EditMode::Strum && m_editMode != EditMode::Knife)
			{
				ke->accept();
				if (ke->modifiers() & Qt::ShiftModifier)
				{
					// Ctrl + Shift + A = deselect all notes
					clearSelectedNotes();
				}
				else
				{
					// Ctrl + A = select all notes
					selectAll();
				}
				update();
			}
			break;

		case Qt::Key_Escape:
			// On the Knife mode or Strum mode, ESC cancels it
			if (m_editMode == EditMode::Knife)
			{
				cancelKnifeAction();
			}
			else if (m_editMode == EditMode::Strum)
			{
				cancelStrumAction();
			}
			else
			{
				// Same as Ctrl + Shift + A
				clearSelectedNotes();
			}
			break;

		case Qt::Key_Backspace:
		case Qt::Key_Delete:
			deleteSelectedNotes();
			ke->accept();
			break;

		case Qt::Key_Home:
			m_timeLine->pos().setTicks( 0 );
			m_timeLine->updatePosition();
			ke->accept();
			break;

		case Qt::Key_0:
		case Qt::Key_1:
		case Qt::Key_2:
		case Qt::Key_3:
		case Qt::Key_4:
		case Qt::Key_5:
		case Qt::Key_6:
		case Qt::Key_7:
		case Qt::Key_8:
		case Qt::Key_9:
		{
			int len = 1 + ke->key() - Qt::Key_0;
			if( len == 10 )
			{
				len = 0;
			}
			if( ke->modifiers() & ( Qt::ControlModifier | Qt::KeypadModifier ) )
			{
				m_noteLenModel.setValue( len );
				ke->accept();
			}
			else if( ke->modifiers() & Qt::AltModifier )
			{
				m_quantizeModel.setValue( len );
				ke->accept();
			}
			break;
		}

		case Qt::Key_Control:
			// Ctrl will not enter selection mode if we are
			// in Knife mode, but unquantize it
			if (m_editMode == EditMode::Knife)
			{
				break;
			}
			// Enter selection mode if:
			// -> this window is active
			// -> shift is not pressed
			// (<S-C-drag> is shortcut for sticky note resize)
			if ( !( ke->modifiers() & Qt::ShiftModifier ) && isActiveWindow() )
			{
				m_ctrlMode = m_editMode;
				m_editMode = EditMode::Select;
				setCursor( Qt::ArrowCursor );
				ke->accept();
			}
			break;
		default:
			break;
	}

	update();
}




void PianoRoll::keyReleaseEvent(QKeyEvent* ke )
{
	if( hasValidMidiClip() && ke->modifiers() == Qt::NoModifier )
	{
		const int key_num = PianoView::getKeyFromKeyEvent( ke );
		if (!ke->isAutoRepeat() && key_num > -1)
		{
			m_midiClip->instrumentTrack()->pianoModel()->handleKeyRelease(key_num);
			// if a chord is set, simulate click release on all chord notes
			pauseChordNotes(key_num);
			ke->accept();
		}
	}

	switch( ke->key() )
	{
		case Qt::Key_Control:
			if (m_editMode == EditMode::Knife)
			{
				break;
			}
			computeSelectedNotes( ke->modifiers() & Qt::ShiftModifier);
			m_editMode = m_ctrlMode;
			if (m_editMode == EditMode::Strum) { setupSelectedChords(); }
			update();
			break;

		// update after undo/redo
		case Qt::Key_Z:
		case Qt::Key_R:
			if( hasValidMidiClip() && ke->modifiers() == Qt::ControlModifier )
			{
				update();
			}
			break;
	}

	update();
}




void PianoRoll::leaveEvent(QEvent * e )
{
	QWidget::leaveEvent( e );
	s_textFloat->hide();
	update(); // cleaning inner mouse-related graphics
}




int PianoRoll::noteEditTop() const
{
	return keyAreaBottom() + NOTE_EDIT_RESIZE_BAR;
}




int PianoRoll::noteEditBottom() const
{
	return height() - PR_BOTTOM_MARGIN;
}




int PianoRoll::noteEditRight() const
{
	return width() - PR_RIGHT_MARGIN;
}




int PianoRoll::noteEditLeft() const
{
	return m_whiteKeyWidth;
}




int PianoRoll::keyAreaTop() const
{
	return PR_TOP_MARGIN;
}




int PianoRoll::keyAreaBottom() const
{
	return height() - PR_BOTTOM_MARGIN - m_notesEditHeight;
}




void PianoRoll::mousePressEvent(QMouseEvent * me )
{
	m_startedWithShift = me->modifiers() & Qt::ShiftModifier;

	if( ! hasValidMidiClip() )
	{
		return;
	}

	// -- Knife
	if (m_editMode == EditMode::Knife && me->button() == Qt::LeftButton)
	{
		updateKnifePos(me, true);
		m_knifeDown = true;
		update();
		return;
	}

	if (m_editMode == EditMode::Strum && me->button() == Qt::LeftButton)
	{
		// Only strum if the user is dragging a selected note
		const auto& selectedNotes = getSelectedNotes();
		if (std::find(selectedNotes.begin(), selectedNotes.end(), noteUnderMouse()) != selectedNotes.end())
		{
			updateStrumPos(me, true, me->modifiers() & Qt::ShiftModifier);
			m_strumEnabled = true;
			update();
		}
		return;
	}

	if( m_editMode == EditMode::Detuning && noteUnderMouse() )
	{
		static QPointer<AutomationClip> detuningClip = nullptr;
		if (detuningClip.data() != nullptr)
		{
			detuningClip->disconnect(this);
		}
		Note* n = noteUnderMouse();
		if (n->detuning() == nullptr)
		{
			n->createDetuning();
		}
		detuningClip = n->detuning()->automationClip();
		connect(detuningClip.data(), SIGNAL(dataChanged()), this, SLOT(update()));
		getGUI()->automationEditor()->setGhostMidiClip(m_midiClip);
		getGUI()->automationEditor()->open(detuningClip);
		return;
	}

	// if holding control, go to selection mode unless shift is also pressed
	if( me->modifiers() & Qt::ControlModifier && m_editMode != EditMode::Select )
	{
		m_ctrlMode = m_editMode;
		m_editMode = EditMode::Select;
		setCursor( Qt::ArrowCursor );
		update();
	}

	// keep track of the point where the user clicked down
	if( me->button() == Qt::LeftButton )
	{
		m_moveStartX = me->x();
		m_moveStartY = me->y();
	}

	if(me->button() == Qt::LeftButton &&
		me->y() > keyAreaBottom() && me->y() < noteEditTop())
	{
		// resizing the note edit area
		m_action = Action::ResizeNoteEditArea;
		return;
	}

	if( me->y() > PR_TOP_MARGIN )
	{
		bool edit_note = ( me->y() > noteEditTop() );

		int key_num = getKey( me->y() );

		int x = me->x();


		if (x > m_whiteKeyWidth)
		{
			// set, move or resize note

			x -= m_whiteKeyWidth;

			// get tick in which the user clicked
			int pos_ticks = x * TimePos::ticksPerBar() / m_ppb +
							m_currentPosition;


			// get note-vector of current MIDI clip
			const NoteVector & notes = m_midiClip->notes();

			// will be our iterator in the following loop
			auto it = notes.rbegin();

			// loop through whole note-vector...
			while (it != notes.rend())
			{
				Note *note = *it;
				TimePos len = note->length();
				if( len < 0 )
				{
					len = 4;
				}
				// and check whether the user clicked on an
				// existing note or an edit-line
				if( pos_ticks >= note->pos() &&
						len > 0 &&
					(
					( ! edit_note &&
					pos_ticks <= note->pos() + len &&
					note->key() == key_num )
					||
					( edit_note &&
					pos_ticks <= note->pos() +
						NOTE_EDIT_LINE_WIDTH * TimePos::ticksPerBar() / m_ppb )
					)
					)
				{
					break;
				}
				++it;
			}

			// first check whether the user clicked in note-edit-
			// area
			if( edit_note )
			{
				m_midiClip->addJournalCheckPoint();
				// scribble note edit changes
				mouseMoveEvent( me );
				return;
			}
			// left button??
			else if( me->button() == Qt::LeftButton &&
							m_editMode == EditMode::Draw )
			{
				// whether this action creates new note(s) or not
				bool is_new_note = false;

				Note * created_new_note = nullptr;
				// did it reach end of vector because
				// there's no note??
				if (it == notes.rend())
				{
					is_new_note = true;
					m_midiClip->addJournalCheckPoint();

					// then set new note

					// clear selection and select this new note
					clearSelectedNotes();

					// +32 to quanitize the note correctly when placing notes with
					// the mouse.  We do this here instead of in note.quantized
					// because live notes should still be quantized at the half.
					TimePos note_pos( pos_ticks - ( quantization() / 2 ) );
					TimePos note_len( newNoteLen() );

					Note new_note( note_len, note_pos, key_num );
					new_note.setSelected( true );
					new_note.setPanning( m_lastNotePanning );
					new_note.setVolume( m_lastNoteVolume );
					created_new_note = m_midiClip->addNote( new_note );

					const InstrumentFunctionNoteStacking::Chord & chord = InstrumentFunctionNoteStacking::ChordTable::getInstance()
						.getChordByName( m_chordModel.currentText() );

					if( ! chord.isEmpty() )
					{
						// if a chord is selected, create following notes in chord
						// or arpeggio mode
						const bool arpeggio = me->modifiers() & Qt::ShiftModifier;
						for( int i = 1; i < chord.size(); i++ )
						{
							if( arpeggio )
							{
								note_pos += note_len;
							}
							Note new_note( note_len, note_pos, key_num + chord[i] );
							new_note.setSelected( true );
							new_note.setPanning( m_lastNotePanning );
							new_note.setVolume( m_lastNoteVolume );
							m_midiClip->addNote( new_note );
						}
					}

					// reset it so that it can be used for
					// ops (move, resize) after this
					// code-block
					it = notes.rbegin();
					while (it != notes.rend() && *it != created_new_note)
					{
						++it;
					}
				}

				Note *current_note = *it;
				m_currentNote = current_note;
				m_lastNotePanning = current_note->getPanning();
				m_lastNoteVolume = current_note->getVolume();
				m_lenOfNewNotes = current_note->length();

				// remember which key and tick we started with
				m_mouseDownKey = m_startKey;
				m_mouseDownTick = m_currentPosition;

				//If clicked on an unselected note, remove selection and select that new note
				if (!m_currentNote->selected())
				{
					clearSelectedNotes();
					m_currentNote->setSelected( true );
				}

				auto selectedNotes = getSelectedNotes();

				m_moveBoundaryLeft = selectedNotes.front()->pos().getTicks();
				m_moveBoundaryRight = selectedNotes.front()->endPos();
				m_moveBoundaryBottom = selectedNotes.front()->key();
				m_moveBoundaryTop = m_moveBoundaryBottom;

				//Figure out the bounding box of all the selected notes
				for (Note *note: selectedNotes)
				{
					// remember note starting positions
					note->setOldKey( note->key() );
					note->setOldPos( note->pos() );
					note->setOldLength( note->length() );

					m_moveBoundaryLeft = qMin(note->pos().getTicks(), (tick_t) m_moveBoundaryLeft);
					m_moveBoundaryRight = qMax((int) note->endPos(), m_moveBoundaryRight);
					m_moveBoundaryBottom = qMin(note->key(), m_moveBoundaryBottom);
					m_moveBoundaryTop = qMax(note->key(), m_moveBoundaryTop);
				}

				// clicked at the "tail" of the note?
				if( pos_ticks * m_ppb / TimePos::ticksPerBar() >
						m_currentNote->endPos() * m_ppb / TimePos::ticksPerBar() - RESIZE_AREA_WIDTH
					&& m_currentNote->length() > 0 )
				{
					m_midiClip->addJournalCheckPoint();
					// then resize the note
					m_action = Action::ResizeNote;

					//Calculate the minimum length we should allow when resizing
					//each note, and let all notes use the smallest one found
					m_minResizeLen = quantization();
					for (Note *note : selectedNotes)
					{
						//Notes from the pattern editor can have a negative length, so
						//change their length to the displayed one before resizing
						if (note->oldLength() <= 0) { note->setOldLength(4); }
						//Let the note be sized down by quantized increments, stopping
						//when the next step down would result in a negative length
						int thisMin = note->oldLength() % quantization();
						//The initial value for m_minResizeLen is the minimum length of
						//a note divisible by the current Q. Therefore we ignore notes
						//where thisMin == 0 when checking for a new minimum
						if (thisMin > 0 && thisMin < m_minResizeLen) { m_minResizeLen = thisMin; }
					}

					// set resize-cursor
					setCursor( Qt::SizeHorCursor );
				}
				else
				{
					if( ! created_new_note )
					{
						m_midiClip->addJournalCheckPoint();
					}

					// otherwise move it
					m_action = Action::MoveNote;

					// set move-cursor
					setCursor( Qt::SizeAllCursor );

					// if they're holding shift, copy all selected notes
					if( ! is_new_note && me->modifiers() & Qt::ShiftModifier )
					{
						for (Note *note: selectedNotes)
						{
							Note *newNote = m_midiClip->addNote(*note, false);
							newNote->setSelected(false);
						}

						if (!selectedNotes.empty())
						{
							// added new notes, so must update engine, song, etc
							Engine::getSong()->setModified();
							update();
							getGUI()->songEditor()->update();
						}
					}

					// play the note
					testPlayNote( m_currentNote );
				}

				Engine::getSong()->setModified();
			}
			else if( ( me->buttons() == Qt::RightButton &&
							m_editMode == EditMode::Draw ) ||
					m_editMode == EditMode::Erase )
			{
				// erase single note
				m_mouseDownRight = true;
				if (it != notes.rend())
				{
					m_midiClip->addJournalCheckPoint();
					m_midiClip->removeNote( *it );
					Engine::getSong()->setModified();
				}
			}
			else if( me->button() == Qt::LeftButton &&
							m_editMode == EditMode::Select )
			{
				// select an area of notes

				m_selectStartTick = pos_ticks;
				m_selectedTick = 0;
				m_selectStartKey = key_num;
				m_selectedKeys = 1;
				m_action = Action::SelectNotes;

				// call mousemove to fix glitch where selection
				// appears in wrong spot on mousedown
				mouseMoveEvent( me );
			}

			update();
		}
		else if( me->y() < keyAreaBottom() )
		{
			// reference to last key needed for both
			// right click (used for copy all keys on note)
			// and for playing the key when left-clicked
			m_lastKey = key_num;

			// clicked on keyboard on the left
			if( me->buttons() == Qt::RightButton )
			{
				// right click - tone marker contextual menu
				m_pianoKeySelected = getKey( me->y() );
				m_semiToneMarkerMenu->popup( mapToGlobal( QPoint( me->x(), me->y() ) ) );
			}
			else if( me->buttons() == Qt::LeftButton )
			{
				// left click - play the note
				int v = ((float) x) / ((float) m_whiteKeyWidth) * MidiDefaultVelocity;
				m_midiClip->instrumentTrack()->pianoModel()->handleKeyPress(key_num, v);
				// if a chord is set, play the chords notes as well:
				playChordNotes(key_num, v);
			}
		}
		else
		{
			if( me->buttons() == Qt::LeftButton )
			{
				// clicked in the box below the keys to the left of note edit area
				m_noteEditMode = (NoteEditMode)(((int)m_noteEditMode)+1);
				if( m_noteEditMode == NoteEditMode::Count )
				{
					m_noteEditMode = (NoteEditMode) 0;
				}
				repaint();
			}
			else if( me->buttons() == Qt::RightButton )
			{
				// pop menu asking which one they want to edit
				m_noteEditMenu->popup( mapToGlobal( QPoint( me->x(), me->y() ) ) );
			}
		}
	}
}




void PianoRoll::mouseDoubleClickEvent(QMouseEvent * me )
{
	if( ! hasValidMidiClip() )
	{
		return;
	}

	// if they clicked in the note edit area, enter value for the volume bar
	if( me->x() > noteEditLeft() && me->x() < noteEditRight()
		&& me->y() > noteEditTop() && me->y() < noteEditBottom() )
	{
		// get values for going through notes
		int pixel_range = 4;
		int x = me->x() - m_whiteKeyWidth;
		const int ticks_start = ( x-pixel_range/2 ) *
					TimePos::ticksPerBar() / m_ppb + m_currentPosition;
		const int ticks_end = ( x+pixel_range/2 ) *
					TimePos::ticksPerBar() / m_ppb + m_currentPosition;
		const int ticks_middle = x * TimePos::ticksPerBar() / m_ppb + m_currentPosition;

		// go through notes to figure out which one we want to change
		bool altPressed = me->modifiers() & Qt::AltModifier;
		NoteVector nv;
		for ( Note * i : m_midiClip->notes() )
		{
			if( i->withinRange( ticks_start, ticks_end ) || ( i->selected() && !altPressed ) )
			{
				nv.push_back(i);
			}
		}
		// make sure we're on a note
		if( nv.size() > 0 )
		{
			const Note * closest = nullptr;
			int closest_dist = 9999999;
			// if we caught multiple notes and we're not editing a
			// selection, find the closest...
			if( nv.size() > 1 && !isSelection() )
			{
				for ( const Note * i : nv )
				{
					const int dist = qAbs( i->pos().getTicks() - ticks_middle );
					if( dist < closest_dist ) { closest = i; closest_dist = dist; }
				}
				// ... then remove all notes from the vector that aren't on the same exact time
				auto it = nv.begin();
				while (it != nv.end())
				{
					const Note *note = *it;
					if( note->pos().getTicks() != closest->pos().getTicks() )
					{
						it = nv.erase( it );
					}
					else
					{
						it++;
					}
				}
			}
			enterValue( &nv );
		}
	}
	else
	{
		QWidget::mouseDoubleClickEvent(me);
	}
}




void PianoRoll::testPlayNote( Note * n )
{
	m_lastKey = n->key();

	if( ! n->isPlaying() && ! m_recording && ! m_stepRecorder.isRecording())
	{
		n->setIsPlaying( true );

		const int baseVelocity = m_midiClip->instrumentTrack()->midiPort()->baseVelocity();

		m_midiClip->instrumentTrack()->pianoModel()->handleKeyPress(n->key(), n->midiVelocity(baseVelocity));

		// if a chord is set, play the chords notes as well:
		playChordNotes(n->key(), n->midiVelocity(baseVelocity));

		MidiEvent event( MidiMetaEvent, -1, n->key(), panningToMidi( n->getPanning() ) );

		event.setMetaEvent( MidiNotePanning );

		m_midiClip->instrumentTrack()->processInEvent( event, 0 );
	}
}




void PianoRoll::pauseTestNotes( bool pause )
{
	for (Note *note : m_midiClip->notes())
	{
		if( note->isPlaying() )
		{
			if( pause )
			{
				// stop note
				m_midiClip->instrumentTrack()->pianoModel()->handleKeyRelease( note->key() );

				// if a chord was set, stop the chords notes as well:
				pauseChordNotes(note->key());
			}
			else
			{
				// start note
				note->setIsPlaying( false );
				testPlayNote( note );
			}
		}
	}
}

void PianoRoll::playChordNotes(int key, int velocity)
{
	// if a chord is set, play the chords notes beside the base note.
	Piano *pianoModel = m_midiClip->instrumentTrack()->pianoModel();
	const InstrumentFunctionNoteStacking::Chord & chord =
			InstrumentFunctionNoteStacking::ChordTable::getInstance().getChordByName(
				m_chordModel.currentText());
	if (!chord.isEmpty())
	{
		for (int i = 1; i < chord.size(); ++i)
		{
			pianoModel->handleKeyPress(key + chord[i], velocity);
		}
	}
}

void PianoRoll::pauseChordNotes(int key)
{
	// if a chord was set, stop the chords notes beside the base note.
	Piano *pianoModel = m_midiClip->instrumentTrack()->pianoModel();
	const InstrumentFunctionNoteStacking::Chord & chord =
			InstrumentFunctionNoteStacking::ChordTable::getInstance().getChordByName(
				m_chordModel.currentText());
	if (!chord.isEmpty())
	{
		for (int i = 1; i < chord.size(); ++i)
		{
			pianoModel->handleKeyRelease(key + chord[i]);
		}
	}
}

void PianoRoll::setKnifeAction()
{
	if (m_editMode != EditMode::Knife)
	{
		m_knifeMode = m_editMode;
		m_editMode = EditMode::Knife;
		m_action = Action::Knife;
		m_knifeDown = false;
		setCursor(Qt::ArrowCursor);
		update();
	}
}

void PianoRoll::cancelKnifeAction()
{
	m_editMode = m_knifeMode;
	m_action = Action::None;
	m_knifeDown = false;
	update();
}

void PianoRoll::setStrumAction()
{
	if (m_editMode != EditMode::Strum)
	{
		m_strumMode = m_editMode;
		m_editMode = EditMode::Strum;
		m_action = Action::Strum;
		m_strumEnabled = false;
		setupSelectedChords();
		setCursor(Qt::ArrowCursor);
		update();
	}
}

void PianoRoll::cancelStrumAction()
{
	m_editMode = m_strumMode;
	m_action = Action::None;
	m_strumEnabled = false;
	update();
}

void PianoRoll::testPlayKey( int key, int velocity, int pan )
{
	Piano *pianoModel = m_midiClip->instrumentTrack()->pianoModel();
	// turn off old key
	pianoModel->handleKeyRelease( m_lastKey );
	// if a chord was set, stop the chords notes as well
	pauseChordNotes(m_lastKey);

	// remember which one we're playing
	m_lastKey = key;

	// play new key
	pianoModel->handleKeyPress( key, velocity );
	// and if a chord is set, play chord notes:
	playChordNotes(key, velocity);
}




void PianoRoll::computeSelectedNotes(bool shift)
{
	if( m_selectStartTick == 0 &&
		m_selectedTick == 0 &&
		m_selectStartKey == 0 &&
		m_selectedKeys == 0 )
	{
		// don't bother, there's no selection
		return;
	}

	// setup selection-vars
	int sel_pos_start = m_selectStartTick;
	int sel_pos_end = m_selectStartTick+m_selectedTick;
	if( sel_pos_start > sel_pos_end )
	{
		qSwap<int>( sel_pos_start, sel_pos_end );
	}

	int sel_key_start = m_selectStartKey - m_startKey + 1;
	int sel_key_end = sel_key_start + m_selectedKeys;
	if( sel_key_start > sel_key_end )
	{
		qSwap<int>( sel_key_start, sel_key_end );
	}

	//int y_base = noteEditTop() - 1;
	if( hasValidMidiClip() )
	{
		for( Note *note : m_midiClip->notes() )
		{
			// make a new selection unless they're holding shift
			if( ! shift )
			{
				note->setSelected( false );
			}

			int len_ticks = note->length();

			if( len_ticks == 0 )
			{
				continue;
			}
			else if( len_ticks < 0 )
			{
				len_ticks = 4;
			}

			const int key = note->key() - m_startKey + 1;

			int pos_ticks = note->pos();

			// if the selection even barely overlaps the note
			if( key > sel_key_start &&
				key <= sel_key_end &&
				pos_ticks + len_ticks > sel_pos_start &&
				pos_ticks < sel_pos_end )
			{
				// remove from selection when holding shift
				bool selected = shift && note->selected();
				note->setSelected( ! selected);
			}
		}
	}

	removeSelection();
	update();
}




void PianoRoll::mouseReleaseEvent( QMouseEvent * me )
{
	bool mustRepaint = false;

	s_textFloat->hide();

	// Quit knife mode or strum mode if we pressed and released the right mouse button
	if (m_editMode == EditMode::Knife && me->button() == Qt::RightButton)
	{
		cancelKnifeAction();
	}
	else if (m_editMode == EditMode::Strum && me->button() == Qt::RightButton)
	{
		cancelStrumAction();
	}

	if( me->button() & Qt::LeftButton )
	{
		mustRepaint = true;

		if( m_action == Action::SelectNotes && m_editMode == EditMode::Select )
		{
			// select the notes within the selection rectangle and
			// then destroy the selection rectangle
			computeSelectedNotes(
					me->modifiers() & Qt::ShiftModifier );
		}
		else if( m_action == Action::MoveNote )
		{
			// we moved one or more notes so they have to be
			// moved properly according to new starting-
			// time in the note-array of clip
			m_midiClip->rearrangeAllNotes();

		}
<<<<<<< HEAD
		else if (m_action == Action::Strum || m_strumEnabled)
		{
			m_strumEnabled = false;
=======
		else if (m_action == Action::Knife && hasValidMidiClip())
		{
			bool deleteShortEnds = me->modifiers() & Qt::ShiftModifier;
			const NoteVector selectedNotes = getSelectedNotes();
			m_midiClip->splitNotesAlongLine(!selectedNotes.empty() ? selectedNotes : m_midiClip->notes(), TimePos(m_knifeStartTickPos), m_knifeStartKey, TimePos(m_knifeEndTickPos), m_knifeEndKey, deleteShortEnds);
			m_knifeDown = false;
>>>>>>> c12fd571
		}

		if( m_action == Action::MoveNote || m_action == Action::ResizeNote )
		{
			// if we only moved one note, deselect it so we can
			// edit the notes in the note edit area
			if( selectionCount() == 1 )
			{
				clearSelectedNotes();
			}
		}
	}

	if( me->button() & Qt::RightButton )
	{
		m_mouseDownRight = false;
		mustRepaint = true;
	}

	if( hasValidMidiClip() )
	{
		// turn off all notes that are playing
		for ( Note *note : m_midiClip->notes() )
		{
			if( note->isPlaying() )
			{
				m_midiClip->instrumentTrack()->pianoModel()->
						handleKeyRelease( note->key() );
				pauseChordNotes(note->key());
				note->setIsPlaying( false );
			}
		}

		// stop playing keys that we let go of
		m_midiClip->instrumentTrack()->pianoModel()->
						handleKeyRelease( m_lastKey );
		pauseChordNotes(m_lastKey);
	}

	m_currentNote = nullptr;

	if (m_action != Action::Knife && m_action != Action::Strum)
	{
		m_action = Action::None;
	}

	if( m_editMode == EditMode::Draw )
	{
		setCursor( Qt::ArrowCursor );
	}

	if( mustRepaint )
	{
		repaint();
	}
}




void PianoRoll::mouseMoveEvent( QMouseEvent * me )
{
	if( ! hasValidMidiClip() )
	{
		update();
		return;
	}

	if( m_action == Action::None && me->buttons() == 0 )
	{
		// When cursor is between note editing area and volume/panning
		// area show vertical size cursor.
		if( me->y() > keyAreaBottom() && me->y() < noteEditTop() )
		{
			setCursor( Qt::SizeVerCursor );
			return;
		}
	}
	else if( m_action == Action::ResizeNoteEditArea )
	{
		// Don't try to show more keys than the full keyboard, bail if trying to
		if (m_pianoKeysVisible == NumKeys && me->y() > m_moveStartY)
		{
			return;
		}
		int newHeight = height() - me->y();
		if (me->y() < KEY_AREA_MIN_HEIGHT)
		{
			newHeight = height() - KEY_AREA_MIN_HEIGHT -
				PR_TOP_MARGIN - PR_BOTTOM_MARGIN; // - NOTE_EDIT_RESIZE_BAR
		}
		// change m_notesEditHeight and then repaint
		m_notesEditHeight = qMax(NOTE_EDIT_MIN_HEIGHT, newHeight);
		m_userSetNotesEditHeight = m_notesEditHeight;
		m_stepRecorderWidget.setBottomMargin(PR_BOTTOM_MARGIN + m_notesEditHeight);
		updateScrollbars();
		updatePositionLineHeight();
		repaint();
		return;
	}

	// Update Knife position if we are on knife mode
	if (m_editMode == EditMode::Knife)
	{
		updateKnifePos(me, false);
	}

	// Update Strum position if we are on knife mode
	if (m_editMode == EditMode::Strum && m_strumEnabled)
	{
		updateStrumPos(me, false, me->modifiers() & Qt::ShiftModifier);
	}

	if( me->y() > PR_TOP_MARGIN || m_action != Action::None )
	{
		bool edit_note = ( me->y() > noteEditTop() )
						&& m_action != Action::SelectNotes;


		int key_num = getKey( me->y() );
		int x = me->x();

		// see if they clicked on the keyboard on the left
		if (x < m_whiteKeyWidth && m_action == Action::None
		    && ! edit_note && key_num != m_lastKey
			&& me->buttons() & Qt::LeftButton )
		{
			// clicked on a key, play the note
			testPlayKey(key_num, ((float) x) / ((float) m_whiteKeyWidth) * MidiDefaultVelocity, 0);
			update();
			return;
		}

		x -= m_whiteKeyWidth;

		if( me->buttons() & Qt::LeftButton
			&& m_editMode == EditMode::Draw
			&& (m_action == Action::MoveNote || m_action == Action::ResizeNote ) )
		{
			// handle moving notes and resizing them
			bool replay_note = key_num != m_lastKey
							&& m_action == Action::MoveNote;

			if( replay_note || ( m_action == Action::MoveNote && ( me->modifiers() & Qt::ShiftModifier ) && ! m_startedWithShift ) )
			{
				pauseTestNotes();
			}

			dragNotes(
				me->x(),
				me->y(),
				me->modifiers() & Qt::AltModifier,
				me->modifiers() & Qt::ShiftModifier,
				me->modifiers() & Qt::ControlModifier
			);

			if( replay_note && m_action == Action::MoveNote && ! ( ( me->modifiers() & Qt::ShiftModifier ) && ! m_startedWithShift ) )
			{
				pauseTestNotes( false );
			}
		}
		else if( m_editMode != EditMode::Erase &&
			( edit_note || m_action == Action::ChangeNoteProperty ) &&
				( me->buttons() & Qt::LeftButton || me->buttons() & Qt::MiddleButton
				|| ( me->buttons() & Qt::RightButton && me->modifiers() & Qt::ShiftModifier ) ) )
		{
			// editing note properties

			// Change notes within a certain pixel range of where
			// the mouse cursor is
			int pixel_range = 14;

			// convert to ticks so that we can check which notes
			// are in the range
			int ticks_start = ( x-pixel_range/2 ) *
					TimePos::ticksPerBar() / m_ppb + m_currentPosition;
			int ticks_end = ( x+pixel_range/2 ) *
					TimePos::ticksPerBar() / m_ppb + m_currentPosition;

			// get note-vector of current MIDI clip
			const NoteVector & notes = m_midiClip->notes();

			// determine what volume/panning to set note to
			// if middle-click, set to defaults
			volume_t vol = DefaultVolume;
			panning_t pan = DefaultPanning;

			if( me->buttons() & Qt::LeftButton )
			{
				vol = qBound<int>( MinVolume,
								MinVolume +
								( ( (float)noteEditBottom() ) - ( (float)me->y() ) ) /
								( (float)( noteEditBottom() - noteEditTop() ) ) *
								( MaxVolume - MinVolume ),
											MaxVolume );
				pan = qBound<int>( PanningLeft,
								PanningLeft +
								( (float)( noteEditBottom() - me->y() ) ) /
								( (float)( noteEditBottom() - noteEditTop() ) ) *
								( (float)( PanningRight - PanningLeft ) ),
										  PanningRight);
			}

			if( m_noteEditMode == NoteEditMode::Volume )
			{
				m_lastNoteVolume = vol;
				showVolTextFloat( vol, me->pos() );
			}
			else if( m_noteEditMode == NoteEditMode::Panning )
			{
				m_lastNotePanning = pan;
				showPanTextFloat( pan, me->pos() );
			}

			// When alt is pressed we only edit the note under the cursor
			bool altPressed = me->modifiers() & Qt::AltModifier;
			// We iterate from last note in MIDI clip to the first,
			// chronologically
			auto it = notes.rbegin();
			while (it != notes.rend())
			{
				Note* n = *it;

				bool isUnderPosition = n->withinRange( ticks_start, ticks_end );
				// Play note under the cursor
				if ( isUnderPosition ) { testPlayNote( n ); }
				// If note is:
				// Under the cursor, when there is no selection
				// Selected, and alt is not pressed
				// Under the cursor, selected, and alt is pressed
				if ( ( isUnderPosition && !isSelection() ) ||
					  ( n->selected() && !altPressed ) ||
					  ( isUnderPosition && n->selected() && altPressed )
					)
				{
					if( m_noteEditMode == NoteEditMode::Volume )
					{
						n->setVolume( vol );

						const int baseVelocity = m_midiClip->instrumentTrack()->midiPort()->baseVelocity();

						m_midiClip->instrumentTrack()->processInEvent( MidiEvent( MidiKeyPressure, -1, n->key(), n->midiVelocity( baseVelocity ) ) );
					}
					else if( m_noteEditMode == NoteEditMode::Panning )
					{
						n->setPanning( pan );
						MidiEvent evt( MidiMetaEvent, -1, n->key(), panningToMidi( pan ) );
						evt.setMetaEvent( MidiNotePanning );
						m_midiClip->instrumentTrack()->processInEvent( evt );
					}
				}
				else if( n->isPlaying() && !isSelection() )
				{
					// mouse not over this note, stop playing it.
					m_midiClip->instrumentTrack()->pianoModel()->handleKeyRelease( n->key() );
					pauseChordNotes(n->key());

					n->setIsPlaying( false );
				}


				++it;
			}

			// Emit MIDI clip has changed
			m_midiClip->dataChanged();
		}

		else if( me->buttons() == Qt::NoButton && m_editMode == EditMode::Draw )
		{
			// set move- or resize-cursor

			// get tick in which the cursor is posated
			int pos_ticks = ( x * TimePos::ticksPerBar() ) /
						m_ppb + m_currentPosition;

			// get note-vector of current MIDI clip
			const NoteVector & notes = m_midiClip->notes();

			// will be our iterator in the following loop
			auto it = notes.rbegin();

			// loop through whole note-vector...
			while (it != notes.rend())
			{
				Note *note = *it;
				// and check whether the cursor is over an
				// existing note
				if( pos_ticks >= note->pos() &&
			    		pos_ticks <= note->pos() +
							note->length() &&
					note->key() == key_num &&
					note->length() > 0 )
				{
					break;
				}
				++it;
			}

			// did it reach end of vector because there's
			// no note??
			if (it != notes.rend())
			{
				Note *note = *it;
				// x coordinate of the right edge of the note
				int noteRightX = ( note->pos() + note->length() -
					m_currentPosition) * m_ppb/TimePos::ticksPerBar();
				// cursor at the "tail" of the note?
				bool atTail = note->length() > 0 && x > noteRightX -
							RESIZE_AREA_WIDTH;
				Qt::CursorShape cursorShape = atTail ? Qt::SizeHorCursor :
													Qt::SizeAllCursor;
				setCursor( cursorShape );
			}
			else
			{
				// the cursor is over no note, so restore cursor
				setCursor( Qt::ArrowCursor );
			}
		}
		else if( me->buttons() & Qt::LeftButton &&
						m_editMode == EditMode::Select &&
						m_action == Action::SelectNotes )
		{
			// change size of selection

			// get tick in which the cursor is posated
			int pos_ticks = x * TimePos::ticksPerBar() / m_ppb +
							m_currentPosition;

			m_selectedTick = pos_ticks - m_selectStartTick;
			if( (int) m_selectStartTick + m_selectedTick < 0 )
			{
				m_selectedTick = -static_cast<int>(
							m_selectStartTick );
			}
			m_selectedKeys = key_num - m_selectStartKey;
			if( key_num <= m_selectStartKey )
			{
				--m_selectedKeys;
			}
		}
		else if( ( m_editMode == EditMode::Draw && me->buttons() & Qt::RightButton )
				|| ( m_editMode == EditMode::Erase && me->buttons() ) )
		{
			// holding down right-click to delete notes or holding down
			// any key if in erase mode

			// get tick in which the user clicked
			int pos_ticks = x * TimePos::ticksPerBar() / m_ppb +
							m_currentPosition;


			// get note-vector of current MIDI clip
			const NoteVector & notes = m_midiClip->notes();

			// will be our iterator in the following loop
			auto it = notes.begin();

			// loop through whole note-vector...
			while( it != notes.end() )
			{
				Note *note = *it;
				TimePos len = note->length();
				if( len < 0 )
				{
					len = 4;
				}
				// and check whether the user clicked on an
				// existing note or an edit-line
				if( pos_ticks >= note->pos() &&
						len > 0 &&
					(
					( ! edit_note &&
					pos_ticks <= note->pos() + len &&
					note->key() == key_num )
					||
					( edit_note &&
					pos_ticks <= note->pos() +
							NOTE_EDIT_LINE_WIDTH *
						TimePos::ticksPerBar() /
								m_ppb )
					)
					)
				{
					// delete this note
					it = m_midiClip->removeNote(it);
					Engine::getSong()->setModified();
				}
				else
				{
					++it;
				}
			}
		}
		else if (me->buttons() == Qt::NoButton && m_editMode != EditMode::Draw && m_editMode != EditMode::Knife && m_editMode != EditMode::Strum)
		{
			// Is needed to restore cursor when it previously was set to
			// Qt::SizeVerCursor (between keyAreaBottom and noteEditTop)
			setCursor( Qt::ArrowCursor );
		}
	}
	else
	{
		if( me->buttons() & Qt::LeftButton &&
					m_editMode == EditMode::Select &&
					m_action == Action::SelectNotes )
		{

			int x = me->x() - m_whiteKeyWidth;
			if( x < 0 && m_currentPosition > 0 )
			{
				x = 0;
				QCursor::setPos( mapToGlobal( QPoint(
							m_whiteKeyWidth,
							me->y() ) ) );
				if( m_currentPosition >= 4 )
				{
					m_leftRightScroll->setValue(
							m_currentPosition - 4 );
				}
				else
				{
					m_leftRightScroll->setValue( 0 );
				}
			}
			else if (x > width() - m_whiteKeyWidth)
			{
				x = width() - m_whiteKeyWidth;
				QCursor::setPos( mapToGlobal( QPoint( width(),
							me->y() ) ) );
				m_leftRightScroll->setValue( m_currentPosition +
									4 );
			}

			// get tick in which the cursor is posated
			int pos_ticks = x * TimePos::ticksPerBar()/ m_ppb +
							m_currentPosition;

			m_selectedTick = pos_ticks -
							m_selectStartTick;
			if( (int) m_selectStartTick + m_selectedTick <
									0 )
			{
				m_selectedTick = -static_cast<int>(
							m_selectStartTick );
			}


			int key_num = getKey( me->y() );
			int visible_keys = ( height() - PR_TOP_MARGIN -
						PR_BOTTOM_MARGIN -
						m_notesEditHeight ) /
							m_keyLineHeight + 2;
			const int s_key = m_startKey - 1;

			if( key_num <= s_key )
			{
				QCursor::setPos( mapToGlobal( QPoint( me->x(),
							keyAreaBottom() ) ) );
				m_topBottomScroll->setValue(
					m_topBottomScroll->value() + 1 );
				key_num = s_key;
			}
			else if( key_num >= s_key + visible_keys )
			{
				QCursor::setPos( mapToGlobal( QPoint( me->x(),
							PR_TOP_MARGIN ) ) );
				m_topBottomScroll->setValue(
					m_topBottomScroll->value() - 1 );
				key_num = s_key + visible_keys;
			}

			m_selectedKeys = key_num - m_selectStartKey;
			if( key_num <= m_selectStartKey )
			{
				--m_selectedKeys;
			}
		}
		setCursor( Qt::ArrowCursor );
	}

	m_lastMouseX = me->x();
	m_lastMouseY = me->y();

	update();
}




void PianoRoll::updateKnifePos(QMouseEvent* me, bool initial)
{
	// Calculate the TimePos from the mouse
	int mouseViewportPosX = me->x() - m_whiteKeyWidth;
	int mouseViewportPosY = keyAreaBottom() - 1 - me->y();
	int mouseTickPos = mouseViewportPosX * TimePos::ticksPerBar() / m_ppb + m_currentPosition;
	int mouseKey = std::round(1.f * mouseViewportPosY / m_keyLineHeight) + m_startKey - 1;

	// If ctrl is not pressed, quantize the position
	if (!(me->modifiers() & Qt::ControlModifier))
	{
		mouseTickPos = std::round(1.f * mouseTickPos / quantization()) * quantization();
	}

	if (initial)
	{
		m_knifeStartTickPos = mouseTickPos;
		m_knifeStartKey = mouseKey;
	}
	m_knifeEndTickPos = mouseTickPos;
	m_knifeEndKey = mouseKey;
}

/*
 * Setup chords
 *
 * A chord is an island of notes--as the loop goes over the notes, if the notes overlap,
 * they are part of the same chord. Else, they are part of a new chord.
*/
void PianoRoll::setupSelectedChords()
{
	if (!hasValidMidiClip()) { return; }
	m_selectedChords.clear();
	m_midiClip->rearrangeAllNotes();

	const NoteVector& selectedNotes = getSelectedNotes();
	if (selectedNotes.empty()) { return; }

	int maxTime = -1;
	NoteVector currentChord;
	for (Note* note: selectedNotes)
	{
		// If the note is not in the current chord range (and this isn't the first chord), start a new chord.
		if (note->pos() >= maxTime && maxTime != -1)
		{
			// Sort the notes by key before adding the chord to the vector
			std::sort(currentChord.begin(), currentChord.end(), [](Note* a, Note* b){ return a->key() < b->key(); });
			m_selectedChords.push_back(currentChord);
			currentChord.clear();
			maxTime = note->endPos();
		}
		maxTime = std::max(maxTime, static_cast<int>(note->endPos()));
		currentChord.push_back(note);
	}
	// Add final chord
	std::sort(currentChord.begin(), currentChord.end(), [](Note* a, Note* b){ return a->key() < b->key(); });
	m_selectedChords.push_back(currentChord);
}

/*
 * Perform the Strum
 *
 * Notes above the clicked note (relative to each chord) will be strummed down, notes below will be strummed up.
 * Holding shift raises the amount of movement to a power, causing the strum to be curved/warped.
*/
void PianoRoll::updateStrumPos(QMouseEvent* me, bool initial, bool warp)
{
	// Calculate the TimePos from the mouse
	int mouseViewportPos = me->x() - m_whiteKeyWidth;
	int mouseTickPos = mouseViewportPos * TimePos::ticksPerBar() / m_ppb + m_currentPosition;
	// Should we add quantization? probably not?
	if (initial)
	{
		m_strumStartTime = mouseTickPos;
		m_strumStartVertical =  me->y();
	}
	m_strumCurrentTime = mouseTickPos;
	m_strumCurrentVertical =  me->y();
	int strumTicksHorizontal = m_strumCurrentTime - m_strumStartTime;
	float strumPower = fastPow10f(0.01f * (m_strumCurrentVertical - m_strumStartVertical));

	if (initial)
	{
		m_midiClip->addJournalCheckPoint();

		Note* clickedNote = noteUnderMouse();
		if (clickedNote == nullptr) { return; }

		for (NoteVector chord: m_selectedChords)
		{
			for (Note* note: chord)
			{
				// Save the current note position
				note->setOldPos(note->pos());
				// if this is the clicked note, calculate it's ratio up the chord
				if (note == clickedNote && chord.size() > 1)
				{
					m_strumHeightRatio = 1.f * std::distance(chord.begin(), std::find(chord.begin(), chord.end(), clickedNote)) / (chord.size() - 1);
				}
			}
		}
	}

	for (NoteVector chord: m_selectedChords)
	{
		// Don't strum a chord with only one note
		if (chord.size() <= 1) { continue; }
		for (size_t i = 0; i < chord.size(); ++i)
		{
			float heightRatio = 1.f * i / (chord.size() - 1);
			float ratio = 0.0f;

			if (heightRatio == m_strumHeightRatio)
			{
				ratio = 1.f;
			}
			else if (heightRatio < m_strumHeightRatio)
			{
				ratio = heightRatio / m_strumHeightRatio;
			}
			else
			{
				ratio = (1.f - heightRatio) / (1.f - m_strumHeightRatio);
			}

			if (warp)
			{
				ratio = std::pow(ratio, strumPower);
			}
			chord.at(i)->setPos(std::max(0, static_cast<tick_t>(chord.at(i)->oldPos() + ratio * strumTicksHorizontal)));
		}
	}
	m_midiClip->rearrangeAllNotes();
	m_midiClip->updateLength();
	m_midiClip->dataChanged();
}



void PianoRoll::dragNotes(int x, int y, bool alt, bool shift, bool ctrl)
{
	// dragging one or more notes around

	// convert pixels to ticks and keys
	int off_x = x - m_moveStartX;
	int off_ticks = off_x * TimePos::ticksPerBar() / m_ppb;
	int off_key = getKey( y ) - getKey( m_moveStartY );

	// handle scroll changes while dragging
	off_ticks -= m_mouseDownTick - m_currentPosition;
	off_key -= m_mouseDownKey - m_startKey;

	// get note-vector of current MIDI clip
	const NoteVector & notes = m_midiClip->notes();

	if (m_action == Action::MoveNote)
	{
		// Calculate the offset for either Nudge or Snap modes
		int noteOffset = off_ticks;
		if (m_gridMode == GridMode::Snap && quantization () > 1)
		{
			// Get the mouse timeline absolute position
			TimePos mousePos(m_currentNote->oldPos().getTicks() + off_ticks);

			// We create a mousePos that is relative to the end of the note instead
			// of the beginning. That's to see if we will snap the beginning or end
			// of the note
			TimePos mousePosEnd(mousePos);
			mousePosEnd += m_currentNote->oldLength();

			// Now we quantize the mouse position to snap it to the grid
			TimePos mousePosQ = mousePos.quantize(static_cast<float>(quantization()) / DefaultTicksPerBar);
			TimePos mousePosEndQ = mousePosEnd.quantize(static_cast<float>(quantization()) / DefaultTicksPerBar);

			bool snapEnd = std::abs(mousePosEndQ - mousePosEnd) < std::abs(mousePosQ - mousePos);

			// Set the offset
			noteOffset = snapEnd
			? mousePosEndQ.getTicks() - m_currentNote->oldPos().getTicks() - m_currentNote->oldLength().getTicks()
			: mousePosQ.getTicks() - m_currentNote->oldPos().getTicks();
		}
		else if (m_gridMode == GridMode::Nudge)
		{
			// if they're not holding alt, quantize the offset
			if (!alt)
			{
				noteOffset = floor(off_ticks / quantization()) * quantization();
			}
		}

		// Make sure notes won't go outside boundary conditions
		if (m_moveBoundaryLeft + noteOffset < 0)
		{
			noteOffset = -m_moveBoundaryLeft;
		}
		if (m_moveBoundaryTop + off_key >= NumKeys)
		{
			off_key = -m_moveBoundaryTop + NumKeys - 1;
		}
		if (m_moveBoundaryBottom + off_key < 0)
		{
			off_key = -m_moveBoundaryBottom;
		}

		// Apply offset to all selected notes
		for (Note *note : getSelectedNotes())
		{
			// Quick resize is only enabled on Nudge mode, since resizing the note
			// while in Snap mode breaks the calculation of the note offset
			if (shift && ! m_startedWithShift && m_gridMode == GridMode::Nudge)
			{
				// quick resize, toggled by holding shift after starting a note move, but not before
				int ticks_new = note->oldLength().getTicks() + noteOffset;
				if( ticks_new <= 0 )
				{
					ticks_new = 1;
				}
				note->setLength( TimePos( ticks_new ) );
				m_lenOfNewNotes = note->length();
			}
			else
			{
				// moving note

				// Final position of the note
				TimePos posTicks(note->oldPos().getTicks() + noteOffset);
				int key_num = note->oldKey() + off_key;

				note->setPos(posTicks);
				note->setKey(key_num);
			}
		}
	}
	else if (m_action == Action::ResizeNote)
	{
		// When resizing notes:
		// If shift is not pressed, resize the selected notes but do not rearrange them
		// If shift is pressed we resize and rearrange only the selected notes
		// If shift + ctrl then we also rearrange all posterior notes (sticky)
		// If shift is pressed but only one note is selected, apply sticky

		// Quantize the resizing if alt is not pressed
		if (!alt)
		{
			off_ticks = floor(off_ticks / quantization()) * quantization();
		}

		auto selectedNotes = getSelectedNotes();

		if (shift)
		{
			// Algorithm:
			// Relative to the starting point of the left-most selected note,
			//   all selected note start-points and *endpoints* (not length) should be scaled by a calculated factor.
			// This factor is such that the endpoint of the note whose handle is being dragged should lie under the cursor.
			// first, determine the start-point of the left-most selected note:
			int stretchStartTick = -1;
			for (const Note *note : selectedNotes)
			{
				if (stretchStartTick < 0 || note->oldPos().getTicks() < stretchStartTick)
				{
					stretchStartTick = note->oldPos().getTicks();
				}
			}
			// determine the ending tick of the right-most selected note
			const Note *posteriorNote = nullptr;
			for (const Note *note : selectedNotes)
			{
				if (posteriorNote == nullptr ||
					note->oldPos().getTicks() + note->oldLength().getTicks() >
					posteriorNote->oldPos().getTicks() + posteriorNote->oldLength().getTicks())
				{
					posteriorNote = note;
				}
			}
			int posteriorEndTick = posteriorNote->pos().getTicks() + posteriorNote->length().getTicks();
			// end-point of the note whose handle is being dragged:
			int stretchEndTick = m_currentNote->oldPos().getTicks() + m_currentNote->oldLength().getTicks();
			// Calculate factor by which to scale the start-point and end-point of all selected notes
			float scaleFactor = (float)(stretchEndTick - stretchStartTick + off_ticks) / qMax(1, stretchEndTick - stretchStartTick);
			scaleFactor = qMax(0.0f, scaleFactor);

			// process all selected notes & determine how much the endpoint of the right-most note was shifted
			int posteriorDeltaThisFrame = 0;
			for (Note *note : selectedNotes)
			{
				// scale relative start and end positions by scaleFactor
				int newStart = stretchStartTick + scaleFactor *
					(note->oldPos().getTicks() - stretchStartTick);
				int newEnd = stretchStartTick + scaleFactor *
					(note->oldPos().getTicks()+note->oldLength().getTicks() - stretchStartTick);
				// if  not holding alt, quantize the offsets
				if (!alt)
				{
					// quantize start time
					int oldStart = note->oldPos().getTicks();
					int startDiff = newStart - oldStart;
					startDiff = floor(startDiff / quantization()) * quantization();
					newStart = oldStart + startDiff;
					// quantize end time
					int oldEnd = oldStart + note->oldLength().getTicks();
					int endDiff = newEnd - oldEnd;
					endDiff = floor(endDiff / quantization()) * quantization();
					newEnd = oldEnd + endDiff;
				}
				int newLength = qMax(1, newEnd-newStart);
				if (note == posteriorNote)
				{
					posteriorDeltaThisFrame = (newStart+newLength) -
						(note->pos().getTicks() + note->length().getTicks());
				}
				note->setLength( TimePos(newLength) );
				note->setPos( TimePos(newStart) );

				m_lenOfNewNotes = note->length();
			}
			if (ctrl || selectionCount() == 1)
			{
				// if holding ctrl or only one note is selected, reposition posterior notes
				for (Note *note : notes)
				{
					if (!note->selected() && note->pos().getTicks() >= posteriorEndTick)
					{
						int newStart = note->pos().getTicks() + posteriorDeltaThisFrame;
						note->setPos( TimePos(newStart) );
					}
				}
			}
		}
		else
		{
			// shift is not pressed; stretch length of selected notes but not their position
			int minLength = alt ? 1 : m_minResizeLen.getTicks();

			if (m_gridMode == GridMode::Snap)
			{
				// Calculate the end point of the note being dragged
				TimePos oldEndPoint = m_currentNote->oldPos() + m_currentNote->oldLength();
				// Quantize that position
				TimePos quantizedEndPoint = Note::quantized(oldEndPoint, quantization());
				// Add that difference to the offset from the resize
				off_ticks += quantizedEndPoint - oldEndPoint;
			}

			for (Note *note : selectedNotes)
			{
				int newLength = qMax(minLength, note->oldLength() + off_ticks);
				note->setLength(TimePos(newLength));

				m_lenOfNewNotes = note->length();
			}
		}
	}

	m_midiClip->updateLength();
	m_midiClip->dataChanged();
	Engine::getSong()->setModified();
}




void PianoRoll::paintEvent(QPaintEvent * pe )
{
	bool drawNoteNames = ConfigManager::inst()->value( "ui", "printnotelabels").toInt();

	QStyleOption opt;
	opt.initFrom( this );
	QPainter p( this );
	style()->drawPrimitive( QStyle::PE_Widget, &opt, &p, this );

	QBrush bgColor = p.background();

	// fill with bg color
	p.fillRect( 0, 0, width(), height(), bgColor );

	// set font-size to 80% of key line height
	QFont f = p.font();
	int keyFontSize = m_keyLineHeight * 0.8;
	p.setFont(adjustedToPixelSize(f, keyFontSize));
	QFontMetrics fontMetrics(p.font());
	// G-1 is one of the widest; plus one pixel margin for the shadow
	QRect const boundingRect = fontMetrics.boundingRect(QString("G-1")) + QMargins(0, 0, 1, 0);

	// Order of drawing
	// - vertical quantization lines
	// - piano roll + horizontal key lines
	// - alternating bar colors
	// - vertical beat lines
	// - vertical bar lines
	// - marked semitones
	// - note editing
	// - notes
	// - selection frame
	// - highlight hovered note
	// - note edit area resize bar
	// - cursor mode icon

	if (hasValidMidiClip())
	{
		int pianoAreaHeight = keyAreaBottom() - keyAreaTop();
		m_pianoKeysVisible = pianoAreaHeight / m_keyLineHeight;
		int partialKeyVisible = pianoAreaHeight % m_keyLineHeight;
		// check if we're below the minimum key area size
		if (m_pianoKeysVisible * m_keyLineHeight < KEY_AREA_MIN_HEIGHT)
		{
			m_pianoKeysVisible = KEY_AREA_MIN_HEIGHT / m_keyLineHeight;
			partialKeyVisible = KEY_AREA_MIN_HEIGHT % m_keyLineHeight;
			// if we have a partial key, just show it
			if (partialKeyVisible > 0)
			{
				m_pianoKeysVisible += 1;
				partialKeyVisible = 0;
			}
			// have to modifiy the notes edit area height instead
			m_notesEditHeight = height() - (m_pianoKeysVisible * m_keyLineHeight)
				- PR_TOP_MARGIN - PR_BOTTOM_MARGIN;
		}
		// check if we're trying to show more keys than available
		else if (m_pianoKeysVisible >= NumKeys)
		{
			m_pianoKeysVisible = NumKeys;
			// have to modify the notes edit area height instead
			m_notesEditHeight = height() - (NumKeys * m_keyLineHeight) -
				PR_TOP_MARGIN - PR_BOTTOM_MARGIN;
			partialKeyVisible = 0;
		}
		int topKey = std::clamp(m_startKey + m_pianoKeysVisible - 1, 0, NumKeys - 1);
		int topNote = topKey % KeysPerOctave;
		// if not resizing the note edit area, we can change m_notesEditHeight
		if (m_action != Action::ResizeNoteEditArea && partialKeyVisible != 0)
		{
			// calculate the height change adding and subtracting the partial key
			int noteAreaPlus = (m_notesEditHeight + partialKeyVisible) - m_userSetNotesEditHeight;
			int noteAreaMinus = m_userSetNotesEditHeight - (m_notesEditHeight - partialKeyVisible);
			// if adding the partial key to height is more distant from the set height
			// we want to subtract the partial key
			if (noteAreaPlus > noteAreaMinus)
			{
				m_notesEditHeight -= partialKeyVisible;
				// since we're adding a partial key, we add one to the number visible
				m_pianoKeysVisible += 1;
			}
			// otherwise we add height
			else { m_notesEditHeight += partialKeyVisible; }
		}
		int x, q = quantization(), tick;

		// draw vertical quantization lines
		// If we're over 100% zoom, we allow all quantization level grids
		if (m_zoomingModel.value() <= 3)
		{
			// we're under 100% zoom
			// allow quantization grid up to 1/24 for triplets
			if (q % 3 != 0 && q < 8) { q = 8; }
			// allow quantization grid up to 1/32 for normal notes
			else if (q < 6) { q = 6; }
		}
		auto xCoordOfTick = [this](int tick) {
			return m_whiteKeyWidth + (
				(tick - m_currentPosition) * m_ppb / TimePos::ticksPerBar()
			);
		};
		p.setPen(m_lineColor);
		for (tick = m_currentPosition - m_currentPosition % q,
			x = xCoordOfTick(tick);
			x <= width();
			tick += q, x = xCoordOfTick(tick))
		{
			p.drawLine(x, keyAreaTop(), x, noteEditBottom());
		}

		// draw horizontal grid lines and piano notes
		p.setClipRect(0, keyAreaTop(), width(), keyAreaBottom() - keyAreaTop());
		// the first grid line from the top Y position
		int grid_line_y = keyAreaTop() + m_keyLineHeight - 1;

		// lambda function for returning the height of a key
		auto keyHeight = [&](
			const int key
		) -> int
		{
			switch (prKeyOrder[key % KeysPerOctave])
			{
			case KeyType::WhiteBig:
				return m_whiteKeyBigHeight;
			case KeyType::WhiteSmall:
				return m_whiteKeySmallHeight;
			case KeyType::Black:
				return m_blackKeyHeight;
			}
			return 0; // should never happen
		};
		// lambda function for returning the distance to the top of a key
		auto gridCorrection = [&](
			const int key
		) -> int
		{
			const int keyCode = key % KeysPerOctave;
			switch (prKeyOrder[keyCode])
			{
			case KeyType::WhiteBig:
				return m_whiteKeySmallHeight;
			case KeyType::WhiteSmall:
				// These two keys need to adjust up small height instead of only key line height
				if (static_cast<Key>(keyCode) == Key::C || static_cast<Key>(keyCode) == Key::F)
				{
					return m_whiteKeySmallHeight;
				}
			case KeyType::Black:
				return m_blackKeyHeight;
			}
			return 0; // should never happen
		};
		auto keyWidth = [&](
			const int key
		) -> int
		{
			switch (prKeyOrder[key % KeysPerOctave])
			{
			case KeyType::WhiteSmall:
			case KeyType::WhiteBig:
				return m_whiteKeyWidth;
			case KeyType::Black:
				return m_blackKeyWidth;
			}
			return 0; // should never happen
		};
		// lambda function to draw a key
		auto drawKey = [&](
			const int key,
			const int yb)
		{
			const bool mapped = m_midiClip->instrumentTrack()->isKeyMapped(key);
			const bool pressed = m_midiClip->instrumentTrack()->pianoModel()->isKeyPressed(key);
			const int keyCode = key % KeysPerOctave;
			const int yt = yb - gridCorrection(key);
			const int kh = keyHeight(key);
			const int kw = keyWidth(key);
			// set key colors
			p.setPen(QColor(0, 0, 0));
			switch (prKeyOrder[keyCode])
			{
			case KeyType::WhiteSmall:
			case KeyType::WhiteBig:
				if (mapped)
				{
					if (pressed) { p.setBrush(m_whiteKeyActiveBackground); }
					else { p.setBrush(m_whiteKeyInactiveBackground); }
				}
				else
				{
					p.setBrush(m_whiteKeyDisabledBackground);
				}
				break;
			case KeyType::Black:
				if (mapped)
				{
					if (pressed) { p.setBrush(m_blackKeyActiveBackground); }
					else { p.setBrush(m_blackKeyInactiveBackground); }
				}
				else
				{
					p.setBrush(m_blackKeyDisabledBackground);
				}
			}
			// draw key
			p.drawRect(PIANO_X, yt, kw, kh);
			// draw note name
			if (static_cast<Key>(keyCode) == Key::C || (drawNoteNames && Piano::isWhiteKey(key)))
			{
				// small font sizes have 1 pixel offset instead of 2
				auto zoomOffset = m_zoomYLevels[m_zoomingYModel.value()] > 1.0f ? 2 : 1;
				QString noteString = getNoteString(key);
				QRect textRect(
					m_whiteKeyWidth - boundingRect.width() - 2,
					yb - m_keyLineHeight + zoomOffset,
					boundingRect.width(),
					boundingRect.height()
				);
				p.setPen(pressed ? m_whiteKeyActiveTextShadow : m_whiteKeyInactiveTextShadow);
				p.drawText(textRect.adjusted(0, 1, 1, 0), Qt::AlignRight | Qt::AlignHCenter, noteString);
				p.setPen(pressed ? m_whiteKeyActiveTextColor : m_whiteKeyInactiveTextColor);
				// if (static_cast<Key>(keyCode) == Key::C) { p.setPen(textColor()); }
				// else { p.setPen(textColorLight()); }
				p.drawText(textRect, Qt::AlignRight | Qt::AlignHCenter, noteString);
			}
		};
		// lambda for drawing the horizontal grid line
		auto drawHorizontalLine = [&](
			const int key,
			const int y
		)
		{
			if (static_cast<Key>(key % KeysPerOctave) == Key::C) { p.setPen(m_beatLineColor); }
			else { p.setPen(m_lineColor); }
			p.drawLine(m_whiteKeyWidth, y, width(), y);
		};
		// correct y offset of the top key
		switch (prKeyOrder[topNote])
		{
		case KeyType::WhiteSmall:
		case KeyType::WhiteBig:
			break;
		case KeyType::Black:
			// draw extra white key
			drawKey(topKey + 1, grid_line_y - m_keyLineHeight);
		}
		// loop through visible keys
		const int lastKey = qMax(0, topKey - m_pianoKeysVisible);
		for (int key = topKey; key > lastKey; --key)
		{
			bool whiteKey = Piano::isWhiteKey(key);
			if (whiteKey)
			{
				drawKey(key, grid_line_y);
				drawHorizontalLine(key, grid_line_y);
				grid_line_y += m_keyLineHeight;
			}
			else
			{
				// draw next white key
				drawKey(key - 1, grid_line_y + m_keyLineHeight);
				drawHorizontalLine(key - 1, grid_line_y + m_keyLineHeight);
				// draw black key over previous and next white key
				drawKey(key, grid_line_y);
				drawHorizontalLine(key, grid_line_y);
				// drew two grid keys so skip ahead properly
				grid_line_y += m_keyLineHeight + m_keyLineHeight;
				// capture double key draw
				--key;
			}
		}

		// don't draw over keys
		p.setClipRect(m_whiteKeyWidth, keyAreaTop(), width(), noteEditBottom() - keyAreaTop());

		// draw alternating shading on bars
		float timeSignature =
			static_cast<float>(Engine::getSong()->getTimeSigModel().getNumerator()) /
			static_cast<float>(Engine::getSong()->getTimeSigModel().getDenominator());
		float zoomFactor = m_zoomLevels[m_zoomingModel.value()];
		//the bars which disappears at the left side by scrolling
		int leftBars = m_currentPosition * zoomFactor / TimePos::ticksPerBar();
		//iterates the visible bars and draw the shading on uneven bars
		for (int x = m_whiteKeyWidth, barCount = leftBars;
			x < width() + m_currentPosition * zoomFactor / timeSignature;
			x += m_ppb, ++barCount)
		{
			if ((barCount + leftBars) % 2 != 0)
			{
				p.fillRect(x - m_currentPosition * zoomFactor / timeSignature,
					PR_TOP_MARGIN,
					m_ppb,
					height() - (PR_BOTTOM_MARGIN + PR_TOP_MARGIN),
					m_backgroundShade);
			}
		}

		// draw vertical beat lines
		int ticksPerBeat = DefaultTicksPerBar /
			Engine::getSong()->getTimeSigModel().getDenominator();
		p.setPen(m_beatLineColor);
		for(tick = m_currentPosition - m_currentPosition % ticksPerBeat,
			x = xCoordOfTick( tick );
			x <= width();
			tick += ticksPerBeat, x = xCoordOfTick(tick))
		{
			p.drawLine(x, PR_TOP_MARGIN, x, noteEditBottom());
		}

		// draw vertical bar lines
		p.setPen(m_barLineColor);
		for(tick = m_currentPosition - m_currentPosition % TimePos::ticksPerBar(),
			x = xCoordOfTick( tick );
			x <= width();
			tick += TimePos::ticksPerBar(), x = xCoordOfTick(tick))
		{
			p.drawLine(x, PR_TOP_MARGIN, x, noteEditBottom());
		}

		// draw marked semitones after the grid
		for(x = 0; x < m_markedSemiTones.size(); ++x)
		{
			const int key_num = m_markedSemiTones.at(x);
			const int y = keyAreaBottom() - 1 - m_keyLineHeight *
				(key_num - m_startKey + 1);
			if(y >= keyAreaBottom() - 1) { break; }
			p.fillRect(m_whiteKeyWidth + 1,
				y,
				width() - 10,
				m_keyLineHeight + 1,
				m_markedSemitoneColor);
		}
	}

	// reset MIDI clip
	p.setClipRect(0, 0, width(), height());

	// erase the area below the piano, because there might be keys that
	// should be only half-visible
	p.fillRect( QRect( 0, keyAreaBottom(),
			m_whiteKeyWidth, noteEditBottom() - keyAreaBottom()), bgColor);

	// display note editing info
	f.setBold(false);
	p.setFont(adjustedToPixelSize(f, SMALL_FONT_SIZE));
	p.setPen(m_noteModeColor);
	p.drawText( QRect( 0, keyAreaBottom(),
					  m_whiteKeyWidth, noteEditBottom() - keyAreaBottom()),
			   Qt::AlignCenter | Qt::TextWordWrap,
			   m_nemStr.at(static_cast<int>(m_noteEditMode)) + ":" );

	// set clipping area, because we are not allowed to paint over
	// keyboard...
	p.setClipRect(
		m_whiteKeyWidth,
		PR_TOP_MARGIN,
		width() - m_whiteKeyWidth,
		height() - PR_TOP_MARGIN - PR_BOTTOM_MARGIN);

	// following code draws all notes in visible area
	// and the note editing stuff (volume, panning, etc)

	// setup selection-vars
	int sel_pos_start = m_selectStartTick;
	int sel_pos_end = m_selectStartTick+m_selectedTick;
	if( sel_pos_start > sel_pos_end )
	{
		qSwap<int>( sel_pos_start, sel_pos_end );
	}

	int sel_key_start = m_selectStartKey - m_startKey + 1;
	int sel_key_end = sel_key_start + m_selectedKeys;
	if( sel_key_start > sel_key_end )
	{
		qSwap<int>( sel_key_start, sel_key_end );
	}

	int y_base = keyAreaBottom() - 1;
	if( hasValidMidiClip() )
	{
		p.setClipRect(
			m_whiteKeyWidth,
			PR_TOP_MARGIN,
			width() - m_whiteKeyWidth,
			height() - PR_TOP_MARGIN);

		const int topKey = qBound(0, m_startKey + m_pianoKeysVisible - 1, NumKeys - 1);
		const int bottomKey = topKey - m_pianoKeysVisible;

		QPolygonF editHandles;

		// Return a note's Y position on the grid
		auto noteYPos = [&](const int key)
		{
			return (topKey - key) * m_keyLineHeight + keyAreaTop() - 1;
		};

		// -- Begin ghost MIDI clip
		if( !m_ghostNotes.empty() )
		{
			for( const Note *note : m_ghostNotes )
			{
				int len_ticks = note->length();

				if( len_ticks == 0 )
				{
					continue;
				}
				else if( len_ticks < 0 )
				{
					len_ticks = 4;
				}

				int pos_ticks = note->pos();

				int note_width = len_ticks * m_ppb / TimePos::ticksPerBar();
				const int x = ( pos_ticks - m_currentPosition ) *
						m_ppb / TimePos::ticksPerBar();
				// skip this note if not in visible area at all
				if (!(x + note_width >= 0 && x <= width() - m_whiteKeyWidth))
				{
					continue;
				}

				// is the note in visible area?
				if (note->key() > bottomKey && note->key() <= topKey)
				{

					// we've done and checked all, let's draw the note
					drawNoteRect(
						p, x + m_whiteKeyWidth, noteYPos(note->key()), note_width,
						note, m_ghostNoteColor, m_ghostNoteTextColor, m_selectedNoteColor,
						m_ghostNoteOpacity, m_ghostNoteBorders, drawNoteNames);
				}

			}
		}
		// -- End ghost MIDI clip

		for( const Note *note : m_midiClip->notes() )
		{
			int len_ticks = note->length();

			if( len_ticks == 0 )
			{
				continue;
			}
			else if( len_ticks < 0 )
			{
				len_ticks = 4;
			}

			int pos_ticks = note->pos();

			int note_width = len_ticks * m_ppb / TimePos::ticksPerBar();
			const int x = ( pos_ticks - m_currentPosition ) *
					m_ppb / TimePos::ticksPerBar();
			// skip this note if not in visible area at all
			if (!(x + note_width >= 0 && x <= width() - m_whiteKeyWidth))
			{
				continue;
			}

			// is the note in visible area?
			if (note->key() > bottomKey && note->key() <= topKey)
			{
				// We've done and checked all, let's draw the note with
				// the appropriate color
				const auto fillColor = note->type() == Note::Type::Regular ? m_noteColor : m_stepNoteColor;

				drawNoteRect(
					p, x + m_whiteKeyWidth, noteYPos(note->key()), note_width,
					note, fillColor, m_noteTextColor, m_selectedNoteColor,
					m_noteOpacity, m_noteBorders, drawNoteNames
				);
			}

			// draw note editing stuff
			int editHandleTop = 0;
			if( m_noteEditMode == NoteEditMode::Volume )
			{
				QColor color = m_barColor.lighter(30 + (note->getVolume() * 90 / MaxVolume));
				if( note->selected() )
				{
					color = m_selectedNoteColor;
				}
				p.setPen( QPen( color, NOTE_EDIT_LINE_WIDTH ) );

				editHandleTop = noteEditBottom() -
					( (float)( note->getVolume() - MinVolume ) ) /
					( (float)( MaxVolume - MinVolume ) ) *
					( (float)( noteEditBottom() - noteEditTop() ) );

				p.drawLine( QLineF ( noteEditLeft() + x + 0.5, editHandleTop + 0.5,
							noteEditLeft() + x + 0.5, noteEditBottom() + 0.5 ) );

			}
			else if( m_noteEditMode == NoteEditMode::Panning )
			{
				QColor color = m_noteColor;
				if( note->selected() )
				{
					color = m_selectedNoteColor;
				}

				p.setPen( QPen( color, NOTE_EDIT_LINE_WIDTH ) );

				editHandleTop = noteEditBottom() -
					( (float)( note->getPanning() - PanningLeft ) ) /
					( (float)( (PanningRight - PanningLeft ) ) ) *
					( (float)( noteEditBottom() - noteEditTop() ) );

				p.drawLine( QLine( noteEditLeft() + x, noteEditTop() +
						( (float)( noteEditBottom() - noteEditTop() ) ) / 2.0f,
						    noteEditLeft() + x , editHandleTop ) );
			}
			editHandles << QPoint ( x + noteEditLeft(),
						editHandleTop );

			if( note->hasDetuningInfo() )
			{
				drawDetuningInfo(p, note, x + m_whiteKeyWidth, noteYPos(note->key()));
				p.setClipRect(
					m_whiteKeyWidth,
					PR_TOP_MARGIN,
					width() - m_whiteKeyWidth,
					height() - PR_TOP_MARGIN);
			}
		}

		// -- Knife tool (draw cut line)
		if (m_action == Action::Knife && m_knifeDown)
		{
			auto xCoordOfTick = [this](int tick) {
				return m_whiteKeyWidth + (
					(tick - m_currentPosition) * m_ppb / TimePos::ticksPerBar());
			};
			int x1 = xCoordOfTick(m_knifeStartTickPos);
			int y1 = y_base - (m_knifeStartKey - m_startKey + 1) * m_keyLineHeight;
			int x2 = xCoordOfTick(m_knifeEndTickPos);
			int y2 = y_base - (m_knifeEndKey - m_startKey + 1) * m_keyLineHeight;

			p.setPen(QPen(m_knifeCutLineColor, 1));
			p.drawLine(x1, y1, x2, y2);
		}
		// -- End knife tool

		//draw current step recording notes
		for( const Note *note : m_stepRecorder.getCurStepNotes() )
		{
			int len_ticks = note->length();

			if( len_ticks == 0 )
			{
				continue;
			}


			int pos_ticks = note->pos();

			int note_width = len_ticks * m_ppb / TimePos::ticksPerBar();
			const int x = ( pos_ticks - m_currentPosition ) *
					m_ppb / TimePos::ticksPerBar();
			// skip this note if not in visible area at all
			if (!(x + note_width >= 0 && x <= width() - m_whiteKeyWidth))
			{
				continue;
			}

			// is the note in visible area?
			if (note->key() > bottomKey && note->key() <= topKey)
			{

				// we've done and checked all, let's draw the note
				drawNoteRect(
					p, x + m_whiteKeyWidth, noteYPos(note->key()), note_width,
					note, m_currentStepNoteColor, m_noteTextColor, m_selectedNoteColor,
					m_noteOpacity, m_noteBorders, drawNoteNames);
			}
		}

		p.setPen(QPen(m_noteColor, NOTE_EDIT_LINE_WIDTH + 2));
		p.drawPoints( editHandles );

	}
	else
	{
		QFont f = font();
		f.setBold(true);
		p.setFont(f);
		p.setPen( QApplication::palette().color( QPalette::Active,
							QPalette::BrightText ) );
		p.drawText(m_whiteKeyWidth + 20, PR_TOP_MARGIN + 40,
				tr( "Please open a clip by double-clicking "
								"on it!" ) );
	}

	p.setClipRect(
		m_whiteKeyWidth,
		PR_TOP_MARGIN,
		width() - m_whiteKeyWidth,
		height() - PR_TOP_MARGIN - m_notesEditHeight - PR_BOTTOM_MARGIN);

	// now draw selection-frame
	int x = ( ( sel_pos_start - m_currentPosition ) * m_ppb ) /
						TimePos::ticksPerBar();
	int w = ( ( ( sel_pos_end - m_currentPosition ) * m_ppb ) /
						TimePos::ticksPerBar() ) - x;
	int y = (int) y_base - sel_key_start * m_keyLineHeight;
	int h = (int) y_base - sel_key_end * m_keyLineHeight - y;
	p.setPen(m_selectedNoteColor);
	p.setBrush( Qt::NoBrush );
	p.drawRect(x + m_whiteKeyWidth, y, w, h);

	// TODO: Get this out of paint event
	int l = ( hasValidMidiClip() )? (int) m_midiClip->length() : 0;

	// reset scroll-range
	if( m_leftRightScroll->maximum() != l )
	{
		m_leftRightScroll->setRange( 0, l );
		m_leftRightScroll->setPageStep( l );
	}

	// set line colors
	auto editAreaCol = QColor(m_lineColor);
	auto currentKeyCol = QColor(m_beatLineColor);

	editAreaCol.setAlpha( 64 );
	currentKeyCol.setAlpha( 64 );

	// horizontal line for the key under the cursor
	if(hasValidMidiClip() && getGUI()->pianoRoll()->hasFocus())
	{
		int key_num = getKey( mapFromGlobal( QCursor::pos() ).y() );
		p.fillRect( 10, keyAreaBottom() + 3 - m_keyLineHeight *
					( key_num - m_startKey + 1 ), width() - 10, m_keyLineHeight - 7, currentKeyCol );
	}

	// bar to resize note edit area
	p.setClipRect( 0, 0, width(), height() );
	p.fillRect( QRect( 0, keyAreaBottom(),
					width()-PR_RIGHT_MARGIN, NOTE_EDIT_RESIZE_BAR ), editAreaCol );

	if (getGUI()->pianoRoll()->hasFocus())
	{
		const QPixmap * cursor = nullptr;
		// draw current edit-mode-icon below the cursor
		switch( m_editMode )
		{
			case EditMode::Draw:
				if( m_mouseDownRight )
				{
					cursor = &m_toolErase;
				}
				else if( m_action == Action::MoveNote )
				{
					cursor = &m_toolMove;
				}
				else
				{
					cursor = &m_toolDraw;
				}
				break;
			case EditMode::Erase:
				cursor = &m_toolErase;
				break;
			case EditMode::Select:
				cursor = &m_toolSelect;
				break;
			case EditMode::Detuning:
				cursor = &m_toolOpen;
				break;
			case EditMode::Knife:
				cursor = &m_toolKnife;
				break;
			case EditMode::Strum:
				cursor = &m_toolStrum;
				break;
		}
		QPoint mousePosition = mapFromGlobal( QCursor::pos() );
		if( cursor != nullptr && mousePosition.y() > keyAreaTop() && mousePosition.x() > noteEditLeft())
		{
			p.drawPixmap( mousePosition + QPoint( 8, 8 ), *cursor );
		}
	}
}




void PianoRoll::updateScrollbars()
{
	m_leftRightScroll->setGeometry(
		m_whiteKeyWidth,
		height() - SCROLLBAR_SIZE,
		width() - m_whiteKeyWidth,
		SCROLLBAR_SIZE
	);
	m_topBottomScroll->setGeometry(
		width() - SCROLLBAR_SIZE,
		PR_TOP_MARGIN,
		SCROLLBAR_SIZE,
		height() - PR_TOP_MARGIN - SCROLLBAR_SIZE
	);
	int pianoAreaHeight = keyAreaBottom() - PR_TOP_MARGIN;
	int numKeysVisible = pianoAreaHeight / m_keyLineHeight;
	m_totalKeysToScroll = qMax(0, NumKeys - numKeysVisible);
	m_topBottomScroll->setRange(0, m_totalKeysToScroll);
	if (m_startKey > m_totalKeysToScroll)
	{
		m_startKey = qMax(0, m_totalKeysToScroll);
	}
	m_topBottomScroll->setValue(m_totalKeysToScroll - m_startKey);
}

// responsible for moving/resizing scrollbars after window-resizing
void PianoRoll::resizeEvent(QResizeEvent* re)
{
	updatePositionLineHeight();
	updateScrollbars();
	m_timeLine->setFixedWidth(width());
	update();
}


void PianoRoll::adjustLeftRightScoll(int value)
{
	m_leftRightScroll->setValue(m_leftRightScroll->value() -
							value * 0.3f / m_zoomLevels[m_zoomingModel.value()]);
}



void PianoRoll::wheelEvent(QWheelEvent * we )
{
	we->accept();
	// handle wheel events for note edit area - for editing note vol/pan with mousewheel
	if(position(we).x() > noteEditLeft() && position(we).x() < noteEditRight()
	&& position(we).y() > noteEditTop() && position(we).y() < noteEditBottom())
	{
		if (!hasValidMidiClip()) {return;}
		// get values for going through notes
		int pixel_range = 8;
		int x = position(we).x() - m_whiteKeyWidth;
		int ticks_start = ( x - pixel_range / 2 ) *
					TimePos::ticksPerBar() / m_ppb + m_currentPosition;
		int ticks_end = ( x + pixel_range / 2 ) *
					TimePos::ticksPerBar() / m_ppb + m_currentPosition;

		// When alt is pressed we only edit the note under the cursor
		bool altPressed = we->modifiers() & Qt::AltModifier;
		// go through notes to figure out which one we want to change
		NoteVector nv;
		for ( Note * i : m_midiClip->notes() )
		{
			if( i->withinRange( ticks_start, ticks_end ) || ( i->selected() && !altPressed ) )
			{
				nv.push_back(i);
			}
		}
		if( nv.size() > 0 )
		{
			const int step = (we->angleDelta().y() > 0 ? 1 : -1) * (we->inverted() ? -1 : 1);

			if( m_noteEditMode == NoteEditMode::Volume )
			{
				for ( Note * n : nv )
				{
					volume_t vol = qBound<int>( MinVolume, n->getVolume() + step, MaxVolume );
					n->setVolume( vol );
				}
				bool allVolumesEqual = std::all_of( nv.begin(), nv.end(),
					[nv](const Note *note)
					{
						return note->getVolume() == nv[0]->getVolume();
					});
				if ( allVolumesEqual )
				{
					// show the volume hover-text only if all notes have the
					// same volume
					showVolTextFloat(nv[0]->getVolume(), position(we), 1000);
				}
			}
			else if( m_noteEditMode == NoteEditMode::Panning )
			{
				for ( Note * n : nv )
				{
					panning_t pan = qBound<int>( PanningLeft, n->getPanning() + step, PanningRight );
					n->setPanning( pan );
				}
				bool allPansEqual = std::all_of( nv.begin(), nv.end(),
					[nv](const Note *note)
					{
						return note->getPanning() == nv[0]->getPanning();
					});
				if ( allPansEqual )
				{
					// show the pan hover-text only if all notes have the same
					// panning
					showPanTextFloat( nv[0]->getPanning(), position( we ), 1000 );
				}
			}
			update();
		}
	}

	// not in note edit area, so handle scrolling/zooming and quantization change
	else
	if( we->modifiers() & Qt::ControlModifier && we->modifiers() & Qt::AltModifier )
	{
		int q = m_quantizeModel.value();
		if((we->angleDelta().x() + we->angleDelta().y()) > 0) // alt + scroll becomes horizontal scroll on KDE
		{
			q--;
		}
		else if((we->angleDelta().x() + we->angleDelta().y()) < 0) // alt + scroll becomes horizontal scroll on KDE
		{
			q++;
		}
		q = qBound( 0, q, m_quantizeModel.size() - 1 );
		m_quantizeModel.setValue( q );
	}
	else if( we->modifiers() & Qt::ControlModifier && we->modifiers() & Qt::ShiftModifier )
	{
		int l = m_noteLenModel.value();
		if(we->angleDelta().y() > 0)
		{
			l--;
		}
		else if(we->angleDelta().y() < 0)
		{
			l++;
		}
		l = qBound( 0, l, m_noteLenModel.size() - 1 );
		m_noteLenModel.setValue( l );
	}
	else if( we->modifiers() & Qt::ControlModifier )
	{
		int z = m_zoomingModel.value();
		if(we->angleDelta().y() > 0)
		{
			z++;
		}
		else if(we->angleDelta().y() < 0)
		{
			z--;
		}
		z = qBound( 0, z, m_zoomingModel.size() - 1 );

		int x = (position(we).x() - m_whiteKeyWidth) * TimePos::ticksPerBar();
		// ticks based on the mouse x-position where the scroll wheel was used
		int ticks = x / m_ppb;
		// what would be the ticks in the new zoom level on the very same mouse x
		int newTicks = x / (DEFAULT_PR_PPB * m_zoomLevels[z]);
		// scroll so the tick "selected" by the mouse x doesn't move on the screen
		m_leftRightScroll->setValue(m_leftRightScroll->value() + ticks - newTicks);
		// update combobox with zooming-factor
		m_zoomingModel.setValue( z );
	}

	// FIXME: Reconsider if determining orientation is necessary in Qt6.
	else if (std::abs(we->angleDelta().x()) > std::abs(we->angleDelta().y())) // scrolling is horizontal
	{
		adjustLeftRightScoll(we->angleDelta().x());
	}
	else if(we->modifiers() & Qt::ShiftModifier)
	{
		adjustLeftRightScoll(we->angleDelta().y());
	}
	else
	{
		m_topBottomScroll->setValue(m_topBottomScroll->value() -
							we->angleDelta().y() / 30);
	}
}




void PianoRoll::focusOutEvent( QFocusEvent * )
{
	if( hasValidMidiClip() )
	{
		for( int i = 0; i < NumKeys; ++i )
		{
			m_midiClip->instrumentTrack()->pianoModel()->midiEventProcessor()->processInEvent( MidiEvent( MidiNoteOff, -1, i, 0 ) );
			m_midiClip->instrumentTrack()->pianoModel()->setKeyState( i, false );
		}
	}
	if (m_editMode == EditMode::Knife) {
		m_editMode = m_knifeMode;
		m_action = Action::None;
	}
	else if (m_editMode == EditMode::Strum)
	{
		m_editMode = m_strumMode;
		m_action = Action::None;
	}
	else
	{
		m_editMode = m_ctrlMode;
	}
	update();
}

void PianoRoll::focusInEvent( QFocusEvent * ev )
{
	if ( hasValidMidiClip() )
	{
		// Assign midi device
		m_midiClip->instrumentTrack()->autoAssignMidiDevice(true);
	}
	QWidget::focusInEvent(ev);
}



int PianoRoll::getKey(int y) const
{
	// handle case that very top pixel maps to next key above
	if (y - keyAreaTop() <= 1) { y = keyAreaTop() + 2; }
	int key_num = qBound(
		0,
		// add + 1 to stay within the grid lines
		((keyAreaBottom() - y + 1) / m_keyLineHeight) + m_startKey,
		NumKeys - 1
	);
	return key_num;
}

QList<int> PianoRoll::getAllOctavesForKey( int keyToMirror ) const
{
	QList<int> keys;

	int trackKeysPerOctave = trackOctaveSize();
	for (int i = keyToMirror % trackKeysPerOctave; i < NumKeys; i += trackKeysPerOctave)
	{
		keys.append(i);
	}

	return keys;
}

Song::PlayMode PianoRoll::desiredPlayModeForAccompany() const
{
	if (m_midiClip->getTrack()->trackContainer() ==	Engine::patternStore())
	{
		return Song::PlayMode::Pattern;
	}
	return Song::PlayMode::Song;
}




void PianoRoll::play()
{
	if( ! hasValidMidiClip() )
	{
		return;
	}

	if( Engine::getSong()->playMode() != Song::PlayMode::MidiClip )
	{
		Engine::getSong()->playMidiClip( m_midiClip );
	}
	else
	{
		Engine::getSong()->togglePause();
	}
}




void PianoRoll::record()
{
	if( Engine::getSong()->isPlaying() )
	{
		stop();
	}
	if( m_recording || ! hasValidMidiClip() )
	{
		return;
	}

	m_midiClip->addJournalCheckPoint();
	m_recording = true;

	Engine::getSong()->playMidiClip( m_midiClip, false );
}




void PianoRoll::recordAccompany()
{
	if( Engine::getSong()->isPlaying() )
	{
		stop();
	}
	if( m_recording || ! hasValidMidiClip() )
	{
		return;
	}

	m_midiClip->addJournalCheckPoint();
	m_recording = true;

	if( m_midiClip->getTrack()->trackContainer() == Engine::getSong() )
	{
		Engine::getSong()->playSong();
	}
	else
	{
		Engine::getSong()->playPattern();
	}
}




bool PianoRoll::toggleStepRecording()
{
	if(m_stepRecorder.isRecording())
	{
		m_stepRecorder.stop();
	}
	else
	{
		if(hasValidMidiClip())
		{
			if(Engine::getSong()->isPlaying())
			{
				m_stepRecorder.start(0, newNoteLen());
			}
			else
			{
				m_stepRecorder.start(
					Engine::getSong()->getPlayPos(
						Song::PlayMode::MidiClip), newNoteLen());
			}
		}
	}

	return m_stepRecorder.isRecording();;
}




void PianoRoll::stop()
{
	Engine::getSong()->stop();
	m_recording = false;
	m_scrollBack = m_timeLine->autoScroll() != TimeLineWidget::AutoScrollState::Disabled;
}




void PianoRoll::startRecordNote(const Note & n )
{
	if(hasValidMidiClip())
	{
		if( m_recording &&
			Engine::getSong()->isPlaying() &&
			(Engine::getSong()->playMode() == desiredPlayModeForAccompany() ||
			Engine::getSong()->playMode() == Song::PlayMode::MidiClip ))
		{
			TimePos sub;
			if( Engine::getSong()->playMode() == Song::PlayMode::Song )
			{
				sub = m_midiClip->startPosition();
			}
			Note n1( 1, Engine::getSong()->getPlayPos(
						Engine::getSong()->playMode() ) - sub,
					n.key(), n.getVolume(), n.getPanning() );
			if( n1.pos() >= 0 )
			{
				m_recordingNotes << n1;
			}
		}
		else if (m_stepRecorder.isRecording())
		{
			m_stepRecorder.notePressed(n);
		}
	}
}




void PianoRoll::finishRecordNote(const Note & n )
{
	if(hasValidMidiClip())
	{
		if( m_recording &&
			Engine::getSong()->isPlaying() &&
				( Engine::getSong()->playMode() ==
						desiredPlayModeForAccompany() ||
					Engine::getSong()->playMode() ==
						Song::PlayMode::MidiClip ) )
		{
			for( QList<Note>::Iterator it = m_recordingNotes.begin();
						it != m_recordingNotes.end(); ++it )
			{
				if( it->key() == n.key() )
				{
					Note n1(n.length(), it->pos(),
							it->key(), it->getVolume(),
							it->getPanning(), n.detuning());

					if (m_doAutoQuantization)
					{
						n1.quantizeLength(quantization());
						n1.quantizePos(quantization());
					}
					m_midiClip->addNote(n1, false);
					update();
					m_recordingNotes.erase( it );
					break;
				}
			}
		}
		else if (m_stepRecorder.isRecording())
		{
			m_stepRecorder.noteReleased(n);
		}
	}
}




void PianoRoll::horScrolled(int new_pos )
{
	m_currentPosition = new_pos;
	m_stepRecorderWidget.setCurrentPosition(m_currentPosition);
	emit positionChanged( m_currentPosition );
	update();
}




void PianoRoll::verScrolled( int new_pos )
{
	// revert value
	m_startKey = qMax(0, m_totalKeysToScroll - new_pos);

	update();
}




void PianoRoll::setEditMode(int mode)
{
	m_ctrlMode = m_editMode = (EditMode) mode;
}




void PianoRoll::selectAll()
{
	if( ! hasValidMidiClip() )
	{
		return;
	}

	// if first_time = true, we HAVE to set the vars for select
	bool first_time = true;

	for( const Note *note : m_midiClip->notes() )
	{
		int len_ticks = static_cast<int>( note->length() ) > 0 ?
				static_cast<int>( note->length() ) : 1;

		const int key = note->key();

		int pos_ticks = note->pos();
		if( key <= m_selectStartKey || first_time )
		{
			// if we move start-key down, we have to add
			// the difference between old and new start-key
			// to m_selectedKeys, otherwise the selection
			// is just moved down...
			m_selectedKeys += m_selectStartKey
							- ( key - 1 );
			m_selectStartKey = key - 1;
		}
		if( key >= m_selectedKeys + m_selectStartKey ||
							first_time )
		{
			m_selectedKeys = key - m_selectStartKey;
		}
		if( pos_ticks < m_selectStartTick ||
							first_time )
		{
			m_selectStartTick = pos_ticks;
		}
		if( pos_ticks + len_ticks >
			m_selectStartTick + m_selectedTick ||
							first_time )
		{
			m_selectedTick = pos_ticks +
						len_ticks -
						m_selectStartTick;
		}
		first_time = false;
	}
}




// returns vector with pointers to all selected notes
NoteVector PianoRoll::getSelectedNotes() const
{
	NoteVector selectedNotes;

	if (hasValidMidiClip())
	{
		for( Note *note : m_midiClip->notes() )
		{
			if( note->selected() )
			{
				selectedNotes.push_back( note );
			}
		}
	}
	return selectedNotes;
}

// selects all notess associated with m_lastKey
void PianoRoll::selectNotesOnKey()
{
	if (hasValidMidiClip()) {
		for (Note * note : m_midiClip->notes()) {
			if (note->key() == m_lastKey) {
				note->setSelected(true);
			}
		}
	}
}

void PianoRoll::enterValue( NoteVector* nv )
{

	if( m_noteEditMode == NoteEditMode::Volume )
	{
		bool ok;
		int new_val;
		new_val = QInputDialog::getInt(	this, "Piano roll: note velocity",
					tr( "Please enter a new value between %1 and %2:" ).
						arg( MinVolume ).arg( MaxVolume ),
					(*nv)[0]->getVolume(),
					MinVolume, MaxVolume, 1, &ok );

		if( ok )
		{
			for ( Note * n : *nv )
			{
				n->setVolume( new_val );
			}
			m_lastNoteVolume = new_val;
		}
	}
	else if( m_noteEditMode == NoteEditMode::Panning )
	{
		bool ok;
		int new_val;
		new_val = QInputDialog::getInt(	this, "Piano roll: note panning",
					tr( "Please enter a new value between %1 and %2:" ).
							arg( PanningLeft ).arg( PanningRight ),
						(*nv)[0]->getPanning(),
						PanningLeft, PanningRight, 1, &ok );

		if( ok )
		{
			for ( Note * n : *nv )
			{
				n->setPanning( new_val );
			}
			m_lastNotePanning = new_val;
		}

	}
}


void PianoRoll::updateYScroll()
{
	m_topBottomScroll->setGeometry(width() - SCROLLBAR_SIZE, PR_TOP_MARGIN,
						SCROLLBAR_SIZE,
						height() - PR_TOP_MARGIN -
						SCROLLBAR_SIZE);

	const int visible_space = keyAreaBottom() - keyAreaTop();
	m_totalKeysToScroll = qMax(0, NumKeys - 1 - visible_space / m_keyLineHeight);

	m_topBottomScroll->setRange(0, m_totalKeysToScroll);

	if(m_startKey > m_totalKeysToScroll)
	{
		m_startKey = m_totalKeysToScroll;
	}
	m_topBottomScroll->setValue(m_totalKeysToScroll - m_startKey);
}


void PianoRoll::copyToClipboard( const NoteVector & notes ) const
{
	// For copyString() and MimeType enum class
	using namespace Clipboard;

	DataFile dataFile( DataFile::Type::ClipboardData );
	QDomElement note_list = dataFile.createElement( "note-list" );
	dataFile.content().appendChild( note_list );

	TimePos start_pos( notes.front()->pos().getBar(), 0 );
	for( const Note *note : notes )
	{
		Note clip_note( *note );
		clip_note.setPos( clip_note.pos( start_pos ) );
		clip_note.saveState( dataFile, note_list );
	}

	copyString( dataFile.toString(), MimeType::Default );
}




void PianoRoll::copySelectedNotes()
{
	NoteVector selected_notes = getSelectedNotes();

	if( ! selected_notes.empty() )
	{
		copyToClipboard( selected_notes );
	}
}




void PianoRoll::cutSelectedNotes()
{
	if( ! hasValidMidiClip() )
	{
		return;
	}

	NoteVector selected_notes = getSelectedNotes();

	if( ! selected_notes.empty() )
	{
		m_midiClip->addJournalCheckPoint();

		copyToClipboard( selected_notes );

		Engine::getSong()->setModified();

		for( Note *note : selected_notes )
		{
			// note (the memory of it) is also deleted by
			// MidiClip::removeNote(...) so we don't have to do that
			m_midiClip->removeNote( note );
		}
	}

	update();
	getGUI()->songEditor()->update();
}




void PianoRoll::pasteNotes()
{
	// For getString() and MimeType enum class
	using namespace Clipboard;

	if( ! hasValidMidiClip() )
	{
		return;
	}

	QString value = getString( MimeType::Default );

	if( ! value.isEmpty() )
	{
		DataFile dataFile( value.toUtf8() );

		QDomNodeList list = dataFile.elementsByTagName( Note::classNodeName() );

		// remove selection and select the newly pasted notes
		clearSelectedNotes();

		if( ! list.isEmpty() )
		{
			m_midiClip->addJournalCheckPoint();
		}

		for( int i = 0; ! list.item( i ).isNull(); ++i )
		{
			// create the note
			Note cur_note;
			cur_note.restoreState( list.item( i ).toElement() );
			cur_note.setPos( cur_note.pos() + Note::quantized( m_timeLine->pos(), quantization() ) );

			// select it
			cur_note.setSelected( true );

			// add to MIDI clip
			m_midiClip->addNote( cur_note, false );
		}

		// we only have to do the following lines if we pasted at
		// least one note...
		Engine::getSong()->setModified();
		update();
		getGUI()->songEditor()->update();
	}
}




//Return false if no notes are deleted
bool PianoRoll::deleteSelectedNotes()
{
	if (!hasValidMidiClip()) { return false; }

	auto selectedNotes = getSelectedNotes();
	if (selectedNotes.empty()) { return false; }

	m_midiClip->addJournalCheckPoint();

	for (Note* note: selectedNotes) { m_midiClip->removeNote( note ); }

	Engine::getSong()->setModified();
	update();
	getGUI()->songEditor()->update();
	return true;
}




void PianoRoll::autoScroll( const TimePos & t )
{
	const int w = width() - m_whiteKeyWidth;
	if (m_timeLine->autoScroll() == TimeLineWidget::AutoScrollState::Stepped) 
	{
		if (t > m_currentPosition + w * TimePos::ticksPerBar() / m_ppb)
		{
			m_leftRightScroll->setValue(t.getBar() * TimePos::ticksPerBar());
		}
		else if (t < m_currentPosition)
		{
			TimePos t2 = std::max(t - w * TimePos::ticksPerBar() *
						TimePos::ticksPerBar() / m_ppb, static_cast<tick_t>(0));
			m_leftRightScroll->setValue(t2.getBar() * TimePos::ticksPerBar());
		}
	}
	else if (m_timeLine->autoScroll() == TimeLineWidget::AutoScrollState::Continuous)
	{
		m_leftRightScroll->setValue(std::max(t.getTicks() - w * TimePos::ticksPerBar() / m_ppb / 2, 0));
	}
	m_scrollBack = false;
}



void PianoRoll::updatePosition(const TimePos & t)
{
	if ((Engine::getSong()->isPlaying()
			&& Engine::getSong()->playMode() == Song::PlayMode::MidiClip
			&& m_timeLine->autoScroll() != TimeLineWidget::AutoScrollState::Disabled
		) || m_scrollBack)
	{
		autoScroll(t);
	}
	// ticks relative to m_currentPosition
	// < 0 = outside viewport left
	// > width = outside viewport right
	const int pos = (static_cast<int>(m_timeLine->pos()) - m_currentPosition) * m_ppb / TimePos::ticksPerBar();
	// if pos is within visible range, show it
	if (pos >= 0 && pos <= width() - m_whiteKeyWidth)
	{
		m_positionLine->show();
		// adjust pos for piano keys width and self line width (align to rightmost of line)
		m_positionLine->move(pos + m_whiteKeyWidth - (m_positionLine->width() - 1), keyAreaTop());
	}
	else
	{
		m_positionLine->hide();
	}
}


void PianoRoll::updatePositionLineHeight()
{
	m_positionLine->setFixedHeight(keyAreaBottom() - keyAreaTop());
}




void PianoRoll::updatePositionAccompany( const TimePos & t )
{
	Song * s = Engine::getSong();

	if( m_recording && hasValidMidiClip() &&
					s->playMode() != Song::PlayMode::MidiClip )
	{
		TimePos pos = t;
		if (s->playMode() != Song::PlayMode::Pattern)
		{
			pos -= m_midiClip->startPosition();
		}
		if( (int) pos > 0 )
		{
			s->getPlayPos( Song::PlayMode::MidiClip ).setTicks( pos );
			autoScroll( pos );
		}
	}
}


void PianoRoll::updatePositionStepRecording( const TimePos & t )
{
	if( m_stepRecorder.isRecording() )
	{
		autoScroll( t );
	}
}


void PianoRoll::zoomingChanged()
{
	m_ppb = m_zoomLevels[m_zoomingModel.value()] * DEFAULT_PR_PPB;

	assert( m_ppb > 0 );

	m_timeLine->setPixelsPerBar( m_ppb );
	m_stepRecorderWidget.setPixelsPerBar( m_ppb );
	m_positionLine->zoomChange(m_zoomLevels[m_zoomingModel.value()]);

	update();
}


void PianoRoll::zoomingYChanged()
{
	m_keyLineHeight = m_zoomYLevels[m_zoomingYModel.value()] * DEFAULT_KEY_LINE_HEIGHT;
	m_whiteKeySmallHeight = qFloor(m_keyLineHeight * 1.5);
	m_whiteKeyBigHeight = m_keyLineHeight * 2;
	m_blackKeyHeight = m_keyLineHeight; //round(m_keyLineHeight * 1.3333);

	updateYScroll();
	update();
}


void PianoRoll::quantizeChanged()
{
	update();
}

void PianoRoll::noteLengthChanged()
{
	m_stepRecorder.setStepsLength(newNoteLen());
	update();
}

void PianoRoll::keyChanged()
{
	markSemiTone(SemiToneMarkerAction::MarkCurrentScale, false);
}

int PianoRoll::quantization() const
{
	if( m_quantizeModel.value() == 0 )
	{
		if( m_noteLenModel.value() > 0 )
		{
			return newNoteLen();
		}
		else
		{
			return DefaultTicksPerBar / 16;
		}
	}

	return DefaultTicksPerBar / Quantizations[m_quantizeModel.value() - 1];
}


void PianoRoll::quantizeNotes(QuantizeAction mode)
{
	if( ! hasValidMidiClip() )
	{
		return;
	}

	m_midiClip->addJournalCheckPoint();

	NoteVector notes = getSelectedNotes();

	if( notes.empty() )
	{
		for( Note* n : m_midiClip->notes() )
		{
			notes.push_back( n );
		}
	}

	for( Note* n : notes )
	{
		if( n->length() == TimePos( 0 ) )
		{
			continue;
		}

		Note copy(*n);
		m_midiClip->removeNote( n );
		if (mode == QuantizeAction::Both || mode == QuantizeAction::Pos)
		{
			copy.quantizePos(quantization());
		}
		if (mode == QuantizeAction::Both || mode == QuantizeAction::Length)
		{
			copy.quantizeLength(quantization());
		}
		m_midiClip->addNote(copy, false);
	}

	update();
	getGUI()->songEditor()->update();
	Engine::getSong()->setModified();
}




void PianoRoll::updateSemiToneMarkerMenu()
{
	const InstrumentFunctionNoteStacking::ChordTable& chord_table =
			InstrumentFunctionNoteStacking::ChordTable::getInstance();
	const InstrumentFunctionNoteStacking::Chord& scale =
			chord_table.getScaleByName( m_scaleModel.currentText() );
	const InstrumentFunctionNoteStacking::Chord& chord =
			chord_table.getChordByName( m_chordModel.currentText() );

	emit semiToneMarkerMenuScaleSetEnabled( ! scale.isEmpty() );
	emit semiToneMarkerMenuChordSetEnabled( ! chord.isEmpty() );
}




TimePos PianoRoll::newNoteLen() const
{
	if( m_noteLenModel.value() == 0 )
	{
		return m_lenOfNewNotes;
	}

	QString text = m_noteLenModel.currentText();
	return DefaultTicksPerBar / text.right( text.length() - 2 ).toInt();
}




bool PianoRoll::mouseOverNote()
{
	return hasValidMidiClip() && noteUnderMouse() != nullptr;
}




Note * PianoRoll::noteUnderMouse()
{
	QPoint pos = mapFromGlobal( QCursor::pos() );

	if (pos.x() <= m_whiteKeyWidth
		|| pos.x() > width() - SCROLLBAR_SIZE
		|| pos.y() < PR_TOP_MARGIN
		|| pos.y() > keyAreaBottom() )
	{
		return nullptr;
	}

	int key_num = getKey( pos.y() );
	int pos_ticks = (pos.x() - m_whiteKeyWidth) *
			TimePos::ticksPerBar() / m_ppb + m_currentPosition;

	// loop through whole note-vector...
	for( Note* const& note : m_midiClip->notes() )
	{
		// and check whether the cursor is over an
		// existing note
		if( pos_ticks >= note->pos()
				&& pos_ticks <= note->endPos()
				&& note->key() == key_num
				&& note->length() > 0 )
		{
			return note;
		}
	}

	return nullptr;
}

void PianoRoll::changeSnapMode()
{
	//	GridMode::Nudge,
	//	GridMode::Snap,
	//	GridMode::Free - to be implemented

	m_gridMode = static_cast<GridMode>(m_snapModel.value());
}

PianoRollWindow::PianoRollWindow() :
	Editor(true, true),
	m_editor(new PianoRoll())
{
	setCentralWidget( m_editor );

	m_playAction->setToolTip(tr( "Play/pause current clip (Space)" ) );
	m_recordAction->setToolTip(tr( "Record notes from MIDI-device/channel-piano" ) );
	m_recordAccompanyAction->setToolTip( tr( "Record notes from MIDI-device/channel-piano while playing song or pattern track" ) );
	m_toggleStepRecordingAction->setToolTip( tr( "Record notes from MIDI-device/channel-piano, one step at the time" ) );
	m_stopAction->setToolTip( tr( "Stop playing of current clip (Space)" ) );

	DropToolBar *notesActionsToolBar = addDropToolBarToTop( tr( "Edit actions" ) );

	// init edit-buttons at the top
	auto editModeGroup = new ActionGroup(this);
	QAction* drawAction = editModeGroup->addAction( embed::getIconPixmap( "edit_draw" ), tr( "Draw mode (Shift+D)" ) );
	QAction* eraseAction = editModeGroup->addAction( embed::getIconPixmap( "edit_erase" ), tr("Erase mode (Shift+E)" ) );
	QAction* selectAction = editModeGroup->addAction( embed::getIconPixmap( "edit_select" ), tr( "Select mode (Shift+S)" ) );
	QAction* pitchBendAction = editModeGroup->addAction( embed::getIconPixmap( "automation" ), tr("Pitch Bend mode (Shift+T)" ) );

	drawAction->setChecked( true );

	drawAction->setShortcut(combine(Qt::SHIFT, Qt::Key_D));
	eraseAction->setShortcut(combine(Qt::SHIFT, Qt::Key_E));
	selectAction->setShortcut(combine(Qt::SHIFT, Qt::Key_S));
	pitchBendAction->setShortcut(combine(Qt::SHIFT, Qt::Key_T));

	connect( editModeGroup, SIGNAL(triggered(int)), m_editor, SLOT(setEditMode(int)));

	// Quantize combo button
	auto quantizeButton = new QToolButton(notesActionsToolBar);
	auto quantizeButtonMenu = new QMenu(quantizeButton);

	auto quantizeAction = new QAction(embed::getIconPixmap("quantize"), tr("Quantize"), this);
	auto quantizePosAction = new QAction(tr("Quantize positions"), this);
	auto quantizeLengthAction = new QAction(tr("Quantize lengths"), this);

	connect(quantizeAction, &QAction::triggered, [this](){ m_editor->quantizeNotes(); });
	connect(quantizePosAction, &QAction::triggered, [this](){ m_editor->quantizeNotes(PianoRoll::QuantizeAction::Pos); });
	connect(quantizeLengthAction, &QAction::triggered, [this](){ m_editor->quantizeNotes(PianoRoll::QuantizeAction::Length); });

	quantizeButton->setPopupMode(QToolButton::MenuButtonPopup);
	quantizeButton->setDefaultAction(quantizeAction);
	quantizeButton->setMenu(quantizeButtonMenu);
	quantizeButtonMenu->addAction(quantizePosAction);
	quantizeButtonMenu->addAction(quantizeLengthAction);

	notesActionsToolBar->addAction( drawAction );
	notesActionsToolBar->addAction( eraseAction );
	notesActionsToolBar->addAction( selectAction );
	notesActionsToolBar->addAction( pitchBendAction );
	notesActionsToolBar->addSeparator();
	notesActionsToolBar->addWidget(quantizeButton);

	// -- File actions
	DropToolBar* fileActionsToolBar = addDropToolBarToTop(tr("File actions"));

	// -- File ToolButton
	m_fileToolsButton = new QToolButton(m_toolBar);
	m_fileToolsButton->setIcon(embed::getIconPixmap("file"));
	m_fileToolsButton->setPopupMode(QToolButton::InstantPopup);

	// Import / export
	auto importAction = new QAction(embed::getIconPixmap("project_import"), tr("Import clip"), m_fileToolsButton);

	auto exportAction = new QAction(embed::getIconPixmap("project_export"), tr("Export clip"), m_fileToolsButton);

	m_fileToolsButton->addAction(importAction);
	m_fileToolsButton->addAction(exportAction);
	fileActionsToolBar->addWidget(m_fileToolsButton);

	connect(importAction, SIGNAL(triggered()), this, SLOT(importMidiClip()));
	connect(exportAction, SIGNAL(triggered()), this, SLOT(exportMidiClip()));
	// -- End File actions

	// Copy + paste actions
	DropToolBar *copyPasteActionsToolBar =  addDropToolBarToTop( tr( "Copy paste controls" ) );

	auto cutAction = new QAction(embed::getIconPixmap("edit_cut"), tr("Cut (%1+X)").arg(UI_CTRL_KEY), this);

	auto copyAction = new QAction(embed::getIconPixmap("edit_copy"), tr("Copy (%1+C)").arg(UI_CTRL_KEY), this);

	auto pasteAction = new QAction(embed::getIconPixmap("edit_paste"), tr("Paste (%1+V)").arg(UI_CTRL_KEY), this);

	cutAction->setShortcut(combine(Qt::CTRL, Qt::Key_X));
	copyAction->setShortcut(combine(Qt::CTRL, Qt::Key_C));
	pasteAction->setShortcut(combine(Qt::CTRL, Qt::Key_V));

	connect( cutAction, SIGNAL(triggered()), m_editor, SLOT(cutSelectedNotes()));
	connect( copyAction, SIGNAL(triggered()), m_editor, SLOT(copySelectedNotes()));
	connect( pasteAction, SIGNAL(triggered()), m_editor, SLOT(pasteNotes()));

	copyPasteActionsToolBar->addAction( cutAction );
	copyPasteActionsToolBar->addAction( copyAction );
	copyPasteActionsToolBar->addAction( pasteAction );


	DropToolBar *timeLineToolBar = addDropToolBarToTop( tr( "Timeline controls" ) );
	m_editor->m_timeLine->addToolButtons( timeLineToolBar );

	// -- Note modifier tools
	auto noteToolsButton = new QToolButton(m_toolBar);
	noteToolsButton->setIcon(embed::getIconPixmap("tool"));
	noteToolsButton->setPopupMode(QToolButton::InstantPopup);

	auto glueAction = new QAction(embed::getIconPixmap("glue"), tr("Glue"), noteToolsButton);
	connect(glueAction, SIGNAL(triggered()), m_editor, SLOT(glueNotes()));
	glueAction->setShortcut(combine(Qt::SHIFT, Qt::Key_G));

	auto knifeAction = new QAction(embed::getIconPixmap("edit_knife"), tr("Knife"), noteToolsButton);
	connect(knifeAction, &QAction::triggered, m_editor, &PianoRoll::setKnifeAction);
	knifeAction->setShortcut(combine(Qt::SHIFT, Qt::Key_K));

	auto strumAction = new QAction(embed::getIconPixmap("arp_free"), tr("Strum"), noteToolsButton);
	connect(strumAction, &QAction::triggered, m_editor, &PianoRoll::setStrumAction);
	strumAction->setShortcut(combine(Qt::SHIFT, Qt::Key_J));

	auto fillAction = new QAction(embed::getIconPixmap("fill"), tr("Fill"), noteToolsButton);
	connect(fillAction, &QAction::triggered, [this](){ m_editor->fitNoteLengths(true); });
	fillAction->setShortcut(combine(Qt::SHIFT, Qt::Key_F));

	auto cutOverlapsAction = new QAction(embed::getIconPixmap("cut_overlaps"), tr("Cut overlaps"), noteToolsButton);
	connect(cutOverlapsAction, &QAction::triggered, [this](){ m_editor->fitNoteLengths(false); });
	cutOverlapsAction->setShortcut(combine(Qt::SHIFT, Qt::Key_C));

	auto minLengthAction = new QAction(embed::getIconPixmap("min_length"), tr("Min length as last"), noteToolsButton);
	connect(minLengthAction, &QAction::triggered, [this](){ m_editor->constrainNoteLengths(false); });

	auto maxLengthAction = new QAction(embed::getIconPixmap("max_length"), tr("Max length as last"), noteToolsButton);
	connect(maxLengthAction, &QAction::triggered, [this](){ m_editor->constrainNoteLengths(true); });

	noteToolsButton->addAction(glueAction);
	noteToolsButton->addAction(knifeAction);
	noteToolsButton->addAction(strumAction);
	noteToolsButton->addAction(fillAction);
	noteToolsButton->addAction(cutOverlapsAction);
	noteToolsButton->addAction(minLengthAction);
	noteToolsButton->addAction(maxLengthAction);

	notesActionsToolBar->addWidget(noteToolsButton);

	addToolBarBreak();


	DropToolBar *zoomAndNotesToolBar = addDropToolBarToTop( tr( "Zoom and note controls" ) );

	auto zoom_lbl = new QLabel(m_toolBar);
	zoom_lbl->setPixmap( embed::getIconPixmap( "zoom_x" ) );

	m_zoomingComboBox = new ComboBox( m_toolBar );
	m_zoomingComboBox->setModel( &m_editor->m_zoomingModel );
	m_zoomingComboBox->setFixedSize( 64, ComboBox::DEFAULT_HEIGHT );
	m_zoomingComboBox->setToolTip( tr( "Horizontal zooming") );

	auto zoom_y_lbl = new QLabel(m_toolBar);
	zoom_y_lbl->setPixmap(embed::getIconPixmap("zoom_y"));

	m_zoomingYComboBox = new ComboBox(m_toolBar);
	m_zoomingYComboBox->setModel(&m_editor->m_zoomingYModel);
	m_zoomingYComboBox->setFixedSize(64, ComboBox::DEFAULT_HEIGHT);
	m_zoomingYComboBox->setToolTip(tr("Vertical zooming"));

	// setup quantize-stuff
	auto quantize_lbl = new QLabel(m_toolBar);
	quantize_lbl->setPixmap( embed::getIconPixmap( "quantize" ) );

	m_quantizeComboBox = new ComboBox( m_toolBar );
	m_quantizeComboBox->setModel( &m_editor->m_quantizeModel );
	m_quantizeComboBox->setFixedSize(85, ComboBox::DEFAULT_HEIGHT);
	m_quantizeComboBox->setToolTip( tr( "Quantization") );

	// setup note-len-stuff
	auto note_len_lbl = new QLabel(m_toolBar);
	note_len_lbl->setPixmap( embed::getIconPixmap( "note" ) );

	m_noteLenComboBox = new ComboBox( m_toolBar );
	m_noteLenComboBox->setModel( &m_editor->m_noteLenModel );
	m_noteLenComboBox->setFixedSize( 105, ComboBox::DEFAULT_HEIGHT );
	m_noteLenComboBox->setToolTip( tr( "Note length") );

	// setup key-stuff
	m_keyComboBox = new ComboBox(m_toolBar);
	m_keyComboBox->setModel(&m_editor->m_keyModel);
	m_keyComboBox->setFixedSize(72, ComboBox::DEFAULT_HEIGHT);
	m_keyComboBox->setToolTip(tr("Key"));

	// setup scale-stuff
	auto scale_lbl = new QLabel(m_toolBar);
	scale_lbl->setPixmap( embed::getIconPixmap( "scale" ) );

	m_scaleComboBox = new ComboBox( m_toolBar );
	m_scaleComboBox->setModel( &m_editor->m_scaleModel );
	m_scaleComboBox->setFixedSize(155, ComboBox::DEFAULT_HEIGHT);
	m_scaleComboBox->setToolTip( tr( "Scale") );

	// setup chord-stuff
	auto chord_lbl = new QLabel(m_toolBar);
	chord_lbl->setPixmap( embed::getIconPixmap( "chord" ) );

	m_chordComboBox = new ComboBox( m_toolBar );
	m_chordComboBox->setModel( &m_editor->m_chordModel );
	m_chordComboBox->setFixedSize(125, ComboBox::DEFAULT_HEIGHT);
	m_chordComboBox->setToolTip( tr( "Chord" ) );

	// setup snap-stuff
	auto snapLbl = new QLabel(m_toolBar);
	snapLbl->setPixmap(embed::getIconPixmap("gridmode"));

	m_snapComboBox = new ComboBox(m_toolBar);
	m_snapComboBox->setModel(&m_editor->m_snapModel);
	m_snapComboBox->setFixedSize(96, ComboBox::DEFAULT_HEIGHT);
	m_snapComboBox->setToolTip(tr("Snap mode"));

	// -- Clear ghost MIDI clip button
	m_clearGhostButton = new QPushButton( m_toolBar );
	m_clearGhostButton->setIcon( embed::getIconPixmap( "clear_ghost_note" ) );
	m_clearGhostButton->setToolTip( tr( "Clear ghost notes" ) );
	m_clearGhostButton->setEnabled( false );
	connect( m_clearGhostButton, SIGNAL(clicked()), m_editor, SLOT(clearGhostClip()));
	connect( m_editor, SIGNAL(ghostClipSet(bool)), this, SLOT(ghostClipSet(bool)));

	// Wrap label icons and comboboxes in a single widget so when
	// the window is resized smaller in width it hides both
	auto zoom_widget = new QWidget();
	auto zoom_hbox = new QHBoxLayout();
	zoom_hbox->setContentsMargins(0, 0, 0, 0);
	zoom_hbox->addWidget(zoom_lbl);
	zoom_hbox->addWidget(m_zoomingComboBox);
	zoom_widget->setLayout(zoom_hbox);
	zoomAndNotesToolBar->addWidget(zoom_widget);

	auto zoomY_widget = new QWidget();
	auto zoomY_hbox = new QHBoxLayout();
	zoomY_hbox->setContentsMargins(0, 0, 0, 0);
	zoomY_hbox->addWidget(zoom_y_lbl);
	zoomY_hbox->addWidget(m_zoomingYComboBox);
	zoomY_widget->setLayout(zoomY_hbox);
	zoomAndNotesToolBar->addWidget(zoomY_widget);

	auto quantize_widget = new QWidget();
	auto quantize_hbox = new QHBoxLayout();
	quantize_hbox->setContentsMargins(0, 0, 0, 0);
	quantize_hbox->addWidget(quantize_lbl);
	quantize_hbox->addWidget(m_quantizeComboBox);
	quantize_widget->setLayout(quantize_hbox);
	zoomAndNotesToolBar->addSeparator();
	zoomAndNotesToolBar->addWidget(quantize_widget);

	auto note_widget = new QWidget();
	auto note_hbox = new QHBoxLayout();
	note_hbox->setContentsMargins(0, 0, 0, 0);
	note_hbox->addWidget(note_len_lbl);
	note_hbox->addWidget(m_noteLenComboBox);
	note_widget->setLayout(note_hbox);
	zoomAndNotesToolBar->addSeparator();
	zoomAndNotesToolBar->addWidget(note_widget);

	auto scale_widget = new QWidget();
	auto scale_hbox = new QHBoxLayout();
	scale_hbox->setContentsMargins(0, 0, 0, 0);
	scale_hbox->addWidget(scale_lbl);
	// Add the key selection between scale label and key
	scale_hbox->addWidget(m_keyComboBox);
	scale_hbox->addWidget(m_scaleComboBox);
	scale_widget->setLayout(scale_hbox);
	zoomAndNotesToolBar->addSeparator();
	zoomAndNotesToolBar->addWidget(scale_widget);

	auto chord_widget = new QWidget();
	auto chord_hbox = new QHBoxLayout();
	chord_hbox->setContentsMargins(0, 0, 0, 0);
	chord_hbox->addWidget(chord_lbl);
	chord_hbox->addWidget(m_chordComboBox);
	chord_widget->setLayout(chord_hbox);
	zoomAndNotesToolBar->addSeparator();
	zoomAndNotesToolBar->addWidget(chord_widget);

	zoomAndNotesToolBar->addSeparator();
	zoomAndNotesToolBar->addWidget( m_clearGhostButton );

	auto snapWidget = new QWidget();
	auto snapHbox = new QHBoxLayout();
	snapHbox->setContentsMargins(0, 0, 0, 0);
	snapHbox->addWidget(snapLbl);
	snapHbox->addWidget(m_snapComboBox);
	snapWidget->setLayout(snapHbox);
	zoomAndNotesToolBar->addSeparator();
	zoomAndNotesToolBar->addWidget(snapWidget);

	// setup our actual window
	setFocusPolicy( Qt::StrongFocus );
	setFocus();
	setWindowIcon( embed::getIconPixmap( "piano" ) );
	setCurrentMidiClip( nullptr );

	// Connections
	connect( m_editor, SIGNAL(currentMidiClipChanged()), this, SIGNAL(currentMidiClipChanged()));
	connect( m_editor, SIGNAL(currentMidiClipChanged()), this, SLOT(updateAfterMidiClipChange()));
}




const MidiClip* PianoRollWindow::currentMidiClip() const
{
	return m_editor->currentMidiClip();
}




void PianoRollWindow::setGhostMidiClip( MidiClip* clip )
{
	m_editor->setGhostMidiClip( clip );
}




void PianoRollWindow::setCurrentMidiClip( MidiClip* clip )
{
	m_editor->setCurrentMidiClip( clip );

	if ( clip )
	{
		setWindowTitle( tr( "Piano-Roll - %1" ).arg( clip->name() ) );
		m_fileToolsButton->setEnabled(true);
		connect( clip->instrumentTrack(), SIGNAL(nameChanged()), this, SLOT(updateAfterMidiClipChange()));
		connect( clip, SIGNAL(dataChanged()), this, SLOT(updateAfterMidiClipChange()));
	}
	else
	{
		setWindowTitle( tr( "Piano-Roll - no clip" ) );
		m_fileToolsButton->setEnabled(false);
	}
}




bool PianoRollWindow::isRecording() const
{
	return m_editor->isRecording();
}




int PianoRollWindow::quantization() const
{
	return m_editor->quantization();
}




void PianoRollWindow::play()
{
	m_editor->play();
}




void PianoRollWindow::stop()
{
	m_editor->stop();
}




void PianoRollWindow::record()
{
	stopStepRecording(); //step recording mode is mutually exclusive with other record modes

	m_editor->record();
}




void PianoRollWindow::recordAccompany()
{
	stopStepRecording(); //step recording mode is mutually exclusive with other record modes

	m_editor->recordAccompany();
}


void PianoRollWindow::toggleStepRecording()
{
	if(isRecording())
	{
		// step recording mode is mutually exclusive with other record modes
		// stop them before starting step recording
		stop();
	}

	m_editor->toggleStepRecording();

	updateStepRecordingIcon();
}

void PianoRollWindow::stopRecording()
{
	m_editor->stopRecording();
}




void PianoRollWindow::reset()
{
	m_editor->reset();
}




void PianoRollWindow::saveSettings( QDomDocument & doc, QDomElement & de )
{
	if( !m_editor->ghostNotes().empty() )
	{
		QDomElement ghostNotesRoot = doc.createElement( "ghostnotes" );
		for( Note *note : m_editor->ghostNotes() )
		{
			QDomElement ghostNoteNode = doc.createElement( "ghostnote" );
			ghostNoteNode.setAttribute( "len", note->length() );
			ghostNoteNode.setAttribute( "key", note->key() );
			ghostNoteNode.setAttribute( "pos", note->pos() );

			ghostNotesRoot.appendChild(ghostNoteNode);
		}
		de.appendChild( ghostNotesRoot );
	}

	if (m_editor->m_markedSemiTones.length() > 0)
	{
		QDomElement markedSemiTonesRoot = doc.createElement("markedSemiTones");
		for (int markedSemiTone : m_editor->m_markedSemiTones)
		{
			QDomElement semiToneNode = doc.createElement("semiTone");
			semiToneNode.setAttribute("key", markedSemiTone);
			markedSemiTonesRoot.appendChild(semiToneNode);
		}
		de.appendChild(markedSemiTonesRoot);
	}

	de.setAttribute("stopbehaviour", static_cast<int>(
		Engine::getSong()->getTimeline(Song::PlayMode::MidiClip).stopBehaviour()));

	MainWindow::saveWidgetState( this, de );
}




void PianoRollWindow::loadSettings( const QDomElement & de )
{
	m_editor->loadGhostNotes( de.firstChildElement("ghostnotes") );
	m_editor->loadMarkedSemiTones(de.firstChildElement("markedSemiTones"));

	MainWindow::restoreWidgetState( this, de );

	Engine::getSong()->getTimeline(Song::PlayMode::MidiClip).setStopBehaviour(
		static_cast<Timeline::StopBehaviour>(de.attribute("stopbehaviour").toInt()));

	// update margins here because we're later in the startup process
	// We can't earlier because everything is still starting with the
	// WHITE_KEY_WIDTH default
	QMargins qm = m_editor->m_stepRecorderWidget.margins();
	qm.setLeft(m_editor->m_whiteKeyWidth);
	m_editor->m_stepRecorderWidget.setMargins(qm);
	m_editor->m_timeLine->setXOffset(m_editor->m_whiteKeyWidth);
}




QSize PianoRollWindow::sizeHint() const
{
	return { INITIAL_PIANOROLL_WIDTH, INITIAL_PIANOROLL_HEIGHT };
}



bool PianoRollWindow::hasFocus() const
{
	return m_editor->hasFocus();
}



void PianoRollWindow::updateAfterMidiClipChange()
{
	clipRenamed();
	updateStepRecordingIcon(); //MIDI clip change turn step recording OFF - update icon accordingly
}

void PianoRollWindow::clipRenamed()
{
	if ( currentMidiClip() )
	{
		setWindowTitle( tr( "Piano-Roll - %1" ).arg( currentMidiClip()->name() ) );
		m_fileToolsButton->setEnabled(true);
	}
	else
	{
		setWindowTitle( tr( "Piano-Roll - no clip" ) );
		m_fileToolsButton->setEnabled(false);
	}
}




void PianoRollWindow::ghostClipSet( bool state )
{
	m_clearGhostButton->setEnabled( state );
}




void PianoRollWindow::exportMidiClip()
{
	FileDialog exportDialog(this, tr("Export clip"), "",
		tr("XML clip file (*.xpt *.xptz)"));

	exportDialog.setAcceptMode(FileDialog::AcceptSave);

	if (exportDialog.exec() == QDialog::Accepted &&
		!exportDialog.selectedFiles().isEmpty() &&
		!exportDialog.selectedFiles().first().isEmpty())
	{
		QString suffix =
			ConfigManager::inst()->value("app", "nommpz").toInt() == 0
				? "xptz"
				: "xpt";
		exportDialog.setDefaultSuffix(suffix);

		const QString fullPath = exportDialog.selectedFiles()[0];
		DataFile dataFile(DataFile::Type::MidiClip);
		m_editor->m_midiClip->saveSettings(dataFile, dataFile.content());

		if (dataFile.writeFile(fullPath))
		{
			TextFloat::displayMessage(tr("Export clip success"),
				tr("Clip saved to %1").arg(fullPath),
				embed::getIconPixmap("project_export"), 4000);
		}
	}
}




void PianoRollWindow::importMidiClip()
{
	// Overwrite confirmation.
	if (!m_editor->m_midiClip->empty() &&
		QMessageBox::warning(
			nullptr,
			tr("Import clip."),
			tr("You are about to import a clip, this will "
				"overwrite your current clip. Do you want to "
				"continue?"),
			QMessageBox::Yes | QMessageBox::No, QMessageBox::Yes
		) != QMessageBox::Yes)
	{
		return;
	}

	FileDialog importDialog(this, tr("Open clip"), "",
		tr("XML clip file (*.xpt *.xptz)"));
	importDialog.setFileMode(FileDialog::ExistingFile);

	if (importDialog.exec() == QDialog::Accepted &&
		!importDialog.selectedFiles().isEmpty())
	{
		const QString fullPath = importDialog.selectedFiles()[0];
		DataFile dataFile(fullPath);

		if (dataFile.head().isNull())
		{
			return;
		}

		TimePos pos = m_editor->m_midiClip->startPosition(); // Backup position in timeline.

		m_editor->m_midiClip->loadSettings(dataFile.content());
		m_editor->m_midiClip->movePosition(pos);

		TextFloat::displayMessage(tr("Import clip success"),
			tr("Imported clip %1!").arg(fullPath),
			embed::getIconPixmap("project_import"), 4000);
	}
}




void PianoRollWindow::focusInEvent( QFocusEvent * event )
{
	// when the window is given focus, also give focus to the actual piano roll
	m_editor->setFocus( event->reason() );
}

void PianoRollWindow::stopStepRecording()
{
	if(m_editor->isStepRecording())
	{
		m_editor->toggleStepRecording();
		updateStepRecordingIcon();
	}
}

void PianoRollWindow::updateStepRecordingIcon()
{
	if(m_editor->isStepRecording())
	{
		m_toggleStepRecordingAction->setIcon(embed::getIconPixmap("record_step_on"));
	}
	else
	{
		m_toggleStepRecordingAction->setIcon(embed::getIconPixmap("record_step_off"));
	}
}


} // namespace gui

} // namespace lmms<|MERGE_RESOLUTION|>--- conflicted
+++ resolved
@@ -2309,18 +2309,16 @@
 			m_midiClip->rearrangeAllNotes();
 
 		}
-<<<<<<< HEAD
 		else if (m_action == Action::Strum || m_strumEnabled)
 		{
 			m_strumEnabled = false;
-=======
+    }
 		else if (m_action == Action::Knife && hasValidMidiClip())
 		{
 			bool deleteShortEnds = me->modifiers() & Qt::ShiftModifier;
 			const NoteVector selectedNotes = getSelectedNotes();
 			m_midiClip->splitNotesAlongLine(!selectedNotes.empty() ? selectedNotes : m_midiClip->notes(), TimePos(m_knifeStartTickPos), m_knifeStartKey, TimePos(m_knifeEndTickPos), m_knifeEndKey, deleteShortEnds);
 			m_knifeDown = false;
->>>>>>> c12fd571
 		}
 
 		if( m_action == Action::MoveNote || m_action == Action::ResizeNote )
