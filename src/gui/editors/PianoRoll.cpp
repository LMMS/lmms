/*
 * PianoRoll.cpp - implementation of piano roll which is used for actual
 *                  writing of melodies
 *
 * Copyright (c) 2004-2014 Tobias Doerffel <tobydox/at/users.sourceforge.net>
 * Copyright (c) 2008 Andrew Kelley <superjoe30/at/gmail/dot/com>
 *
 * This file is part of LMMS - https://lmms.io
 *
 * This program is free software; you can redistribute it and/or
 * modify it under the terms of the GNU General Public
 * License as published by the Free Software Foundation; either
 * version 2 of the License, or (at your option) any later version.
 *
 * This program is distributed in the hope that it will be useful,
 * but WITHOUT ANY WARRANTY; without even the implied warranty of
 * MERCHANTABILITY or FITNESS FOR A PARTICULAR PURPOSE.  See the GNU
 * General Public License for more details.
 *
 * You should have received a copy of the GNU General Public
 * License along with this program (see COPYING); if not, write to the
 * Free Software Foundation, Inc., 51 Franklin Street, Fifth Floor,
 * Boston, MA 02110-1301 USA.
 *
 */

#include "PianoRoll.h"

#include <QtMath>
#include <QApplication>
#include <QHBoxLayout>
#include <QInputDialog>
#include <QKeyEvent>
#include <QLabel>
#include <QMargins>
#include <QMessageBox>
#include <QPainter>
#include <QPainterPath>
#include <QPointer>
#include <QPushButton>
#include <QScrollBar>
#include <QStyleOption>
#include <QToolButton>

#ifndef __USE_XOPEN
#define __USE_XOPEN
#endif

#include <cmath>
#include <utility>

#include "AutomationEditor.h"
#include "ActionGroup.h"
#include "Clipboard.h"
#include "ComboBox.h"
#include "ConfigManager.h"
#include "DataFile.h"
#include "debug.h"
#include "DeprecationHelper.h"
#include "DetuningHelper.h"
#include "embed.h"
#include "GuiApplication.h"
#include "gui_templates.h"
#include "InstrumentTrack.h"
#include "MainWindow.h"
#include "MidiClip.h"
#include "PatternStore.h"
#include "PianoView.h"
#include "PositionLine.h"
#include "SimpleTextFloat.h"
#include "SongEditor.h"
#include "StepRecorderWidget.h"
#include "TextFloat.h"
#include "TimeLineWidget.h"
#include "FileDialog.h"


namespace lmms
{


using timeMap = AutomationClip::timeMap;


namespace gui
{

// some constants...
const int INITIAL_PIANOROLL_WIDTH = 970;
const int INITIAL_PIANOROLL_HEIGHT = 485;

const int SCROLLBAR_SIZE = 12;
const int PIANO_X = 0;

const int WHITE_KEY_WIDTH = 64;
const int BLACK_KEY_WIDTH = 41;

const int DEFAULT_KEY_LINE_HEIGHT = 12;
const int DEFAULT_CELL_WIDTH = 12;


const int NOTE_EDIT_RESIZE_BAR = 6;
const int NOTE_EDIT_MIN_HEIGHT = 50;
const int KEY_AREA_MIN_HEIGHT = DEFAULT_KEY_LINE_HEIGHT * 10;
const int PR_BOTTOM_MARGIN = SCROLLBAR_SIZE;
const int PR_TOP_MARGIN = 18;
const int PR_RIGHT_MARGIN = SCROLLBAR_SIZE;


// width of area used for resizing (the grip at the end of a note)
const int RESIZE_AREA_WIDTH = 9;

// width of line for setting volume/panning of note
const int NOTE_EDIT_LINE_WIDTH = 3;

// key where to start
const int INITIAL_START_KEY = Key_C + Octave_4 * KeysPerOctave;

// number of each note to provide in quantization and note lengths
const int NUM_EVEN_LENGTHS = 6;
const int NUM_TRIPLET_LENGTHS = 5;



QPixmap * PianoRoll::s_toolDraw = nullptr;
QPixmap * PianoRoll::s_toolErase = nullptr;
QPixmap * PianoRoll::s_toolSelect = nullptr;
QPixmap * PianoRoll::s_toolMove = nullptr;
QPixmap * PianoRoll::s_toolOpen = nullptr;
QPixmap* PianoRoll::s_toolKnife = nullptr;

SimpleTextFloat * PianoRoll::s_textFloat = nullptr;

static std::array<QString, 12> s_noteStrings {"C", "C#", "D", "D#", "E", "F", "F#", "G", "G#", "A", "A#", "B"};

static QString getNoteString(int key)
{
	return s_noteStrings[key % 12] + QString::number(static_cast<int>(FirstOctave + key / KeysPerOctave));
}

// used for drawing of piano
std::array<PianoRoll::PianoRollKeyTypes, 12> PianoRoll::prKeyOrder
{
	PR_WHITE_KEY_SMALL, PR_BLACK_KEY, PR_WHITE_KEY_BIG, PR_BLACK_KEY,
	PR_WHITE_KEY_SMALL, PR_WHITE_KEY_SMALL, PR_BLACK_KEY, PR_WHITE_KEY_BIG,
	PR_BLACK_KEY, PR_WHITE_KEY_BIG, PR_BLACK_KEY, PR_WHITE_KEY_SMALL
} ;


const int DEFAULT_PR_PPB = DEFAULT_CELL_WIDTH * DefaultStepsPerBar;

const QVector<float> PianoRoll::m_zoomLevels =
		{0.125f, 0.25f, 0.5f, 1.0f, 1.5f, 2.0f, 4.0f, 8.0f};

const QVector<float> PianoRoll::m_zoomYLevels =
		{0.25f, 0.5f, 1.0f, 1.5f, 2.0f, 2.5f, 3.0f, 4.0f};


PianoRoll::PianoRoll() :
	m_nemStr( QVector<QString>() ),
	m_noteEditMenu( nullptr ),
	m_semiToneMarkerMenu( nullptr ),
	m_zoomingModel(),
	m_zoomingYModel(),
	m_quantizeModel(),
	m_noteLenModel(),
	m_scaleModel(),
	m_chordModel(),
	m_midiClip( nullptr ),
	m_currentPosition(),
	m_recording( false ),
	m_currentNote( nullptr ),
	m_action( ActionNone ),
	m_noteEditMode( NoteEditVolume ),
	m_moveBoundaryLeft( 0 ),
	m_moveBoundaryTop( 0 ),
	m_moveBoundaryRight( 0 ),
	m_moveBoundaryBottom( 0 ),
	m_mouseDownKey( 0 ),
	m_mouseDownTick( 0 ),
	m_lastMouseX( 0 ),
	m_lastMouseY( 0 ),
	m_notesEditHeight( 100 ),
	m_userSetNotesEditHeight(100),
	m_ppb( DEFAULT_PR_PPB ),
	m_keyLineHeight(DEFAULT_KEY_LINE_HEIGHT),
	m_whiteKeySmallHeight(qFloor(m_keyLineHeight * 1.5)),
	m_whiteKeyBigHeight(m_keyLineHeight * 2),
	m_blackKeyHeight(m_keyLineHeight),
	m_lenOfNewNotes( TimePos( 0, DefaultTicksPerBar/4 ) ),
	m_lastNoteVolume( DefaultVolume ),
	m_lastNotePanning( DefaultPanning ),
	m_minResizeLen( 0 ),
	m_startKey( INITIAL_START_KEY ),
	m_lastKey( 0 ),
	m_editMode( ModeDraw ),
	m_ctrlMode( ModeDraw ),
	m_mouseDownRight( false ),
	m_scrollBack( false ),
	m_stepRecorderWidget(this, DEFAULT_PR_PPB, PR_TOP_MARGIN, PR_BOTTOM_MARGIN + m_notesEditHeight, WHITE_KEY_WIDTH, 0),
	m_stepRecorder(*this, m_stepRecorderWidget),
	m_barLineColor( 0, 0, 0 ),
	m_beatLineColor( 0, 0, 0 ),
	m_lineColor( 0, 0, 0 ),
	m_noteModeColor( 0, 0, 0 ),
	m_noteColor( 0, 0, 0 ),
	m_ghostNoteColor( 0, 0, 0 ),
	m_ghostNoteTextColor( 0, 0, 0 ),
	m_barColor( 0, 0, 0 ),
	m_selectedNoteColor( 0, 0, 0 ),
	m_textColor( 0, 0, 0 ),
	m_textColorLight( 0, 0, 0 ),
	m_textShadow( 0, 0, 0 ),
	m_markedSemitoneColor( 0, 0, 0 ),
	m_knifeCutLineColor(0, 0, 0),
	m_noteOpacity( 255 ),
	m_ghostNoteOpacity( 255 ),
	m_noteBorders( true ),
	m_ghostNoteBorders( true ),
	m_backgroundShade( 0, 0, 0 ),
	m_whiteKeyWidth(WHITE_KEY_WIDTH),
	m_blackKeyWidth(BLACK_KEY_WIDTH)
{
	// gui names of edit modes
	m_nemStr.push_back( tr( "Note Velocity" ) );
	m_nemStr.push_back( tr( "Note Panning" ) );

	m_noteEditMenu = new QMenu( this );
	m_noteEditMenu->clear();
	for( int i = 0; i < m_nemStr.size(); ++i )
	{
		auto act = new QAction(m_nemStr.at(i), this);
		connect( act, &QAction::triggered, [this, i](){ changeNoteEditMode(i); } );
		m_noteEditMenu->addAction( act );
	}

	m_semiToneMarkerMenu = new QMenu( this );

	auto markSemitoneAction = new QAction(tr("Mark/unmark current semitone"), this);
	auto markAllOctaveSemitonesAction = new QAction(tr("Mark/unmark all corresponding octave semitones"), this);
	auto markScaleAction = new QAction(tr("Mark current scale"), this);
	auto markChordAction = new QAction(tr("Mark current chord"), this);
	auto unmarkAllAction = new QAction(tr("Unmark all"), this);
	auto copyAllNotesAction = new QAction(tr("Select all notes on this key"), this);

	connect( markSemitoneAction, &QAction::triggered, [this](){ markSemiTone(stmaMarkCurrentSemiTone); });
	connect( markAllOctaveSemitonesAction, &QAction::triggered, [this](){ markSemiTone(stmaMarkAllOctaveSemiTones); });
	connect( markScaleAction, &QAction::triggered, [this](){ markSemiTone(stmaMarkCurrentScale); });
	connect( markChordAction, &QAction::triggered, [this](){ markSemiTone(stmaMarkCurrentChord); });
	connect( unmarkAllAction, &QAction::triggered, [this](){ markSemiTone(stmaUnmarkAll); });
	connect( copyAllNotesAction, &QAction::triggered, [this](){ markSemiTone(stmaCopyAllNotesOnKey); });

	markScaleAction->setEnabled( false );
	markChordAction->setEnabled( false );

	connect( this, SIGNAL(semiToneMarkerMenuScaleSetEnabled(bool)), markScaleAction, SLOT(setEnabled(bool)));
	connect( this, SIGNAL(semiToneMarkerMenuChordSetEnabled(bool)), markChordAction, SLOT(setEnabled(bool)));

	m_semiToneMarkerMenu->addAction( markSemitoneAction );
	m_semiToneMarkerMenu->addAction( markAllOctaveSemitonesAction );
	m_semiToneMarkerMenu->addAction( markScaleAction );
	m_semiToneMarkerMenu->addAction( markChordAction );
	m_semiToneMarkerMenu->addAction( unmarkAllAction );
	m_semiToneMarkerMenu->addAction( copyAllNotesAction );

	// init pixmaps
	if( s_toolDraw == nullptr )
	{
		s_toolDraw = new QPixmap( embed::getIconPixmap( "edit_draw" ) );
	}
	if( s_toolErase == nullptr )
	{
		s_toolErase= new QPixmap( embed::getIconPixmap( "edit_erase" ) );
	}
	if( s_toolSelect == nullptr )
	{
		s_toolSelect = new QPixmap( embed::getIconPixmap( "edit_select" ) );
	}
	if( s_toolMove == nullptr )
	{
		s_toolMove = new QPixmap( embed::getIconPixmap( "edit_move" ) );
	}
	if( s_toolOpen == nullptr )
	{
		s_toolOpen = new QPixmap( embed::getIconPixmap( "automation" ) );
	}
	if (s_toolKnife == nullptr)
	{
		s_toolKnife = new QPixmap(embed::getIconPixmap("edit_knife"));
	}

	// init text-float
	if( s_textFloat == nullptr )
	{
		s_textFloat = new SimpleTextFloat;
	}

	setAttribute( Qt::WA_OpaquePaintEvent, true );

	// add time-line
	m_timeLine = new TimeLineWidget(m_whiteKeyWidth, 0, m_ppb,
					Engine::getSong()->getPlayPos(
						Song::Mode_PlayMidiClip ),
						m_currentPosition,
						Song::Mode_PlayMidiClip, this );
	connect( this, SIGNAL( positionChanged( const lmms::TimePos& ) ),
		m_timeLine, SLOT( updatePosition( const lmms::TimePos& ) ) );
	connect( m_timeLine, SIGNAL( positionChanged( const lmms::TimePos& ) ),
			this, SLOT( updatePosition( const lmms::TimePos& ) ) );

	// white position line follows timeline marker
	m_positionLine = new PositionLine(this);

	//update timeline when in step-recording mode
	connect( &m_stepRecorderWidget, SIGNAL( positionChanged( const lmms::TimePos& ) ),
			this, SLOT( updatePositionStepRecording( const lmms::TimePos& ) ) );

	// update timeline when in record-accompany mode
	connect( Engine::getSong()->getPlayPos( Song::Mode_PlaySong ).m_timeLine,
				SIGNAL( positionChanged( const lmms::TimePos& ) ),
			this,
			SLOT( updatePositionAccompany( const lmms::TimePos& ) ) );
	// TODO
/*	connect( engine::getSong()->getPlayPos( Song::Mode_PlayPattern ).m_timeLine,
				SIGNAL( positionChanged( const lmms::TimePos& ) ),
			this,
			SLOT( updatePositionAccompany( const lmms::TimePos& ) ) );*/

	removeSelection();

	// init scrollbars
	m_leftRightScroll = new QScrollBar( Qt::Horizontal, this );
	m_leftRightScroll->setSingleStep( 1 );
	connect( m_leftRightScroll, SIGNAL(valueChanged(int)), this,
						SLOT(horScrolled(int)));

	m_topBottomScroll = new QScrollBar( Qt::Vertical, this );
	m_topBottomScroll->setSingleStep( 1 );
	m_topBottomScroll->setPageStep( 20 );
	connect( m_topBottomScroll, SIGNAL(valueChanged(int)), this,
						SLOT(verScrolled(int)));

	// setup zooming-stuff
	for( float const & zoomLevel : m_zoomLevels )
	{
		m_zoomingModel.addItem( QString( "%1\%" ).arg( zoomLevel * 100 ) );
	}
	m_zoomingModel.setValue( m_zoomingModel.findText( "100%" ) );
	connect( &m_zoomingModel, SIGNAL(dataChanged()),
					this, SLOT(zoomingChanged()));

	// zoom y
	for (float const & zoomLevel : m_zoomYLevels)
	{
		m_zoomingYModel.addItem(QString( "%1\%" ).arg(zoomLevel * 100));
	}
	m_zoomingYModel.setValue(m_zoomingYModel.findText("100%"));
	connect(&m_zoomingYModel, SIGNAL(dataChanged()),
					this, SLOT(zoomingYChanged()));

	// Set up quantization model
	m_quantizeModel.addItem( tr( "Note lock" ) );
	for (auto q : Quantizations) {
		m_quantizeModel.addItem(QString("1/%1").arg(q));
	}
	m_quantizeModel.setValue( m_quantizeModel.findText( "1/16" ) );

	connect( &m_quantizeModel, SIGNAL(dataChanged()),
					this, SLOT(quantizeChanged()));

	// Set up note length model
	m_noteLenModel.addItem( tr( "Last note" ),
					std::make_unique<PixmapLoader>( "edit_draw" ) );
	const auto pixmaps = std::array<QString, 11>{"whole", "half", "quarter", "eighth",
						"sixteenth", "thirtysecond", "triplethalf",
						"tripletquarter", "tripleteighth",
						"tripletsixteenth", "tripletthirtysecond"};

	for( int i = 0; i < NUM_EVEN_LENGTHS; ++i )
	{
		auto loader = std::make_unique<PixmapLoader>( "note_" + pixmaps[i] );
		m_noteLenModel.addItem( "1/" + QString::number( 1 << i ), std::move(loader) );
	}
	for( int i = 0; i < NUM_TRIPLET_LENGTHS; ++i )
	{
		auto loader = std::make_unique<PixmapLoader>( "note_" + pixmaps[i+NUM_EVEN_LENGTHS] );
		m_noteLenModel.addItem( "1/" + QString::number( (1 << i) * 3 ), std::move(loader) );
	}
	m_noteLenModel.setValue( 0 );

	// Note length change can cause a redraw if Q is set to lock
	connect( &m_noteLenModel, SIGNAL(dataChanged()),
					this, SLOT(noteLengthChanged()));

	// Set up key selection dropdown
	m_keyModel.addItem(tr("No key"));
	// Use piano roll note strings for key dropdown
	for (const auto& noteString : s_noteStrings)
	{
		m_keyModel.addItem(noteString);
	}
	m_keyModel.setValue(0); // start with "No key"
	connect(&m_keyModel, &ComboBoxModel::dataChanged, this, &PianoRoll::keyChanged);

	// Set up scale model
	const InstrumentFunctionNoteStacking::ChordTable& chord_table =
			InstrumentFunctionNoteStacking::ChordTable::getInstance();

	m_scaleModel.addItem( tr("No scale") );
	for( const InstrumentFunctionNoteStacking::Chord& chord : chord_table )
	{
		if( chord.isScale() )
		{
			m_scaleModel.addItem( chord.getName() );
		}
	}

	m_scaleModel.setValue( 0 );
	// connect scale change to key change so it auto-highlights with scale as well
	connect(&m_scaleModel, &ComboBoxModel::dataChanged, this, &PianoRoll::keyChanged);
	// change can update m_semiToneMarkerMenu
	connect( &m_scaleModel, SIGNAL(dataChanged()),
						this, SLOT(updateSemiToneMarkerMenu()));

	// Set up chord model
	m_chordModel.addItem( tr("No chord") );
	for( const InstrumentFunctionNoteStacking::Chord& chord : chord_table )
	{
		if( ! chord.isScale() )
		{
			m_chordModel.addItem( chord.getName() );
		}
	}

	m_chordModel.setValue( 0 );

	// change can update m_semiToneMarkerMenu
	connect( &m_chordModel, SIGNAL(dataChanged()),
					this, SLOT(updateSemiToneMarkerMenu()));

	setFocusPolicy( Qt::StrongFocus );
	setFocus();
	setMouseTracking( true );

	connect( &m_scaleModel, SIGNAL(dataChanged()),
					this, SLOT(updateSemiToneMarkerMenu()));

	connect( Engine::getSong(), SIGNAL(timeSignatureChanged(int,int)),
						this, SLOT(update()));

	//connection for selecion from timeline
	connect( m_timeLine, SIGNAL(regionSelectedFromPixels(int,int)),
			this, SLOT(selectRegionFromPixels(int,int)));

	// Set up snap model
	m_snapModel.addItem(tr("Nudge"));
	m_snapModel.addItem(tr("Snap"));
	m_snapModel.setValue(0);
	changeSnapMode();
	connect(&m_snapModel, SIGNAL(dataChanged()),
		this, SLOT(changeSnapMode()));

	m_stepRecorder.initialize();

	// trigger a redraw if keymap definitions change (different keys may become disabled)
	connect(Engine::getSong(), SIGNAL(keymapListChanged(int)), this, SLOT(update()));
}



void PianoRoll::reset()
{
	m_lastNoteVolume = DefaultVolume;
	m_lastNotePanning = DefaultPanning;
	clearGhostClip();
}

void PianoRoll::showTextFloat(const QString &text, const QPoint &pos, int timeout)
{
	s_textFloat->setText( text );
	// show the float, offset slightly so as to not obscure anything
	s_textFloat->moveGlobal( this, pos + QPoint(4, 16) );
	if (timeout == -1)
	{
		s_textFloat->show();
	}
	else
	{
		s_textFloat->setVisibilityTimeOut( timeout );
	}
}


void PianoRoll::showVolTextFloat(volume_t vol, const QPoint &pos, int timeout)
{
	//! \todo display velocity for MIDI-based instruments
	// possibly dBFS values too? not sure if it makes sense for note volumes...
	showTextFloat( tr("Velocity: %1%").arg( vol ), pos, timeout );
}


void PianoRoll::showPanTextFloat(panning_t pan, const QPoint &pos, int timeout)
{
	QString text;
	if( pan < 0 )
	{
		text = tr("Panning: %1% left").arg( qAbs( pan ) );
	}
	else if( pan > 0 )
	{
		text = tr("Panning: %1% right").arg( qAbs( pan ) );
	}
	else
	{
		text = tr("Panning: center");
	}
	showTextFloat( text, pos, timeout );
}



void PianoRoll::changeNoteEditMode( int i )
{
	m_noteEditMode = (NoteEditMode) i;
	repaint();
}


void PianoRoll::markSemiTone(int i, bool fromMenu)
{
	const int key = fromMenu
		? getKey(mapFromGlobal(m_semiToneMarkerMenu->pos()).y())
		: m_keyModel.value() - 1;
	const InstrumentFunctionNoteStacking::Chord * chord = nullptr;

	// if "No key" is selected, key is -1, unmark all semitones
	// or if scale changed from toolbar to "No scale", unmark all semitones
	if (!fromMenu && (key < 0 || m_scaleModel.value() == 0)) { i = stmaUnmarkAll; }

	switch( static_cast<SemiToneMarkerAction>( i ) )
	{
		case stmaUnmarkAll:
			m_markedSemiTones.clear();
			break;
		case stmaMarkCurrentSemiTone:
		{
			QList<int>::iterator it = std::find( m_markedSemiTones.begin(), m_markedSemiTones.end(), key );
			if( it != m_markedSemiTones.end() )
			{
				m_markedSemiTones.erase( it );
			}
			else
			{
				m_markedSemiTones.push_back( key );
			}
			break;
		}
		case stmaMarkAllOctaveSemiTones:
		{
			QList<int> aok = getAllOctavesForKey(key);

			if ( m_markedSemiTones.contains(key) )
			{
				// lets erase all of the ones that match this by octave
				QList<int>::iterator i;
				for (int octave : aok)
				{
					i = std::find(m_markedSemiTones.begin(), m_markedSemiTones.end(), octave);
					if (i != m_markedSemiTones.end())
					{
						m_markedSemiTones.erase(i);
					}
				}
			}
			else
			{
				// we should add all of the ones that match this by octave
				m_markedSemiTones.append(aok);
			}

			break;
		}
		case stmaMarkCurrentScale:
			chord = & InstrumentFunctionNoteStacking::ChordTable::getInstance()
					.getScaleByName( m_scaleModel.currentText() );
		case stmaMarkCurrentChord:
		{
			if( ! chord )
			{
				chord = & InstrumentFunctionNoteStacking::ChordTable::getInstance()
						.getChordByName( m_chordModel.currentText() );
			}

			if( chord->isEmpty() )
			{
				break;
			}
			else if( chord->isScale() )
			{
				m_markedSemiTones.clear();
			}

			const int first = chord->isScale() ? 0 : key;
			const int last = chord->isScale() ? NumKeys : key + chord->last();
			const int cap = (chord->isScale() || chord->last() == 0) ? trackOctaveSize() : chord->last();

			for( int i = first; i <= last; i++ )
			{
			  if( chord->hasSemiTone( ( i + cap - ( key % cap ) ) % cap ) )
				{
					m_markedSemiTones.push_back( i );
				}
			}
			break;
		}
		case stmaCopyAllNotesOnKey:
		{
			selectNotesOnKey();
			break;
		}
		default:
			;
	}

	std::sort( m_markedSemiTones.begin(), m_markedSemiTones.end(), std::greater<int>() );
	QList<int>::iterator new_end = std::unique( m_markedSemiTones.begin(), m_markedSemiTones.end() );
	m_markedSemiTones.erase( new_end, m_markedSemiTones.end() );
	// until we move the mouse the window won't update, force redraw
	update();
}


void PianoRoll::setGhostMidiClip( MidiClip* newMidiClip )
{
	// Expects a pointer to a MIDI clip or nullptr.
	m_ghostNotes.clear();
	if( newMidiClip != nullptr )
	{
		for( Note *note : newMidiClip->notes() )
		{
			auto new_note = new Note(note->length(), note->pos(), note->key());
			m_ghostNotes.push_back( new_note );
		}
		emit ghostClipSet( true );
	}
}


void PianoRoll::loadGhostNotes( const QDomElement & de )
{
	// Load ghost notes from DOM element.
	if( de.isElement() )
	{
		QDomNode node = de.firstChild();
		while( !node.isNull() )
		{
			auto n = new Note;
			n->restoreState( node.toElement() );
			n->setVolume(DefaultVolume);
			m_ghostNotes.push_back( n );
			node = node.nextSibling();
		}
		emit ghostClipSet( true );
	}
}


void PianoRoll::clearGhostClip()
{
	setGhostMidiClip( nullptr );
	emit ghostClipSet( false );
	update();
}


void PianoRoll::glueNotes()
{
	if (hasValidMidiClip())
	{
		NoteVector selectedNotes = getSelectedNotes();
		if (selectedNotes.empty())
		{
			TextFloat::displayMessage( tr( "Glue notes failed" ),
					tr( "Please select notes to glue first." ),
					embed::getIconPixmap( "glue", 24, 24 ),
					3000 );
			return;
		}

		// Make undo possible
		m_midiClip->addJournalCheckPoint();

		// Sort notes on key and then pos.
		std::sort(selectedNotes.begin(), selectedNotes.end(),
			[](const Note * note, const Note * compareNote) -> bool
			{
				if (note->key() == compareNote->key())
				{
					return note->pos() < compareNote->pos();
				}
				return note->key() < compareNote->key();
			});

		QList<Note *> noteToRemove;

		NoteVector::iterator note = selectedNotes.begin();
		auto nextNote = note+1;
		NoteVector::iterator end = selectedNotes.end();

		while (note != end && nextNote != end)
		{
			// key and position match for glue. The notes are already
			// sorted so we don't need to test that nextNote is the same
			// position or next in sequence.
			if ((*note)->key() == (*nextNote)->key()
				&& (*nextNote)->pos() <= (*note)->pos()
				+ qMax(TimePos(0), (*note)->length()))
			{
				(*note)->setLength(qMax((*note)->length(),
					TimePos((*nextNote)->endPos() - (*note)->pos())));
				noteToRemove.push_back(*nextNote);
				++nextNote;
			}
			// key or position doesn't match
			else
			{
				note = nextNote;
				nextNote = note+1;
			}
		}

		// Remove old notes
		for (int i = 0; i < noteToRemove.count(); ++i)
		{
			m_midiClip->removeNote(noteToRemove[i]);
		}

		update();
	}
}

void PianoRoll::fitNoteLengths(bool fill)
{
	if (!hasValidMidiClip()) { return; }
	m_midiClip->addJournalCheckPoint();

	// Reference notes
	NoteVector refNotes = m_midiClip->notes();
	std::sort(refNotes.begin(), refNotes.end(), Note::lessThan);

	// Notes to edit
	NoteVector notes = getSelectedNotes();
	if (notes.empty())
	{
		notes = refNotes;
	}
	else if (!fill)
	{
		std::sort(notes.begin(), notes.end(), Note::lessThan);
	}
	if (fill)
	{
		std::sort(notes.begin(), notes.end(), [](Note* n1, Note* n2) { return n1->endPos() < n2->endPos(); });
	}

	int length;
	NoteVector::iterator ref = refNotes.begin();
	for (Note* note : notes)
	{
		// Fast forward to next reference note
		while (ref != refNotes.end() && (fill ? (*ref)->pos() < note->endPos() : (*ref)->pos() <= note->pos()))
		{
			ref++;
		}
		if (ref == refNotes.end())
		{
			if (!fill) { break; }
			// Last notes stretch to end of last bar
			length = notes.last()->endPos().nextFullBar() * TimePos::ticksPerBar() - note->pos();
		}
		else
		{
			length = (*ref)->pos() - note->pos();
		}
		if (fill ? note->length() < length : note->length() > length)
		{
			note->setLength(length);
		}
	}

	update();
	getGUI()->songEditor()->update();
	Engine::getSong()->setModified();
}


void PianoRoll::constrainNoteLengths(bool constrainMax)
{
	if (!hasValidMidiClip()) { return; }
	m_midiClip->addJournalCheckPoint();

	NoteVector notes = getSelectedNotes();
	if (notes.empty())
	{
		notes = m_midiClip->notes();
	}

	TimePos bound = m_lenOfNewNotes;  // will be length of last note
	for (Note* note : notes)
	{
		if (constrainMax ? note->length() > bound : note->length() < bound)
		{
			note->setLength(bound);
		}
	}

	update();
	getGUI()->songEditor()->update();
	Engine::getSong()->setModified();
}


void PianoRoll::loadMarkedSemiTones(const QDomElement & de)
{
	// clear marked semitones to prevent leftover marks
	m_markedSemiTones.clear();
	if (de.isElement())
	{
		QDomNode node = de.firstChild();
		while (!node.isNull())
		{
			bool ok;
			int key = node.toElement().attribute(
				QString("key"), QString("-1")).toInt(&ok, 10);
			if (ok && key >= 0)
			{
				m_markedSemiTones.append(key);
			}
			node = node.nextSibling();
		}
	}
	// from markSemiTone, required otherwise marks will not show
	std::sort(m_markedSemiTones.begin(), m_markedSemiTones.end(), std::greater<int>());
	QList<int>::iterator new_end = std::unique(m_markedSemiTones.begin(), m_markedSemiTones.end());
	m_markedSemiTones.erase(new_end, m_markedSemiTones.end());
}


void PianoRoll::setCurrentMidiClip( MidiClip* newMidiClip )
{
	if( hasValidMidiClip() )
	{
		m_midiClip->instrumentTrack()->pianoModel()->disconnect(this);
		m_midiClip->instrumentTrack()->firstKeyModel()->disconnect(this);
		m_midiClip->instrumentTrack()->lastKeyModel()->disconnect(this);
		m_midiClip->instrumentTrack()->microtuner()->keymapModel()->disconnect(this);
		m_midiClip->instrumentTrack()->microtuner()->keyRangeImportModel()->disconnect(this);
		m_midiClip->instrumentTrack()->disconnect( this );
		m_midiClip->disconnect(this);
	}

	// force the song-editor to stop playing if it played a MIDI clip before
	if (Engine::getSong()->playMode() == Song::Mode_PlayMidiClip)
	{
		Engine::getSong()->playMidiClip( nullptr );
	}

	if(m_stepRecorder.isRecording())
	{
		m_stepRecorder.stop();
	}

	// set new data
	m_midiClip = newMidiClip;
	m_currentPosition = 0;
	m_currentNote = nullptr;
	m_startKey = INITIAL_START_KEY;

	m_stepRecorder.setCurrentMidiClip(newMidiClip);

	if( ! hasValidMidiClip() )
	{
		//resizeEvent( NULL );

		update();
		emit currentMidiClipChanged();
		return;
	}

	m_leftRightScroll->setValue( 0 );

	// determine the central key so that we can scroll to it
	int central_key = 0;
	int total_notes = 0;
	for( const Note *note : m_midiClip->notes() )
	{
		if( note->length() > 0 )
		{
			central_key += note->key();
			++total_notes;
		}
	}

	if (total_notes > 0)
	{
		central_key = central_key / total_notes - (NumKeys - m_totalKeysToScroll) / 2;
		m_startKey = qBound(0, central_key, NumKeys);
	}

	// resizeEvent() does the rest for us (scrolling, range-checking
	// of start-notes and so on...)
	resizeEvent( nullptr );

	// make sure to always get informed about the MIDI clip being destroyed
	connect( m_midiClip, SIGNAL(destroyedMidiClip(lmms::MidiClip*)), this, SLOT(hideMidiClip(lmms::MidiClip*)));

	connect( m_midiClip->instrumentTrack(), SIGNAL( midiNoteOn( const lmms::Note& ) ), this, SLOT( startRecordNote( const lmms::Note& ) ) );
	connect( m_midiClip->instrumentTrack(), SIGNAL( midiNoteOff( const lmms::Note& ) ), this, SLOT( finishRecordNote( const lmms::Note& ) ) );
	connect( m_midiClip, SIGNAL(dataChanged()), this, SLOT(update()));
	connect( m_midiClip->instrumentTrack()->pianoModel(), SIGNAL(dataChanged()), this, SLOT(update()));

	connect(m_midiClip->instrumentTrack()->firstKeyModel(), SIGNAL(dataChanged()), this, SLOT(update()));
	connect(m_midiClip->instrumentTrack()->lastKeyModel(), SIGNAL(dataChanged()), this, SLOT(update()));
	connect(m_midiClip->instrumentTrack()->microtuner()->keymapModel(), SIGNAL(dataChanged()), this, SLOT(update()));
	connect(m_midiClip->instrumentTrack()->microtuner()->keyRangeImportModel(), SIGNAL(dataChanged()),
		this, SLOT(update()));

	update();
	emit currentMidiClipChanged();
}



void PianoRoll::hideMidiClip( MidiClip* clip )
{
	if( m_midiClip == clip )
	{
		setCurrentMidiClip( nullptr );
	}
}


int PianoRoll::trackOctaveSize() const
{
	if (!m_midiClip) { return KeysPerOctave; }
	auto ut = m_midiClip->instrumentTrack()->microtuner();
	return ut->enabled() ? ut->octaveSize() : KeysPerOctave;
}


void PianoRoll::selectRegionFromPixels( int xStart, int xEnd )
{

	xStart -= m_whiteKeyWidth;
	xEnd -= m_whiteKeyWidth;

	// select an area of notes
	int posTicks = xStart * TimePos::ticksPerBar() / m_ppb +
					m_currentPosition;
	int keyNum = 0;
	m_selectStartTick = posTicks;
	m_selectedTick = 0;
	m_selectStartKey = keyNum;
	m_selectedKeys = 1;
	// change size of selection

	// get tick in which the cursor is posated
	posTicks = xEnd  * TimePos::ticksPerBar() / m_ppb +
					m_currentPosition;
	keyNum = 120;

	m_selectedTick = posTicks - m_selectStartTick;
	if( (int) m_selectStartTick + m_selectedTick < 0 )
	{
		m_selectedTick = -static_cast<int>(
					m_selectStartTick );
	}
	m_selectedKeys = keyNum - m_selectStartKey;
	if( keyNum <= m_selectStartKey )
	{
		--m_selectedKeys;
	}

	computeSelectedNotes( false );
}




void PianoRoll::drawNoteRect( QPainter & p, int x, int y,
				int width, const Note * n, const QColor & noteCol, const QColor & noteTextColor,
				const QColor & selCol, const int noteOpc, const bool borders, bool drawNoteName )
{
	++x;
	++y;
	width -= 2;

	if( width <= 0 )
	{
		width = 2;
	}

	// Volume
	auto const volumeRange = static_cast<float>(MaxVolume - MinVolume);
	auto const volumeSpan = static_cast<float>(n->getVolume() - MinVolume);
	float const volumeRatio = volumeSpan / volumeRange;
	int volVal = qMin( 255, 100 + static_cast<int>( volumeRatio * 155.0f) );

	// Panning
	auto const panningRange = static_cast<float>(PanningRight - PanningLeft);
	auto const leftPanSpan = static_cast<float>(PanningRight - n->getPanning());
	auto const rightPanSpan = static_cast<float>(n->getPanning() - PanningLeft);

	float leftPercent = qMin<float>( 1.0f, leftPanSpan / panningRange * 2.0f );
	float rightPercent = qMin<float>( 1.0f, rightPanSpan / panningRange * 2.0f );

	QColor col{noteCol};
	QPen pen;

	if( n->selected() )
	{
		col = QColor( selCol );
	}

	const int borderWidth = borders ? 1 : 0;

	const int noteHeight = m_keyLineHeight - 1 - borderWidth;
	int noteWidth = width + 1 - borderWidth;

	// adjust note to make it a bit faded if it has a lower volume
	// in stereo using gradients
	QColor lcol = QColor::fromHsv( col.hue(), col.saturation(),
				       static_cast<int>(volVal * leftPercent), noteOpc );
	QColor rcol = QColor::fromHsv( col.hue(), col.saturation(),
				       static_cast<int>(volVal * rightPercent), noteOpc );

	QLinearGradient gradient( x, y, x, y + noteHeight );
	gradient.setColorAt( 0, rcol );
	gradient.setColorAt( 1, lcol );
	p.setBrush( gradient );

	if ( borders )
	{
		p.setPen( col );
	}
	else
	{
		p.setPen( Qt::NoPen );
	}

	p.drawRect( x, y, noteWidth, noteHeight );

	// Draw note key text
	if (drawNoteName)
	{
		p.save();
		int const noteTextHeight = static_cast<int>(noteHeight * 0.8);
		if (noteTextHeight > 6)
		{
			QString noteKeyString = getNoteString(n->key());

			QFont noteFont(p.font());
			noteFont.setPixelSize(noteTextHeight);
			QFontMetrics fontMetrics(noteFont);
			QSize textSize = fontMetrics.size(Qt::TextSingleLine, noteKeyString);

			int const distanceToBorder = 2;
			int const xOffset = borderWidth + distanceToBorder;

			// noteTextHeight, textSize are not suitable for determining vertical spacing,
			// capHeight() can be used for this, but requires Qt 5.8.
			// We use boundingRect() with QChar (the QString version returns wrong value).
			QRect const boundingRect = fontMetrics.boundingRect(QChar::fromLatin1('H'));
			int const yOffset = (noteHeight - boundingRect.top() - boundingRect.bottom()) / 2;

			if (textSize.width() < noteWidth - xOffset)
			{
				p.setPen(noteTextColor);
				p.setFont(noteFont);
				QPoint textStart(x + xOffset, y + yOffset);

				p.drawText(textStart, noteKeyString);
			}
		}
		p.restore();
	}

	// draw the note endmark, to hint the user to resize
	p.setBrush( col );
	if( width > 2 )
	{
		const int endmarkWidth = 3 - borderWidth;
		p.drawRect( x + noteWidth - endmarkWidth, y, endmarkWidth, noteHeight );
	}
}




void PianoRoll::drawDetuningInfo(QPainter & p, const Note * n, int x, int y) const
{
	// Get a timeMap of the detuning pattern
	AutomationPattern* detuningPattern = n->detuning()->automationPattern();
	timeMap & detuningMap = detuningPattern->getTimeMap();

	// Return if it's empty
	if (detuningMap.isEmpty()) { return; }

	// Reference pixel Y (that will be equivalent to
	// zero in the automation pattern)
	int baseY = y + m_keyLineHeight / 2;

	// Two lambda functions to calculate the X and Y position
	// of nodes/values
	auto getX = [this, x](int tick)
	{
		return x + tick * m_ppb / TimePos::ticksPerBar();
	};
	auto getY = [this, baseY](float value)
	{
		return baseY - value * m_keyLineHeight;
	};

	// Set the detuning color to the same color as the notes,
	// but lighter and with some alpha
	QColor detuningColor = QColor(m_noteColor.lighter(150));
	detuningColor.setAlpha(70);

	// Get the first node
	timeMap::iterator it = detuningMap.begin();

	// Set the clip area to the PianoRoll area
	p.setClipRect(
		m_whiteKeyWidth,
		keyAreaTop(),
		width() - m_whiteKeyWidth,
		keyAreaBottom() - keyAreaTop()
	);

<<<<<<< HEAD
	while (it + 1 != detuningMap.end())
=======
	timeMap & map = _n->detuning()->automationClip()->getTimeMap();
	for (timeMap::const_iterator it = map.begin(); it != map.end(); ++it)
>>>>>>> 5ccc8d95
	{
		// Get the current node's x position in ticks
		auto nodePos = POS(it);
		// Convert it to a X position in the piano roll
		int nodeX = getX(nodePos);

		// Get values after this node
		float* values = detuningPattern->valuesAfter(POS(it));

		// We are creating a path to draw a polygon representing the values between two
		// nodes. When we have two nodes with discrete progression, we will basically have
		// a rectangle with the outValue of the first node (that's why nextValue will match
		// the outValue of the current node). When we have nodes with linear or cubic progression
		// the value of the end of the shape between the two nodes will be the inValue of
		// the next node.
		float nextValue;
		if (detuningPattern->progressionType() == AutomationPattern::DiscreteProgression)
		{
			nextValue = OUTVAL(it);
		}
		else
		{
			nextValue = INVAL(it + 1);
		}

<<<<<<< HEAD
		p.setRenderHints(QPainter::Antialiasing, true);
		QPainterPath path;
=======
			// Now draw the lines representing the actual progression from one
			// node to the other
			switch (_n->detuning()->automationClip()->progressionType())
			{
				case AutomationClip::DiscreteProgression:
					_p.drawLine(old_x, pre_y, cur_x, pre_y);
					_p.drawLine(cur_x, pre_y, cur_x, cur_y);
					break;
				case AutomationClip::CubicHermiteProgression: /* TODO */
				case AutomationClip::LinearProgression:
					_p.drawLine(old_x, pre_y, cur_x, cur_y);
					break;
			}
>>>>>>> 5ccc8d95

		path.moveTo(QPointF(nodeX, getY(0)));
		for (int i = 0; i < POS(it + 1) - POS(it); i++)
		{
			path.lineTo(QPointF(getX(nodePos + i), getY(values[i])));
		}
		path.lineTo(QPointF(getX(POS(it + 1)), getY(nextValue)));
		path.lineTo(QPointF(getX(POS(it + 1)), getY(0)));
		path.lineTo(QPointF(nodeX, getY(0)));
		p.fillPath(path, detuningColor);
		p.setRenderHints(QPainter::Antialiasing, false);
		delete [] values;

		++it;
	}
}




void PianoRoll::removeSelection()
{
	m_selectStartTick = 0;
	m_selectedTick = 0;
	m_selectStartKey = 0;
	m_selectedKeys = 0;
}




void PianoRoll::clearSelectedNotes()
{
	if( m_midiClip != nullptr )
	{
		for( Note *note : m_midiClip->notes() )
		{
			note->setSelected( false );
		}
	}
}



void PianoRoll::shiftSemiTone(int amount) //Shift notes by amount semitones
{
	if (!hasValidMidiClip()) { return; }

	auto selectedNotes = getSelectedNotes();
	//If no notes are selected, shift all of them, otherwise shift selection
	if (selectedNotes.empty()) { return shiftSemiTone(m_midiClip->notes(), amount); }
	else { return shiftSemiTone(selectedNotes, amount); }
}

void PianoRoll::shiftSemiTone(NoteVector notes, int amount)
{
	m_midiClip->addJournalCheckPoint();
	for (Note *note : notes) { note->setKey( note->key() + amount ); }

	m_midiClip->rearrangeAllNotes();
	m_midiClip->dataChanged();
	//We modified the song
	update();
	getGUI()->songEditor()->update();
}




void PianoRoll::shiftPos(int amount) //Shift notes pos by amount
{
	if (!hasValidMidiClip()) { return; }

	auto selectedNotes = getSelectedNotes();
	//If no notes are selected, shift all of them, otherwise shift selection
	if (selectedNotes.empty()) { return shiftPos(m_midiClip->notes(), amount); }
	else { return shiftPos(selectedNotes, amount); }
}

void PianoRoll::shiftPos(NoteVector notes, int amount)
{
	m_midiClip->addJournalCheckPoint();

	if (notes.isEmpty()) {
		return;
	}

	auto leftMostPos = notes.first()->pos();
	//Limit leftwards shifts to prevent moving left of clip start
	auto shiftAmount = (leftMostPos > -amount) ? amount : -leftMostPos;
	if (shiftAmount == 0) { return; }

	for (Note *note : notes) { note->setPos( note->pos() + shiftAmount ); }

	m_midiClip->rearrangeAllNotes();
	m_midiClip->updateLength();
	m_midiClip->dataChanged();
	// we modified the song
	update();
	getGUI()->songEditor()->update();
}




bool PianoRoll::isSelection() const // are any notes selected?
{
	for( const Note *note : m_midiClip->notes() )
	{
		if( note->selected() )
		{
			return true;
		}
	}

	return false;
}



int PianoRoll::selectionCount() const // how many notes are selected?
{
	return getSelectedNotes().size();
}



void PianoRoll::keyPressEvent(QKeyEvent* ke)
{
	if(m_stepRecorder.isRecording())
	{
		bool handled = m_stepRecorder.keyPressEvent(ke);
		if(handled)
		{
			ke->accept();
			update();
			return;
		}
	}

	if( hasValidMidiClip() && ke->modifiers() == Qt::NoModifier )
	{
		const int key_num = PianoView::getKeyFromKeyEvent( ke ) + ( DefaultOctave - 1 ) * KeysPerOctave;

		if (!ke->isAutoRepeat() && key_num > -1)
		{
			m_midiClip->instrumentTrack()->pianoModel()->handleKeyPress(key_num);
			//  if a chord is set, play all chord notes (simulate click on all):
			playChordNotes(key_num);
			ke->accept();
		}
	}

	switch( ke->key() )
	{
		case Qt::Key_Up:
		case Qt::Key_Down:
			{
				int direction = (ke->key() == Qt::Key_Up ? +1 : -1);
				if( ( ke->modifiers() & Qt::ControlModifier ) && m_action == ActionNone )
				{
					// shift selection by one octave
					// if nothing selected, shift _everything_
					if (hasValidMidiClip())
					{
						// An octave could potentially be greater or less than twelve semitones if the microtuner is in use.
						const auto microtuner = m_midiClip->instrumentTrack()->microtuner();
						if (microtuner->enabled())
						{
							shiftSemiTone(microtuner->octaveSize() * direction);
						}
						else
						{
							shiftSemiTone(12 * direction);
						}
					}
				}
				else if((ke->modifiers() & Qt::ShiftModifier) && m_action == ActionNone)
				{
					// Move selected notes by one semitone
					if (hasValidMidiClip())
					{
						shiftSemiTone( 1 * direction );
					}
				}
				else
				{
					// scroll
					m_topBottomScroll->setValue( m_topBottomScroll->value() -
						cm_scrollAmtVert * direction );

					// if they are moving notes around or resizing,
					// recalculate the note/resize position
					if( m_action == ActionMoveNote ||
							m_action == ActionResizeNote )
					{
						dragNotes(
							m_lastMouseX,
							m_lastMouseY,
							ke->modifiers() & Qt::AltModifier,
							ke->modifiers() & Qt::ShiftModifier,
							ke->modifiers() & Qt::ControlModifier
						);
					}
				}
				ke->accept();
				break;
			}

		case Qt::Key_Right:
		case Qt::Key_Left:
			{
				int direction = (ke->key() == Qt::Key_Right ? +1 : -1);
				if( ke->modifiers() & Qt::ControlModifier && m_action == ActionNone )
				{
					// Move selected notes by one bar to the left
					if (hasValidMidiClip())
					{
						shiftPos( direction * TimePos::ticksPerBar() );
					}
				}
				else if( ke->modifiers() & Qt::ShiftModifier && m_action == ActionNone)
				{
					// move notes
					if (hasValidMidiClip())
					{
						bool quantized = ! ( ke->modifiers() & Qt::AltModifier );
						int amt = quantized ? quantization() : 1;
						shiftPos( direction * amt );
					}
				}
				else if( ke->modifiers() & Qt::AltModifier)
				{
					// switch to editing a clip adjacent to this one in the song editor
					if (hasValidMidiClip())
					{
						MidiClip * c = direction > 0 ? m_midiClip->nextMidiClip()
										: m_midiClip->previousMidiClip();
						if(c != nullptr)
						{
							setCurrentMidiClip(c);
						}
					}
				}
				else
				{
					// scroll
					m_leftRightScroll->setValue( m_leftRightScroll->value() +
						direction * cm_scrollAmtHoriz );

					// if they are moving notes around or resizing,
					// recalculate the note/resize position
					if( m_action == ActionMoveNote ||
							m_action == ActionResizeNote )
					{
						dragNotes(
							m_lastMouseX,
							m_lastMouseY,
							ke->modifiers() & Qt::AltModifier,
							ke->modifiers() & Qt::ShiftModifier,
							ke->modifiers() & Qt::ControlModifier
						);
					}

				}
				ke->accept();
				break;
			}

		case Qt::Key_A:
			if( ke->modifiers() & Qt::ControlModifier )
			{
				ke->accept();
				if (ke->modifiers() & Qt::ShiftModifier)
				{
					// Ctrl + Shift + A = deselect all notes
					clearSelectedNotes();
				}
				else
				{
					// Ctrl + A = select all notes
					selectAll();
				}
				update();
			}
			break;

		case Qt::Key_Escape:
			// On the Knife mode, ESC cancels it
			if (m_editMode == ModeEditKnife)
			{
				cancelKnifeAction();
			}
			else
			{
				// Same as Ctrl + Shift + A
				clearSelectedNotes();
			}
			break;

		case Qt::Key_Backspace:
		case Qt::Key_Delete:
			deleteSelectedNotes();
			ke->accept();
			break;

		case Qt::Key_Home:
			m_timeLine->pos().setTicks( 0 );
			m_timeLine->updatePosition();
			ke->accept();
			break;

		case Qt::Key_0:
		case Qt::Key_1:
		case Qt::Key_2:
		case Qt::Key_3:
		case Qt::Key_4:
		case Qt::Key_5:
		case Qt::Key_6:
		case Qt::Key_7:
		case Qt::Key_8:
		case Qt::Key_9:
		{
			int len = 1 + ke->key() - Qt::Key_0;
			if( len == 10 )
			{
				len = 0;
			}
			if( ke->modifiers() & ( Qt::ControlModifier | Qt::KeypadModifier ) )
			{
				m_noteLenModel.setValue( len );
				ke->accept();
			}
			else if( ke->modifiers() & Qt::AltModifier )
			{
				m_quantizeModel.setValue( len );
				ke->accept();
			}
			break;
		}

		case Qt::Key_Control:
			// Ctrl will not enter selection mode if we are
			// in Knife mode, but unquantize it
			if (m_editMode == ModeEditKnife)
			{
				break;
			}
			// Enter selection mode if:
			// -> this window is active
			// -> shift is not pressed
			// (<S-C-drag> is shortcut for sticky note resize)
			if ( !( ke->modifiers() & Qt::ShiftModifier ) && isActiveWindow() )
			{
				m_ctrlMode = m_editMode;
				m_editMode = ModeSelect;
				setCursor( Qt::ArrowCursor );
				ke->accept();
			}
			break;
		default:
			break;
	}

	update();
}




void PianoRoll::keyReleaseEvent(QKeyEvent* ke )
{
	if( hasValidMidiClip() && ke->modifiers() == Qt::NoModifier )
	{
		const int key_num = PianoView::getKeyFromKeyEvent( ke ) + ( DefaultOctave - 1 ) * KeysPerOctave;
		if (!ke->isAutoRepeat() && key_num > -1)
		{
			m_midiClip->instrumentTrack()->pianoModel()->handleKeyRelease(key_num);
			// if a chord is set, simulate click release on all chord notes
			pauseChordNotes(key_num);
			ke->accept();
		}
	}

	switch( ke->key() )
	{
		case Qt::Key_Control:
			if (m_editMode == ModeEditKnife)
			{
				break;
			}
			computeSelectedNotes( ke->modifiers() & Qt::ShiftModifier);
			m_editMode = m_ctrlMode;
			update();
			break;

		// update after undo/redo
		case Qt::Key_Z:
		case Qt::Key_R:
			if( hasValidMidiClip() && ke->modifiers() == Qt::ControlModifier )
			{
				update();
			}
			break;
	}

	update();
}




void PianoRoll::leaveEvent(QEvent * e )
{
	QWidget::leaveEvent( e );
	s_textFloat->hide();
	update(); // cleaning inner mouse-related graphics
}




int PianoRoll::noteEditTop() const
{
	return keyAreaBottom() + NOTE_EDIT_RESIZE_BAR;
}




int PianoRoll::noteEditBottom() const
{
	return height() - PR_BOTTOM_MARGIN;
}




int PianoRoll::noteEditRight() const
{
	return width() - PR_RIGHT_MARGIN;
}




int PianoRoll::noteEditLeft() const
{
	return m_whiteKeyWidth;
}




int PianoRoll::keyAreaTop() const
{
	return PR_TOP_MARGIN;
}




int PianoRoll::keyAreaBottom() const
{
	return height() - PR_BOTTOM_MARGIN - m_notesEditHeight;
}




void PianoRoll::mousePressEvent(QMouseEvent * me )
{
	m_startedWithShift = me->modifiers() & Qt::ShiftModifier;

	if( ! hasValidMidiClip() )
	{
		return;
	}

	// -- Knife
	if (m_editMode == ModeEditKnife && me->button() == Qt::LeftButton)
	{
		NoteVector n;
		Note* note = noteUnderMouse();

		if (note)
		{
			n.append(note);

			updateKnifePos(me);

			// Call splitNotes for the note
			m_midiClip->splitNotes(n, TimePos(m_knifeTickPos));
		}

		update();
		return;
	}

	if( m_editMode == ModeEditDetuning && noteUnderMouse() )
	{
		static QPointer<AutomationClip> detuningClip = nullptr;
		if (detuningClip.data() != nullptr)
		{
			detuningClip->disconnect(this);
		}
		Note* n = noteUnderMouse();
		if (n->detuning() == nullptr)
		{
			n->createDetuning();
		}
		detuningClip = n->detuning()->automationClip();
		connect(detuningClip.data(), SIGNAL(dataChanged()), this, SLOT(update()));
		getGUI()->automationEditor()->open(detuningClip);
		return;
	}

	// if holding control, go to selection mode unless shift is also pressed
	if( me->modifiers() & Qt::ControlModifier && m_editMode != ModeSelect )
	{
		m_ctrlMode = m_editMode;
		m_editMode = ModeSelect;
		setCursor( Qt::ArrowCursor );
		update();
	}

	// keep track of the point where the user clicked down
	if( me->button() == Qt::LeftButton )
	{
		m_moveStartX = me->x();
		m_moveStartY = me->y();
	}

	if(me->button() == Qt::LeftButton &&
		me->y() > keyAreaBottom() && me->y() < noteEditTop())
	{
		// resizing the note edit area
		m_action = ActionResizeNoteEditArea;
		return;
	}

	if( me->y() > PR_TOP_MARGIN )
	{
		bool edit_note = ( me->y() > noteEditTop() );

		int key_num = getKey( me->y() );

		int x = me->x();


		if (x > m_whiteKeyWidth)
		{
			// set, move or resize note

			x -= m_whiteKeyWidth;

			// get tick in which the user clicked
			int pos_ticks = x * TimePos::ticksPerBar() / m_ppb +
							m_currentPosition;


			// get note-vector of current MIDI clip
			const NoteVector & notes = m_midiClip->notes();

			// will be our iterator in the following loop
			NoteVector::ConstIterator it = notes.begin()+notes.size()-1;

			// loop through whole note-vector...
			for( int i = 0; i < notes.size(); ++i )
			{
				Note *note = *it;
				TimePos len = note->length();
				if( len < 0 )
				{
					len = 4;
				}
				// and check whether the user clicked on an
				// existing note or an edit-line
				if( pos_ticks >= note->pos() &&
						len > 0 &&
					(
					( ! edit_note &&
					pos_ticks <= note->pos() + len &&
					note->key() == key_num )
					||
					( edit_note &&
					pos_ticks <= note->pos() +
						NOTE_EDIT_LINE_WIDTH * TimePos::ticksPerBar() / m_ppb )
					)
					)
				{
					break;
				}
				--it;
			}

			// first check whether the user clicked in note-edit-
			// area
			if( edit_note )
			{
				m_midiClip->addJournalCheckPoint();
				// scribble note edit changes
				mouseMoveEvent( me );
				return;
			}
			// left button??
			else if( me->button() == Qt::LeftButton &&
							m_editMode == ModeDraw )
			{
				// whether this action creates new note(s) or not
				bool is_new_note = false;

				Note * created_new_note = nullptr;
				// did it reach end of vector because
				// there's no note??
				if( it == notes.begin()-1 )
				{
					is_new_note = true;
					m_midiClip->addJournalCheckPoint();

					// then set new note

					// clear selection and select this new note
					clearSelectedNotes();

					// +32 to quanitize the note correctly when placing notes with
					// the mouse.  We do this here instead of in note.quantized
					// because live notes should still be quantized at the half.
					TimePos note_pos( pos_ticks - ( quantization() / 2 ) );
					TimePos note_len( newNoteLen() );

					Note new_note( note_len, note_pos, key_num );
					new_note.setSelected( true );
					new_note.setPanning( m_lastNotePanning );
					new_note.setVolume( m_lastNoteVolume );
					created_new_note = m_midiClip->addNote( new_note );

					const InstrumentFunctionNoteStacking::Chord & chord = InstrumentFunctionNoteStacking::ChordTable::getInstance()
						.getChordByName( m_chordModel.currentText() );

					if( ! chord.isEmpty() )
					{
						// if a chord is selected, create following notes in chord
						// or arpeggio mode
						const bool arpeggio = me->modifiers() & Qt::ShiftModifier;
						for( int i = 1; i < chord.size(); i++ )
						{
							if( arpeggio )
							{
								note_pos += note_len;
							}
							Note new_note( note_len, note_pos, key_num + chord[i] );
							new_note.setSelected( true );
							new_note.setPanning( m_lastNotePanning );
							new_note.setVolume( m_lastNoteVolume );
							m_midiClip->addNote( new_note );
						}
					}

					// reset it so that it can be used for
					// ops (move, resize) after this
					// code-block
					it = notes.begin();
					while( it != notes.end() && *it != created_new_note )
					{
						++it;
					}
				}

				Note *current_note = *it;
				m_currentNote = current_note;
				m_lastNotePanning = current_note->getPanning();
				m_lastNoteVolume = current_note->getVolume();
				m_lenOfNewNotes = current_note->length();

				// remember which key and tick we started with
				m_mouseDownKey = m_startKey;
				m_mouseDownTick = m_currentPosition;

				//If clicked on an unselected note, remove selection and select that new note
				if (!m_currentNote->selected())
				{
					clearSelectedNotes();
					m_currentNote->setSelected( true );
				}

				auto selectedNotes = getSelectedNotes();

				m_moveBoundaryLeft = selectedNotes.first()->pos().getTicks();
				m_moveBoundaryRight = selectedNotes.first()->endPos();
				m_moveBoundaryBottom = selectedNotes.first()->key();
				m_moveBoundaryTop = m_moveBoundaryBottom;

				//Figure out the bounding box of all the selected notes
				for (Note *note: selectedNotes)
				{
					// remember note starting positions
					note->setOldKey( note->key() );
					note->setOldPos( note->pos() );
					note->setOldLength( note->length() );

					m_moveBoundaryLeft = qMin(note->pos().getTicks(), (tick_t) m_moveBoundaryLeft);
					m_moveBoundaryRight = qMax((int) note->endPos(), m_moveBoundaryRight);
					m_moveBoundaryBottom = qMin(note->key(), m_moveBoundaryBottom);
					m_moveBoundaryTop = qMax(note->key(), m_moveBoundaryTop);
				}

				// clicked at the "tail" of the note?
				if( pos_ticks * m_ppb / TimePos::ticksPerBar() >
						m_currentNote->endPos() * m_ppb / TimePos::ticksPerBar() - RESIZE_AREA_WIDTH
					&& m_currentNote->length() > 0 )
				{
					m_midiClip->addJournalCheckPoint();
					// then resize the note
					m_action = ActionResizeNote;

					//Calculate the minimum length we should allow when resizing
					//each note, and let all notes use the smallest one found
					m_minResizeLen = quantization();
					for (Note *note : selectedNotes)
					{
						//Notes from the pattern editor can have a negative length, so
						//change their length to the displayed one before resizing
						if (note->oldLength() <= 0) { note->setOldLength(4); }
						//Let the note be sized down by quantized increments, stopping
						//when the next step down would result in a negative length
						int thisMin = note->oldLength() % quantization();
						//The initial value for m_minResizeLen is the minimum length of
						//a note divisible by the current Q. Therefore we ignore notes
						//where thisMin == 0 when checking for a new minimum
						if (thisMin > 0 && thisMin < m_minResizeLen) { m_minResizeLen = thisMin; }
					}

					// set resize-cursor
					setCursor( Qt::SizeHorCursor );
				}
				else
				{
					if( ! created_new_note )
					{
						m_midiClip->addJournalCheckPoint();
					}

					// otherwise move it
					m_action = ActionMoveNote;

					// set move-cursor
					setCursor( Qt::SizeAllCursor );

					// if they're holding shift, copy all selected notes
					if( ! is_new_note && me->modifiers() & Qt::ShiftModifier )
					{
						for (Note *note: selectedNotes)
						{
							Note *newNote = m_midiClip->addNote(*note, false);
							newNote->setSelected(false);
						}

						if (!selectedNotes.empty())
						{
							// added new notes, so must update engine, song, etc
							Engine::getSong()->setModified();
							update();
							getGUI()->songEditor()->update();
						}
					}

					// play the note
					testPlayNote( m_currentNote );
				}

				Engine::getSong()->setModified();
			}
			else if( ( me->buttons() == Qt::RightButton &&
							m_editMode == ModeDraw ) ||
					m_editMode == ModeErase )
			{
				// erase single note
				m_mouseDownRight = true;
				if( it != notes.begin()-1 )
				{
					m_midiClip->addJournalCheckPoint();
					m_midiClip->removeNote( *it );
					Engine::getSong()->setModified();
				}
			}
			else if( me->button() == Qt::LeftButton &&
							m_editMode == ModeSelect )
			{
				// select an area of notes

				m_selectStartTick = pos_ticks;
				m_selectedTick = 0;
				m_selectStartKey = key_num;
				m_selectedKeys = 1;
				m_action = ActionSelectNotes;

				// call mousemove to fix glitch where selection
				// appears in wrong spot on mousedown
				mouseMoveEvent( me );
			}

			update();
		}
		else if( me->y() < keyAreaBottom() )
		{
			// reference to last key needed for both
			// right click (used for copy all keys on note)
			// and for playing the key when left-clicked
			m_lastKey = key_num;

			// clicked on keyboard on the left
			if( me->buttons() == Qt::RightButton )
			{
				// right click - tone marker contextual menu
				m_pianoKeySelected = getKey( me->y() );
				m_semiToneMarkerMenu->popup( mapToGlobal( QPoint( me->x(), me->y() ) ) );
			}
			else if( me->buttons() == Qt::LeftButton )
			{
				// left click - play the note
				int v = ((float) x) / ((float) m_whiteKeyWidth) * MidiDefaultVelocity;
				m_midiClip->instrumentTrack()->pianoModel()->handleKeyPress(key_num, v);
				// if a chord is set, play the chords notes as well:
				playChordNotes(key_num, v);
			}
		}
		else
		{
			if( me->buttons() == Qt::LeftButton )
			{
				// clicked in the box below the keys to the left of note edit area
				m_noteEditMode = (NoteEditMode)(((int)m_noteEditMode)+1);
				if( m_noteEditMode == NoteEditCount )
				{
					m_noteEditMode = (NoteEditMode) 0;
				}
				repaint();
			}
			else if( me->buttons() == Qt::RightButton )
			{
				// pop menu asking which one they want to edit
				m_noteEditMenu->popup( mapToGlobal( QPoint( me->x(), me->y() ) ) );
			}
		}
	}
}




void PianoRoll::mouseDoubleClickEvent(QMouseEvent * me )
{
	if( ! hasValidMidiClip() )
	{
		return;
	}

	// if they clicked in the note edit area, enter value for the volume bar
	if( me->x() > noteEditLeft() && me->x() < noteEditRight()
		&& me->y() > noteEditTop() && me->y() < noteEditBottom() )
	{
		// get values for going through notes
		int pixel_range = 4;
		int x = me->x() - m_whiteKeyWidth;
		const int ticks_start = ( x-pixel_range/2 ) *
					TimePos::ticksPerBar() / m_ppb + m_currentPosition;
		const int ticks_end = ( x+pixel_range/2 ) *
					TimePos::ticksPerBar() / m_ppb + m_currentPosition;
		const int ticks_middle = x * TimePos::ticksPerBar() / m_ppb + m_currentPosition;

		// go through notes to figure out which one we want to change
		bool altPressed = me->modifiers() & Qt::AltModifier;
		NoteVector nv;
		for ( Note * i : m_midiClip->notes() )
		{
			if( i->withinRange( ticks_start, ticks_end ) || ( i->selected() && !altPressed ) )
			{
				nv += i;
			}
		}
		// make sure we're on a note
		if( nv.size() > 0 )
		{
			const Note * closest = nullptr;
			int closest_dist = 9999999;
			// if we caught multiple notes and we're not editing a
			// selection, find the closest...
			if( nv.size() > 1 && !isSelection() )
			{
				for ( const Note * i : nv )
				{
					const int dist = qAbs( i->pos().getTicks() - ticks_middle );
					if( dist < closest_dist ) { closest = i; closest_dist = dist; }
				}
				// ... then remove all notes from the vector that aren't on the same exact time
				NoteVector::Iterator it = nv.begin();
				while( it != nv.end() )
				{
					const Note *note = *it;
					if( note->pos().getTicks() != closest->pos().getTicks() )
					{
						it = nv.erase( it );
					}
					else
					{
						it++;
					}
				}
			}
			enterValue( &nv );
		}
	}
	else
	{
		QWidget::mouseDoubleClickEvent(me);
	}
}




void PianoRoll::testPlayNote( Note * n )
{
	m_lastKey = n->key();

	if( ! n->isPlaying() && ! m_recording && ! m_stepRecorder.isRecording())
	{
		n->setIsPlaying( true );

		const int baseVelocity = m_midiClip->instrumentTrack()->midiPort()->baseVelocity();

		m_midiClip->instrumentTrack()->pianoModel()->handleKeyPress(n->key(), n->midiVelocity(baseVelocity));

		// if a chord is set, play the chords notes as well:
		playChordNotes(n->key(), n->midiVelocity(baseVelocity));

		MidiEvent event( MidiMetaEvent, -1, n->key(), panningToMidi( n->getPanning() ) );

		event.setMetaEvent( MidiNotePanning );

		m_midiClip->instrumentTrack()->processInEvent( event, 0 );
	}
}




void PianoRoll::pauseTestNotes( bool pause )
{
	for (Note *note : m_midiClip->notes())
	{
		if( note->isPlaying() )
		{
			if( pause )
			{
				// stop note
				m_midiClip->instrumentTrack()->pianoModel()->handleKeyRelease( note->key() );

				// if a chord was set, stop the chords notes as well:
				pauseChordNotes(note->key());
			}
			else
			{
				// start note
				note->setIsPlaying( false );
				testPlayNote( note );
			}
		}
	}
}

void PianoRoll::playChordNotes(int key, int velocity)
{
	// if a chord is set, play the chords notes beside the base note.
	Piano *pianoModel = m_midiClip->instrumentTrack()->pianoModel();
	const InstrumentFunctionNoteStacking::Chord & chord =
			InstrumentFunctionNoteStacking::ChordTable::getInstance().getChordByName(
				m_chordModel.currentText());
	if (!chord.isEmpty())
	{
		for (int i = 1; i < chord.size(); ++i)
		{
			pianoModel->handleKeyPress(key + chord[i], velocity);
		}
	}
}

void PianoRoll::pauseChordNotes(int key)
{
	// if a chord was set, stop the chords notes beside the base note.
	Piano *pianoModel = m_midiClip->instrumentTrack()->pianoModel();
	const InstrumentFunctionNoteStacking::Chord & chord =
			InstrumentFunctionNoteStacking::ChordTable::getInstance().getChordByName(
				m_chordModel.currentText());
	if (!chord.isEmpty())
	{
		for (int i = 1; i < chord.size(); ++i)
		{
			pianoModel->handleKeyRelease(key + chord[i]);
		}
	}
}

void PianoRoll::setKnifeAction()
{
	if (m_editMode != ModeEditKnife)
	{
		m_knifeMode = m_editMode;
		m_editMode = ModeEditKnife;
		m_action = ActionKnife;
		setCursor(Qt::ArrowCursor);
		update();
	}
}

void PianoRoll::cancelKnifeAction()
{
	m_editMode = m_knifeMode;
	m_action = ActionNone;
	update();
}



void PianoRoll::testPlayKey( int key, int velocity, int pan )
{
	Piano *pianoModel = m_midiClip->instrumentTrack()->pianoModel();
	// turn off old key
	pianoModel->handleKeyRelease( m_lastKey );
	// if a chord was set, stop the chords notes as well
	pauseChordNotes(m_lastKey);

	// remember which one we're playing
	m_lastKey = key;

	// play new key
	pianoModel->handleKeyPress( key, velocity );
	// and if a chord is set, play chord notes:
	playChordNotes(key, velocity);
}




void PianoRoll::computeSelectedNotes(bool shift)
{
	if( m_selectStartTick == 0 &&
		m_selectedTick == 0 &&
		m_selectStartKey == 0 &&
		m_selectedKeys == 0 )
	{
		// don't bother, there's no selection
		return;
	}

	// setup selection-vars
	int sel_pos_start = m_selectStartTick;
	int sel_pos_end = m_selectStartTick+m_selectedTick;
	if( sel_pos_start > sel_pos_end )
	{
		qSwap<int>( sel_pos_start, sel_pos_end );
	}

	int sel_key_start = m_selectStartKey - m_startKey + 1;
	int sel_key_end = sel_key_start + m_selectedKeys;
	if( sel_key_start > sel_key_end )
	{
		qSwap<int>( sel_key_start, sel_key_end );
	}

	//int y_base = noteEditTop() - 1;
	if( hasValidMidiClip() )
	{
		for( Note *note : m_midiClip->notes() )
		{
			// make a new selection unless they're holding shift
			if( ! shift )
			{
				note->setSelected( false );
			}

			int len_ticks = note->length();

			if( len_ticks == 0 )
			{
				continue;
			}
			else if( len_ticks < 0 )
			{
				len_ticks = 4;
			}

			const int key = note->key() - m_startKey + 1;

			int pos_ticks = note->pos();

			// if the selection even barely overlaps the note
			if( key > sel_key_start &&
				key <= sel_key_end &&
				pos_ticks + len_ticks > sel_pos_start &&
				pos_ticks < sel_pos_end )
			{
				// remove from selection when holding shift
				bool selected = shift && note->selected();
				note->setSelected( ! selected);
			}
		}
	}

	removeSelection();
	update();
}




void PianoRoll::mouseReleaseEvent( QMouseEvent * me )
{
	bool mustRepaint = false;

	s_textFloat->hide();

	// Quit knife mode if we pressed and released the right mouse button
	if (m_editMode == ModeEditKnife && me->button() == Qt::RightButton)
	{
		cancelKnifeAction();
	}

	if( me->button() & Qt::LeftButton )
	{
		mustRepaint = true;

		if( m_action == ActionSelectNotes && m_editMode == ModeSelect )
		{
			// select the notes within the selection rectangle and
			// then destroy the selection rectangle
			computeSelectedNotes(
					me->modifiers() & Qt::ShiftModifier );
		}
		else if( m_action == ActionMoveNote )
		{
			// we moved one or more notes so they have to be
			// moved properly according to new starting-
			// time in the note-array of clip
			m_midiClip->rearrangeAllNotes();

		}

		if( m_action == ActionMoveNote || m_action == ActionResizeNote )
		{
			// if we only moved one note, deselect it so we can
			// edit the notes in the note edit area
			if( selectionCount() == 1 )
			{
				clearSelectedNotes();
			}
		}
	}

	if( me->button() & Qt::RightButton )
	{
		m_mouseDownRight = false;
		mustRepaint = true;
	}

	if( hasValidMidiClip() )
	{
		// turn off all notes that are playing
		for ( Note *note : m_midiClip->notes() )
		{
			if( note->isPlaying() )
			{
				m_midiClip->instrumentTrack()->pianoModel()->
						handleKeyRelease( note->key() );
				pauseChordNotes(note->key());
				note->setIsPlaying( false );
			}
		}

		// stop playing keys that we let go of
		m_midiClip->instrumentTrack()->pianoModel()->
						handleKeyRelease( m_lastKey );
		pauseChordNotes(m_lastKey);
	}

	m_currentNote = nullptr;

	if (m_action != ActionKnife)
	{
		m_action = ActionNone;
	}

	if( m_editMode == ModeDraw )
	{
		setCursor( Qt::ArrowCursor );
	}

	if( mustRepaint )
	{
		repaint();
	}
}




void PianoRoll::mouseMoveEvent( QMouseEvent * me )
{
	if( ! hasValidMidiClip() )
	{
		update();
		return;
	}

	if( m_action == ActionNone && me->buttons() == 0 )
	{
		// When cursor is between note editing area and volume/panning
		// area show vertical size cursor.
		if( me->y() > keyAreaBottom() && me->y() < noteEditTop() )
		{
			setCursor( Qt::SizeVerCursor );
			return;
		}
	}
	else if( m_action == ActionResizeNoteEditArea )
	{
		// Don't try to show more keys than the full keyboard, bail if trying to
		if (m_pianoKeysVisible == NumKeys && me->y() > m_moveStartY)
		{
			return;
		}
		int newHeight = height() - me->y();
		if (me->y() < KEY_AREA_MIN_HEIGHT)
		{
			newHeight = height() - KEY_AREA_MIN_HEIGHT -
				PR_TOP_MARGIN - PR_BOTTOM_MARGIN; // - NOTE_EDIT_RESIZE_BAR
		}
		// change m_notesEditHeight and then repaint
		m_notesEditHeight = qMax(NOTE_EDIT_MIN_HEIGHT, newHeight);
		m_userSetNotesEditHeight = m_notesEditHeight;
		m_stepRecorderWidget.setBottomMargin(PR_BOTTOM_MARGIN + m_notesEditHeight);
		updateScrollbars();
		updatePositionLineHeight();
		repaint();
		return;
	}

	// Update Knife position if we are on knife mode
	if (m_editMode == ModeEditKnife)
	{
		updateKnifePos(me);
	}

	if( me->y() > PR_TOP_MARGIN || m_action != ActionNone )
	{
		bool edit_note = ( me->y() > noteEditTop() )
						&& m_action != ActionSelectNotes;


		int key_num = getKey( me->y() );
		int x = me->x();

		// see if they clicked on the keyboard on the left
		if (x < m_whiteKeyWidth && m_action == ActionNone
		    && ! edit_note && key_num != m_lastKey
			&& me->buttons() & Qt::LeftButton )
		{
			// clicked on a key, play the note
			testPlayKey(key_num, ((float) x) / ((float) m_whiteKeyWidth) * MidiDefaultVelocity, 0);
			update();
			return;
		}

		x -= m_whiteKeyWidth;

		if( me->buttons() & Qt::LeftButton
			&& m_editMode == ModeDraw
			&& (m_action == ActionMoveNote || m_action == ActionResizeNote ) )
		{
			// handle moving notes and resizing them
			bool replay_note = key_num != m_lastKey
							&& m_action == ActionMoveNote;

			if( replay_note || ( m_action == ActionMoveNote && ( me->modifiers() & Qt::ShiftModifier ) && ! m_startedWithShift ) )
			{
				pauseTestNotes();
			}

			dragNotes(
				me->x(),
				me->y(),
				me->modifiers() & Qt::AltModifier,
				me->modifiers() & Qt::ShiftModifier,
				me->modifiers() & Qt::ControlModifier
			);

			if( replay_note && m_action == ActionMoveNote && ! ( ( me->modifiers() & Qt::ShiftModifier ) && ! m_startedWithShift ) )
			{
				pauseTestNotes( false );
			}
		}
		else if( m_editMode != ModeErase &&
			( edit_note || m_action == ActionChangeNoteProperty ) &&
				( me->buttons() & Qt::LeftButton || me->buttons() & Qt::MiddleButton
				|| ( me->buttons() & Qt::RightButton && me->modifiers() & Qt::ShiftModifier ) ) )
		{
			// editing note properties

			// Change notes within a certain pixel range of where
			// the mouse cursor is
			int pixel_range = 14;

			// convert to ticks so that we can check which notes
			// are in the range
			int ticks_start = ( x-pixel_range/2 ) *
					TimePos::ticksPerBar() / m_ppb + m_currentPosition;
			int ticks_end = ( x+pixel_range/2 ) *
					TimePos::ticksPerBar() / m_ppb + m_currentPosition;

			// get note-vector of current MIDI clip
			const NoteVector & notes = m_midiClip->notes();

			// determine what volume/panning to set note to
			// if middle-click, set to defaults
			volume_t vol = DefaultVolume;
			panning_t pan = DefaultPanning;

			if( me->buttons() & Qt::LeftButton )
			{
				vol = qBound<int>( MinVolume,
								MinVolume +
								( ( (float)noteEditBottom() ) - ( (float)me->y() ) ) /
								( (float)( noteEditBottom() - noteEditTop() ) ) *
								( MaxVolume - MinVolume ),
											MaxVolume );
				pan = qBound<int>( PanningLeft,
								PanningLeft +
								( (float)( noteEditBottom() - me->y() ) ) /
								( (float)( noteEditBottom() - noteEditTop() ) ) *
								( (float)( PanningRight - PanningLeft ) ),
										  PanningRight);
			}

			if( m_noteEditMode == NoteEditVolume )
			{
				m_lastNoteVolume = vol;
				showVolTextFloat( vol, me->pos() );
			}
			else if( m_noteEditMode == NoteEditPanning )
			{
				m_lastNotePanning = pan;
				showPanTextFloat( pan, me->pos() );
			}

			// When alt is pressed we only edit the note under the cursor
			bool altPressed = me->modifiers() & Qt::AltModifier;
			// We iterate from last note in MIDI clip to the first,
			// chronologically
			NoteVector::ConstIterator it = notes.begin()+notes.size()-1;
			for( int i = 0; i < notes.size(); ++i )
			{
				Note* n = *it;

				bool isUnderPosition = n->withinRange( ticks_start, ticks_end );
				// Play note under the cursor
				if ( isUnderPosition ) { testPlayNote( n ); }
				// If note is:
				// Under the cursor, when there is no selection
				// Selected, and alt is not pressed
				// Under the cursor, selected, and alt is pressed
				if ( ( isUnderPosition && !isSelection() ) ||
					  ( n->selected() && !altPressed ) ||
					  ( isUnderPosition && n->selected() && altPressed )
					)
				{
					if( m_noteEditMode == NoteEditVolume )
					{
						n->setVolume( vol );

						const int baseVelocity = m_midiClip->instrumentTrack()->midiPort()->baseVelocity();

						m_midiClip->instrumentTrack()->processInEvent( MidiEvent( MidiKeyPressure, -1, n->key(), n->midiVelocity( baseVelocity ) ) );
					}
					else if( m_noteEditMode == NoteEditPanning )
					{
						n->setPanning( pan );
						MidiEvent evt( MidiMetaEvent, -1, n->key(), panningToMidi( pan ) );
						evt.setMetaEvent( MidiNotePanning );
						m_midiClip->instrumentTrack()->processInEvent( evt );
					}
				}
				else if( n->isPlaying() && !isSelection() )
				{
					// mouse not over this note, stop playing it.
					m_midiClip->instrumentTrack()->pianoModel()->handleKeyRelease( n->key() );
					pauseChordNotes(n->key());

					n->setIsPlaying( false );
				}


				--it;
			}

			// Emit MIDI clip has changed
			m_midiClip->dataChanged();
		}

		else if( me->buttons() == Qt::NoButton && m_editMode == ModeDraw )
		{
			// set move- or resize-cursor

			// get tick in which the cursor is posated
			int pos_ticks = ( x * TimePos::ticksPerBar() ) /
						m_ppb + m_currentPosition;

			// get note-vector of current MIDI clip
			const NoteVector & notes = m_midiClip->notes();

			// will be our iterator in the following loop
			NoteVector::ConstIterator it = notes.begin()+notes.size()-1;

			// loop through whole note-vector...
			for( int i = 0; i < notes.size(); ++i )
			{
				Note *note = *it;
				// and check whether the cursor is over an
				// existing note
				if( pos_ticks >= note->pos() &&
			    		pos_ticks <= note->pos() +
							note->length() &&
					note->key() == key_num &&
					note->length() > 0 )
				{
					break;
				}
				--it;
			}

			// did it reach end of vector because there's
			// no note??
			if( it != notes.begin()-1 )
			{
				Note *note = *it;
				// x coordinate of the right edge of the note
				int noteRightX = ( note->pos() + note->length() -
					m_currentPosition) * m_ppb/TimePos::ticksPerBar();
				// cursor at the "tail" of the note?
				bool atTail = note->length() > 0 && x > noteRightX -
							RESIZE_AREA_WIDTH;
				Qt::CursorShape cursorShape = atTail ? Qt::SizeHorCursor :
													Qt::SizeAllCursor;
				setCursor( cursorShape );
			}
			else
			{
				// the cursor is over no note, so restore cursor
				setCursor( Qt::ArrowCursor );
			}
		}
		else if( me->buttons() & Qt::LeftButton &&
						m_editMode == ModeSelect &&
						m_action == ActionSelectNotes )
		{
			// change size of selection

			// get tick in which the cursor is posated
			int pos_ticks = x * TimePos::ticksPerBar() / m_ppb +
							m_currentPosition;

			m_selectedTick = pos_ticks - m_selectStartTick;
			if( (int) m_selectStartTick + m_selectedTick < 0 )
			{
				m_selectedTick = -static_cast<int>(
							m_selectStartTick );
			}
			m_selectedKeys = key_num - m_selectStartKey;
			if( key_num <= m_selectStartKey )
			{
				--m_selectedKeys;
			}
		}
		else if( ( m_editMode == ModeDraw && me->buttons() & Qt::RightButton )
				|| ( m_editMode == ModeErase && me->buttons() ) )
		{
			// holding down right-click to delete notes or holding down
			// any key if in erase mode

			// get tick in which the user clicked
			int pos_ticks = x * TimePos::ticksPerBar() / m_ppb +
							m_currentPosition;


			// get note-vector of current MIDI clip
			const NoteVector & notes = m_midiClip->notes();

			// will be our iterator in the following loop
			NoteVector::ConstIterator it = notes.begin();

			// loop through whole note-vector...
			while( it != notes.end() )
			{
				Note *note = *it;
				TimePos len = note->length();
				if( len < 0 )
				{
					len = 4;
				}
				// and check whether the user clicked on an
				// existing note or an edit-line
				if( pos_ticks >= note->pos() &&
						len > 0 &&
					(
					( ! edit_note &&
					pos_ticks <= note->pos() + len &&
					note->key() == key_num )
					||
					( edit_note &&
					pos_ticks <= note->pos() +
							NOTE_EDIT_LINE_WIDTH *
						TimePos::ticksPerBar() /
								m_ppb )
					)
					)
				{
					// delete this note
					m_midiClip->removeNote( note );
					Engine::getSong()->setModified();
				}
				else
				{
					++it;
				}
			}
		}
		else if (me->buttons() == Qt::NoButton && m_editMode != ModeDraw && m_editMode != ModeEditKnife)
		{
			// Is needed to restore cursor when it previously was set to
			// Qt::SizeVerCursor (between keyAreaBottom and noteEditTop)
			setCursor( Qt::ArrowCursor );
		}
	}
	else
	{
		if( me->buttons() & Qt::LeftButton &&
					m_editMode == ModeSelect &&
					m_action == ActionSelectNotes )
		{

			int x = me->x() - m_whiteKeyWidth;
			if( x < 0 && m_currentPosition > 0 )
			{
				x = 0;
				QCursor::setPos( mapToGlobal( QPoint(
							m_whiteKeyWidth,
							me->y() ) ) );
				if( m_currentPosition >= 4 )
				{
					m_leftRightScroll->setValue(
							m_currentPosition - 4 );
				}
				else
				{
					m_leftRightScroll->setValue( 0 );
				}
			}
			else if (x > width() - m_whiteKeyWidth)
			{
				x = width() - m_whiteKeyWidth;
				QCursor::setPos( mapToGlobal( QPoint( width(),
							me->y() ) ) );
				m_leftRightScroll->setValue( m_currentPosition +
									4 );
			}

			// get tick in which the cursor is posated
			int pos_ticks = x * TimePos::ticksPerBar()/ m_ppb +
							m_currentPosition;

			m_selectedTick = pos_ticks -
							m_selectStartTick;
			if( (int) m_selectStartTick + m_selectedTick <
									0 )
			{
				m_selectedTick = -static_cast<int>(
							m_selectStartTick );
			}


			int key_num = getKey( me->y() );
			int visible_keys = ( height() - PR_TOP_MARGIN -
						PR_BOTTOM_MARGIN -
						m_notesEditHeight ) /
							m_keyLineHeight + 2;
			const int s_key = m_startKey - 1;

			if( key_num <= s_key )
			{
				QCursor::setPos( mapToGlobal( QPoint( me->x(),
							keyAreaBottom() ) ) );
				m_topBottomScroll->setValue(
					m_topBottomScroll->value() + 1 );
				key_num = s_key;
			}
			else if( key_num >= s_key + visible_keys )
			{
				QCursor::setPos( mapToGlobal( QPoint( me->x(),
							PR_TOP_MARGIN ) ) );
				m_topBottomScroll->setValue(
					m_topBottomScroll->value() - 1 );
				key_num = s_key + visible_keys;
			}

			m_selectedKeys = key_num - m_selectStartKey;
			if( key_num <= m_selectStartKey )
			{
				--m_selectedKeys;
			}
		}
		setCursor( Qt::ArrowCursor );
	}

	m_lastMouseX = me->x();
	m_lastMouseY = me->y();

	update();
}




void PianoRoll::updateKnifePos(QMouseEvent* me)
{
	// Calculate the TimePos from the mouse
	int mouseViewportPos = me->x() - m_whiteKeyWidth;
	int mouseTickPos = mouseViewportPos * TimePos::ticksPerBar() / m_ppb + m_currentPosition;

	// If ctrl is not pressed, quantize the position
	if (!(me->modifiers() & Qt::ControlModifier))
	{
		mouseTickPos = floor(mouseTickPos / quantization()) * quantization();
	}

	m_knifeTickPos = mouseTickPos;
}




void PianoRoll::dragNotes(int x, int y, bool alt, bool shift, bool ctrl)
{
	// dragging one or more notes around

	// convert pixels to ticks and keys
	int off_x = x - m_moveStartX;
	int off_ticks = off_x * TimePos::ticksPerBar() / m_ppb;
	int off_key = getKey( y ) - getKey( m_moveStartY );

	// handle scroll changes while dragging
	off_ticks -= m_mouseDownTick - m_currentPosition;
	off_key -= m_mouseDownKey - m_startKey;

	// get note-vector of current MIDI clip
	const NoteVector & notes = m_midiClip->notes();

	if (m_action == ActionMoveNote)
	{
		// Calculate the offset for either Nudge or Snap modes
		int noteOffset = off_ticks;
		if (m_gridMode == gridSnap && quantization () > 1)
		{
			// Get the mouse timeline absolute position
			TimePos mousePos(m_currentNote->oldPos().getTicks() + off_ticks);

			// We create a mousePos that is relative to the end of the note instead
			// of the beginning. That's to see if we will snap the beginning or end
			// of the note
			TimePos mousePosEnd(mousePos);
			mousePosEnd += m_currentNote->oldLength();

			// Now we quantize the mouse position to snap it to the grid
			TimePos mousePosQ = mousePos.quantize(static_cast<float>(quantization()) / DefaultTicksPerBar);
			TimePos mousePosEndQ = mousePosEnd.quantize(static_cast<float>(quantization()) / DefaultTicksPerBar);

			bool snapEnd = abs(mousePosEndQ - mousePosEnd) < abs(mousePosQ - mousePos);

			// Set the offset
			noteOffset = snapEnd
			? mousePosEndQ.getTicks() - m_currentNote->oldPos().getTicks() - m_currentNote->oldLength().getTicks()
			: mousePosQ.getTicks() - m_currentNote->oldPos().getTicks();
		}
		else if (m_gridMode == gridNudge)
		{
			// if they're not holding alt, quantize the offset
			if (!alt)
			{
				noteOffset = floor(off_ticks / quantization()) * quantization();
			}
		}

		// Make sure notes won't go outside boundary conditions
		if (m_moveBoundaryLeft + noteOffset < 0)
		{
			noteOffset = -m_moveBoundaryLeft;
		}
		if (m_moveBoundaryTop + off_key >= NumKeys)
		{
			off_key = -m_moveBoundaryTop + NumKeys - 1;
		}
		if (m_moveBoundaryBottom + off_key < 0)
		{
			off_key = -m_moveBoundaryBottom;
		}

		// Apply offset to all selected notes
		for (Note *note : getSelectedNotes())
		{
			// Quick resize is only enabled on Nudge mode, since resizing the note
			// while in Snap mode breaks the calculation of the note offset
			if (shift && ! m_startedWithShift && m_gridMode == gridNudge)
			{
				// quick resize, toggled by holding shift after starting a note move, but not before
				int ticks_new = note->oldLength().getTicks() + noteOffset;
				if( ticks_new <= 0 )
				{
					ticks_new = 1;
				}
				note->setLength( TimePos( ticks_new ) );
				m_lenOfNewNotes = note->length();
			}
			else
			{
				// moving note

				// Final position of the note
				TimePos posTicks(note->oldPos().getTicks() + noteOffset);
				int key_num = note->oldKey() + off_key;

				note->setPos(posTicks);
				note->setKey(key_num);
			}
		}
	}
	else if (m_action == ActionResizeNote)
	{
		// When resizing notes:
		// If shift is not pressed, resize the selected notes but do not rearrange them
		// If shift is pressed we resize and rearrange only the selected notes
		// If shift + ctrl then we also rearrange all posterior notes (sticky)
		// If shift is pressed but only one note is selected, apply sticky

		// Quantize the resizing if alt is not pressed
		if (!alt)
		{
			off_ticks = floor(off_ticks / quantization()) * quantization();
		}

		auto selectedNotes = getSelectedNotes();

		if (shift)
		{
			// Algorithm:
			// Relative to the starting point of the left-most selected note,
			//   all selected note start-points and *endpoints* (not length) should be scaled by a calculated factor.
			// This factor is such that the endpoint of the note whose handle is being dragged should lie under the cursor.
			// first, determine the start-point of the left-most selected note:
			int stretchStartTick = -1;
			for (const Note *note : selectedNotes)
			{
				if (stretchStartTick < 0 || note->oldPos().getTicks() < stretchStartTick)
				{
					stretchStartTick = note->oldPos().getTicks();
				}
			}
			// determine the ending tick of the right-most selected note
			const Note *posteriorNote = nullptr;
			for (const Note *note : selectedNotes)
			{
				if (posteriorNote == nullptr ||
					note->oldPos().getTicks() + note->oldLength().getTicks() >
					posteriorNote->oldPos().getTicks() + posteriorNote->oldLength().getTicks())
				{
					posteriorNote = note;
				}
			}
			int posteriorEndTick = posteriorNote->pos().getTicks() + posteriorNote->length().getTicks();
			// end-point of the note whose handle is being dragged:
			int stretchEndTick = m_currentNote->oldPos().getTicks() + m_currentNote->oldLength().getTicks();
			// Calculate factor by which to scale the start-point and end-point of all selected notes
			float scaleFactor = (float)(stretchEndTick - stretchStartTick + off_ticks) / qMax(1, stretchEndTick - stretchStartTick);
			scaleFactor = qMax(0.0f, scaleFactor);

			// process all selected notes & determine how much the endpoint of the right-most note was shifted
			int posteriorDeltaThisFrame = 0;
			for (Note *note : selectedNotes)
			{
				// scale relative start and end positions by scaleFactor
				int newStart = stretchStartTick + scaleFactor *
					(note->oldPos().getTicks() - stretchStartTick);
				int newEnd = stretchStartTick + scaleFactor *
					(note->oldPos().getTicks()+note->oldLength().getTicks() - stretchStartTick);
				// if  not holding alt, quantize the offsets
				if (!alt)
				{
					// quantize start time
					int oldStart = note->oldPos().getTicks();
					int startDiff = newStart - oldStart;
					startDiff = floor(startDiff / quantization()) * quantization();
					newStart = oldStart + startDiff;
					// quantize end time
					int oldEnd = oldStart + note->oldLength().getTicks();
					int endDiff = newEnd - oldEnd;
					endDiff = floor(endDiff / quantization()) * quantization();
					newEnd = oldEnd + endDiff;
				}
				int newLength = qMax(1, newEnd-newStart);
				if (note == posteriorNote)
				{
					posteriorDeltaThisFrame = (newStart+newLength) -
						(note->pos().getTicks() + note->length().getTicks());
				}
				note->setLength( TimePos(newLength) );
				note->setPos( TimePos(newStart) );

				m_lenOfNewNotes = note->length();
			}
			if (ctrl || selectionCount() == 1)
			{
				// if holding ctrl or only one note is selected, reposition posterior notes
				for (Note *note : notes)
				{
					if (!note->selected() && note->pos().getTicks() >= posteriorEndTick)
					{
						int newStart = note->pos().getTicks() + posteriorDeltaThisFrame;
						note->setPos( TimePos(newStart) );
					}
				}
			}
		}
		else
		{
			// shift is not pressed; stretch length of selected notes but not their position
			int minLength = alt ? 1 : m_minResizeLen.getTicks();

			if (m_gridMode == gridSnap)
			{
				// Calculate the end point of the note being dragged
				TimePos oldEndPoint = m_currentNote->oldPos() + m_currentNote->oldLength();
				// Quantize that position
				TimePos quantizedEndPoint = Note::quantized(oldEndPoint, quantization());
				// Add that difference to the offset from the resize
				off_ticks += quantizedEndPoint - oldEndPoint;
			}

			for (Note *note : selectedNotes)
			{
				int newLength = qMax(minLength, note->oldLength() + off_ticks);
				note->setLength(TimePos(newLength));

				m_lenOfNewNotes = note->length();
			}
		}
	}

	m_midiClip->updateLength();
	m_midiClip->dataChanged();
	Engine::getSong()->setModified();
}




void PianoRoll::paintEvent(QPaintEvent * pe )
{
	bool drawNoteNames = ConfigManager::inst()->value( "ui", "printnotelabels").toInt();

	QStyleOption opt;
	opt.initFrom( this );
	QPainter p( this );
	style()->drawPrimitive( QStyle::PE_Widget, &opt, &p, this );

	QBrush bgColor = p.background();

	// fill with bg color
	p.fillRect( 0, 0, width(), height(), bgColor );

	// set font-size to 80% of key line height
	QFont f = p.font();
	f.setPixelSize(m_keyLineHeight * 0.8);
	p.setFont(f); // font size doesn't change without this for some reason
	QFontMetrics fontMetrics(p.font());
	// G-1 is one of the widest; plus one pixel margin for the shadow
	QRect const boundingRect = fontMetrics.boundingRect(QString("G-1")) + QMargins(0, 0, 1, 0);

	// Order of drawing
	// - vertical quantization lines
	// - piano roll + horizontal key lines
	// - alternating bar colors
	// - vertical beat lines
	// - vertical bar lines
	// - marked semitones
	// - note editing
	// - notes
	// - selection frame
	// - highlight hovered note
	// - note edit area resize bar
	// - cursor mode icon

	if (hasValidMidiClip())
	{
		int pianoAreaHeight, partialKeyVisible, topKey, topNote;
		pianoAreaHeight = keyAreaBottom() - keyAreaTop();
		m_pianoKeysVisible = pianoAreaHeight / m_keyLineHeight;
		partialKeyVisible = pianoAreaHeight % m_keyLineHeight;
		// check if we're below the minimum key area size
		if (m_pianoKeysVisible * m_keyLineHeight < KEY_AREA_MIN_HEIGHT)
		{
			m_pianoKeysVisible = KEY_AREA_MIN_HEIGHT / m_keyLineHeight;
			partialKeyVisible = KEY_AREA_MIN_HEIGHT % m_keyLineHeight;
			// if we have a partial key, just show it
			if (partialKeyVisible > 0)
			{
				m_pianoKeysVisible += 1;
				partialKeyVisible = 0;
			}
			// have to modifiy the notes edit area height instead
			m_notesEditHeight = height() - (m_pianoKeysVisible * m_keyLineHeight)
				- PR_TOP_MARGIN - PR_BOTTOM_MARGIN;
		}
		// check if we're trying to show more keys than available
		else if (m_pianoKeysVisible >= NumKeys)
		{
			m_pianoKeysVisible = NumKeys;
			// have to modify the notes edit area height instead
			m_notesEditHeight = height() - (NumKeys * m_keyLineHeight) -
				PR_TOP_MARGIN - PR_BOTTOM_MARGIN;
			partialKeyVisible = 0;
		}
		topKey = qBound(0, m_startKey + m_pianoKeysVisible - 1, NumKeys - 1);
		topNote = topKey % KeysPerOctave;
		// if not resizing the note edit area, we can change m_notesEditHeight
		if (m_action != ActionResizeNoteEditArea && partialKeyVisible != 0)
		{
			// calculate the height change adding and subtracting the partial key
			int noteAreaPlus = (m_notesEditHeight + partialKeyVisible) - m_userSetNotesEditHeight;
			int noteAreaMinus = m_userSetNotesEditHeight - (m_notesEditHeight - partialKeyVisible);
			// if adding the partial key to height is more distant from the set height
			// we want to subtract the partial key
			if (noteAreaPlus > noteAreaMinus)
			{
				m_notesEditHeight -= partialKeyVisible;
				// since we're adding a partial key, we add one to the number visible
				m_pianoKeysVisible += 1;
			}
			// otherwise we add height
			else { m_notesEditHeight += partialKeyVisible; }
		}
		int x, q = quantization(), tick;

		// draw vertical quantization lines
		// If we're over 100% zoom, we allow all quantization level grids
		if (m_zoomingModel.value() <= 3)
		{
			// we're under 100% zoom
			// allow quantization grid up to 1/24 for triplets
			if (q % 3 != 0 && q < 8) { q = 8; }
			// allow quantization grid up to 1/32 for normal notes
			else if (q < 6) { q = 6; }
		}
		auto xCoordOfTick = [=](int tick) {
			return m_whiteKeyWidth + (
				(tick - m_currentPosition) * m_ppb / TimePos::ticksPerBar()
			);
		};
		p.setPen(m_lineColor);
		for (tick = m_currentPosition - m_currentPosition % q,
			x = xCoordOfTick(tick);
			x <= width();
			tick += q, x = xCoordOfTick(tick))
		{
			p.drawLine(x, keyAreaTop(), x, noteEditBottom());
		}

		// draw horizontal grid lines and piano notes
		p.setClipRect(0, keyAreaTop(), width(), keyAreaBottom() - keyAreaTop());
		// the first grid line from the top Y position
		int grid_line_y = keyAreaTop() + m_keyLineHeight - 1;

		// lambda function for returning the height of a key
		auto keyHeight = [&](
			const int key
		) -> int
		{
			switch (prKeyOrder[key % KeysPerOctave])
			{
			case PR_WHITE_KEY_BIG:
				return m_whiteKeyBigHeight;
			case PR_WHITE_KEY_SMALL:
				return m_whiteKeySmallHeight;
			case PR_BLACK_KEY:
				return m_blackKeyHeight;
			}
			return 0; // should never happen
		};
		// lambda function for returning the distance to the top of a key
		auto gridCorrection = [&](
			const int key
		) -> int
		{
			const int keyCode = key % KeysPerOctave;
			switch (prKeyOrder[keyCode])
			{
			case PR_WHITE_KEY_BIG:
				return m_whiteKeySmallHeight;
			case PR_WHITE_KEY_SMALL:
				// These two keys need to adjust up small height instead of only key line height
				if (keyCode == Key_C || keyCode == Key_F)
				{
					return m_whiteKeySmallHeight;
				}
			case PR_BLACK_KEY:
				return m_blackKeyHeight;
			}
			return 0; // should never happen
		};
		auto keyWidth = [&](
			const int key
		) -> int
		{
			switch (prKeyOrder[key % KeysPerOctave])
			{
			case PR_WHITE_KEY_SMALL:
			case PR_WHITE_KEY_BIG:
				return m_whiteKeyWidth;
			case PR_BLACK_KEY:
				return m_blackKeyWidth;
			}
			return 0; // should never happen
		};
		// lambda function to draw a key
		auto drawKey = [&](
			const int key,
			const int yb)
		{
			const bool mapped = m_midiClip->instrumentTrack()->isKeyMapped(key);
			const bool pressed = m_midiClip->instrumentTrack()->pianoModel()->isKeyPressed(key);
			const int keyCode = key % KeysPerOctave;
			const int yt = yb - gridCorrection(key);
			const int kh = keyHeight(key);
			const int kw = keyWidth(key);
			// set key colors
			p.setPen(QColor(0, 0, 0));
			switch (prKeyOrder[keyCode])
			{
			case PR_WHITE_KEY_SMALL:
			case PR_WHITE_KEY_BIG:
				if (mapped)
				{
					if (pressed) { p.setBrush(m_whiteKeyActiveBackground); }
					else { p.setBrush(m_whiteKeyInactiveBackground); }
				}
				else
				{
					p.setBrush(m_whiteKeyDisabledBackground);
				}
				break;
			case PR_BLACK_KEY:
				if (mapped)
				{
					if (pressed) { p.setBrush(m_blackKeyActiveBackground); }
					else { p.setBrush(m_blackKeyInactiveBackground); }
				}
				else
				{
					p.setBrush(m_blackKeyDisabledBackground);
				}
			}
			// draw key
			p.drawRect(PIANO_X, yt, kw, kh);
			// draw note name
			if (keyCode == Key_C || (drawNoteNames && Piano::isWhiteKey(key)))
			{
				// small font sizes have 1 pixel offset instead of 2
				auto zoomOffset = m_zoomYLevels[m_zoomingYModel.value()] > 1.0f ? 2 : 1;
				QString noteString = getNoteString(key);
				QRect textRect(
					m_whiteKeyWidth - boundingRect.width() - 2,
					yb - m_keyLineHeight + zoomOffset,
					boundingRect.width(),
					boundingRect.height()
				);
				p.setPen(pressed ? m_whiteKeyActiveTextShadow : m_whiteKeyInactiveTextShadow);
				p.drawText(textRect.adjusted(0, 1, 1, 0), Qt::AlignRight | Qt::AlignHCenter, noteString);
				p.setPen(pressed ? m_whiteKeyActiveTextColor : m_whiteKeyInactiveTextColor);
				// if (keyCode == Key_C) { p.setPen(textColor()); }
				// else { p.setPen(textColorLight()); }
				p.drawText(textRect, Qt::AlignRight | Qt::AlignHCenter, noteString);
			}
		};
		// lambda for drawing the horizontal grid line
		auto drawHorizontalLine = [&](
			const int key,
			const int y
		)
		{
			if (key % KeysPerOctave == Key_C) { p.setPen(m_beatLineColor); }
			else { p.setPen(m_lineColor); }
			p.drawLine(m_whiteKeyWidth, y, width(), y);
		};
		// correct y offset of the top key
		switch (prKeyOrder[topNote])
		{
		case PR_WHITE_KEY_SMALL:
		case PR_WHITE_KEY_BIG:
			break;
		case PR_BLACK_KEY:
			// draw extra white key
			drawKey(topKey + 1, grid_line_y - m_keyLineHeight);
		}
		// loop through visible keys
		const int lastKey = qMax(0, topKey - m_pianoKeysVisible);
		for (int key = topKey; key > lastKey; --key)
		{
			bool whiteKey = Piano::isWhiteKey(key);
			if (whiteKey)
			{
				drawKey(key, grid_line_y);
				drawHorizontalLine(key, grid_line_y);
				grid_line_y += m_keyLineHeight;
			}
			else
			{
				// draw next white key
				drawKey(key - 1, grid_line_y + m_keyLineHeight);
				drawHorizontalLine(key - 1, grid_line_y + m_keyLineHeight);
				// draw black key over previous and next white key
				drawKey(key, grid_line_y);
				drawHorizontalLine(key, grid_line_y);
				// drew two grid keys so skip ahead properly
				grid_line_y += m_keyLineHeight + m_keyLineHeight;
				// capture double key draw
				--key;
			}
		}

		// don't draw over keys
		p.setClipRect(m_whiteKeyWidth, keyAreaTop(), width(), noteEditBottom() - keyAreaTop());

		// draw alternating shading on bars
		float timeSignature =
			static_cast<float>(Engine::getSong()->getTimeSigModel().getNumerator()) /
			static_cast<float>(Engine::getSong()->getTimeSigModel().getDenominator());
		float zoomFactor = m_zoomLevels[m_zoomingModel.value()];
		//the bars which disappears at the left side by scrolling
		int leftBars = m_currentPosition * zoomFactor / TimePos::ticksPerBar();
		//iterates the visible bars and draw the shading on uneven bars
		for (int x = m_whiteKeyWidth, barCount = leftBars;
			x < width() + m_currentPosition * zoomFactor / timeSignature;
			x += m_ppb, ++barCount)
		{
			if ((barCount + leftBars) % 2 != 0)
			{
				p.fillRect(x - m_currentPosition * zoomFactor / timeSignature,
					PR_TOP_MARGIN,
					m_ppb,
					height() - (PR_BOTTOM_MARGIN + PR_TOP_MARGIN),
					m_backgroundShade);
			}
		}

		// draw vertical beat lines
		int ticksPerBeat = DefaultTicksPerBar /
			Engine::getSong()->getTimeSigModel().getDenominator();
		p.setPen(m_beatLineColor);
		for(tick = m_currentPosition - m_currentPosition % ticksPerBeat,
			x = xCoordOfTick( tick );
			x <= width();
			tick += ticksPerBeat, x = xCoordOfTick(tick))
		{
			p.drawLine(x, PR_TOP_MARGIN, x, noteEditBottom());
		}

		// draw vertical bar lines
		p.setPen(m_barLineColor);
		for(tick = m_currentPosition - m_currentPosition % TimePos::ticksPerBar(),
			x = xCoordOfTick( tick );
			x <= width();
			tick += TimePos::ticksPerBar(), x = xCoordOfTick(tick))
		{
			p.drawLine(x, PR_TOP_MARGIN, x, noteEditBottom());
		}

		// draw marked semitones after the grid
		for(x = 0; x < m_markedSemiTones.size(); ++x)
		{
			const int key_num = m_markedSemiTones.at(x);
			const int y = keyAreaBottom() + 5 - m_keyLineHeight *
				(key_num - m_startKey + 1);
			if(y > keyAreaBottom()) { break; }
			p.fillRect(m_whiteKeyWidth + 1,
				y - m_keyLineHeight / 2,
				width() - 10,
				m_keyLineHeight + 1,
				m_markedSemitoneColor);
		}
	}

	// reset MIDI clip
	p.setClipRect(0, 0, width(), height());

	// erase the area below the piano, because there might be keys that
	// should be only half-visible
	p.fillRect( QRect( 0, keyAreaBottom(),
			m_whiteKeyWidth, noteEditBottom() - keyAreaBottom()), bgColor);

	// display note editing info
	//QFont f = p.font();
	f.setBold( false );
	p.setFont( pointSize<10>( f ) );
	p.setPen(m_noteModeColor);
	p.drawText( QRect( 0, keyAreaBottom(),
					  m_whiteKeyWidth, noteEditBottom() - keyAreaBottom()),
			   Qt::AlignCenter | Qt::TextWordWrap,
			   m_nemStr.at( m_noteEditMode ) + ":" );

	// set clipping area, because we are not allowed to paint over
	// keyboard...
	p.setClipRect(
		m_whiteKeyWidth,
		PR_TOP_MARGIN,
		width() - m_whiteKeyWidth,
		height() - PR_TOP_MARGIN - PR_BOTTOM_MARGIN);

	// following code draws all notes in visible area
	// and the note editing stuff (volume, panning, etc)

	// setup selection-vars
	int sel_pos_start = m_selectStartTick;
	int sel_pos_end = m_selectStartTick+m_selectedTick;
	if( sel_pos_start > sel_pos_end )
	{
		qSwap<int>( sel_pos_start, sel_pos_end );
	}

	int sel_key_start = m_selectStartKey - m_startKey + 1;
	int sel_key_end = sel_key_start + m_selectedKeys;
	if( sel_key_start > sel_key_end )
	{
		qSwap<int>( sel_key_start, sel_key_end );
	}

	int y_base = keyAreaBottom() - 1;
	if( hasValidMidiClip() )
	{
		p.setClipRect(
			m_whiteKeyWidth,
			PR_TOP_MARGIN,
			width() - m_whiteKeyWidth,
			height() - PR_TOP_MARGIN);

		const int topKey = qBound(0, m_startKey + m_pianoKeysVisible - 1, NumKeys - 1);
		const int bottomKey = topKey - m_pianoKeysVisible;

		QPolygonF editHandles;

		// Return a note's Y position on the grid
		auto noteYPos = [&](const int key)
		{
			return (topKey - key) * m_keyLineHeight + keyAreaTop() - 1;
		};

		// -- Begin ghost MIDI clip
		if( !m_ghostNotes.empty() )
		{
			for( const Note *note : m_ghostNotes )
			{
				int len_ticks = note->length();

				if( len_ticks == 0 )
				{
					continue;
				}
				else if( len_ticks < 0 )
				{
					len_ticks = 4;
				}

				int pos_ticks = note->pos();

				int note_width = len_ticks * m_ppb / TimePos::ticksPerBar();
				const int x = ( pos_ticks - m_currentPosition ) *
						m_ppb / TimePos::ticksPerBar();
				// skip this note if not in visible area at all
				if (!(x + note_width >= 0 && x <= width() - m_whiteKeyWidth))
				{
					continue;
				}

				// is the note in visible area?
				if (note->key() > bottomKey && note->key() <= topKey)
				{

					// we've done and checked all, let's draw the note
					drawNoteRect(
						p, x + m_whiteKeyWidth, noteYPos(note->key()), note_width,
						note, m_ghostNoteColor, m_ghostNoteTextColor, m_selectedNoteColor,
						m_ghostNoteOpacity, m_ghostNoteBorders, drawNoteNames);
				}

			}
		}
		// -- End ghost MIDI clip

		for( const Note *note : m_midiClip->notes() )
		{
			int len_ticks = note->length();

			if( len_ticks == 0 )
			{
				continue;
			}
			else if( len_ticks < 0 )
			{
				len_ticks = 4;
			}

			int pos_ticks = note->pos();

			int note_width = len_ticks * m_ppb / TimePos::ticksPerBar();
			const int x = ( pos_ticks - m_currentPosition ) *
					m_ppb / TimePos::ticksPerBar();
			// skip this note if not in visible area at all
			if (!(x + note_width >= 0 && x <= width() - m_whiteKeyWidth))
			{
				continue;
			}

			// is the note in visible area?
			if (note->key() > bottomKey && note->key() <= topKey)
			{
				// we've done and checked all, let's draw the note
				drawNoteRect(
					p, x + m_whiteKeyWidth, noteYPos(note->key()), note_width,
					note, m_noteColor, m_noteTextColor, m_selectedNoteColor,
					m_noteOpacity, m_noteBorders, drawNoteNames);
			}

			// draw note editing stuff
			int editHandleTop = 0;
			if( m_noteEditMode == NoteEditVolume )
			{
				QColor color = m_barColor.lighter(30 + (note->getVolume() * 90 / MaxVolume));
				if( note->selected() )
				{
					color = m_selectedNoteColor;
				}
				p.setPen( QPen( color, NOTE_EDIT_LINE_WIDTH ) );

				editHandleTop = noteEditBottom() -
					( (float)( note->getVolume() - MinVolume ) ) /
					( (float)( MaxVolume - MinVolume ) ) *
					( (float)( noteEditBottom() - noteEditTop() ) );

				p.drawLine( QLineF ( noteEditLeft() + x + 0.5, editHandleTop + 0.5,
							noteEditLeft() + x + 0.5, noteEditBottom() + 0.5 ) );

			}
			else if( m_noteEditMode == NoteEditPanning )
			{
				QColor color = m_noteColor;
				if( note->selected() )
				{
					color = m_selectedNoteColor;
				}

				p.setPen( QPen( color, NOTE_EDIT_LINE_WIDTH ) );

				editHandleTop = noteEditBottom() -
					( (float)( note->getPanning() - PanningLeft ) ) /
					( (float)( (PanningRight - PanningLeft ) ) ) *
					( (float)( noteEditBottom() - noteEditTop() ) );

				p.drawLine( QLine( noteEditLeft() + x, noteEditTop() +
						( (float)( noteEditBottom() - noteEditTop() ) ) / 2.0f,
						    noteEditLeft() + x , editHandleTop ) );
			}
			editHandles << QPoint ( x + noteEditLeft(),
						editHandleTop );

			if( note->hasDetuningInfo() )
			{
				drawDetuningInfo(p, note, x + m_whiteKeyWidth, noteYPos(note->key()));
				p.setClipRect(
					m_whiteKeyWidth,
					PR_TOP_MARGIN,
					width() - m_whiteKeyWidth,
					height() - PR_TOP_MARGIN);
			}
		}

		// -- Knife tool (draw cut line)
		if (m_action == ActionKnife)
		{
			auto xCoordOfTick = [this](int tick) {
				return m_whiteKeyWidth + (
					(tick - m_currentPosition) * m_ppb / TimePos::ticksPerBar());
			};
			Note* n = noteUnderMouse();
			if (n)
			{
				const int key = n->key() - m_startKey + 1;
				int y = y_base - key * m_keyLineHeight;

				int x = xCoordOfTick(m_knifeTickPos);

				if (x > xCoordOfTick(n->pos()) &&
					x < xCoordOfTick(n->pos() + n->length()))
				{
					p.setPen(QPen(m_knifeCutLineColor, 1));
					p.drawLine(x, y, x, y + m_keyLineHeight);

					setCursor(Qt::BlankCursor);
				}
				else
				{
					setCursor(Qt::ArrowCursor);
				}
			}
			else
			{
				setCursor(Qt::ArrowCursor);
			}
		}
		// -- End knife tool

		//draw current step recording notes
		for( const Note *note : m_stepRecorder.getCurStepNotes() )
		{
			int len_ticks = note->length();

			if( len_ticks == 0 )
			{
				continue;
			}


			int pos_ticks = note->pos();

			int note_width = len_ticks * m_ppb / TimePos::ticksPerBar();
			const int x = ( pos_ticks - m_currentPosition ) *
					m_ppb / TimePos::ticksPerBar();
			// skip this note if not in visible area at all
			if (!(x + note_width >= 0 && x <= width() - m_whiteKeyWidth))
			{
				continue;
			}

			// is the note in visible area?
			if (note->key() > bottomKey && note->key() <= topKey)
			{

				// we've done and checked all, let's draw the note
				drawNoteRect(
					p, x + m_whiteKeyWidth, noteYPos(note->key()), note_width,
					note, m_stepRecorder.curStepNoteColor(), m_noteTextColor, m_selectedNoteColor,
					m_noteOpacity, m_noteBorders, drawNoteNames);
			}
		}

		p.setPen(QPen(m_noteColor, NOTE_EDIT_LINE_WIDTH + 2));
		p.drawPoints( editHandles );

	}
	else
	{
		QFont f = p.font();
		f.setBold( true );
		p.setFont( pointSize<14>( f ) );
		p.setPen( QApplication::palette().color( QPalette::Active,
							QPalette::BrightText ) );
		p.drawText(m_whiteKeyWidth + 20, PR_TOP_MARGIN + 40,
				tr( "Please open a clip by double-clicking "
								"on it!" ) );
	}

	p.setClipRect(
		m_whiteKeyWidth,
		PR_TOP_MARGIN,
		width() - m_whiteKeyWidth,
		height() - PR_TOP_MARGIN - m_notesEditHeight - PR_BOTTOM_MARGIN);

	// now draw selection-frame
	int x = ( ( sel_pos_start - m_currentPosition ) * m_ppb ) /
						TimePos::ticksPerBar();
	int w = ( ( ( sel_pos_end - m_currentPosition ) * m_ppb ) /
						TimePos::ticksPerBar() ) - x;
	int y = (int) y_base - sel_key_start * m_keyLineHeight;
	int h = (int) y_base - sel_key_end * m_keyLineHeight - y;
	p.setPen(m_selectedNoteColor);
	p.setBrush( Qt::NoBrush );
	p.drawRect(x + m_whiteKeyWidth, y, w, h);

	// TODO: Get this out of paint event
	int l = ( hasValidMidiClip() )? (int) m_midiClip->length() : 0;

	// reset scroll-range
	if( m_leftRightScroll->maximum() != l )
	{
		m_leftRightScroll->setRange( 0, l );
		m_leftRightScroll->setPageStep( l );
	}

	// set line colors
	auto editAreaCol = QColor(m_lineColor);
	auto currentKeyCol = QColor(m_beatLineColor);

	editAreaCol.setAlpha( 64 );
	currentKeyCol.setAlpha( 64 );

	// horizontal line for the key under the cursor
	if(hasValidMidiClip() && getGUI()->pianoRoll()->hasFocus())
	{
		int key_num = getKey( mapFromGlobal( QCursor::pos() ).y() );
		p.fillRect( 10, keyAreaBottom() + 3 - m_keyLineHeight *
					( key_num - m_startKey + 1 ), width() - 10, m_keyLineHeight - 7, currentKeyCol );
	}

	// bar to resize note edit area
	p.setClipRect( 0, 0, width(), height() );
	p.fillRect( QRect( 0, keyAreaBottom(),
					width()-PR_RIGHT_MARGIN, NOTE_EDIT_RESIZE_BAR ), editAreaCol );

	if (getGUI()->pianoRoll()->hasFocus())
	{
		const QPixmap * cursor = nullptr;
		// draw current edit-mode-icon below the cursor
		switch( m_editMode )
		{
			case ModeDraw:
				if( m_mouseDownRight )
				{
					cursor = s_toolErase;
				}
				else if( m_action == ActionMoveNote )
				{
					cursor = s_toolMove;
				}
				else
				{
					cursor = s_toolDraw;
				}
				break;
			case ModeErase: cursor = s_toolErase; break;
			case ModeSelect: cursor = s_toolSelect; break;
			case ModeEditDetuning: cursor = s_toolOpen; break;
			case ModeEditKnife: cursor = s_toolKnife; break;
		}
		QPoint mousePosition = mapFromGlobal( QCursor::pos() );
		if( cursor != nullptr && mousePosition.y() > keyAreaTop() && mousePosition.x() > noteEditLeft())
		{
			p.drawPixmap( mousePosition + QPoint( 8, 8 ), *cursor );
		}
	}
}




void PianoRoll::updateScrollbars()
{
	m_leftRightScroll->setGeometry(
		m_whiteKeyWidth,
		height() - SCROLLBAR_SIZE,
		width() - m_whiteKeyWidth,
		SCROLLBAR_SIZE
	);
	m_topBottomScroll->setGeometry(
		width() - SCROLLBAR_SIZE,
		PR_TOP_MARGIN,
		SCROLLBAR_SIZE,
		height() - PR_TOP_MARGIN - SCROLLBAR_SIZE
	);
	int pianoAreaHeight = keyAreaBottom() - PR_TOP_MARGIN;
	int numKeysVisible = pianoAreaHeight / m_keyLineHeight;
	m_totalKeysToScroll = qMax(0, NumKeys - numKeysVisible);
	m_topBottomScroll->setRange(0, m_totalKeysToScroll);
	if (m_startKey > m_totalKeysToScroll)
	{
		m_startKey = qMax(0, m_totalKeysToScroll);
	}
	m_topBottomScroll->setValue(m_totalKeysToScroll - m_startKey);
}

// responsible for moving/resizing scrollbars after window-resizing
void PianoRoll::resizeEvent(QResizeEvent* re)
{
	updatePositionLineHeight();
	updateScrollbars();
	Engine::getSong()->getPlayPos(Song::Mode_PlayMidiClip)
		.m_timeLine->setFixedWidth(width());
	update();
}




void PianoRoll::wheelEvent(QWheelEvent * we )
{
	we->accept();
	// handle wheel events for note edit area - for editing note vol/pan with mousewheel
	if(position(we).x() > noteEditLeft() && position(we).x() < noteEditRight()
	&& position(we).y() > noteEditTop() && position(we).y() < noteEditBottom())
	{
		if (!hasValidMidiClip()) {return;}
		// get values for going through notes
		int pixel_range = 8;
		int x = position(we).x() - m_whiteKeyWidth;
		int ticks_start = ( x - pixel_range / 2 ) *
					TimePos::ticksPerBar() / m_ppb + m_currentPosition;
		int ticks_end = ( x + pixel_range / 2 ) *
					TimePos::ticksPerBar() / m_ppb + m_currentPosition;

		// When alt is pressed we only edit the note under the cursor
		bool altPressed = we->modifiers() & Qt::AltModifier;
		// go through notes to figure out which one we want to change
		NoteVector nv;
		for ( Note * i : m_midiClip->notes() )
		{
			if( i->withinRange( ticks_start, ticks_end ) || ( i->selected() && !altPressed ) )
			{
				nv += i;
			}
		}
		if( nv.size() > 0 )
		{
			const int step = we->angleDelta().y() > 0 ? 1 : -1;
			if( m_noteEditMode == NoteEditVolume )
			{
				for ( Note * n : nv )
				{
					volume_t vol = qBound<int>( MinVolume, n->getVolume() + step, MaxVolume );
					n->setVolume( vol );
				}
				bool allVolumesEqual = std::all_of( nv.begin(), nv.end(),
					[nv](const Note *note)
					{
						return note->getVolume() == nv[0]->getVolume();
					});
				if ( allVolumesEqual )
				{
					// show the volume hover-text only if all notes have the
					// same volume
					showVolTextFloat(nv[0]->getVolume(), position(we), 1000);
				}
			}
			else if( m_noteEditMode == NoteEditPanning )
			{
				for ( Note * n : nv )
				{
					panning_t pan = qBound<int>( PanningLeft, n->getPanning() + step, PanningRight );
					n->setPanning( pan );
				}
				bool allPansEqual = std::all_of( nv.begin(), nv.end(),
					[nv](const Note *note)
					{
						return note->getPanning() == nv[0]->getPanning();
					});
				if ( allPansEqual )
				{
					// show the pan hover-text only if all notes have the same
					// panning
					showPanTextFloat( nv[0]->getPanning(), position( we ), 1000 );
				}
			}
			update();
		}
	}

	// not in note edit area, so handle scrolling/zooming and quantization change
	else
	if( we->modifiers() & Qt::ControlModifier && we->modifiers() & Qt::AltModifier )
	{
		int q = m_quantizeModel.value();
		if((we->angleDelta().x() + we->angleDelta().y()) > 0) // alt + scroll becomes horizontal scroll on KDE
		{
			q--;
		}
		else if((we->angleDelta().x() + we->angleDelta().y()) < 0) // alt + scroll becomes horizontal scroll on KDE
		{
			q++;
		}
		q = qBound( 0, q, m_quantizeModel.size() - 1 );
		m_quantizeModel.setValue( q );
	}
	else if( we->modifiers() & Qt::ControlModifier && we->modifiers() & Qt::ShiftModifier )
	{
		int l = m_noteLenModel.value();
		if(we->angleDelta().y() > 0)
		{
			l--;
		}
		else if(we->angleDelta().y() < 0)
		{
			l++;
		}
		l = qBound( 0, l, m_noteLenModel.size() - 1 );
		m_noteLenModel.setValue( l );
	}
	else if( we->modifiers() & Qt::ControlModifier )
	{
		int z = m_zoomingModel.value();
		if(we->angleDelta().y() > 0)
		{
			z++;
		}
		else if(we->angleDelta().y() < 0)
		{
			z--;
		}
		z = qBound( 0, z, m_zoomingModel.size() - 1 );

		int x = (position(we).x() - m_whiteKeyWidth) * TimePos::ticksPerBar();
		// ticks based on the mouse x-position where the scroll wheel was used
		int ticks = x / m_ppb;
		// what would be the ticks in the new zoom level on the very same mouse x
		int newTicks = x / (DEFAULT_PR_PPB * m_zoomLevels[z]);
		// scroll so the tick "selected" by the mouse x doesn't move on the screen
		m_leftRightScroll->setValue(m_leftRightScroll->value() + ticks - newTicks);
		// update combobox with zooming-factor
		m_zoomingModel.setValue( z );
	}

	// FIXME: Reconsider if determining orientation is necessary in Qt6.
	else if(abs(we->angleDelta().x()) > abs(we->angleDelta().y())) // scrolling is horizontal
	{
		m_leftRightScroll->setValue(m_leftRightScroll->value() -
							we->angleDelta().x() * 2 / 15);
	}
	else if(we->modifiers() & Qt::ShiftModifier)
	{
		m_leftRightScroll->setValue(m_leftRightScroll->value() -
							we->angleDelta().y() * 2 / 15);
	}
	else
	{
		m_topBottomScroll->setValue(m_topBottomScroll->value() -
							we->angleDelta().y() / 30);
	}
}




void PianoRoll::focusOutEvent( QFocusEvent * )
{
	if( hasValidMidiClip() )
	{
		for( int i = 0; i < NumKeys; ++i )
		{
			m_midiClip->instrumentTrack()->pianoModel()->midiEventProcessor()->processInEvent( MidiEvent( MidiNoteOff, -1, i, 0 ) );
			m_midiClip->instrumentTrack()->pianoModel()->setKeyState( i, false );
		}
	}
	if (m_editMode == ModeEditKnife) {
		m_editMode = m_knifeMode;
		m_action = ActionNone;
	} else {
		m_editMode = m_ctrlMode;
	}
	update();
}

void PianoRoll::focusInEvent( QFocusEvent * ev )
{
	if ( hasValidMidiClip() )
	{
		// Assign midi device
		m_midiClip->instrumentTrack()->autoAssignMidiDevice(true);
	}
	QWidget::focusInEvent(ev);
}



int PianoRoll::getKey(int y) const
{
	// handle case that very top pixel maps to next key above
	if (y - keyAreaTop() <= 1) { y = keyAreaTop() + 2; }
	int key_num = qBound(
		0,
		// add + 1 to stay within the grid lines
		((keyAreaBottom() - y + 1) / m_keyLineHeight) + m_startKey,
		NumKeys - 1
	);
	return key_num;
}

QList<int> PianoRoll::getAllOctavesForKey( int keyToMirror ) const
{
	QList<int> keys;

	int trackKeysPerOctave = trackOctaveSize();
	for (int i = keyToMirror % trackKeysPerOctave; i < NumKeys; i += trackKeysPerOctave)
	{
		keys.append(i);
	}

	return keys;
}

Song::PlayModes PianoRoll::desiredPlayModeForAccompany() const
{
	if (m_midiClip->getTrack()->trackContainer() ==	Engine::patternStore())
	{
		return Song::Mode_PlayPattern;
	}
	return Song::Mode_PlaySong;
}




void PianoRoll::play()
{
	if( ! hasValidMidiClip() )
	{
		return;
	}

	if( Engine::getSong()->playMode() != Song::Mode_PlayMidiClip )
	{
		Engine::getSong()->playMidiClip( m_midiClip );
	}
	else
	{
		Engine::getSong()->togglePause();
	}
}




void PianoRoll::record()
{
	if( Engine::getSong()->isPlaying() )
	{
		stop();
	}
	if( m_recording || ! hasValidMidiClip() )
	{
		return;
	}

	m_midiClip->addJournalCheckPoint();
	m_recording = true;

	Engine::getSong()->playMidiClip( m_midiClip, false );
}




void PianoRoll::recordAccompany()
{
	if( Engine::getSong()->isPlaying() )
	{
		stop();
	}
	if( m_recording || ! hasValidMidiClip() )
	{
		return;
	}

	m_midiClip->addJournalCheckPoint();
	m_recording = true;

	if( m_midiClip->getTrack()->trackContainer() == Engine::getSong() )
	{
		Engine::getSong()->playSong();
	}
	else
	{
		Engine::getSong()->playPattern();
	}
}




bool PianoRoll::toggleStepRecording()
{
	if(m_stepRecorder.isRecording())
	{
		m_stepRecorder.stop();
	}
	else
	{
		if(hasValidMidiClip())
		{
			if(Engine::getSong()->isPlaying())
			{
				m_stepRecorder.start(0, newNoteLen());
			}
			else
			{
				m_stepRecorder.start(
					Engine::getSong()->getPlayPos(
						Song::Mode_PlayMidiClip), newNoteLen());
			}
		}
	}

	return m_stepRecorder.isRecording();;
}




void PianoRoll::stop()
{
	Engine::getSong()->stop();
	m_recording = false;
	m_scrollBack = ( m_timeLine->autoScroll() == TimeLineWidget::AutoScrollEnabled );
}




void PianoRoll::startRecordNote(const Note & n )
{
	if(hasValidMidiClip())
	{
		if( m_recording &&
			Engine::getSong()->isPlaying() &&
			(Engine::getSong()->playMode() == desiredPlayModeForAccompany() ||
			Engine::getSong()->playMode() == Song::Mode_PlayMidiClip ))
		{
			TimePos sub;
			if( Engine::getSong()->playMode() == Song::Mode_PlaySong )
			{
				sub = m_midiClip->startPosition();
			}
			Note n1( 1, Engine::getSong()->getPlayPos(
						Engine::getSong()->playMode() ) - sub,
					n.key(), n.getVolume(), n.getPanning() );
			if( n1.pos() >= 0 )
			{
				m_recordingNotes << n1;
			}
		}
		else if (m_stepRecorder.isRecording())
		{
			m_stepRecorder.notePressed(n);
		}
	}
}




void PianoRoll::finishRecordNote(const Note & n )
{
	if(hasValidMidiClip())
	{
		if( m_recording &&
			Engine::getSong()->isPlaying() &&
				( Engine::getSong()->playMode() ==
						desiredPlayModeForAccompany() ||
					Engine::getSong()->playMode() ==
						Song::Mode_PlayMidiClip ) )
		{
			for( QList<Note>::Iterator it = m_recordingNotes.begin();
						it != m_recordingNotes.end(); ++it )
			{
				if( it->key() == n.key() )
				{
					Note n1( n.length(), it->pos(),
							it->key(), it->getVolume(),
							it->getPanning() );
					n1.quantizeLength( quantization() );
					m_midiClip->addNote( n1 );
					update();
					m_recordingNotes.erase( it );
					break;
				}
			}
		}
		else if (m_stepRecorder.isRecording())
		{
			m_stepRecorder.noteReleased(n);
		}
	}
}




void PianoRoll::horScrolled(int new_pos )
{
	m_currentPosition = new_pos;
	m_stepRecorderWidget.setCurrentPosition(m_currentPosition);
	emit positionChanged( m_currentPosition );
	update();
}




void PianoRoll::verScrolled( int new_pos )
{
	// revert value
	m_startKey = qMax(0, m_totalKeysToScroll - new_pos);

	update();
}




void PianoRoll::setEditMode(int mode)
{
	m_ctrlMode = m_editMode = (EditModes) mode;
}




void PianoRoll::selectAll()
{
	if( ! hasValidMidiClip() )
	{
		return;
	}

	// if first_time = true, we HAVE to set the vars for select
	bool first_time = true;

	for( const Note *note : m_midiClip->notes() )
	{
		int len_ticks = static_cast<int>( note->length() ) > 0 ?
				static_cast<int>( note->length() ) : 1;

		const int key = note->key();

		int pos_ticks = note->pos();
		if( key <= m_selectStartKey || first_time )
		{
			// if we move start-key down, we have to add
			// the difference between old and new start-key
			// to m_selectedKeys, otherwise the selection
			// is just moved down...
			m_selectedKeys += m_selectStartKey
							- ( key - 1 );
			m_selectStartKey = key - 1;
		}
		if( key >= m_selectedKeys + m_selectStartKey ||
							first_time )
		{
			m_selectedKeys = key - m_selectStartKey;
		}
		if( pos_ticks < m_selectStartTick ||
							first_time )
		{
			m_selectStartTick = pos_ticks;
		}
		if( pos_ticks + len_ticks >
			m_selectStartTick + m_selectedTick ||
							first_time )
		{
			m_selectedTick = pos_ticks +
						len_ticks -
						m_selectStartTick;
		}
		first_time = false;
	}
}




// returns vector with pointers to all selected notes
NoteVector PianoRoll::getSelectedNotes() const
{
	NoteVector selectedNotes;

	if (hasValidMidiClip())
	{
		for( Note *note : m_midiClip->notes() )
		{
			if( note->selected() )
			{
				selectedNotes.push_back( note );
			}
		}
	}
	return selectedNotes;
}

// selects all notess associated with m_lastKey
void PianoRoll::selectNotesOnKey()
{
	if (hasValidMidiClip()) {
		for (Note * note : m_midiClip->notes()) {
			if (note->key() == m_lastKey) {
				note->setSelected(true);
			}
		}
	}
}

void PianoRoll::enterValue( NoteVector* nv )
{

	if( m_noteEditMode == NoteEditVolume )
	{
		bool ok;
		int new_val;
		new_val = QInputDialog::getInt(	this, "Piano roll: note velocity",
					tr( "Please enter a new value between %1 and %2:" ).
						arg( MinVolume ).arg( MaxVolume ),
					(*nv)[0]->getVolume(),
					MinVolume, MaxVolume, 1, &ok );

		if( ok )
		{
			for ( Note * n : *nv )
			{
				n->setVolume( new_val );
			}
			m_lastNoteVolume = new_val;
		}
	}
	else if( m_noteEditMode == NoteEditPanning )
	{
		bool ok;
		int new_val;
		new_val = QInputDialog::getInt(	this, "Piano roll: note panning",
					tr( "Please enter a new value between %1 and %2:" ).
							arg( PanningLeft ).arg( PanningRight ),
						(*nv)[0]->getPanning(),
						PanningLeft, PanningRight, 1, &ok );

		if( ok )
		{
			for ( Note * n : *nv )
			{
				n->setPanning( new_val );
			}
			m_lastNotePanning = new_val;
		}

	}
}


void PianoRoll::updateYScroll()
{
	m_topBottomScroll->setGeometry(width() - SCROLLBAR_SIZE, PR_TOP_MARGIN,
						SCROLLBAR_SIZE,
						height() - PR_TOP_MARGIN -
						SCROLLBAR_SIZE);

	const int visible_space = keyAreaBottom() - keyAreaTop();
	m_totalKeysToScroll = qMax(0, NumKeys - 1 - visible_space / m_keyLineHeight);

	m_topBottomScroll->setRange(0, m_totalKeysToScroll);

	if(m_startKey > m_totalKeysToScroll)
	{
		m_startKey = m_totalKeysToScroll;
	}
	m_topBottomScroll->setValue(m_totalKeysToScroll - m_startKey);
}


void PianoRoll::copyToClipboard( const NoteVector & notes ) const
{
	// For copyString() and MimeType enum class
	using namespace Clipboard;

	DataFile dataFile( DataFile::ClipboardData );
	QDomElement note_list = dataFile.createElement( "note-list" );
	dataFile.content().appendChild( note_list );

	TimePos start_pos( notes.front()->pos().getBar(), 0 );
	for( const Note *note : notes )
	{
		Note clip_note( *note );
		clip_note.setPos( clip_note.pos( start_pos ) );
		clip_note.saveState( dataFile, note_list );
	}

	copyString( dataFile.toString(), MimeType::Default );
}




void PianoRoll::copySelectedNotes()
{
	NoteVector selected_notes = getSelectedNotes();

	if( ! selected_notes.empty() )
	{
		copyToClipboard( selected_notes );
	}
}




void PianoRoll::cutSelectedNotes()
{
	if( ! hasValidMidiClip() )
	{
		return;
	}

	NoteVector selected_notes = getSelectedNotes();

	if( ! selected_notes.empty() )
	{
		m_midiClip->addJournalCheckPoint();

		copyToClipboard( selected_notes );

		Engine::getSong()->setModified();

		for( Note *note : selected_notes )
		{
			// note (the memory of it) is also deleted by
			// MidiClip::removeNote(...) so we don't have to do that
			m_midiClip->removeNote( note );
		}
	}

	update();
	getGUI()->songEditor()->update();
}




void PianoRoll::pasteNotes()
{
	// For getString() and MimeType enum class
	using namespace Clipboard;

	if( ! hasValidMidiClip() )
	{
		return;
	}

	QString value = getString( MimeType::Default );

	if( ! value.isEmpty() )
	{
		DataFile dataFile( value.toUtf8() );

		QDomNodeList list = dataFile.elementsByTagName( Note::classNodeName() );

		// remove selection and select the newly pasted notes
		clearSelectedNotes();

		if( ! list.isEmpty() )
		{
			m_midiClip->addJournalCheckPoint();
		}

		for( int i = 0; ! list.item( i ).isNull(); ++i )
		{
			// create the note
			Note cur_note;
			cur_note.restoreState( list.item( i ).toElement() );
			cur_note.setPos( cur_note.pos() + Note::quantized( m_timeLine->pos(), quantization() ) );

			// select it
			cur_note.setSelected( true );

			// add to MIDI clip
			m_midiClip->addNote( cur_note, false );
		}

		// we only have to do the following lines if we pasted at
		// least one note...
		Engine::getSong()->setModified();
		update();
		getGUI()->songEditor()->update();
	}
}




//Return false if no notes are deleted
bool PianoRoll::deleteSelectedNotes()
{
	if (!hasValidMidiClip()) { return false; }

	auto selectedNotes = getSelectedNotes();
	if (selectedNotes.empty()) { return false; }

	m_midiClip->addJournalCheckPoint();

	for (Note* note: selectedNotes) { m_midiClip->removeNote( note ); }

	Engine::getSong()->setModified();
	update();
	getGUI()->songEditor()->update();
	return true;
}




void PianoRoll::autoScroll( const TimePos & t )
{
	const int w = width() - m_whiteKeyWidth;
	if( t > m_currentPosition + w * TimePos::ticksPerBar() / m_ppb )
	{
		m_leftRightScroll->setValue( t.getBar() * TimePos::ticksPerBar() );
	}
	else if( t < m_currentPosition )
	{
		TimePos t2 = qMax( t - w * TimePos::ticksPerBar() *
					TimePos::ticksPerBar() / m_ppb, (tick_t) 0 );
		m_leftRightScroll->setValue( t2.getBar() * TimePos::ticksPerBar() );
	}
	m_scrollBack = false;
}




void PianoRoll::updatePosition( const TimePos & t )
{
	if( ( Engine::getSong()->isPlaying()
			&& Engine::getSong()->playMode() == Song::Mode_PlayMidiClip
			&& m_timeLine->autoScroll() == TimeLineWidget::AutoScrollEnabled
		) || m_scrollBack )
	{
		autoScroll( t );
	}
	// ticks relative to m_currentPosition
	// < 0 = outside viewport left
	// > width = outside viewport right
	const int pos = (static_cast<int>(m_timeLine->pos()) - m_currentPosition) * m_ppb / TimePos::ticksPerBar();
	// if pos is within visible range, show it
	if (pos >= 0 && pos <= width() - m_whiteKeyWidth)
	{
		m_positionLine->show();
		// adjust pos for piano keys width and self line width (align to rightmost of line)
		m_positionLine->move(pos + m_whiteKeyWidth - (m_positionLine->width() - 1), keyAreaTop());
	}
	else
	{
		m_positionLine->hide();
	}
}


void PianoRoll::updatePositionLineHeight()
{
	m_positionLine->setFixedHeight(keyAreaBottom() - keyAreaTop());
}




void PianoRoll::updatePositionAccompany( const TimePos & t )
{
	Song * s = Engine::getSong();

	if( m_recording && hasValidMidiClip() &&
					s->playMode() != Song::Mode_PlayMidiClip )
	{
		TimePos pos = t;
		if (s->playMode() != Song::Mode_PlayPattern)
		{
			pos -= m_midiClip->startPosition();
		}
		if( (int) pos > 0 )
		{
			s->getPlayPos( Song::Mode_PlayMidiClip ).setTicks( pos );
			autoScroll( pos );
		}
	}
}


void PianoRoll::updatePositionStepRecording( const TimePos & t )
{
	if( m_stepRecorder.isRecording() )
	{
		autoScroll( t );
	}
}


void PianoRoll::zoomingChanged()
{
	m_ppb = m_zoomLevels[m_zoomingModel.value()] * DEFAULT_PR_PPB;

	assert( m_ppb > 0 );

	m_timeLine->setPixelsPerBar( m_ppb );
	m_stepRecorderWidget.setPixelsPerBar( m_ppb );
	m_positionLine->zoomChange(m_zoomLevels[m_zoomingModel.value()]);

	update();
}


void PianoRoll::zoomingYChanged()
{
	m_keyLineHeight = m_zoomYLevels[m_zoomingYModel.value()] * DEFAULT_KEY_LINE_HEIGHT;
	m_whiteKeySmallHeight = qFloor(m_keyLineHeight * 1.5);
	m_whiteKeyBigHeight = m_keyLineHeight * 2;
	m_blackKeyHeight = m_keyLineHeight; //round(m_keyLineHeight * 1.3333);

	updateYScroll();
	update();
}


void PianoRoll::quantizeChanged()
{
	update();
}

void PianoRoll::noteLengthChanged()
{
	m_stepRecorder.setStepsLength(newNoteLen());
	update();
}

void PianoRoll::keyChanged()
{
	markSemiTone(stmaMarkCurrentScale, false);
}

int PianoRoll::quantization() const
{
	if( m_quantizeModel.value() == 0 )
	{
		if( m_noteLenModel.value() > 0 )
		{
			return newNoteLen();
		}
		else
		{
			return DefaultTicksPerBar / 16;
		}
	}

	return DefaultTicksPerBar / Quantizations[m_quantizeModel.value() - 1];
}


void PianoRoll::quantizeNotes(QuantizeActions mode)
{
	if( ! hasValidMidiClip() )
	{
		return;
	}

	m_midiClip->addJournalCheckPoint();

	NoteVector notes = getSelectedNotes();

	if( notes.empty() )
	{
		for( Note* n : m_midiClip->notes() )
		{
			notes.push_back( n );
		}
	}

	for( Note* n : notes )
	{
		if( n->length() == TimePos( 0 ) )
		{
			continue;
		}

		Note copy(*n);
		m_midiClip->removeNote( n );
		if (mode == QuantizeBoth || mode == QuantizePos)
		{
			copy.quantizePos(quantization());
		}
		if (mode == QuantizeBoth || mode == QuantizeLength)
		{
			copy.quantizeLength(quantization());
		}
		m_midiClip->addNote(copy, false);
	}

	update();
	getGUI()->songEditor()->update();
	Engine::getSong()->setModified();
}




void PianoRoll::updateSemiToneMarkerMenu()
{
	const InstrumentFunctionNoteStacking::ChordTable& chord_table =
			InstrumentFunctionNoteStacking::ChordTable::getInstance();
	const InstrumentFunctionNoteStacking::Chord& scale =
			chord_table.getScaleByName( m_scaleModel.currentText() );
	const InstrumentFunctionNoteStacking::Chord& chord =
			chord_table.getChordByName( m_chordModel.currentText() );

	emit semiToneMarkerMenuScaleSetEnabled( ! scale.isEmpty() );
	emit semiToneMarkerMenuChordSetEnabled( ! chord.isEmpty() );
}




TimePos PianoRoll::newNoteLen() const
{
	if( m_noteLenModel.value() == 0 )
	{
		return m_lenOfNewNotes;
	}

	QString text = m_noteLenModel.currentText();
	return DefaultTicksPerBar / text.right( text.length() - 2 ).toInt();
}




bool PianoRoll::mouseOverNote()
{
	return hasValidMidiClip() && noteUnderMouse() != nullptr;
}




Note * PianoRoll::noteUnderMouse()
{
	QPoint pos = mapFromGlobal( QCursor::pos() );

	if (pos.x() <= m_whiteKeyWidth
		|| pos.x() > width() - SCROLLBAR_SIZE
		|| pos.y() < PR_TOP_MARGIN
		|| pos.y() > keyAreaBottom() )
	{
		return nullptr;
	}

	int key_num = getKey( pos.y() );
	int pos_ticks = (pos.x() - m_whiteKeyWidth) *
			TimePos::ticksPerBar() / m_ppb + m_currentPosition;

	// loop through whole note-vector...
	for( Note* const& note : m_midiClip->notes() )
	{
		// and check whether the cursor is over an
		// existing note
		if( pos_ticks >= note->pos()
				&& pos_ticks <= note->endPos()
				&& note->key() == key_num
				&& note->length() > 0 )
		{
			return note;
		}
	}

	return nullptr;
}

void PianoRoll::changeSnapMode()
{
	//	gridNudge,
	//	gridSnap,
	//	gridFree - to be implemented

	m_gridMode = static_cast<GridMode>(m_snapModel.value());
}

PianoRollWindow::PianoRollWindow() :
	Editor(true, true),
	m_editor(new PianoRoll())
{
	setCentralWidget( m_editor );

	m_playAction->setToolTip(tr( "Play/pause current clip (Space)" ) );
	m_recordAction->setToolTip(tr( "Record notes from MIDI-device/channel-piano" ) );
	m_recordAccompanyAction->setToolTip( tr( "Record notes from MIDI-device/channel-piano while playing song or pattern track" ) );
	m_toggleStepRecordingAction->setToolTip( tr( "Record notes from MIDI-device/channel-piano, one step at the time" ) );
	m_stopAction->setToolTip( tr( "Stop playing of current clip (Space)" ) );

	DropToolBar *notesActionsToolBar = addDropToolBarToTop( tr( "Edit actions" ) );

	// init edit-buttons at the top
	auto editModeGroup = new ActionGroup(this);
	QAction* drawAction = editModeGroup->addAction( embed::getIconPixmap( "edit_draw" ), tr( "Draw mode (Shift+D)" ) );
	QAction* eraseAction = editModeGroup->addAction( embed::getIconPixmap( "edit_erase" ), tr("Erase mode (Shift+E)" ) );
	QAction* selectAction = editModeGroup->addAction( embed::getIconPixmap( "edit_select" ), tr( "Select mode (Shift+S)" ) );
	QAction* pitchBendAction = editModeGroup->addAction( embed::getIconPixmap( "automation" ), tr("Pitch Bend mode (Shift+T)" ) );

	drawAction->setChecked( true );

	drawAction->setShortcut( Qt::SHIFT | Qt::Key_D );
	eraseAction->setShortcut( Qt::SHIFT | Qt::Key_E );
	selectAction->setShortcut( Qt::SHIFT | Qt::Key_S );
	pitchBendAction->setShortcut( Qt::SHIFT | Qt::Key_T );

	connect( editModeGroup, SIGNAL(triggered(int)), m_editor, SLOT(setEditMode(int)));

	// Quantize combo button
	auto quantizeButton = new QToolButton(notesActionsToolBar);
	auto quantizeButtonMenu = new QMenu(quantizeButton);

	auto quantizeAction = new QAction(embed::getIconPixmap("quantize"), tr("Quantize"), this);
	auto quantizePosAction = new QAction(tr("Quantize positions"), this);
	auto quantizeLengthAction = new QAction(tr("Quantize lengths"), this);

	connect(quantizeAction, &QAction::triggered, [this](){ m_editor->quantizeNotes(); });
	connect(quantizePosAction, &QAction::triggered, [this](){ m_editor->quantizeNotes(PianoRoll::QuantizePos); });
	connect(quantizeLengthAction, &QAction::triggered, [this](){ m_editor->quantizeNotes(PianoRoll::QuantizeLength); });

	quantizeButton->setPopupMode(QToolButton::MenuButtonPopup);
	quantizeButton->setDefaultAction(quantizeAction);
	quantizeButton->setMenu(quantizeButtonMenu);
	quantizeButtonMenu->addAction(quantizePosAction);
	quantizeButtonMenu->addAction(quantizeLengthAction);

	notesActionsToolBar->addAction( drawAction );
	notesActionsToolBar->addAction( eraseAction );
	notesActionsToolBar->addAction( selectAction );
	notesActionsToolBar->addAction( pitchBendAction );
	notesActionsToolBar->addSeparator();
	notesActionsToolBar->addWidget(quantizeButton);

	// -- File actions
	DropToolBar* fileActionsToolBar = addDropToolBarToTop(tr("File actions"));

	// -- File ToolButton
	m_fileToolsButton = new QToolButton(m_toolBar);
	m_fileToolsButton->setIcon(embed::getIconPixmap("file"));
	m_fileToolsButton->setPopupMode(QToolButton::InstantPopup);

	// Import / export
	auto importAction = new QAction(embed::getIconPixmap("project_import"), tr("Import clip"), m_fileToolsButton);

	auto exportAction = new QAction(embed::getIconPixmap("project_export"), tr("Export clip"), m_fileToolsButton);

	m_fileToolsButton->addAction(importAction);
	m_fileToolsButton->addAction(exportAction);
	fileActionsToolBar->addWidget(m_fileToolsButton);

	connect(importAction, SIGNAL(triggered()), this, SLOT(importMidiClip()));
	connect(exportAction, SIGNAL(triggered()), this, SLOT(exportMidiClip()));
	// -- End File actions

	// Copy + paste actions
	DropToolBar *copyPasteActionsToolBar =  addDropToolBarToTop( tr( "Copy paste controls" ) );

	auto cutAction = new QAction(embed::getIconPixmap("edit_cut"), tr("Cut (%1+X)").arg(UI_CTRL_KEY), this);

	auto copyAction = new QAction(embed::getIconPixmap("edit_copy"), tr("Copy (%1+C)").arg(UI_CTRL_KEY), this);

	auto pasteAction = new QAction(embed::getIconPixmap("edit_paste"), tr("Paste (%1+V)").arg(UI_CTRL_KEY), this);

	cutAction->setShortcut( Qt::CTRL | Qt::Key_X );
	copyAction->setShortcut( Qt::CTRL | Qt::Key_C );
	pasteAction->setShortcut( Qt::CTRL | Qt::Key_V );

	connect( cutAction, SIGNAL(triggered()), m_editor, SLOT(cutSelectedNotes()));
	connect( copyAction, SIGNAL(triggered()), m_editor, SLOT(copySelectedNotes()));
	connect( pasteAction, SIGNAL(triggered()), m_editor, SLOT(pasteNotes()));

	copyPasteActionsToolBar->addAction( cutAction );
	copyPasteActionsToolBar->addAction( copyAction );
	copyPasteActionsToolBar->addAction( pasteAction );


	DropToolBar *timeLineToolBar = addDropToolBarToTop( tr( "Timeline controls" ) );
	m_editor->m_timeLine->addToolButtons( timeLineToolBar );

	// -- Note modifier tools
	auto noteToolsButton = new QToolButton(m_toolBar);
	noteToolsButton->setIcon(embed::getIconPixmap("tool"));
	noteToolsButton->setPopupMode(QToolButton::InstantPopup);

	auto glueAction = new QAction(embed::getIconPixmap("glue"), tr("Glue"), noteToolsButton);
	connect(glueAction, SIGNAL(triggered()), m_editor, SLOT(glueNotes()));
	glueAction->setShortcut( Qt::SHIFT | Qt::Key_G );

	auto knifeAction = new QAction(embed::getIconPixmap("edit_knife"), tr("Knife"), noteToolsButton);
	connect(knifeAction, &QAction::triggered, m_editor, &PianoRoll::setKnifeAction);
	knifeAction->setShortcut( Qt::SHIFT | Qt::Key_K );

	auto fillAction = new QAction(embed::getIconPixmap("fill"), tr("Fill"), noteToolsButton);
	connect(fillAction, &QAction::triggered, [this](){ m_editor->fitNoteLengths(true); });
	fillAction->setShortcut(Qt::SHIFT | Qt::Key_F);

	auto cutOverlapsAction = new QAction(embed::getIconPixmap("cut_overlaps"), tr("Cut overlaps"), noteToolsButton);
	connect(cutOverlapsAction, &QAction::triggered, [this](){ m_editor->fitNoteLengths(false); });
	cutOverlapsAction->setShortcut(Qt::SHIFT | Qt::Key_C);

	auto minLengthAction = new QAction(embed::getIconPixmap("min_length"), tr("Min length as last"), noteToolsButton);
	connect(minLengthAction, &QAction::triggered, [this](){ m_editor->constrainNoteLengths(false); });

	auto maxLengthAction = new QAction(embed::getIconPixmap("max_length"), tr("Max length as last"), noteToolsButton);
	connect(maxLengthAction, &QAction::triggered, [this](){ m_editor->constrainNoteLengths(true); });

	noteToolsButton->addAction(glueAction);
	noteToolsButton->addAction(knifeAction);
	noteToolsButton->addAction(fillAction);
	noteToolsButton->addAction(cutOverlapsAction);
	noteToolsButton->addAction(minLengthAction);
	noteToolsButton->addAction(maxLengthAction);

	notesActionsToolBar->addWidget(noteToolsButton);

	addToolBarBreak();


	DropToolBar *zoomAndNotesToolBar = addDropToolBarToTop( tr( "Zoom and note controls" ) );

	auto zoom_lbl = new QLabel(m_toolBar);
	zoom_lbl->setPixmap( embed::getIconPixmap( "zoom_x" ) );

	m_zoomingComboBox = new ComboBox( m_toolBar );
	m_zoomingComboBox->setModel( &m_editor->m_zoomingModel );
	m_zoomingComboBox->setFixedSize( 64, ComboBox::DEFAULT_HEIGHT );
	m_zoomingComboBox->setToolTip( tr( "Horizontal zooming") );

	auto zoom_y_lbl = new QLabel(m_toolBar);
	zoom_y_lbl->setPixmap(embed::getIconPixmap("zoom_y"));

	m_zoomingYComboBox = new ComboBox(m_toolBar);
	m_zoomingYComboBox->setModel(&m_editor->m_zoomingYModel);
	m_zoomingYComboBox->setFixedSize(64, ComboBox::DEFAULT_HEIGHT);
	m_zoomingYComboBox->setToolTip(tr("Vertical zooming"));

	// setup quantize-stuff
	auto quantize_lbl = new QLabel(m_toolBar);
	quantize_lbl->setPixmap( embed::getIconPixmap( "quantize" ) );

	m_quantizeComboBox = new ComboBox( m_toolBar );
	m_quantizeComboBox->setModel( &m_editor->m_quantizeModel );
	m_quantizeComboBox->setFixedSize( 64, ComboBox::DEFAULT_HEIGHT );
	m_quantizeComboBox->setToolTip( tr( "Quantization") );

	// setup note-len-stuff
	auto note_len_lbl = new QLabel(m_toolBar);
	note_len_lbl->setPixmap( embed::getIconPixmap( "note" ) );

	m_noteLenComboBox = new ComboBox( m_toolBar );
	m_noteLenComboBox->setModel( &m_editor->m_noteLenModel );
	m_noteLenComboBox->setFixedSize( 105, ComboBox::DEFAULT_HEIGHT );
	m_noteLenComboBox->setToolTip( tr( "Note length") );

	// setup key-stuff
	m_keyComboBox = new ComboBox(m_toolBar);
	m_keyComboBox->setModel(&m_editor->m_keyModel);
	m_keyComboBox->setFixedSize(72, ComboBox::DEFAULT_HEIGHT);
	m_keyComboBox->setToolTip(tr("Key"));

	// setup scale-stuff
	auto scale_lbl = new QLabel(m_toolBar);
	scale_lbl->setPixmap( embed::getIconPixmap( "scale" ) );

	m_scaleComboBox = new ComboBox( m_toolBar );
	m_scaleComboBox->setModel( &m_editor->m_scaleModel );
	m_scaleComboBox->setFixedSize( 105, ComboBox::DEFAULT_HEIGHT );
	m_scaleComboBox->setToolTip( tr( "Scale") );

	// setup chord-stuff
	auto chord_lbl = new QLabel(m_toolBar);
	chord_lbl->setPixmap( embed::getIconPixmap( "chord" ) );

	m_chordComboBox = new ComboBox( m_toolBar );
	m_chordComboBox->setModel( &m_editor->m_chordModel );
	m_chordComboBox->setFixedSize( 105, ComboBox::DEFAULT_HEIGHT );
	m_chordComboBox->setToolTip( tr( "Chord" ) );

	// setup snap-stuff
	auto snapLbl = new QLabel(m_toolBar);
	snapLbl->setPixmap(embed::getIconPixmap("gridmode"));

	m_snapComboBox = new ComboBox(m_toolBar);
	m_snapComboBox->setModel(&m_editor->m_snapModel);
	m_snapComboBox->setFixedSize(105, ComboBox::DEFAULT_HEIGHT);
	m_snapComboBox->setToolTip(tr("Snap mode"));

	// -- Clear ghost MIDI clip button
	m_clearGhostButton = new QPushButton( m_toolBar );
	m_clearGhostButton->setIcon( embed::getIconPixmap( "clear_ghost_note" ) );
	m_clearGhostButton->setToolTip( tr( "Clear ghost notes" ) );
	m_clearGhostButton->setEnabled( false );
	connect( m_clearGhostButton, SIGNAL(clicked()), m_editor, SLOT(clearGhostClip()));
	connect( m_editor, SIGNAL(ghostClipSet(bool)), this, SLOT(ghostClipSet(bool)));

	// Wrap label icons and comboboxes in a single widget so when
	// the window is resized smaller in width it hides both
	auto zoom_widget = new QWidget();
	auto zoom_hbox = new QHBoxLayout();
	zoom_hbox->setContentsMargins(0, 0, 0, 0);
	zoom_hbox->addWidget(zoom_lbl);
	zoom_hbox->addWidget(m_zoomingComboBox);
	zoom_widget->setLayout(zoom_hbox);
	zoomAndNotesToolBar->addWidget(zoom_widget);

	auto zoomY_widget = new QWidget();
	auto zoomY_hbox = new QHBoxLayout();
	zoomY_hbox->setContentsMargins(0, 0, 0, 0);
	zoomY_hbox->addWidget(zoom_y_lbl);
	zoomY_hbox->addWidget(m_zoomingYComboBox);
	zoomY_widget->setLayout(zoomY_hbox);
	zoomAndNotesToolBar->addWidget(zoomY_widget);

	auto quantize_widget = new QWidget();
	auto quantize_hbox = new QHBoxLayout();
	quantize_hbox->setContentsMargins(0, 0, 0, 0);
	quantize_hbox->addWidget(quantize_lbl);
	quantize_hbox->addWidget(m_quantizeComboBox);
	quantize_widget->setLayout(quantize_hbox);
	zoomAndNotesToolBar->addSeparator();
	zoomAndNotesToolBar->addWidget(quantize_widget);

	auto note_widget = new QWidget();
	auto note_hbox = new QHBoxLayout();
	note_hbox->setContentsMargins(0, 0, 0, 0);
	note_hbox->addWidget(note_len_lbl);
	note_hbox->addWidget(m_noteLenComboBox);
	note_widget->setLayout(note_hbox);
	zoomAndNotesToolBar->addSeparator();
	zoomAndNotesToolBar->addWidget(note_widget);

	auto scale_widget = new QWidget();
	auto scale_hbox = new QHBoxLayout();
	scale_hbox->setContentsMargins(0, 0, 0, 0);
	scale_hbox->addWidget(scale_lbl);
	// Add the key selection between scale label and key
	scale_hbox->addWidget(m_keyComboBox);
	scale_hbox->addWidget(m_scaleComboBox);
	scale_widget->setLayout(scale_hbox);
	zoomAndNotesToolBar->addSeparator();
	zoomAndNotesToolBar->addWidget(scale_widget);

	auto chord_widget = new QWidget();
	auto chord_hbox = new QHBoxLayout();
	chord_hbox->setContentsMargins(0, 0, 0, 0);
	chord_hbox->addWidget(chord_lbl);
	chord_hbox->addWidget(m_chordComboBox);
	chord_widget->setLayout(chord_hbox);
	zoomAndNotesToolBar->addSeparator();
	zoomAndNotesToolBar->addWidget(chord_widget);

	zoomAndNotesToolBar->addSeparator();
	zoomAndNotesToolBar->addWidget( m_clearGhostButton );

	auto snapWidget = new QWidget();
	auto snapHbox = new QHBoxLayout();
	snapHbox->setContentsMargins(0, 0, 0, 0);
	snapHbox->addWidget(snapLbl);
	snapHbox->addWidget(m_snapComboBox);
	snapWidget->setLayout(snapHbox);
	zoomAndNotesToolBar->addSeparator();
	zoomAndNotesToolBar->addWidget(snapWidget);

	// setup our actual window
	setFocusPolicy( Qt::StrongFocus );
	setFocus();
	setWindowIcon( embed::getIconPixmap( "piano" ) );
	setCurrentMidiClip( nullptr );

	// Connections
	connect( m_editor, SIGNAL(currentMidiClipChanged()), this, SIGNAL(currentMidiClipChanged()));
	connect( m_editor, SIGNAL(currentMidiClipChanged()), this, SLOT(updateAfterMidiClipChange()));
}




const MidiClip* PianoRollWindow::currentMidiClip() const
{
	return m_editor->currentMidiClip();
}




void PianoRollWindow::setGhostMidiClip( MidiClip* clip )
{
	m_editor->setGhostMidiClip( clip );
}




void PianoRollWindow::setCurrentMidiClip( MidiClip* clip )
{
	m_editor->setCurrentMidiClip( clip );

	if ( clip )
	{
		setWindowTitle( tr( "Piano-Roll - %1" ).arg( clip->name() ) );
		m_fileToolsButton->setEnabled(true);
		connect( clip->instrumentTrack(), SIGNAL(nameChanged()), this, SLOT(updateAfterMidiClipChange()));
		connect( clip, SIGNAL(dataChanged()), this, SLOT(updateAfterMidiClipChange()));
	}
	else
	{
		setWindowTitle( tr( "Piano-Roll - no clip" ) );
		m_fileToolsButton->setEnabled(false);
	}
}




bool PianoRollWindow::isRecording() const
{
	return m_editor->isRecording();
}




int PianoRollWindow::quantization() const
{
	return m_editor->quantization();
}




void PianoRollWindow::play()
{
	m_editor->play();
}




void PianoRollWindow::stop()
{
	m_editor->stop();
}




void PianoRollWindow::record()
{
	stopStepRecording(); //step recording mode is mutually exclusive with other record modes

	m_editor->record();
}




void PianoRollWindow::recordAccompany()
{
	stopStepRecording(); //step recording mode is mutually exclusive with other record modes

	m_editor->recordAccompany();
}


void PianoRollWindow::toggleStepRecording()
{
	if(isRecording())
	{
		// step recording mode is mutually exclusive with other record modes
		// stop them before starting step recording
		stop();
	}

	m_editor->toggleStepRecording();

	updateStepRecordingIcon();
}

void PianoRollWindow::stopRecording()
{
	m_editor->stopRecording();
}




void PianoRollWindow::reset()
{
	m_editor->reset();
}




void PianoRollWindow::saveSettings( QDomDocument & doc, QDomElement & de )
{
	if( !m_editor->ghostNotes().empty() )
	{
		QDomElement ghostNotesRoot = doc.createElement( "ghostnotes" );
		for( Note *note : m_editor->ghostNotes() )
		{
			QDomElement ghostNoteNode = doc.createElement( "ghostnote" );
			ghostNoteNode.setAttribute( "len", note->length() );
			ghostNoteNode.setAttribute( "key", note->key() );
			ghostNoteNode.setAttribute( "pos", note->pos() );

			ghostNotesRoot.appendChild(ghostNoteNode);
		}
		de.appendChild( ghostNotesRoot );
	}

	if (m_editor->m_markedSemiTones.length() > 0)
	{
		QDomElement markedSemiTonesRoot = doc.createElement("markedSemiTones");
		for (int markedSemiTone : m_editor->m_markedSemiTones)
		{
			QDomElement semiToneNode = doc.createElement("semiTone");
			semiToneNode.setAttribute("key", markedSemiTone);
			markedSemiTonesRoot.appendChild(semiToneNode);
		}
		de.appendChild(markedSemiTonesRoot);
	}

	de.setAttribute("stopbehaviour", m_editor->m_timeLine->behaviourAtStop());

	MainWindow::saveWidgetState( this, de );
}




void PianoRollWindow::loadSettings( const QDomElement & de )
{
	m_editor->loadGhostNotes( de.firstChildElement("ghostnotes") );
	m_editor->loadMarkedSemiTones(de.firstChildElement("markedSemiTones"));

	MainWindow::restoreWidgetState( this, de );

	m_editor->m_timeLine->setBehaviourAtStop(de.attribute("stopbehaviour").toInt());

	// update margins here because we're later in the startup process
	// We can't earlier because everything is still starting with the
	// WHITE_KEY_WIDTH default
	QMargins qm = m_editor->m_stepRecorderWidget.margins();
	qm.setLeft(m_editor->m_whiteKeyWidth);
	m_editor->m_stepRecorderWidget.setMargins(qm);
	m_editor->m_timeLine->setXOffset(m_editor->m_whiteKeyWidth);
}




QSize PianoRollWindow::sizeHint() const
{
	return { INITIAL_PIANOROLL_WIDTH, INITIAL_PIANOROLL_HEIGHT };
}



bool PianoRollWindow::hasFocus() const
{
	return m_editor->hasFocus();
}



void PianoRollWindow::updateAfterMidiClipChange()
{
	clipRenamed();
	updateStepRecordingIcon(); //MIDI clip change turn step recording OFF - update icon accordingly
}

void PianoRollWindow::clipRenamed()
{
	if ( currentMidiClip() )
	{
		setWindowTitle( tr( "Piano-Roll - %1" ).arg( currentMidiClip()->name() ) );
		m_fileToolsButton->setEnabled(true);
	}
	else
	{
		setWindowTitle( tr( "Piano-Roll - no clip" ) );
		m_fileToolsButton->setEnabled(false);
	}
}




void PianoRollWindow::ghostClipSet( bool state )
{
	m_clearGhostButton->setEnabled( state );
}




void PianoRollWindow::exportMidiClip()
{
	FileDialog exportDialog(this, tr("Export clip"), "",
		tr("XML clip file (*.xpt *.xptz)"));

	exportDialog.setAcceptMode(FileDialog::AcceptSave);

	if (exportDialog.exec() == QDialog::Accepted &&
		!exportDialog.selectedFiles().isEmpty() &&
		!exportDialog.selectedFiles().first().isEmpty())
	{
		QString suffix =
			ConfigManager::inst()->value("app", "nommpz").toInt() == 0
				? "xptz"
				: "xpt";
		exportDialog.setDefaultSuffix(suffix);

		const QString fullPath = exportDialog.selectedFiles()[0];
		DataFile dataFile(DataFile::MidiClip);
		m_editor->m_midiClip->saveSettings(dataFile, dataFile.content());

		if (dataFile.writeFile(fullPath))
		{
			TextFloat::displayMessage(tr("Export clip success"),
				tr("Clip saved to %1").arg(fullPath),
				embed::getIconPixmap("project_export"), 4000);
		}
	}
}




void PianoRollWindow::importMidiClip()
{
	// Overwrite confirmation.
	if (!m_editor->m_midiClip->empty() &&
		QMessageBox::warning(
			nullptr,
			tr("Import clip."),
			tr("You are about to import a clip, this will "
				"overwrite your current clip. Do you want to "
				"continue?"),
			QMessageBox::Yes | QMessageBox::No, QMessageBox::Yes
		) != QMessageBox::Yes)
	{
		return;
	}

	FileDialog importDialog(this, tr("Open clip"), "",
		tr("XML clip file (*.xpt *.xptz)"));
	importDialog.setFileMode(FileDialog::ExistingFile);

	if (importDialog.exec() == QDialog::Accepted &&
		!importDialog.selectedFiles().isEmpty())
	{
		const QString fullPath = importDialog.selectedFiles()[0];
		DataFile dataFile(fullPath);

		if (dataFile.head().isNull())
		{
			return;
		}

		TimePos pos = m_editor->m_midiClip->startPosition(); // Backup position in timeline.

		m_editor->m_midiClip->loadSettings(dataFile.content());
		m_editor->m_midiClip->movePosition(pos);

		TextFloat::displayMessage(tr("Import clip success"),
			tr("Imported clip %1!").arg(fullPath),
			embed::getIconPixmap("project_import"), 4000);
	}
}




void PianoRollWindow::focusInEvent( QFocusEvent * event )
{
	// when the window is given focus, also give focus to the actual piano roll
	m_editor->setFocus( event->reason() );
}

void PianoRollWindow::stopStepRecording()
{
	if(m_editor->isStepRecording())
	{
		m_editor->toggleStepRecording();
		updateStepRecordingIcon();
	}
}

void PianoRollWindow::updateStepRecordingIcon()
{
	if(m_editor->isStepRecording())
	{
		m_toggleStepRecordingAction->setIcon(embed::getIconPixmap("record_step_on"));
	}
	else
	{
		m_toggleStepRecordingAction->setIcon(embed::getIconPixmap("record_step_off"));
	}
}


} // namespace gui

} // namespace lmms<|MERGE_RESOLUTION|>--- conflicted
+++ resolved
@@ -1100,8 +1100,8 @@
 void PianoRoll::drawDetuningInfo(QPainter & p, const Note * n, int x, int y) const
 {
 	// Get a timeMap of the detuning pattern
-	AutomationPattern* detuningPattern = n->detuning()->automationPattern();
-	timeMap & detuningMap = detuningPattern->getTimeMap();
+	AutomationClip* detuningClip = n->detuning()->automationClip();
+	timeMap & detuningMap = detuningClip->getTimeMap();
 
 	// Return if it's empty
 	if (detuningMap.isEmpty()) { return; }
@@ -1137,12 +1137,7 @@
 		keyAreaBottom() - keyAreaTop()
 	);
 
-<<<<<<< HEAD
 	while (it + 1 != detuningMap.end())
-=======
-	timeMap & map = _n->detuning()->automationClip()->getTimeMap();
-	for (timeMap::const_iterator it = map.begin(); it != map.end(); ++it)
->>>>>>> 5ccc8d95
 	{
 		// Get the current node's x position in ticks
 		auto nodePos = POS(it);
@@ -1150,7 +1145,7 @@
 		int nodeX = getX(nodePos);
 
 		// Get values after this node
-		float* values = detuningPattern->valuesAfter(POS(it));
+		float* values = detuningClip->valuesAfter(POS(it));
 
 		// We are creating a path to draw a polygon representing the values between two
 		// nodes. When we have two nodes with discrete progression, we will basically have
@@ -1159,7 +1154,7 @@
 		// the value of the end of the shape between the two nodes will be the inValue of
 		// the next node.
 		float nextValue;
-		if (detuningPattern->progressionType() == AutomationPattern::DiscreteProgression)
+		if (detuningClip->progressionType() == AutomationClip::DiscreteProgression)
 		{
 			nextValue = OUTVAL(it);
 		}
@@ -1168,24 +1163,8 @@
 			nextValue = INVAL(it + 1);
 		}
 
-<<<<<<< HEAD
 		p.setRenderHints(QPainter::Antialiasing, true);
 		QPainterPath path;
-=======
-			// Now draw the lines representing the actual progression from one
-			// node to the other
-			switch (_n->detuning()->automationClip()->progressionType())
-			{
-				case AutomationClip::DiscreteProgression:
-					_p.drawLine(old_x, pre_y, cur_x, pre_y);
-					_p.drawLine(cur_x, pre_y, cur_x, cur_y);
-					break;
-				case AutomationClip::CubicHermiteProgression: /* TODO */
-				case AutomationClip::LinearProgression:
-					_p.drawLine(old_x, pre_y, cur_x, cur_y);
-					break;
-			}
->>>>>>> 5ccc8d95
 
 		path.moveTo(QPointF(nodeX, getY(0)));
 		for (int i = 0; i < POS(it + 1) - POS(it); i++)
