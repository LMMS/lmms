/*
 * PianoRoll.cpp - implementation of piano roll which is used for actual
 *                  writing of melodies
 *
 * Copyright (c) 2004-2014 Tobias Doerffel <tobydox/at/users.sourceforge.net>
 * Copyright (c) 2008 Andrew Kelley <superjoe30/at/gmail/dot/com>
 *
 * This file is part of LMMS - https://lmms.io
 *
 * This program is free software; you can redistribute it and/or
 * modify it under the terms of the GNU General Public
 * License as published by the Free Software Foundation; either
 * version 2 of the License, or (at your option) any later version.
 *
 * This program is distributed in the hope that it will be useful,
 * but WITHOUT ANY WARRANTY; without even the implied warranty of
 * MERCHANTABILITY or FITNESS FOR A PARTICULAR PURPOSE.  See the GNU
 * General Public License for more details.
 *
 * You should have received a copy of the GNU General Public
 * License along with this program (see COPYING); if not, write to the
 * Free Software Foundation, Inc., 51 Franklin Street, Fifth Floor,
 * Boston, MA 02110-1301 USA.
 *
 */

#include <QApplication>
#include <QClipboard>
#include <QKeyEvent>
#include <QLabel>
#include <QLayout>
#include <QMdiArea>
#include <QPainter>
#include <QPointer>
#include <QScrollBar>
#include <QStyleOption>
#include <QSignalMapper>

#ifndef __USE_XOPEN
#define __USE_XOPEN
#endif

#include <math.h>
#include <utility>

#include "AutomationEditor.h"
#include "ActionGroup.h"
#include "ConfigManager.h"
#include "PianoRoll.h"
#include "BBTrackContainer.h"
#include "Clipboard.h"
#include "ComboBox.h"
#include "debug.h"
#include "DetuningHelper.h"
#include "embed.h"
#include "GuiApplication.h"
#include "gui_templates.h"
#include "InstrumentTrack.h"
#include "MainWindow.h"
#include "Pattern.h"
#include "SongEditor.h"
#include "stdshims.h"
#include "TextFloat.h"
#include "TimeLineWidget.h"


#if QT_VERSION < 0x040800
#define MiddleButton MidButton
#endif

using std::move;

typedef AutomationPattern::timeMap timeMap;


// some constants...
const int INITIAL_PIANOROLL_WIDTH = 860;
const int INITIAL_PIANOROLL_HEIGHT = 480;

const int SCROLLBAR_SIZE = 12;
const int PIANO_X = 0;

const int WHITE_KEY_WIDTH = 64;
const int WHITE_KEY_SMALL_HEIGHT = 18;
const int WHITE_KEY_BIG_HEIGHT = 24;
const int BLACK_KEY_HEIGHT = 16;
const int KEY_LINE_HEIGHT = 12;
const int OCTAVE_HEIGHT = KEY_LINE_HEIGHT * KeysPerOctave;	// = 12 * 12;

const int NOTE_EDIT_RESIZE_BAR = 6;
const int NOTE_EDIT_MIN_HEIGHT = 50;
const int KEY_AREA_MIN_HEIGHT = 100;
const int PR_BOTTOM_MARGIN = SCROLLBAR_SIZE;
const int PR_TOP_MARGIN = 16;
const int PR_RIGHT_MARGIN = SCROLLBAR_SIZE;


// width of area used for resizing (the grip at the end of a note)
const int RESIZE_AREA_WIDTH = 9;

// width of line for setting volume/panning of note
const int NOTE_EDIT_LINE_WIDTH = 3;

// key where to start
const int INITIAL_START_KEY = Key_C + Octave_4 * KeysPerOctave;

// number of each note to provide in quantization and note lengths
const int NUM_EVEN_LENGTHS = 6;
const int NUM_TRIPLET_LENGTHS = 5;



QPixmap * PianoRoll::s_whiteKeySmallPm = NULL;
QPixmap * PianoRoll::s_whiteKeySmallPressedPm = NULL;
QPixmap * PianoRoll::s_whiteKeyBigPm = NULL;
QPixmap * PianoRoll::s_whiteKeyBigPressedPm = NULL;
QPixmap * PianoRoll::s_blackKeyPm = NULL;
QPixmap * PianoRoll::s_blackKeyPressedPm = NULL;
QPixmap * PianoRoll::s_toolDraw = NULL;
QPixmap * PianoRoll::s_toolErase = NULL;
QPixmap * PianoRoll::s_toolSelect = NULL;
QPixmap * PianoRoll::s_toolMove = NULL;
QPixmap * PianoRoll::s_toolOpen = NULL;

TextFloat * PianoRoll::s_textFloat = NULL;

static QString s_noteStrings[12] = { "C", "C#", "D", "D#", "E", "F", "F#", "G", "G#", "A", "A#", "B"};

static QString getNoteString( int key )
{
	return s_noteStrings[key % 12] + QString::number( static_cast<int>( key / KeysPerOctave ) );
}



// used for drawing of piano
PianoRoll::PianoRollKeyTypes PianoRoll::prKeyOrder[] =
{
	PR_WHITE_KEY_SMALL, PR_BLACK_KEY, PR_WHITE_KEY_BIG, PR_BLACK_KEY,
	PR_WHITE_KEY_SMALL, PR_WHITE_KEY_SMALL, PR_BLACK_KEY, PR_WHITE_KEY_BIG,
	PR_BLACK_KEY, PR_WHITE_KEY_BIG, PR_BLACK_KEY, PR_WHITE_KEY_SMALL
} ;


const int DEFAULT_PR_PPT = KEY_LINE_HEIGHT * DefaultStepsPerTact;

const QVector<double> PianoRoll::m_zoomLevels =
		{ 0.125f, 0.25f, 0.5f, 1.0f, 2.0f, 4.0f, 8.0f };


PianoRoll::PianoRoll() :
	m_nemStr( QVector<QString>() ),
	m_noteEditMenu( NULL ),
	m_semiToneMarkerMenu( NULL ),
	m_zoomingModel(),
	m_quantizeModel(),
	m_noteLenModel(),
	m_pattern( NULL ),
	m_currentPosition(),
	m_recording( false ),
	m_currentNote( NULL ),
	m_action( ActionNone ),
	m_noteEditMode( NoteEditVolume ),
	m_moveBoundaryLeft( 0 ),
	m_moveBoundaryTop( 0 ),
	m_moveBoundaryRight( 0 ),
	m_moveBoundaryBottom( 0 ),
	m_mouseDownKey( 0 ),
	m_mouseDownTick( 0 ),
	m_lastMouseX( 0 ),
	m_lastMouseY( 0 ),
	m_oldNotesEditHeight( 100 ),
	m_notesEditHeight( 100 ),
	m_ppt( DEFAULT_PR_PPT ),
	m_lenOfNewNotes( MidiTime( 0, DefaultTicksPerTact/4 ) ),
	m_lastNoteVolume( DefaultVolume ),
	m_lastNotePanning( DefaultPanning ),
	m_startKey( INITIAL_START_KEY ),
	m_lastKey( 0 ),
	m_editMode( ModeDraw ),
	m_mouseDownRight( false ),
	m_scrollBack( false ),
	m_barLineColor( 0, 0, 0 ),
	m_beatLineColor( 0, 0, 0 ),
	m_lineColor( 0, 0, 0 ),
	m_noteModeColor( 0, 0, 0 ),
	m_noteColor( 0, 0, 0 ),
	m_barColor( 0, 0, 0 ),
	m_selectedNoteColor( 0, 0, 0 ),
	m_textColor( 0, 0, 0 ),
	m_textColorLight( 0, 0, 0 ),
	m_textShadow( 0, 0, 0 ),
	m_markedSemitoneColor( 0, 0, 0 ),
	m_noteOpacity( 255 ),
	m_noteBorders( true ),
	m_backgroundShade( 0, 0, 0 )
{
	// gui names of edit modes
	m_nemStr.push_back( tr( "Note Velocity" ) );
	m_nemStr.push_back( tr( "Note Panning" ) );

	QSignalMapper * signalMapper = new QSignalMapper( this );
	m_noteEditMenu = new QMenu( this );
	m_noteEditMenu->clear();
	for( int i = 0; i < m_nemStr.size(); ++i )
	{
		QAction * act = new QAction( m_nemStr.at(i), this );
		connect( act, SIGNAL(triggered()), signalMapper, SLOT(map()) );
		signalMapper->setMapping( act, i );
		m_noteEditMenu->addAction( act );
	}
	connect( signalMapper, SIGNAL(mapped(int)),
			this, SLOT(changeNoteEditMode(int)) );

	signalMapper = new QSignalMapper( this );
	m_semiToneMarkerMenu = new QMenu( this );

	QAction* markSemitoneAction = new QAction( tr("Mark/unmark current semitone"), this );
	QAction* markAllOctaveSemitonesAction = new QAction( tr("Mark/unmark all corresponding octave semitones"), this );
	QAction* markScaleAction = new QAction( tr("Mark current scale"), this );
	QAction* markChordAction = new QAction( tr("Mark current chord"), this );
	QAction* unmarkAllAction = new QAction( tr("Unmark all"), this );
	QAction* copyAllNotesAction = new QAction( tr("Select all notes on this key"), this);

	connect( markSemitoneAction, SIGNAL(triggered()), signalMapper, SLOT(map()) );
	connect( markAllOctaveSemitonesAction, SIGNAL(triggered()), signalMapper, SLOT(map()) );
	connect( markScaleAction, SIGNAL(triggered()), signalMapper, SLOT(map()) );
	connect( markChordAction, SIGNAL(triggered()), signalMapper, SLOT(map()) );
	connect( unmarkAllAction, SIGNAL(triggered()), signalMapper, SLOT(map()) );
	connect( copyAllNotesAction, SIGNAL(triggered()), signalMapper, SLOT(map()) );

	signalMapper->setMapping( markSemitoneAction, static_cast<int>( stmaMarkCurrentSemiTone ) );
	signalMapper->setMapping( markAllOctaveSemitonesAction, static_cast<int>( stmaMarkAllOctaveSemiTones ) );
	signalMapper->setMapping( markScaleAction, static_cast<int>( stmaMarkCurrentScale ) );
	signalMapper->setMapping( markChordAction, static_cast<int>( stmaMarkCurrentChord ) );
	signalMapper->setMapping( unmarkAllAction, static_cast<int>( stmaUnmarkAll ) );
	signalMapper->setMapping( copyAllNotesAction, static_cast<int>( stmaCopyAllNotesOnKey ) );

	markScaleAction->setEnabled( false );
	markChordAction->setEnabled( false );

	connect( this, SIGNAL(semiToneMarkerMenuScaleSetEnabled(bool)), markScaleAction, SLOT(setEnabled(bool)) );
	connect( this, SIGNAL(semiToneMarkerMenuChordSetEnabled(bool)), markChordAction, SLOT(setEnabled(bool)) );

	connect( signalMapper, SIGNAL(mapped(int)), this, SLOT(markSemiTone(int)) );

	m_semiToneMarkerMenu->addAction( markSemitoneAction );
	m_semiToneMarkerMenu->addAction( markAllOctaveSemitonesAction );
	m_semiToneMarkerMenu->addAction( markScaleAction );
	m_semiToneMarkerMenu->addAction( markChordAction );
	m_semiToneMarkerMenu->addAction( unmarkAllAction );
	m_semiToneMarkerMenu->addAction( copyAllNotesAction );

	// init pixmaps
	if( s_whiteKeySmallPm == NULL )
	{
		s_whiteKeySmallPm = new QPixmap( embed::getIconPixmap(
						"pr_white_key_small" ) );
	}
	if( s_whiteKeySmallPressedPm == NULL )
	{
		s_whiteKeySmallPressedPm = new QPixmap( embed::getIconPixmap(
						"pr_white_key_small_pressed" ) );
	}
	if( s_whiteKeyBigPm == NULL )
	{
		s_whiteKeyBigPm = new QPixmap( embed::getIconPixmap(
							"pr_white_key_big" ) );
	}
	if( s_whiteKeyBigPressedPm == NULL )
	{
		s_whiteKeyBigPressedPm = new QPixmap( embed::getIconPixmap(
							"pr_white_key_big_pressed" ) );
	}
	if( s_blackKeyPm == NULL )
	{
		s_blackKeyPm = new QPixmap( embed::getIconPixmap(
							"pr_black_key" ) );
	}
	if( s_blackKeyPressedPm == NULL )
	{
		s_blackKeyPressedPm = new QPixmap( embed::getIconPixmap(
							"pr_black_key_pressed" ) );
	}
	if( s_toolDraw == NULL )
	{
		s_toolDraw = new QPixmap( embed::getIconPixmap( "edit_draw" ) );
	}
	if( s_toolErase == NULL )
	{
		s_toolErase= new QPixmap( embed::getIconPixmap( "edit_erase" ) );
	}
	if( s_toolSelect == NULL )
	{
		s_toolSelect = new QPixmap( embed::getIconPixmap( "edit_select" ) );
	}
	if( s_toolMove == NULL )
	{
		s_toolMove = new QPixmap( embed::getIconPixmap( "edit_move" ) );
	}
	if( s_toolOpen == NULL )
	{
		s_toolOpen = new QPixmap( embed::getIconPixmap( "automation" ) );
	}

	// init text-float
	if( s_textFloat == NULL )
	{
		s_textFloat = new TextFloat;
	}

	setAttribute( Qt::WA_OpaquePaintEvent, true );

	// add time-line
	m_timeLine = new TimeLineWidget( WHITE_KEY_WIDTH, 0, m_ppt,
					Engine::getSong()->getPlayPos(
						Song::Mode_PlayPattern ),
						m_currentPosition,
						Song::Mode_PlayPattern, this );
	connect( this, SIGNAL( positionChanged( const MidiTime & ) ),
		m_timeLine, SLOT( updatePosition( const MidiTime & ) ) );
	connect( m_timeLine, SIGNAL( positionChanged( const MidiTime & ) ),
			this, SLOT( updatePosition( const MidiTime & ) ) );

	// update timeline when in record-accompany mode
	connect( Engine::getSong()->getPlayPos( Song::Mode_PlaySong ).m_timeLine,
				SIGNAL( positionChanged( const MidiTime & ) ),
			this,
			SLOT( updatePositionAccompany( const MidiTime & ) ) );
	// TODO
/*	connect( engine::getSong()->getPlayPos( Song::Mode_PlayBB ).m_timeLine,
				SIGNAL( positionChanged( const MidiTime & ) ),
			this,
			SLOT( updatePositionAccompany( const MidiTime & ) ) );*/

	removeSelection();

	// init scrollbars
	m_leftRightScroll = new QScrollBar( Qt::Horizontal, this );
	m_leftRightScroll->setSingleStep( 1 );
	connect( m_leftRightScroll, SIGNAL( valueChanged( int ) ), this,
						SLOT( horScrolled( int ) ) );

	m_topBottomScroll = new QScrollBar( Qt::Vertical, this );
	m_topBottomScroll->setSingleStep( 1 );
	m_topBottomScroll->setPageStep( 20 );
	connect( m_topBottomScroll, SIGNAL( valueChanged( int ) ), this,
						SLOT( verScrolled( int ) ) );

	// setup zooming-stuff
	for( float const & zoomLevel : m_zoomLevels )
	{
		m_zoomingModel.addItem( QString( "%1\%" ).arg( zoomLevel * 100 ) );
	}
	m_zoomingModel.setValue( m_zoomingModel.findText( "100%" ) );
	connect( &m_zoomingModel, SIGNAL( dataChanged() ),
					this, SLOT( zoomingChanged() ) );

	// Set up quantization model
	m_quantizeModel.addItem( tr( "Note lock" ) );
	for( int i = 0; i <= NUM_EVEN_LENGTHS; ++i )
	{
		m_quantizeModel.addItem( "1/" + QString::number( 1 << i ) );
	}
	for( int i = 0; i < NUM_TRIPLET_LENGTHS; ++i )
	{
		m_quantizeModel.addItem( "1/" + QString::number( (1 << i) * 3 ) );
	}
	m_quantizeModel.addItem( "1/192" );
	m_quantizeModel.setValue( m_quantizeModel.findText( "1/16" ) );

	connect( &m_quantizeModel, SIGNAL( dataChanged() ),
					this, SLOT( quantizeChanged() ) );

	// Set up note length model
	m_noteLenModel.addItem( tr( "Last note" ),
					make_unique<PixmapLoader>( "edit_draw" ) );
	const QString pixmaps[] = { "whole", "half", "quarter", "eighth",
						"sixteenth", "thirtysecond", "triplethalf",
						"tripletquarter", "tripleteighth",
						"tripletsixteenth", "tripletthirtysecond" } ;

	for( int i = 0; i < NUM_EVEN_LENGTHS; ++i )
	{
		auto loader = make_unique<PixmapLoader>( "note_" + pixmaps[i] );
		m_noteLenModel.addItem( "1/" + QString::number( 1 << i ), ::move(loader) );
	}
	for( int i = 0; i < NUM_TRIPLET_LENGTHS; ++i )
	{
		auto loader = make_unique<PixmapLoader>( "note_" + pixmaps[i+NUM_EVEN_LENGTHS] );
		m_noteLenModel.addItem( "1/" + QString::number( (1 << i) * 3 ), ::move(loader) );
	}
	m_noteLenModel.setValue( 0 );

	// Note length change can cause a redraw if Q is set to lock
	connect( &m_noteLenModel, SIGNAL( dataChanged() ),
					this, SLOT( quantizeChanged() ) );

	// Set up scale model
	const InstrumentFunctionNoteStacking::ChordTable& chord_table =
			InstrumentFunctionNoteStacking::ChordTable::getInstance();

	m_scaleModel.addItem( tr("No scale") );
	for( const InstrumentFunctionNoteStacking::Chord& chord : chord_table )
	{
		if( chord.isScale() )
		{
			m_scaleModel.addItem( chord.getName() );
		}
	}

	m_scaleModel.setValue( 0 );
	// change can update m_semiToneMarkerMenu
	connect( &m_scaleModel, SIGNAL( dataChanged() ),
						this, SLOT( updateSemiToneMarkerMenu() ) );

	// Set up chord model
	m_chordModel.addItem( tr("No chord") );
	for( const InstrumentFunctionNoteStacking::Chord& chord : chord_table )
	{
		if( ! chord.isScale() )
		{
			m_chordModel.addItem( chord.getName() );
		}
	}

	m_chordModel.setValue( 0 );

	// change can update m_semiToneMarkerMenu
	connect( &m_chordModel, SIGNAL( dataChanged() ),
					this, SLOT( updateSemiToneMarkerMenu() ) );

	setFocusPolicy( Qt::StrongFocus );
	setFocus();
	setMouseTracking( true );

	connect( &m_scaleModel, SIGNAL( dataChanged() ),
					this, SLOT( updateSemiToneMarkerMenu() ) );

	connect( Engine::getSong(), SIGNAL( timeSignatureChanged( int, int ) ),
						this, SLOT( update() ) );

	//connection for selecion from timeline
	connect( m_timeLine, SIGNAL( regionSelectedFromPixels( int, int ) ),
			this, SLOT( selectRegionFromPixels( int, int ) ) );
}



void PianoRoll::reset()
{
	m_lastNoteVolume = DefaultVolume;
	m_lastNotePanning = DefaultPanning;
}

void PianoRoll::showTextFloat(const QString &text, const QPoint &pos, int timeout)
{
	s_textFloat->setText( text );
	// show the float, offset slightly so as to not obscure anything
	s_textFloat->moveGlobal( this, pos + QPoint(4, 16) );
	if (timeout == -1)
	{
		s_textFloat->show();
	}
	else
	{
		s_textFloat->setVisibilityTimeOut( timeout );
	}
}


void PianoRoll::showVolTextFloat(volume_t vol, const QPoint &pos, int timeout)
{
	//! \todo display velocity for MIDI-based instruments
	// possibly dBFS values too? not sure if it makes sense for note volumes...
	showTextFloat( tr("Velocity: %1%").arg( vol ), pos, timeout );
}


void PianoRoll::showPanTextFloat(panning_t pan, const QPoint &pos, int timeout)
{
	QString text;
	if( pan < 0 )
	{
		text = tr("Panning: %1% left").arg( qAbs( pan ) );
	}
	else if( pan > 0 )
	{
		text = tr("Panning: %1% right").arg( qAbs( pan ) );
	}
	else
	{
		text = tr("Panning: center");
	}
	showTextFloat( text, pos, timeout );
}



void PianoRoll::changeNoteEditMode( int i )
{
	m_noteEditMode = (NoteEditMode) i;
	repaint();
}


void PianoRoll::markSemiTone( int i )
{
	const int key = getKey( mapFromGlobal( m_semiToneMarkerMenu->pos() ).y() );
	const InstrumentFunctionNoteStacking::Chord * chord = nullptr;

	switch( static_cast<SemiToneMarkerAction>( i ) )
	{
		case stmaUnmarkAll:
			m_markedSemiTones.clear();
			break;
		case stmaMarkCurrentSemiTone:
		{
			QList<int>::iterator it = qFind( m_markedSemiTones.begin(), m_markedSemiTones.end(), key );
			if( it != m_markedSemiTones.end() )
			{
				m_markedSemiTones.erase( it );
			}
			else
			{
				m_markedSemiTones.push_back( key );
			}
			break;
		}
		case stmaMarkAllOctaveSemiTones:
		{
			QList<int> aok = getAllOctavesForKey(key);

			if ( m_markedSemiTones.contains(key) )
			{
				// lets erase all of the ones that match this by octave
				QList<int>::iterator i;
				for (int ix = 0; ix < aok.size(); ++ix)
				{
					i = qFind(m_markedSemiTones.begin(), m_markedSemiTones.end(), aok.at(ix));
					m_markedSemiTones.erase(i);
				}
			}
			else
			{
				// we should add all of the ones that match this by octave
				m_markedSemiTones.append(aok);
			}

			break;
		}
		case stmaMarkCurrentScale:
			chord = & InstrumentFunctionNoteStacking::ChordTable::getInstance()
					.getScaleByName( m_scaleModel.currentText() );
		case stmaMarkCurrentChord:
		{
			if( ! chord )
			{
				chord = & InstrumentFunctionNoteStacking::ChordTable::getInstance()
						.getChordByName( m_chordModel.currentText() );
			}

			if( chord->isEmpty() )
			{
				break;
			}
			else if( chord->isScale() )
			{
				m_markedSemiTones.clear();
			}

			const int first = chord->isScale() ? 0 : key;
			const int last = chord->isScale() ? NumKeys : key + chord->last();
			const int cap = ( chord->isScale() || chord->last() == 0 ) ? KeysPerOctave : chord->last();

			for( int i = first; i <= last; i++ )
			{
			  if( chord->hasSemiTone( ( i + cap - ( key % cap ) ) % cap ) )
				{
					m_markedSemiTones.push_back( i );
				}
			}
			break;
		}
		case stmaCopyAllNotesOnKey:
		{
			selectNotesOnKey();
			break;
		}
		default:
			;
	}

	qSort( m_markedSemiTones.begin(), m_markedSemiTones.end(), qGreater<int>() );
	QList<int>::iterator new_end = std::unique( m_markedSemiTones.begin(), m_markedSemiTones.end() );
	m_markedSemiTones.erase( new_end, m_markedSemiTones.end() );
}


PianoRoll::~PianoRoll()
{
}


void PianoRoll::setCurrentPattern( Pattern* newPattern )
{
	if( hasValidPattern() )
	{
		m_pattern->instrumentTrack()->disconnect( this );
	}

	// force the song-editor to stop playing if it played pattern before
	if( Engine::getSong()->isPlaying() &&
		Engine::getSong()->playMode() == Song::Mode_PlayPattern )
	{
		Engine::getSong()->playPattern( NULL );
	}

	// set new data
	m_pattern = newPattern;
	m_currentPosition = 0;
	m_currentNote = NULL;
	m_startKey = INITIAL_START_KEY;

	if( ! hasValidPattern() )
	{
		//resizeEvent( NULL );

		update();
		emit currentPatternChanged();
		return;
	}

	m_leftRightScroll->setValue( 0 );

	// determine the central key so that we can scroll to it
	int central_key = 0;
	int total_notes = 0;
	for( const Note *note : m_pattern->notes() )
	{
		if( note->length() > 0 )
		{
			central_key += note->key();
			++total_notes;
		}
	}

	if( total_notes > 0 )
	{
		central_key = central_key / total_notes -
				( KeysPerOctave * NumOctaves - m_totalKeysToScroll ) / 2;
		m_startKey = tLimit( central_key, 0, NumOctaves * KeysPerOctave );
	}

	// resizeEvent() does the rest for us (scrolling, range-checking
	// of start-notes and so on...)
	resizeEvent( NULL );

	// make sure to always get informed about the pattern being destroyed
	connect( m_pattern, SIGNAL( destroyedPattern( Pattern* ) ), this, SLOT( hidePattern( Pattern* ) ) );

	connect( m_pattern->instrumentTrack(), SIGNAL( midiNoteOn( const Note& ) ), this, SLOT( startRecordNote( const Note& ) ) );
	connect( m_pattern->instrumentTrack(), SIGNAL( midiNoteOff( const Note& ) ), this, SLOT( finishRecordNote( const Note& ) ) );
	connect( m_pattern->instrumentTrack()->pianoModel(), SIGNAL( dataChanged() ), this, SLOT( update() ) );

	update();
	emit currentPatternChanged();
}



void PianoRoll::hidePattern( Pattern* pattern )
{
	if( m_pattern == pattern )
	{
		setCurrentPattern( NULL );
	}
}

void PianoRoll::selectRegionFromPixels( int xStart, int xEnd )
{

	xStart -= WHITE_KEY_WIDTH;
	xEnd  -= WHITE_KEY_WIDTH;

	// select an area of notes
	int pos_ticks = xStart * MidiTime::ticksPerTact() / m_ppt +
					m_currentPosition;
	int key_num = 0;
	m_selectStartTick = pos_ticks;
	m_selectedTick = 0;
	m_selectStartKey = key_num;
	m_selectedKeys = 1;
	// change size of selection

	// get tick in which the cursor is posated
	pos_ticks = xEnd  * MidiTime::ticksPerTact() / m_ppt +
					m_currentPosition;
	key_num = 120;

	m_selectedTick = pos_ticks - m_selectStartTick;
	if( (int) m_selectStartTick + m_selectedTick < 0 )
	{
		m_selectedTick = -static_cast<int>(
					m_selectStartTick );
	}
	m_selectedKeys = key_num - m_selectStartKey;
	if( key_num <= m_selectStartKey )
	{
		--m_selectedKeys;
	}

	computeSelectedNotes( false );
}






/** \brief qproperty access implementation */

QColor PianoRoll::barLineColor() const
{ return m_barLineColor; }

void PianoRoll::setBarLineColor( const QColor & c )
{ m_barLineColor = c; }

QColor PianoRoll::beatLineColor() const
{ return m_beatLineColor; }

void PianoRoll::setBeatLineColor( const QColor & c )
{ m_beatLineColor = c; }

QColor PianoRoll::lineColor() const
{ return m_lineColor; }

void PianoRoll::setLineColor( const QColor & c )
{ m_lineColor = c; }

QColor PianoRoll::noteModeColor() const
{ return m_noteModeColor; }

void PianoRoll::setNoteModeColor( const QColor & c )
{ m_noteModeColor = c; }

QColor PianoRoll::noteColor() const
{ return m_noteColor; }

void PianoRoll::setNoteColor( const QColor & c )
{ m_noteColor = c; }

QColor PianoRoll::barColor() const
{ return m_barColor; }

void PianoRoll::setBarColor( const QColor & c )
{ m_barColor = c; }

QColor PianoRoll::selectedNoteColor() const
{ return m_selectedNoteColor; }

void PianoRoll::setSelectedNoteColor( const QColor & c )
{ m_selectedNoteColor = c; }

QColor PianoRoll::textColor() const
{ return m_textColor; }

void PianoRoll::setTextColor( const QColor & c )
{ m_textColor = c; }

QColor PianoRoll::textColorLight() const
{ return m_textColorLight; }

void PianoRoll::setTextColorLight( const QColor & c )
{ m_textColorLight = c; }

QColor PianoRoll::textShadow() const
{ return m_textShadow; }

void PianoRoll::setTextShadow( const QColor & c )
{ m_textShadow = c; }

QColor PianoRoll::markedSemitoneColor() const
{ return m_markedSemitoneColor; }

void PianoRoll::setMarkedSemitoneColor( const QColor & c )
{ m_markedSemitoneColor = c; }

int PianoRoll::noteOpacity() const
{ return m_noteOpacity; }

void PianoRoll::setNoteOpacity( const int i )
{ m_noteOpacity = i; }

bool PianoRoll::noteBorders() const
{ return m_noteBorders; }

void PianoRoll::setNoteBorders( const bool b )
{ m_noteBorders = b; }

QColor PianoRoll::backgroundShade() const
{ return m_backgroundShade; }

void PianoRoll::setBackgroundShade( const QColor & c )
{ m_backgroundShade = c; }





void PianoRoll::drawNoteRect( QPainter & p, int x, int y,
				int width, const Note * n, const QColor & noteCol,
				const QColor & selCol, const int noteOpc, const bool borders )
{
	++x;
	++y;
	width -= 2;

	if( width <= 0 )
	{
		width = 2;
	}

	int volVal = qMin( 255, 100 + (int) ( ( (float)( n->getVolume() - MinVolume ) ) /
			( (float)( MaxVolume - MinVolume ) ) * 155.0f) );
	float rightPercent = qMin<float>( 1.0f,
			( (float)( n->getPanning() - PanningLeft ) ) /
			( (float)( PanningRight - PanningLeft ) ) * 2.0f );

	float leftPercent = qMin<float>( 1.0f,
			( (float)( PanningRight - n->getPanning() ) ) /
			( (float)( PanningRight - PanningLeft ) ) * 2.0f );

	QColor col = QColor( noteCol );
	QPen pen;

	if( n->selected() )
	{
		col = QColor( selCol );
	}

	const int borderWidth = borders ? 1 : 0;

	const int noteHeight = KEY_LINE_HEIGHT - 1 - borderWidth;
	int noteWidth = width + 1 - borderWidth;

	// adjust note to make it a bit faded if it has a lower volume
	// in stereo using gradients
	QColor lcol = QColor::fromHsv( col.hue(), col.saturation(),
						volVal * leftPercent, noteOpc );
	QColor rcol = QColor::fromHsv( col.hue(), col.saturation(),
						volVal * rightPercent, noteOpc );

	QLinearGradient gradient( x, y, x, y + noteHeight );
	gradient.setColorAt( 0, rcol );
	gradient.setColorAt( 1, lcol );
	p.setBrush( gradient );

	if ( borders )
	{
		p.setPen( col );
	}
	else
	{
		p.setPen( Qt::NoPen );
	}

	p.drawRect( x, y, noteWidth, noteHeight );

	// draw the note endmark, to hint the user to resize
	p.setBrush( col );
	if( width > 2 )
	{
		const int endmarkWidth = 3 - borderWidth;
		p.drawRect( x + noteWidth - endmarkWidth, y, endmarkWidth, noteHeight );
	}
}




void PianoRoll::drawDetuningInfo( QPainter & _p, const Note * _n, int _x,
								int _y ) const
{
	int middle_y = _y + KEY_LINE_HEIGHT / 2;
	_p.setPen( noteColor() );

	int old_x = 0;
	int old_y = 0;

	timeMap & map = _n->detuning()->automationPattern()->getTimeMap();
	for( timeMap::ConstIterator it = map.begin(); it != map.end(); ++it )
	{
		int pos_ticks = it.key();
		int pos_x = _x + pos_ticks * m_ppt / MidiTime::ticksPerTact();

		const float level = it.value();

		int pos_y = middle_y - level * KEY_LINE_HEIGHT;

		if( old_x != 0 && old_y != 0 )
		{
			switch( _n->detuning()->automationPattern()->progressionType() )
			{
			case AutomationPattern::DiscreteProgression:
				_p.drawLine( old_x, old_y, pos_x, old_y );
				_p.drawLine( pos_x, old_y, pos_x, pos_y );
				break;
			case AutomationPattern::CubicHermiteProgression: /* TODO */
			case AutomationPattern::LinearProgression:
				_p.drawLine( old_x, old_y, pos_x, pos_y );
				break;
			}
		}

		_p.drawLine( pos_x - 1, pos_y, pos_x + 1, pos_y );
		_p.drawLine( pos_x, pos_y - 1, pos_x, pos_y + 1 );

		old_x = pos_x;
		old_y = pos_y;
	}
}




void PianoRoll::removeSelection()
{
	m_selectStartTick = 0;
	m_selectedTick = 0;
	m_selectStartKey = 0;
	m_selectedKeys = 0;
}




void PianoRoll::clearSelectedNotes()
{
	if( m_pattern != NULL )
	{
		for( Note *note : m_pattern->notes() )
		{
			note->setSelected( false );
		}
	}
}




void PianoRoll::shiftSemiTone( int amount ) // shift notes by amount semitones
{
	bool useAllNotes = ! isSelection();
	for( Note *note : m_pattern->notes() )
	{
		// if none are selected, move all notes, otherwise
		// only move selected notes
		if( useAllNotes || note->selected() )
		{
			note->setKey( note->key() + amount );
		}
	}

	m_pattern->rearrangeAllNotes();
	m_pattern->dataChanged();

	// we modified the song
	update();
	gui->songEditor()->update();
}




void PianoRoll::shiftPos( int amount ) //shift notes pos by amount
{
	bool useAllNotes = ! isSelection();

	bool first = true;
	for( Note *note : m_pattern->notes() )
	{
		// if none are selected, move all notes, otherwise
		// only move selected notes
		if( note->selected() || (useAllNotes && note->length() > 0) )
		{
			// don't let notes go to out of bounds
			if( first )
			{
				m_moveBoundaryLeft = note->pos();
				if( m_moveBoundaryLeft + amount < 0 )
				{
					amount += 0 - (amount + m_moveBoundaryLeft);
				}
				first = false;
			}
			note->setPos( note->pos() + amount );
		}
	}

	m_pattern->rearrangeAllNotes();
	m_pattern->updateLength();
	m_pattern->dataChanged();

	// we modified the song
	update();
	gui->songEditor()->update();
}




bool PianoRoll::isSelection() const // are any notes selected?
{
	for( const Note *note : m_pattern->notes() )
	{
		if( note->selected() )
		{
			return true;
		}
	}

	return false;
}



int PianoRoll::selectionCount() const // how many notes are selected?
{
	int sum = 0;

	for( const Note *note : m_pattern->notes() )
	{
		if( note->selected() )
		{
			++sum;
		}
	}

	return sum;
}



void PianoRoll::keyPressEvent(QKeyEvent* ke )
{
	if( hasValidPattern() && ke->modifiers() == Qt::NoModifier )
	{
		const int key_num = PianoView::getKeyFromKeyEvent( ke ) + ( DefaultOctave - 1 ) * KeysPerOctave;

		if(! ke->isAutoRepeat() && key_num > -1)
		{
			m_pattern->instrumentTrack()->pianoModel()->handleKeyPress( key_num );
			ke->accept();
		}
	}

	switch( ke->key() )
	{
		case Qt::Key_Up:
		case Qt::Key_Down:
			{
				int direction = (ke->key() == Qt::Key_Up ? +1 : -1);
				if( ( ke->modifiers() & Qt::ControlModifier ) && m_action == ActionNone )
				{
					// shift selection up an octave
					// if nothing selected, shift _everything_
					shiftSemiTone( 12 * direction );
				}
				else if((ke->modifiers() & Qt::ShiftModifier) && m_action == ActionNone)
				{
					// Move selected notes up by one semitone
					shiftSemiTone( 1 * direction );
				}
				else
				{
					// scroll
					m_topBottomScroll->setValue( m_topBottomScroll->value() -
						cm_scrollAmtVert * direction );

					// if they are moving notes around or resizing,
					// recalculate the note/resize position
					if( m_action == ActionMoveNote ||
							m_action == ActionResizeNote )
					{
						dragNotes( m_lastMouseX, m_lastMouseY,
									ke->modifiers() & Qt::AltModifier,
									ke->modifiers() & Qt::ShiftModifier,
									ke->modifiers() & Qt::ControlModifier );
					}
				}
				ke->accept();
				break;
			}

		case Qt::Key_Right:
		case Qt::Key_Left:
			{
				int direction = (ke->key() == Qt::Key_Right ? +1 : -1);
				if( ke->modifiers() & Qt::ControlModifier && m_action == ActionNone )
				{
					// Move selected notes by one bar to the left
					shiftPos( direction * MidiTime::ticksPerTact() );
				}
				else if( ke->modifiers() & Qt::ShiftModifier && m_action == ActionNone)
				{
					// move notes
					bool quantized = ! ( ke->modifiers() & Qt::AltModifier );
					int amt = quantized ? quantization() : 1;
					shiftPos( direction * amt );
				}
				else if( ke->modifiers() & Qt::AltModifier)
				{
					// switch to editing a pattern adjacent to this one in the song editor
					Pattern * p = direction > 0 ? m_pattern->nextPattern() : m_pattern->previousPattern();
					if(p != NULL)
					{
						setCurrentPattern(p);
					}
				}
				else
				{
					// scroll
					m_leftRightScroll->setValue( m_leftRightScroll->value() +
						direction * cm_scrollAmtHoriz );

					// if they are moving notes around or resizing,
					// recalculate the note/resize position
					if( m_action == ActionMoveNote ||
							m_action == ActionResizeNote )
					{
						dragNotes( m_lastMouseX, m_lastMouseY,
									ke->modifiers() & Qt::AltModifier,
									ke->modifiers() & Qt::ShiftModifier,
									ke->modifiers() & Qt::ControlModifier );
					}

				}
				ke->accept();
				break;
			}

		case Qt::Key_A:
			if( ke->modifiers() & Qt::ControlModifier )
			{
				ke->accept();
				if (ke->modifiers() & Qt::ShiftModifier)
				{
					// Ctrl + Shift + A = deselect all notes
					clearSelectedNotes();
				}
				else
				{
					// Ctrl + A = select all notes
					selectAll();
				}
				update();
			}
			break;

		case Qt::Key_Escape:
			// Same as Ctrl + Shift + A
			clearSelectedNotes();
			break;

		case Qt::Key_Delete:
			deleteSelectedNotes();
			ke->accept();
			break;

		case Qt::Key_Home:
			m_timeLine->pos().setTicks( 0 );
			m_timeLine->updatePosition();
			ke->accept();
			break;

		case Qt::Key_0:
		case Qt::Key_1:
		case Qt::Key_2:
		case Qt::Key_3:
		case Qt::Key_4:
		case Qt::Key_5:
		case Qt::Key_6:
		case Qt::Key_7:
		case Qt::Key_8:
		case Qt::Key_9:
		{
			int len = 1 + ke->key() - Qt::Key_0;
			if( len == 10 )
			{
				len = 0;
			}
			if( ke->modifiers() & ( Qt::ControlModifier | Qt::KeypadModifier ) )
			{
				m_noteLenModel.setValue( len );
				ke->accept();
			}
			else if( ke->modifiers() & Qt::AltModifier )
			{
				m_quantizeModel.setValue( len );
				ke->accept();
			}
			break;
		}

		case Qt::Key_Control:
			// Enter selection mode if:
			// -> this window is active
			// -> shift is not pressed
			// (<S-C-drag> is shortcut for sticky note resize)
			if ( !( ke->modifiers() & Qt::ShiftModifier ) && isActiveWindow() )
			{
				m_ctrlMode = m_editMode;
				m_editMode = ModeSelect;
				QApplication::changeOverrideCursor( Qt::ArrowCursor );
				ke->accept();
			}
			break;
		default:
			break;
	}

	update();
}




void PianoRoll::keyReleaseEvent(QKeyEvent* ke )
{
	if( hasValidPattern() && ke->modifiers() == Qt::NoModifier )
	{
		const int key_num = PianoView::getKeyFromKeyEvent( ke ) + ( DefaultOctave - 1 ) * KeysPerOctave;

		if( ! ke->isAutoRepeat() && key_num > -1 )
		{
			m_pattern->instrumentTrack()->pianoModel()->handleKeyRelease( key_num );
			ke->accept();
		}
	}

	switch( ke->key() )
	{
		case Qt::Key_Control:
			computeSelectedNotes( ke->modifiers() & Qt::ShiftModifier);
			m_editMode = m_ctrlMode;
			update();
			break;

		// update after undo/redo
		case Qt::Key_Z:
		case Qt::Key_R:
			if( hasValidPattern() && ke->modifiers() == Qt::ControlModifier )
			{
				update();
			}
			break;
	}

	update();
}




void PianoRoll::leaveEvent(QEvent * e )
{
	while( QApplication::overrideCursor() != NULL )
	{
		QApplication::restoreOverrideCursor();
	}

	QWidget::leaveEvent( e );
	s_textFloat->hide();
}




int PianoRoll::noteEditTop() const
{
	return height() - PR_BOTTOM_MARGIN -
		m_notesEditHeight + NOTE_EDIT_RESIZE_BAR;
}




int PianoRoll::noteEditBottom() const
{
	return height() - PR_BOTTOM_MARGIN;
}




int PianoRoll::noteEditRight() const
{
	return width() - PR_RIGHT_MARGIN;
}




int PianoRoll::noteEditLeft() const
{
	return WHITE_KEY_WIDTH;
}




int PianoRoll::keyAreaTop() const
{
	return PR_TOP_MARGIN;
}




int PianoRoll::keyAreaBottom() const
{
	return height() - PR_BOTTOM_MARGIN - m_notesEditHeight;
}




void PianoRoll::mousePressEvent(QMouseEvent * me )
{
	m_startedWithShift = me->modifiers() & Qt::ShiftModifier;

	if( ! hasValidPattern() )
	{
		return;
	}

	if( m_editMode == ModeEditDetuning && noteUnderMouse() )
	{
		static QPointer<AutomationPattern> detuningPattern = nullptr;
		if (detuningPattern.data() != nullptr)
		{
			detuningPattern->disconnect(this);
		}
		Note* n = noteUnderMouse();
		if (n->detuning() == nullptr)
		{
			n->createDetuning();
		}
		detuningPattern = n->detuning()->automationPattern();
		connect(detuningPattern.data(), SIGNAL(dataChanged()), this, SLOT(update()));
		gui->automationEditor()->open(detuningPattern);
		return;
	}

	// if holding control, go to selection mode unless shift is also pressed
	if( me->modifiers() & Qt::ControlModifier && m_editMode != ModeSelect )
	{
		m_ctrlMode = m_editMode;
		m_editMode = ModeSelect;
		QApplication::changeOverrideCursor( QCursor( Qt::ArrowCursor ) );
		update();
	}

	// keep track of the point where the user clicked down
	if( me->button() == Qt::LeftButton )
	{
		m_moveStartX = me->x();
		m_moveStartY = me->y();
	}

	if( me->y() > keyAreaBottom() && me->y() < noteEditTop() )
	{
		// resizing the note edit area
		m_action = ActionResizeNoteEditArea;
		m_oldNotesEditHeight = m_notesEditHeight;
		return;
	}

	if( me->y() > PR_TOP_MARGIN )
	{
		bool edit_note = ( me->y() > noteEditTop() );

		int key_num = getKey( me->y() );

		int x = me->x();


		if( x > WHITE_KEY_WIDTH )
		{
			// set, move or resize note

			x -= WHITE_KEY_WIDTH;

			// get tick in which the user clicked
			int pos_ticks = x * MidiTime::ticksPerTact() / m_ppt +
							m_currentPosition;


			// get note-vector of current pattern
			const NoteVector & notes = m_pattern->notes();

			// will be our iterator in the following loop
			NoteVector::ConstIterator it = notes.begin()+notes.size()-1;

			// loop through whole note-vector...
			for( int i = 0; i < notes.size(); ++i )
			{
				Note *note = *it;
				MidiTime len = note->length();
				if( len < 0 )
				{
					len = 4;
				}
				// and check whether the user clicked on an
				// existing note or an edit-line
				if( pos_ticks >= note->pos() &&
						len > 0 &&
					(
					( ! edit_note &&
					pos_ticks <= note->pos() + len &&
					note->key() == key_num )
					||
					( edit_note &&
					pos_ticks <= note->pos() +
						NOTE_EDIT_LINE_WIDTH * MidiTime::ticksPerTact() / m_ppt )
					)
					)
				{
					break;
				}
				--it;
			}

			// first check whether the user clicked in note-edit-
			// area
			if( edit_note )
			{
				m_pattern->addJournalCheckPoint();
				// scribble note edit changes
				mouseMoveEvent( me );
				return;
			}
			// left button??
			else if( me->button() == Qt::LeftButton &&
							m_editMode == ModeDraw )
			{
				// whether this action creates new note(s) or not
				bool is_new_note = false;

				Note * created_new_note = NULL;
				// did it reach end of vector because
				// there's no note??
				if( it == notes.begin()-1 )
				{
					is_new_note = true;
					m_pattern->addJournalCheckPoint();

					// then set new note

					// clear selection and select this new note
					clearSelectedNotes();

					// +32 to quanitize the note correctly when placing notes with
					// the mouse.  We do this here instead of in note.quantized
					// because live notes should still be quantized at the half.
					MidiTime note_pos( pos_ticks - ( quantization() / 2 ) );
					MidiTime note_len( newNoteLen() );

					Note new_note( note_len, note_pos, key_num );
					new_note.setSelected( true );
					new_note.setPanning( m_lastNotePanning );
					new_note.setVolume( m_lastNoteVolume );
					created_new_note = m_pattern->addNote( new_note );

					const InstrumentFunctionNoteStacking::Chord & chord = InstrumentFunctionNoteStacking::ChordTable::getInstance()
						.getChordByName( m_chordModel.currentText() );

					if( ! chord.isEmpty() )
					{
						// if a chord is selected, create following notes in chord
						// or arpeggio mode
						const bool arpeggio = me->modifiers() & Qt::ShiftModifier;
						for( int i = 1; i < chord.size(); i++ )
						{
							if( arpeggio )
							{
								note_pos += note_len;
							}
							Note new_note( note_len, note_pos, key_num + chord[i] );
							new_note.setSelected( true );
							new_note.setPanning( m_lastNotePanning );
							new_note.setVolume( m_lastNoteVolume );
							m_pattern->addNote( new_note );
						}
					}

					// reset it so that it can be used for
					// ops (move, resize) after this
					// code-block
					it = notes.begin();
					while( it != notes.end() && *it != created_new_note )
					{
						++it;
					}
				}

				Note *current_note = *it;
				m_currentNote = current_note;
				m_lastNotePanning = current_note->getPanning();
				m_lastNoteVolume = current_note->getVolume();
				m_lenOfNewNotes = current_note->length();

				// remember which key and tick we started with
				m_mouseDownKey = m_startKey;
				m_mouseDownTick = m_currentPosition;

				bool first = true;
				for( it = notes.begin(); it != notes.end(); ++it )
				{
					Note *note = *it;

					// remember note starting positions
					note->setOldKey( note->key() );
					note->setOldPos( note->pos() );
					note->setOldLength( note->length() );

					if( note->selected() )
					{

						// figure out the bounding box of all the selected notes
						if( first )
						{
							m_moveBoundaryLeft = note->pos().getTicks();
							m_moveBoundaryRight = note->endPos();
							m_moveBoundaryBottom = note->key();
							m_moveBoundaryTop = note->key();

							first = false;
						}
						else
						{
							m_moveBoundaryLeft = qMin(
												note->pos().getTicks(),
												(tick_t) m_moveBoundaryLeft );
							m_moveBoundaryRight = qMax( (int) note->endPos(),
													m_moveBoundaryRight );
							m_moveBoundaryBottom = qMin( note->key(),
											   m_moveBoundaryBottom );
							m_moveBoundaryTop = qMax( note->key(),
														m_moveBoundaryTop );
						}
					}
				}

				// if clicked on an unselected note, remove selection
				// and select that new note
				if( ! m_currentNote->selected() )
				{
					clearSelectedNotes();
					m_currentNote->setSelected( true );
					m_moveBoundaryLeft = m_currentNote->pos().getTicks();
					m_moveBoundaryRight = m_currentNote->endPos();
					m_moveBoundaryBottom = m_currentNote->key();
					m_moveBoundaryTop = m_currentNote->key();
				}


				// clicked at the "tail" of the note?
				if( pos_ticks * m_ppt / MidiTime::ticksPerTact() >
						m_currentNote->endPos() * m_ppt / MidiTime::ticksPerTact() - RESIZE_AREA_WIDTH
					&& m_currentNote->length() > 0 )
				{
					m_pattern->addJournalCheckPoint();
					// then resize the note
					m_action = ActionResizeNote;

					// set resize-cursor
					QCursor c( Qt::SizeHorCursor );
					QApplication::setOverrideCursor( c );
				}
				else
				{
					if( ! created_new_note )
					{
						m_pattern->addJournalCheckPoint();
					}

					// otherwise move it
					m_action = ActionMoveNote;

					// set move-cursor
					QCursor c( Qt::SizeAllCursor );
					QApplication::setOverrideCursor( c );

					// if they're holding shift, copy all selected notes
					if( ! is_new_note && me->modifiers() & Qt::ShiftModifier )
					{
						// vector to hold new notes until we're through the loop
						QVector<Note> newNotes;
						for( Note* const& note : notes )
						{
							if( note->selected() )
							{
								// copy this note
								Note noteCopy( *note );
								newNotes.push_back( noteCopy );
							}
							++it;
						}

						if( newNotes.size() != 0 )
						{
							//put notes from vector into piano roll
							for( int i = 0; i < newNotes.size(); ++i)
							{
								Note * newNote = m_pattern->addNote( newNotes[i], false );
								newNote->setSelected( false );
							}

							// added new notes, so must update engine, song, etc
							Engine::getSong()->setModified();
							update();
							gui->songEditor()->update();
						}
					}

					// play the note
					testPlayNote( m_currentNote );
				}

				Engine::getSong()->setModified();
			}
			else if( ( me->buttons() == Qt::RightButton &&
							m_editMode == ModeDraw ) ||
					m_editMode == ModeErase )
			{
				// erase single note
				m_mouseDownRight = true;
				if( it != notes.begin()-1 )
				{
					m_pattern->addJournalCheckPoint();
					m_pattern->removeNote( *it );
					Engine::getSong()->setModified();
				}
			}
			else if( me->button() == Qt::LeftButton &&
							m_editMode == ModeSelect )
			{
				// select an area of notes

				m_selectStartTick = pos_ticks;
				m_selectedTick = 0;
				m_selectStartKey = key_num;
				m_selectedKeys = 1;
				m_action = ActionSelectNotes;

				// call mousemove to fix glitch where selection
				// appears in wrong spot on mousedown
				mouseMoveEvent( me );
			}

			update();
		}
		else if( me->y() < keyAreaBottom() )
		{
			// reference to last key needed for both
			// right click (used for copy all keys on note)
			// and for playing the key when left-clicked
			m_lastKey = key_num;

			// clicked on keyboard on the left
			if( me->buttons() == Qt::RightButton )
			{
				// right click - tone marker contextual menu
				m_semiToneMarkerMenu->popup( mapToGlobal( QPoint( me->x(), me->y() ) ) );
			}
			else if( me->buttons() == Qt::LeftButton )
			{
				// left click - play the note
				int v = ( (float) x ) / ( (float) WHITE_KEY_WIDTH ) * MidiDefaultVelocity;
				m_pattern->instrumentTrack()->pianoModel()->handleKeyPress( key_num, v );
			}
		}
		else
		{
			if( me->buttons() == Qt::LeftButton )
			{
				// clicked in the box below the keys to the left of note edit area
				m_noteEditMode = (NoteEditMode)(((int)m_noteEditMode)+1);
				if( m_noteEditMode == NoteEditCount )
				{
					m_noteEditMode = (NoteEditMode) 0;
				}
				repaint();
			}
			else if( me->buttons() == Qt::RightButton )
			{
				// pop menu asking which one they want to edit
				m_noteEditMenu->popup( mapToGlobal( QPoint( me->x(), me->y() ) ) );
			}
		}
	}
}




void PianoRoll::mouseDoubleClickEvent(QMouseEvent * me )
{
	if( ! hasValidPattern() )
	{
		return;
	}

	// if they clicked in the note edit area, enter value for the volume bar
	if( me->x() > noteEditLeft() && me->x() < noteEditRight()
		&& me->y() > noteEditTop() && me->y() < noteEditBottom() )
	{
		// get values for going through notes
		int pixel_range = 4;
		int x = me->x() - WHITE_KEY_WIDTH;
		const int ticks_start = ( x-pixel_range/2 ) *
					MidiTime::ticksPerTact() / m_ppt + m_currentPosition;
		const int ticks_end = ( x+pixel_range/2 ) *
					MidiTime::ticksPerTact() / m_ppt + m_currentPosition;
		const int ticks_middle = x * MidiTime::ticksPerTact() / m_ppt + m_currentPosition;

		// go through notes to figure out which one we want to change
		bool altPressed = me->modifiers() & Qt::AltModifier;
		NoteVector nv;
		for ( Note * i : m_pattern->notes() )
		{
			if( i->withinRange( ticks_start, ticks_end ) || ( i->selected() && !altPressed ) )
			{
				nv += i;
			}
		}
		// make sure we're on a note
		if( nv.size() > 0 )
		{
			const Note * closest = NULL;
			int closest_dist = 9999999;
			// if we caught multiple notes, find the closest...
			if( nv.size() > 1 )
			{
				for ( const Note * i : nv )
				{
					const int dist = qAbs( i->pos().getTicks() - ticks_middle );
					if( dist < closest_dist ) { closest = i; closest_dist = dist; }
				}
				// ... then remove all notes from the vector that aren't on the same exact time
				NoteVector::Iterator it = nv.begin();
				while( it != nv.end() )
				{
					const Note *note = *it;
					if( note->pos().getTicks() != closest->pos().getTicks() )
					{
						it = nv.erase( it );
					}
					else
					{
						it++;
					}
				}
			}
			enterValue( &nv );
		}
	}
}




void PianoRoll::testPlayNote( Note * n )
{
	m_lastKey = n->key();

	if( ! n->isPlaying() && ! m_recording )
	{
		n->setIsPlaying( true );

		const int baseVelocity = m_pattern->instrumentTrack()->midiPort()->baseVelocity();

		m_pattern->instrumentTrack()->pianoModel()->handleKeyPress( n->key(), n->midiVelocity( baseVelocity ) );

		MidiEvent event( MidiMetaEvent, -1, n->key(), panningToMidi( n->getPanning() ) );

		event.setMetaEvent( MidiNotePanning );

		m_pattern->instrumentTrack()->processInEvent( event, 0 );
	}
}




void PianoRoll::pauseTestNotes( bool pause )
{
	for (Note *note : m_pattern->notes())
	{
		if( note->isPlaying() )
		{
			if( pause )
			{
				// stop note
				m_pattern->instrumentTrack()->pianoModel()->handleKeyRelease( note->key() );
			}
			else
			{
				// start note
				note->setIsPlaying( false );
				testPlayNote( note );
			}
		}
	}
}




void PianoRoll::testPlayKey( int key, int velocity, int pan )
{
	// turn off old key
	m_pattern->instrumentTrack()->pianoModel()->handleKeyRelease( m_lastKey );

	// remember which one we're playing
	m_lastKey = key;

	// play new key
	m_pattern->instrumentTrack()->pianoModel()->handleKeyPress( key, velocity );
}




void PianoRoll::computeSelectedNotes(bool shift)
{
	if( m_selectStartTick == 0 &&
		m_selectedTick == 0 &&
		m_selectStartKey == 0 &&
		m_selectedKeys == 0 )
	{
		// don't bother, there's no selection
		return;
	}

	// setup selection-vars
	int sel_pos_start = m_selectStartTick;
	int sel_pos_end = m_selectStartTick+m_selectedTick;
	if( sel_pos_start > sel_pos_end )
	{
		qSwap<int>( sel_pos_start, sel_pos_end );
	}

	int sel_key_start = m_selectStartKey - m_startKey + 1;
	int sel_key_end = sel_key_start + m_selectedKeys;
	if( sel_key_start > sel_key_end )
	{
		qSwap<int>( sel_key_start, sel_key_end );
	}

	//int y_base = noteEditTop() - 1;
	if( hasValidPattern() )
	{
		for( Note *note : m_pattern->notes() )
		{
			// make a new selection unless they're holding shift
			if( ! shift )
			{
				note->setSelected( false );
			}

			int len_ticks = note->length();

			if( len_ticks == 0 )
			{
				continue;
			}
			else if( len_ticks < 0 )
			{
				len_ticks = 4;
			}

			const int key = note->key() - m_startKey + 1;

			int pos_ticks = note->pos();

			// if the selection even barely overlaps the note
			if( key > sel_key_start &&
				key <= sel_key_end &&
				pos_ticks + len_ticks > sel_pos_start &&
				pos_ticks < sel_pos_end )
			{
				// remove from selection when holding shift
				bool selected = shift && note->selected();
				note->setSelected( ! selected);
			}
		}
	}

	removeSelection();
	update();
}




void PianoRoll::mouseReleaseEvent( QMouseEvent * me )
{
	bool mustRepaint = false;

	s_textFloat->hide();

	if( me->button() & Qt::LeftButton )
	{
		mustRepaint = true;

		if( m_action == ActionSelectNotes && m_editMode == ModeSelect )
		{
			// select the notes within the selection rectangle and
			// then destroy the selection rectangle
			computeSelectedNotes(
					me->modifiers() & Qt::ShiftModifier );
		}
		else if( m_action == ActionMoveNote )
		{
			// we moved one or more notes so they have to be
			// moved properly according to new starting-
			// time in the note-array of pattern
			m_pattern->rearrangeAllNotes();

		}

		if( m_action == ActionMoveNote || m_action == ActionResizeNote )
		{
			// if we only moved one note, deselect it so we can
			// edit the notes in the note edit area
			if( selectionCount() == 1 )
			{
				clearSelectedNotes();
			}
		}
	}

	if( me->button() & Qt::RightButton )
	{
		m_mouseDownRight = false;
		mustRepaint = true;
	}

	if( hasValidPattern() )
	{
		// turn off all notes that are playing
		for ( Note *note : m_pattern->notes() )
		{
			if( note->isPlaying() )
			{
				m_pattern->instrumentTrack()->pianoModel()->
						handleKeyRelease( note->key() );
				note->setIsPlaying( false );
			}
		}

		// stop playing keys that we let go of
		m_pattern->instrumentTrack()->pianoModel()->
						handleKeyRelease( m_lastKey );
	}

	m_currentNote = NULL;
	m_action = ActionNone;

	if( m_editMode == ModeDraw )
	{
		QApplication::restoreOverrideCursor();
	}

	if( mustRepaint )
	{
		repaint();
	}
}




void PianoRoll::mouseMoveEvent( QMouseEvent * me )
{
	if( ! hasValidPattern() )
	{
		update();
		return;
	}

	if( m_action == ActionNone && me->buttons() == 0 )
	{
		if( me->y() > keyAreaBottom() && me->y() < noteEditTop() )
		{
			QApplication::setOverrideCursor(
					QCursor( Qt::SizeVerCursor ) );
			return;
		}
	}
	else if( m_action == ActionResizeNoteEditArea )
	{
		// change m_notesEditHeight and then repaint
		m_notesEditHeight = tLimit<int>(
					m_oldNotesEditHeight - ( me->y() - m_moveStartY ),
					NOTE_EDIT_MIN_HEIGHT,
					height() - PR_TOP_MARGIN - NOTE_EDIT_RESIZE_BAR -
									PR_BOTTOM_MARGIN - KEY_AREA_MIN_HEIGHT );
		repaint();
		return;
	}

	if( me->y() > PR_TOP_MARGIN || m_action != ActionNone )
	{
		bool edit_note = ( me->y() > noteEditTop() )
						&& m_action != ActionSelectNotes;


		int key_num = getKey( me->y() );
		int x = me->x();

		// see if they clicked on the keyboard on the left
		if( x < WHITE_KEY_WIDTH && m_action == ActionNone
		    && ! edit_note && key_num != m_lastKey
			&& me->buttons() & Qt::LeftButton )
		{
			// clicked on a key, play the note
			testPlayKey( key_num, ( (float) x ) / ( (float) WHITE_KEY_WIDTH ) * MidiDefaultVelocity, 0 );
			update();
			return;
		}

		x -= WHITE_KEY_WIDTH;

		if( me->buttons() & Qt::LeftButton
			&& m_editMode == ModeDraw
			&& (m_action == ActionMoveNote || m_action == ActionResizeNote ) )
		{
			// handle moving notes and resizing them
			bool replay_note = key_num != m_lastKey
							&& m_action == ActionMoveNote;

			if( replay_note || ( m_action == ActionMoveNote && ( me->modifiers() & Qt::ShiftModifier ) && ! m_startedWithShift ) )
			{
				pauseTestNotes();
			}

			dragNotes( me->x(), me->y(),
				me->modifiers() & Qt::AltModifier,
				me->modifiers() & Qt::ShiftModifier,
				me->modifiers() & Qt::ControlModifier );

			if( replay_note && m_action == ActionMoveNote && ! ( ( me->modifiers() & Qt::ShiftModifier ) && ! m_startedWithShift ) )
			{
				pauseTestNotes( false );
			}
		}
		else if( m_editMode != ModeErase &&
			( edit_note || m_action == ActionChangeNoteProperty ) &&
				( me->buttons() & Qt::LeftButton || me->buttons() & Qt::MiddleButton
				|| ( me->buttons() & Qt::RightButton && me->modifiers() & Qt::ShiftModifier ) ) )
		{
			// editing note properties

			// Change notes within a certain pixel range of where
			// the mouse cursor is
			int pixel_range = 14;

			// convert to ticks so that we can check which notes
			// are in the range
			int ticks_start = ( x-pixel_range/2 ) *
					MidiTime::ticksPerTact() / m_ppt + m_currentPosition;
			int ticks_end = ( x+pixel_range/2 ) *
					MidiTime::ticksPerTact() / m_ppt + m_currentPosition;

			// get note-vector of current pattern
			const NoteVector & notes = m_pattern->notes();

			// determine what volume/panning to set note to
			// if middle-click, set to defaults
			volume_t vol = DefaultVolume;
			panning_t pan = DefaultPanning;

			if( me->buttons() & Qt::LeftButton )
			{
				vol = tLimit<int>( MinVolume +
								( ( (float)noteEditBottom() ) - ( (float)me->y() ) ) /
								( (float)( noteEditBottom() - noteEditTop() ) ) *
								( MaxVolume - MinVolume ),
											MinVolume, MaxVolume );
				pan = tLimit<int>( PanningLeft +
								( (float)( noteEditBottom() - me->y() ) ) /
								( (float)( noteEditBottom() - noteEditTop() ) ) *
								( (float)( PanningRight - PanningLeft ) ),
										  PanningLeft, PanningRight);
			}

			if( m_noteEditMode == NoteEditVolume )
			{
				m_lastNoteVolume = vol;
				showVolTextFloat( vol, me->pos() );
			}
			else if( m_noteEditMode == NoteEditPanning )
			{
				m_lastNotePanning = pan;
				showPanTextFloat( pan, me->pos() );
			}

			// When alt is pressed we only edit the note under the cursor
			bool altPressed = me->modifiers() & Qt::AltModifier;
			// We iterate from last note in pattern to the first,
			// chronologically
			NoteVector::ConstIterator it = notes.begin()+notes.size()-1;
			for( int i = 0; i < notes.size(); ++i )
			{
				Note* n = *it;

				bool isUnderPosition = n->withinRange( ticks_start, ticks_end );
				// Play note under the cursor
				if ( isUnderPosition ) { testPlayNote( n ); }
				// If note is:
				// Under the cursor, when there is no selection
				// Selected, and alt is not pressed
				// Under the cursor, selected, and alt is pressed
				if ( ( isUnderPosition && !isSelection() ) ||
					  ( n->selected() && !altPressed ) ||
					  ( isUnderPosition && n->selected() && altPressed )
					)
				{
					if( m_noteEditMode == NoteEditVolume )
					{
						n->setVolume( vol );

						const int baseVelocity = m_pattern->instrumentTrack()->midiPort()->baseVelocity();

						m_pattern->instrumentTrack()->processInEvent( MidiEvent( MidiKeyPressure, -1, n->key(), n->midiVelocity( baseVelocity ) ) );
					}
					else if( m_noteEditMode == NoteEditPanning )
					{
						n->setPanning( pan );
						MidiEvent evt( MidiMetaEvent, -1, n->key(), panningToMidi( pan ) );
						evt.setMetaEvent( MidiNotePanning );
						m_pattern->instrumentTrack()->processInEvent( evt );
					}
				}
				else if( n->isPlaying() )
				{
					// mouse not over this note, stop playing it.
					m_pattern->instrumentTrack()->pianoModel()->handleKeyRelease( n->key() );

					n->setIsPlaying( false );
				}


				--it;
			}

			// Emit pattern has changed
			m_pattern->dataChanged();
		}

		else if( me->buttons() == Qt::NoButton && m_editMode == ModeDraw )
		{
			// set move- or resize-cursor

			// get tick in which the cursor is posated
			int pos_ticks = ( x * MidiTime::ticksPerTact() ) /
						m_ppt + m_currentPosition;

			// get note-vector of current pattern
			const NoteVector & notes = m_pattern->notes();

			// will be our iterator in the following loop
			NoteVector::ConstIterator it = notes.begin()+notes.size()-1;

			// loop through whole note-vector...
			for( int i = 0; i < notes.size(); ++i )
			{
				Note *note = *it;
				// and check whether the cursor is over an
				// existing note
				if( pos_ticks >= note->pos() &&
			    		pos_ticks <= note->pos() +
							note->length() &&
					note->key() == key_num &&
					note->length() > 0 )
				{
					break;
				}
				--it;
			}

			// did it reach end of vector because there's
			// no note??
			if( it != notes.begin()-1 )
			{
				Note *note = *it;
				// x coordinate of the right edge of the note
				int noteRightX = ( note->pos() + note->length() -
					m_currentPosition) * m_ppt/MidiTime::ticksPerTact();
				// cursor at the "tail" of the note?
				bool atTail = note->length() > 0 && x > noteRightX -
							RESIZE_AREA_WIDTH;
				Qt::CursorShape cursorShape = atTail ? Qt::SizeHorCursor :
				                                       Qt::SizeAllCursor;
				if( QApplication::overrideCursor() )
				{
					if( QApplication::overrideCursor()->shape() != cursorShape )
					{
						while( QApplication::overrideCursor() != NULL )
						{
							QApplication::restoreOverrideCursor();
						}
						QApplication::setOverrideCursor(QCursor(cursorShape));
					}
				}
				else
				{
					QApplication::setOverrideCursor(QCursor(cursorShape));
				}
			}
			else
			{
				// the cursor is over no note, so restore cursor
				while( QApplication::overrideCursor() != NULL )
				{
					QApplication::restoreOverrideCursor();
				}
			}
		}
		else if( me->buttons() & Qt::LeftButton &&
						m_editMode == ModeSelect &&
						m_action == ActionSelectNotes )
		{

			// change size of selection

			// get tick in which the cursor is posated
			int pos_ticks = x * MidiTime::ticksPerTact() / m_ppt +
							m_currentPosition;

			m_selectedTick = pos_ticks - m_selectStartTick;
			if( (int) m_selectStartTick + m_selectedTick < 0 )
			{
				m_selectedTick = -static_cast<int>(
							m_selectStartTick );
			}
			m_selectedKeys = key_num - m_selectStartKey;
			if( key_num <= m_selectStartKey )
			{
				--m_selectedKeys;
			}
		}
		else if( ( m_editMode == ModeDraw && me->buttons() & Qt::RightButton )
				|| ( m_editMode == ModeErase && me->buttons() ) )
		{
			// holding down right-click to delete notes or holding down
			// any key if in erase mode

			// get tick in which the user clicked
			int pos_ticks = x * MidiTime::ticksPerTact() / m_ppt +
							m_currentPosition;


			// get note-vector of current pattern
			const NoteVector & notes = m_pattern->notes();

			// will be our iterator in the following loop
			NoteVector::ConstIterator it = notes.begin();

			// loop through whole note-vector...
			while( it != notes.end() )
			{
				Note *note = *it;
				MidiTime len = note->length();
				if( len < 0 )
				{
					len = 4;
				}
				// and check whether the user clicked on an
				// existing note or an edit-line
				if( pos_ticks >= note->pos() &&
						len > 0 &&
					(
					( ! edit_note &&
					pos_ticks <= note->pos() + len &&
					note->key() == key_num )
					||
					( edit_note &&
					pos_ticks <= note->pos() +
							NOTE_EDIT_LINE_WIDTH *
						MidiTime::ticksPerTact() /
								m_ppt )
					)
					)
				{
					// delete this note
					m_pattern->removeNote( note );
					Engine::getSong()->setModified();
				}
				else
				{
					++it;
				}
			}
		}
	}
	else
	{
		if( me->buttons() & Qt::LeftButton &&
					m_editMode == ModeSelect &&
					m_action == ActionSelectNotes )
		{

			int x = me->x() - WHITE_KEY_WIDTH;
			if( x < 0 && m_currentPosition > 0 )
			{
				x = 0;
				QCursor::setPos( mapToGlobal( QPoint(
							WHITE_KEY_WIDTH,
							me->y() ) ) );
				if( m_currentPosition >= 4 )
				{
					m_leftRightScroll->setValue(
							m_currentPosition - 4 );
				}
				else
				{
					m_leftRightScroll->setValue( 0 );
				}
			}
			else if( x > width() - WHITE_KEY_WIDTH )
			{
				x = width() - WHITE_KEY_WIDTH;
				QCursor::setPos( mapToGlobal( QPoint( width(),
							me->y() ) ) );
				m_leftRightScroll->setValue( m_currentPosition +
									4 );
			}

			// get tick in which the cursor is posated
			int pos_ticks = x * MidiTime::ticksPerTact()/ m_ppt +
							m_currentPosition;

			m_selectedTick = pos_ticks -
							m_selectStartTick;
			if( (int) m_selectStartTick + m_selectedTick <
									0 )
			{
				m_selectedTick = -static_cast<int>(
							m_selectStartTick );
			}


			int key_num = getKey( me->y() );
			int visible_keys = ( height() - PR_TOP_MARGIN -
						PR_BOTTOM_MARGIN -
						m_notesEditHeight ) /
							KEY_LINE_HEIGHT + 2;
			const int s_key = m_startKey - 1;

			if( key_num <= s_key )
			{
				QCursor::setPos( mapToGlobal( QPoint( me->x(),
							keyAreaBottom() ) ) );
				m_topBottomScroll->setValue(
					m_topBottomScroll->value() + 1 );
				key_num = s_key;
			}
			else if( key_num >= s_key + visible_keys )
			{
				QCursor::setPos( mapToGlobal( QPoint( me->x(),
							PR_TOP_MARGIN ) ) );
				m_topBottomScroll->setValue(
					m_topBottomScroll->value() - 1 );
				key_num = s_key + visible_keys;
			}

			m_selectedKeys = key_num - m_selectStartKey;
			if( key_num <= m_selectStartKey )
			{
				--m_selectedKeys;
			}
		}
		QApplication::restoreOverrideCursor();
	}

	m_lastMouseX = me->x();
	m_lastMouseY = me->y();

	update();
}




void PianoRoll::dragNotes( int x, int y, bool alt, bool shift, bool ctrl )
{
	// dragging one or more notes around

	// convert pixels to ticks and keys
	int off_x = x - m_moveStartX;
	int off_ticks = off_x * MidiTime::ticksPerTact() / m_ppt;
	int off_key = getKey( y ) - getKey( m_moveStartY );

	// handle scroll changes while dragging
	off_ticks -= m_mouseDownTick - m_currentPosition;
	off_key -= m_mouseDownKey - m_startKey;


	// if they're not holding alt, quantize the offset
	if( ! alt )
	{
		off_ticks = floor( off_ticks / quantization() )
						* quantization();
	}

	// make sure notes won't go outside boundary conditions
	if( m_action == ActionMoveNote && ! ( shift && ! m_startedWithShift ) )
	{
		if( m_moveBoundaryLeft + off_ticks < 0 )
		{
			off_ticks -= (off_ticks + m_moveBoundaryLeft);
		}
		if( m_moveBoundaryTop + off_key > NumKeys )
		{
			off_key -= NumKeys - (m_moveBoundaryTop + off_key);
		}
		if( m_moveBoundaryBottom + off_key < 0 )
		{
			off_key -= (m_moveBoundaryBottom + off_key);
		}
	}


	// get note-vector of current pattern
	const NoteVector & notes = m_pattern->notes();

	if (m_action == ActionMoveNote)
	{
		for (Note *note : notes)
		{
			if( note->selected() )
			{
				if( shift && ! m_startedWithShift )
				{
					// quick resize, toggled by holding shift after starting a note move, but not before
					int ticks_new = note->oldLength().getTicks() + off_ticks;
					if( ticks_new <= 0 )
					{
						ticks_new = 1;
					}
					note->setLength( MidiTime( ticks_new ) );
					m_lenOfNewNotes = note->length();
				}
				else
				{
					// moving note
					int pos_ticks = note->oldPos().getTicks() + off_ticks;
					int key_num = note->oldKey() + off_key;

					// ticks can't be negative
					pos_ticks = qMax(0, pos_ticks);
					// upper/lower bound checks on key_num
					key_num = qMax(0, key_num);
					key_num = qMin(key_num, NumKeys);

					note->setPos( MidiTime( pos_ticks ) );
					note->setKey( key_num );
				}
			}
		}
	}
	else if (m_action == ActionResizeNote)
	{
		// When resizing notes:
		// If shift is not pressed, resize the selected notes but do not rearrange them
		// If shift is pressed we resize and rearrange only the selected notes
		// If shift + ctrl then we also rearrange all posterior notes (sticky)
		// If shift is pressed but only one note is selected, apply sticky

		if (shift)
		{
			// Algorithm:
			// Relative to the starting point of the left-most selected note,
			//   all selected note start-points and *endpoints* (not length) should be scaled by a calculated factor.
			// This factor is such that the endpoint of the note whose handle is being dragged should lie under the cursor.
			// first, determine the start-point of the left-most selected note:
			int stretchStartTick = -1;
			for (const Note *note : notes)
			{
				if (note->selected() && (stretchStartTick < 0 || note->oldPos().getTicks() < stretchStartTick))
				{
					stretchStartTick = note->oldPos().getTicks();
				}
			}
			// determine the ending tick of the right-most selected note
			const Note *posteriorNote = nullptr;
			for (const Note *note : notes)
			{
				if (note->selected() && (posteriorNote == nullptr ||
					note->oldPos().getTicks() + note->oldLength().getTicks() >
					posteriorNote->oldPos().getTicks() + posteriorNote->oldLength().getTicks()))
				{
					posteriorNote = note;
				}
			}
			int posteriorEndTick = posteriorNote->pos().getTicks() + posteriorNote->length().getTicks();
			// end-point of the note whose handle is being dragged:
			int stretchEndTick = m_currentNote->oldPos().getTicks() + m_currentNote->oldLength().getTicks();
			// Calculate factor by which to scale the start-point and end-point of all selected notes
			float scaleFactor = (float)(stretchEndTick - stretchStartTick + off_ticks) / qMax(1, stretchEndTick - stretchStartTick);
			scaleFactor = qMax(0.0f, scaleFactor);

			// process all selected notes & determine how much the endpoint of the right-most note was shifted
			int posteriorDeltaThisFrame = 0;
			for (Note *note : notes)
			{
				if(note->selected())
				{
					// scale relative start and end positions by scaleFactor
					int newStart = stretchStartTick + scaleFactor *
						(note->oldPos().getTicks() - stretchStartTick);
					int newEnd = stretchStartTick + scaleFactor *
						(note->oldPos().getTicks()+note->oldLength().getTicks() - stretchStartTick);
					// if  not holding alt, quantize the offsets
					if(!alt)
					{
						// quantize start time
						int oldStart = note->oldPos().getTicks();
						int startDiff = newStart - oldStart;
						startDiff = floor(startDiff / quantization()) * quantization();
						newStart = oldStart + startDiff;
						// quantize end time
						int oldEnd = oldStart + note->oldLength().getTicks();
						int endDiff = newEnd - oldEnd;
						endDiff = floor(endDiff / quantization()) * quantization();
						newEnd = oldEnd + endDiff;
					}
					int newLength = qMax(1, newEnd-newStart);
					if (note == posteriorNote)
					{
						posteriorDeltaThisFrame = (newStart+newLength) -
							(note->pos().getTicks() + note->length().getTicks());
					}
					note->setLength( MidiTime(newLength) );
					note->setPos( MidiTime(newStart) );

					m_lenOfNewNotes = note->length();
				}
			}
			if (ctrl || selectionCount() == 1)
			{
				// if holding ctrl or only one note is selected, reposition posterior notes
				for (Note *note : notes)
				{
					if (!note->selected() && note->pos().getTicks() >= posteriorEndTick)
					{
						int newStart = note->pos().getTicks() + posteriorDeltaThisFrame;
						note->setPos( MidiTime(newStart) );
					}
				}
			}
		}
		else
		{
			// shift is not pressed; stretch length of selected notes but not their position
			for (Note *note : notes)
			{
				if (note->selected())
				{
					int newLength = note->oldLength() + off_ticks;
					newLength = qMax(1, newLength);
					note->setLength( MidiTime(newLength) );

					m_lenOfNewNotes = note->length();
				}
			}
		}
	}

	m_pattern->updateLength();
	m_pattern->dataChanged();
	Engine::getSong()->setModified();
}

int PianoRoll::xCoordOfTick(int tick )
{
	return WHITE_KEY_WIDTH + ( ( tick - m_currentPosition )
		* m_ppt / MidiTime::ticksPerTact() );
}

void PianoRoll::paintEvent(QPaintEvent * pe )
{
	bool drawNoteNames = ConfigManager::inst()->value( "ui", "printnotelabels").toInt();

	QStyleOption opt;
	opt.initFrom( this );
	QPainter p( this );
	style()->drawPrimitive( QStyle::PE_Widget, &opt, &p, this );

	QBrush bgColor = p.background();

	// fill with bg color
	p.fillRect( 0, 0, width(), height(), bgColor );

	// set font-size to 8
	p.setFont( pointSize<8>( p.font() ) );

	// y_offset is used to align the piano-keys on the key-lines
	int y_offset = 0;

	// calculate y_offset according to first key
	switch( prKeyOrder[m_startKey % KeysPerOctave] )
	{
		case PR_BLACK_KEY: y_offset = KEY_LINE_HEIGHT / 4; break;
		case PR_WHITE_KEY_BIG: y_offset = KEY_LINE_HEIGHT / 2; break;
		case PR_WHITE_KEY_SMALL:
			if( prKeyOrder[( ( m_startKey + 1 ) %
					KeysPerOctave)] != PR_BLACK_KEY )
			{
				y_offset = KEY_LINE_HEIGHT / 2;
			}
			break;
	}
	// start drawing at the bottom
	int key_line_y = keyAreaBottom() - 1;
	// used for aligning black-keys later
	int first_white_key_height = WHITE_KEY_SMALL_HEIGHT;
	// key-counter - only needed for finding out whether the processed
	// key is the first one
	int keys_processed = 0;

	int key = m_startKey;

	// draw all white keys...
	for( int y = key_line_y + 1 + y_offset; y > PR_TOP_MARGIN;
			key_line_y -= KEY_LINE_HEIGHT, ++keys_processed )
	{
		// check for white key that is only half visible on the
		// bottom of piano-roll
		if( keys_processed == 0 &&
			prKeyOrder[m_startKey % KeysPerOctave] ==
								PR_BLACK_KEY )
		{
			// draw it!
			p.drawPixmap( PIANO_X, y - WHITE_KEY_SMALL_HEIGHT,
							*s_whiteKeySmallPm );
			// update y-pos
			y -= WHITE_KEY_SMALL_HEIGHT / 2;
			// move first black key down (we didn't draw whole
			// white key so black key needs to be lifted down)
			// (default for first_white_key_height =
			// WHITE_KEY_SMALL_HEIGHT, so WHITE_KEY_SMALL_HEIGHT/2
			// is smaller)
			first_white_key_height = WHITE_KEY_SMALL_HEIGHT / 2;
		}
		// check whether to draw a big or a small white key
		if( prKeyOrder[key % KeysPerOctave] == PR_WHITE_KEY_SMALL )
		{
			// draw a small one while checking if it is pressed or not
			if( hasValidPattern() && m_pattern->instrumentTrack()->pianoModel()->isKeyPressed( key ) )
			{
				p.drawPixmap( PIANO_X, y - WHITE_KEY_SMALL_HEIGHT, *s_whiteKeySmallPressedPm );
			}
			else
			{
				p.drawPixmap( PIANO_X, y - WHITE_KEY_SMALL_HEIGHT, *s_whiteKeySmallPm );
			}
			// update y-pos
			y -= WHITE_KEY_SMALL_HEIGHT;

		}
		else if( prKeyOrder[key % KeysPerOctave] == PR_WHITE_KEY_BIG )
		{
			// draw a big one while checking if it is pressed or not
			if( hasValidPattern() && m_pattern->instrumentTrack()->pianoModel()->isKeyPressed( key ) )
			{
				p.drawPixmap( PIANO_X, y - WHITE_KEY_BIG_HEIGHT, *s_whiteKeyBigPressedPm );
			}
			else
			{
				p.drawPixmap( PIANO_X, y-WHITE_KEY_BIG_HEIGHT, *s_whiteKeyBigPm );
			}
			// if a big white key has been the first key,
			// black keys needs to be lifted up
			if( keys_processed == 0 )
			{
				first_white_key_height = WHITE_KEY_BIG_HEIGHT;
			}
			// update y-pos
			y -= WHITE_KEY_BIG_HEIGHT;
		}

		// Compute the corrections for the note names
		int yCorrectionForNoteLabels = 0;

		int keyCode = key % KeysPerOctave;
		switch( keyCode )
		{
		case 0:
		case 5:
			yCorrectionForNoteLabels = -4;
			break;
		case 2:
		case 7:
		case 9:
			yCorrectionForNoteLabels = -2;
			break;
		case 4:
		case 11:
			yCorrectionForNoteLabels = 2;
			break;
		}

		if( Piano::isWhiteKey( key ) )
		{
			// Draw note names if activated in the preferences, C notes are always drawn
			if ( key % 12 == 0 || drawNoteNames )
			{
				QString noteString = getNoteString( key );

				QPoint textStart( WHITE_KEY_WIDTH - 18, key_line_y );
				textStart += QPoint( 0, yCorrectionForNoteLabels );

				p.setPen( textShadow() );
				p.drawText( textStart + QPoint( 1, 1 ), noteString );
				// The C key is painted darker than the other ones
				if ( key % 12 == 0 )
				{
					p.setPen( textColor() );
				}
				else
				{
					p.setPen( textColorLight() );
				}
				p.drawText( textStart, noteString );
			}
		}
		++key;
	}

	// reset all values, because now we're going to draw all black keys
	key = m_startKey;
	keys_processed = 0;
	int white_cnt = 0;

	// and go!
	for( int y = keyAreaBottom() + y_offset;
					y > PR_TOP_MARGIN; ++keys_processed )
	{
		// check for black key that is only half visible on the bottom
		// of piano-roll
		if( keys_processed == 0
		    // current key may not be a black one
		    && prKeyOrder[key % KeysPerOctave] != PR_BLACK_KEY
		    // but the previous one must be black (we must check this
		    // because there might be two white keys (E-F)
		    && prKeyOrder[( key - 1 ) % KeysPerOctave] ==
								PR_BLACK_KEY )
		{
			// draw the black key!
			p.drawPixmap( PIANO_X, y - BLACK_KEY_HEIGHT / 2,
								*s_blackKeyPm );
			// is the one after the start-note a black key??
			if( prKeyOrder[( key + 1 ) % KeysPerOctave] !=
								PR_BLACK_KEY )
			{
				// no, then move it up!
				y -= KEY_LINE_HEIGHT / 2;
			}
		}
		// current key black?
		if( prKeyOrder[key % KeysPerOctave] == PR_BLACK_KEY)
		{
			// then draw it (calculation of y very complicated,
			// but that's the only working solution, sorry...)
			// check if the key is pressed or not
			if( hasValidPattern() && m_pattern->instrumentTrack()->pianoModel()->isKeyPressed( key ) )
			{
				p.drawPixmap( PIANO_X, y - ( first_white_key_height -
						WHITE_KEY_SMALL_HEIGHT ) -
						WHITE_KEY_SMALL_HEIGHT/2 - 1 -
						BLACK_KEY_HEIGHT, *s_blackKeyPressedPm );
			}
		    else
			{
				p.drawPixmap( PIANO_X, y - ( first_white_key_height -
						WHITE_KEY_SMALL_HEIGHT ) -
						WHITE_KEY_SMALL_HEIGHT/2 - 1 -
						BLACK_KEY_HEIGHT, *s_blackKeyPm );
			}
			// update y-pos
			y -= WHITE_KEY_BIG_HEIGHT;
			// reset white-counter
			white_cnt = 0;
		}
		else
		{
			// simple workaround for increasing x if there were
			// two white keys (e.g. between E and F)
			++white_cnt;
			if( white_cnt > 1 )
			{
				y -= WHITE_KEY_BIG_HEIGHT/2;
			}
		}

		++key;
	}


	// erase the area below the piano, because there might be keys that
	// should be only half-visible
	p.fillRect( QRect( 0, keyAreaBottom(),
			WHITE_KEY_WIDTH, noteEditBottom() - keyAreaBottom() ), bgColor );

	// display note editing info
	QFont f = p.font();
	f.setBold( false );
	p.setFont( pointSize<10>( f ) );
	p.setPen( noteModeColor() );
	p.drawText( QRect( 0, keyAreaBottom(),
					  WHITE_KEY_WIDTH, noteEditBottom() - keyAreaBottom() ),
			   Qt::AlignCenter | Qt::TextWordWrap,
			   m_nemStr.at( m_noteEditMode ) + ":" );

	// set clipping area, because we are not allowed to paint over
	// keyboard...
	p.setClipRect( WHITE_KEY_WIDTH, PR_TOP_MARGIN,
				width() - WHITE_KEY_WIDTH,
				height() - PR_TOP_MARGIN - PR_BOTTOM_MARGIN );

	// draw the grid
	if( hasValidPattern() )
	{
		int q, x, tick;

		if( m_zoomingModel.value() > 3 )
		{
			// If we're over 100% zoom, we allow all quantization level grids
			q = quantization();
		}
		else if( quantization() % 3 != 0 )
		{
			// If we're under 100% zoom, we allow quantization grid up to 1/24 for triplets
			// to ensure a dense doesn't fill out the background
			q = quantization() < 8 ? 8 : quantization();
		}
		else {
			// If we're under 100% zoom, we allow quantization grid up to 1/32 for normal notes
			q = quantization() < 6 ? 6 : quantization();
		}

		// First we draw the vertical quantization lines
		for( tick = m_currentPosition - m_currentPosition % q, x = xCoordOfTick( tick );
			x <= width(); tick += q, x = xCoordOfTick( tick ) )
		{
			p.setPen( lineColor() );
			p.drawLine( x, PR_TOP_MARGIN, x, height() - PR_BOTTOM_MARGIN );
		}

		// Draw horizontal lines
		key = m_startKey;
		for( int y = keyAreaBottom() - 1; y > PR_TOP_MARGIN;
				y -= KEY_LINE_HEIGHT )
		{
			if( static_cast<Keys>( key % KeysPerOctave ) == Key_C )
			{
				// C note gets accented
				p.setPen( beatLineColor() );
			}
			else
			{
				p.setPen( lineColor() );
			}
			p.drawLine( WHITE_KEY_WIDTH, y, width(), y );
			++key;
		}


		// Draw alternating shades on bars
		float timeSignature = static_cast<float>( Engine::getSong()->getTimeSigModel().getNumerator() )
				/ static_cast<float>( Engine::getSong()->getTimeSigModel().getDenominator() );
		float zoomFactor = m_zoomLevels[m_zoomingModel.value()];
		//the bars which disappears at the left side by scrolling
		int leftBars = m_currentPosition * zoomFactor / MidiTime::ticksPerTact();

		//iterates the visible bars and draw the shading on uneven bars
		for( int x = WHITE_KEY_WIDTH, barCount = leftBars; x < width() + m_currentPosition * zoomFactor / timeSignature; x += m_ppt, ++barCount )
		{
			if( ( barCount + leftBars )  % 2 != 0 )
			{
				p.fillRect( x - m_currentPosition * zoomFactor / timeSignature, PR_TOP_MARGIN, m_ppt,
					height() - ( PR_BOTTOM_MARGIN + PR_TOP_MARGIN ), backgroundShade() );
			}
		}

		// Draw the vertical beat lines
		int ticksPerBeat = DefaultTicksPerTact /
			Engine::getSong()->getTimeSigModel().getDenominator();

		for( tick = m_currentPosition - m_currentPosition % ticksPerBeat,
			x = xCoordOfTick( tick ); x <= width();
			tick += ticksPerBeat, x = xCoordOfTick( tick ) )
		{
			p.setPen( beatLineColor() );
			p.drawLine( x, PR_TOP_MARGIN, x, height() - PR_BOTTOM_MARGIN );
		}

		// Draw the vertical bar lines
		for( tick = m_currentPosition - m_currentPosition % MidiTime::ticksPerTact(),
			x = xCoordOfTick( tick ); x <= width();
			tick += MidiTime::ticksPerTact(), x = xCoordOfTick( tick ) )
		{
			p.setPen( barLineColor() );
			p.drawLine( x, PR_TOP_MARGIN, x, height() - PR_BOTTOM_MARGIN );
		}

		// draw marked semitones after the grid
		for( int i = 0; i < m_markedSemiTones.size(); i++ )
		{
			const int key_num = m_markedSemiTones.at( i );
			const int y = keyAreaBottom() + 5
				- KEY_LINE_HEIGHT * ( key_num - m_startKey + 1 );

			if( y > keyAreaBottom() )
			{
				break;
			}

			p.fillRect( WHITE_KEY_WIDTH + 1, y - KEY_LINE_HEIGHT / 2, width() - 10, KEY_LINE_HEIGHT + 1,
				    markedSemitoneColor() );
		}
	}

	// following code draws all notes in visible area
	// and the note editing stuff (volume, panning, etc)

	// setup selection-vars
	int sel_pos_start = m_selectStartTick;
	int sel_pos_end = m_selectStartTick+m_selectedTick;
	if( sel_pos_start > sel_pos_end )
	{
		qSwap<int>( sel_pos_start, sel_pos_end );
	}

	int sel_key_start = m_selectStartKey - m_startKey + 1;
	int sel_key_end = sel_key_start + m_selectedKeys;
	if( sel_key_start > sel_key_end )
	{
		qSwap<int>( sel_key_start, sel_key_end );
	}

	int y_base = keyAreaBottom() - 1;
	if( hasValidPattern() )
	{
		p.setClipRect( WHITE_KEY_WIDTH, PR_TOP_MARGIN,
				width() - WHITE_KEY_WIDTH,
				height() - PR_TOP_MARGIN );

		const int visible_keys = ( keyAreaBottom()-keyAreaTop() ) /
							KEY_LINE_HEIGHT + 2;

		QPolygonF editHandles;

		for( const Note *note : m_pattern->notes() )
		{
			int len_ticks = note->length();

			if( len_ticks == 0 )
			{
				continue;
			}
			else if( len_ticks < 0 )
			{
				len_ticks = 4;
			}

			const int key = note->key() - m_startKey + 1;

			int pos_ticks = note->pos();

			int note_width = len_ticks * m_ppt / MidiTime::ticksPerTact();
			const int x = ( pos_ticks - m_currentPosition ) *
					m_ppt / MidiTime::ticksPerTact();
			// skip this note if not in visible area at all
			if( !( x + note_width >= 0 && x <= width() - WHITE_KEY_WIDTH ) )
			{
				continue;
			}

			// is the note in visible area?
			if( key > 0 && key <= visible_keys )
			{

				// we've done and checked all, let's draw the
				// note
				drawNoteRect( p, x + WHITE_KEY_WIDTH,
						y_base - key * KEY_LINE_HEIGHT,
								note_width, note, noteColor(), selectedNoteColor(),
							 	noteOpacity(), noteBorders() );
			}

			// draw note editing stuff
			int editHandleTop = 0;
			if( m_noteEditMode == NoteEditVolume )
			{
				QColor color = barColor().lighter( 30 + ( note->getVolume() * 90 / MaxVolume ) );
				if( note->selected() )
				{
					color = selectedNoteColor();
				}
				p.setPen( QPen( color, NOTE_EDIT_LINE_WIDTH ) );

				editHandleTop = noteEditBottom() -
					( (float)( note->getVolume() - MinVolume ) ) /
					( (float)( MaxVolume - MinVolume ) ) *
					( (float)( noteEditBottom() - noteEditTop() ) );

				p.drawLine( QLineF ( noteEditLeft() + x + 0.5, editHandleTop + 0.5,
							noteEditLeft() + x + 0.5, noteEditBottom() + 0.5 ) );

			}
			else if( m_noteEditMode == NoteEditPanning )
			{
				QColor color = noteColor();
				if( note->selected() )
				{
					color = selectedNoteColor();
				}

				p.setPen( QPen( color, NOTE_EDIT_LINE_WIDTH ) );

				editHandleTop = noteEditBottom() -
					( (float)( note->getPanning() - PanningLeft ) ) /
					( (float)( (PanningRight - PanningLeft ) ) ) *
					( (float)( noteEditBottom() - noteEditTop() ) );

				p.drawLine( QLine( noteEditLeft() + x, noteEditTop() +
						( (float)( noteEditBottom() - noteEditTop() ) ) / 2.0f,
						    noteEditLeft() + x , editHandleTop ) );
			}
			editHandles << QPoint ( x + noteEditLeft(),
						editHandleTop );

			if( note->hasDetuningInfo() )
			{
				drawDetuningInfo( p, note,
					x + WHITE_KEY_WIDTH,
					y_base - key * KEY_LINE_HEIGHT );
			}
		}

		p.setPen( QPen( noteColor(), NOTE_EDIT_LINE_WIDTH + 2 ) );
		p.drawPoints( editHandles );

	}
	else
	{
		QFont f = p.font();
		f.setBold( true );
		p.setFont( pointSize<14>( f ) );
		p.setPen( QApplication::palette().color( QPalette::Active,
							QPalette::BrightText ) );
		p.drawText( WHITE_KEY_WIDTH + 20, PR_TOP_MARGIN + 40,
				tr( "Please open a pattern by double-clicking "
								"on it!" ) );
	}

	p.setClipRect( WHITE_KEY_WIDTH, PR_TOP_MARGIN, width() -
				WHITE_KEY_WIDTH, height() - PR_TOP_MARGIN -
					m_notesEditHeight - PR_BOTTOM_MARGIN );

	// now draw selection-frame
	int x = ( ( sel_pos_start - m_currentPosition ) * m_ppt ) /
						MidiTime::ticksPerTact();
	int w = ( ( ( sel_pos_end - m_currentPosition ) * m_ppt ) /
						MidiTime::ticksPerTact() ) - x;
	int y = (int) y_base - sel_key_start * KEY_LINE_HEIGHT;
	int h = (int) y_base - sel_key_end * KEY_LINE_HEIGHT - y;
	p.setPen( selectedNoteColor() );
	p.setBrush( Qt::NoBrush );
	p.drawRect( x + WHITE_KEY_WIDTH, y, w, h );

	// TODO: Get this out of paint event
	int l = ( hasValidPattern() )? (int) m_pattern->length() : 0;

	// reset scroll-range
	if( m_leftRightScroll->maximum() != l )
	{
		m_leftRightScroll->setRange( 0, l );
		m_leftRightScroll->setPageStep( l );
	}

	// set line colors
	QColor editAreaCol = QColor( lineColor() );
	QColor currentKeyCol = QColor( beatLineColor() );

	editAreaCol.setAlpha( 64 );
	currentKeyCol.setAlpha( 64 );

	// horizontal line for the key under the cursor
	if( hasValidPattern() )
	{
		int key_num = getKey( mapFromGlobal( QCursor::pos() ).y() );
		p.fillRect( 10, keyAreaBottom() + 3 - KEY_LINE_HEIGHT *
					( key_num - m_startKey + 1 ), width() - 10, KEY_LINE_HEIGHT - 7, currentKeyCol );
	}

	// bar to resize note edit area
	p.setClipRect( 0, 0, width(), height() );
	p.fillRect( QRect( 0, keyAreaBottom(),
					width()-PR_RIGHT_MARGIN, NOTE_EDIT_RESIZE_BAR ), editAreaCol );

	const QPixmap * cursor = NULL;
	// draw current edit-mode-icon below the cursor
	switch( m_editMode )
	{
		case ModeDraw:
			if( m_mouseDownRight )
			{
				cursor = s_toolErase;
			}
			else if( m_action == ActionMoveNote )
			{
				cursor = s_toolMove;
			}
			else
			{
				cursor = s_toolDraw;
			}
			break;
		case ModeErase: cursor = s_toolErase; break;
		case ModeSelect: cursor = s_toolSelect; break;
		case ModeEditDetuning: cursor = s_toolOpen; break;
	}
	if( cursor != NULL )
	{
		p.drawPixmap( mapFromGlobal( QCursor::pos() ) + QPoint( 8, 8 ),
								*cursor );
	}
}




// responsible for moving/resizing scrollbars after window-resizing
void PianoRoll::resizeEvent(QResizeEvent * re)
{
	m_leftRightScroll->setGeometry( WHITE_KEY_WIDTH,
								      height() -
								SCROLLBAR_SIZE,
					width()-WHITE_KEY_WIDTH,
							SCROLLBAR_SIZE );
	m_topBottomScroll->setGeometry( width() - SCROLLBAR_SIZE, PR_TOP_MARGIN,
						SCROLLBAR_SIZE,
						height() - PR_TOP_MARGIN -
						SCROLLBAR_SIZE );

	int total_pixels = OCTAVE_HEIGHT * NumOctaves - ( height() -
					PR_TOP_MARGIN - PR_BOTTOM_MARGIN -
							m_notesEditHeight );
	m_totalKeysToScroll = total_pixels * KeysPerOctave / OCTAVE_HEIGHT;

	m_topBottomScroll->setRange( 0, m_totalKeysToScroll );

	if( m_startKey > m_totalKeysToScroll )
	{
		m_startKey = m_totalKeysToScroll;
	}
	m_topBottomScroll->setValue( m_totalKeysToScroll - m_startKey );

	Engine::getSong()->getPlayPos( Song::Mode_PlayPattern
					).m_timeLine->setFixedWidth( width() );

	update();
}




void PianoRoll::wheelEvent(QWheelEvent * we )
{
	we->accept();
	// handle wheel events for note edit area - for editing note vol/pan with mousewheel
	if( we->x() > noteEditLeft() && we->x() < noteEditRight()
	&& we->y() > noteEditTop() && we->y() < noteEditBottom() )
	{
		// get values for going through notes
		int pixel_range = 8;
		int x = we->x() - WHITE_KEY_WIDTH;
		int ticks_start = ( x - pixel_range / 2 ) *
					MidiTime::ticksPerTact() / m_ppt + m_currentPosition;
		int ticks_end = ( x + pixel_range / 2 ) *
					MidiTime::ticksPerTact() / m_ppt + m_currentPosition;

		// When alt is pressed we only edit the note under the cursor
		bool altPressed = we->modifiers() & Qt::AltModifier;
		// go through notes to figure out which one we want to change
		NoteVector nv;
		for ( Note * i : m_pattern->notes() )
		{
			if( i->withinRange( ticks_start, ticks_end ) || ( i->selected() && !altPressed ) )
			{
				nv += i;
			}
		}
		if( nv.size() > 0 )
		{
			const int step = we->delta() > 0 ? 1.0 : -1.0;
			if( m_noteEditMode == NoteEditVolume )
			{
				for ( Note * n : nv )
				{
					volume_t vol = tLimit<int>( n->getVolume() + step, MinVolume, MaxVolume );
					n->setVolume( vol );
				}
				bool allVolumesEqual = std::all_of( nv.begin(), nv.end(),
					[nv](const Note *note)
					{
						return note->getVolume() == nv[0]->getVolume();
					});
				if ( allVolumesEqual )
				{
					// show the volume hover-text only if all notes have the
					// same volume
					showVolTextFloat( nv[0]->getVolume(), we->pos(), 1000 );
				}
			}
			else if( m_noteEditMode == NoteEditPanning )
			{
				for ( Note * n : nv )
				{
					panning_t pan = tLimit<int>( n->getPanning() + step, PanningLeft, PanningRight );
					n->setPanning( pan );
				}
				bool allPansEqual = std::all_of( nv.begin(), nv.end(),
					[nv](const Note *note)
					{
						return note->getPanning() == nv[0]->getPanning();
					});
				if ( allPansEqual )
				{
					// show the pan hover-text only if all notes have the same
					// panning
					showPanTextFloat( nv[0]->getPanning(), we->pos(), 1000 );
				}
			}
			update();
		}
	}

	// not in note edit area, so handle scrolling/zooming and quantization change
	else
	if( we->modifiers() & Qt::ControlModifier && we->modifiers() & Qt::AltModifier )
	{
		int q = m_quantizeModel.value();
		if( we->delta() > 0 )
		{
			q--;
		}
		else if( we->delta() < 0 )
		{
			q++;
		}
		q = qBound( 0, q, m_quantizeModel.size() - 1 );
		m_quantizeModel.setValue( q );
	}
	else if( we->modifiers() & Qt::ControlModifier && we->modifiers() & Qt::ShiftModifier )
	{
		int l = m_noteLenModel.value();
		if( we->delta() > 0 )
		{
			l--;
		}
		else if( we->delta() < 0 )
		{
			l++;
		}
		l = qBound( 0, l, m_noteLenModel.size() - 1 );
		m_noteLenModel.setValue( l );
	}
	else if( we->modifiers() & Qt::ControlModifier )
	{
		int z = m_zoomingModel.value();
		if( we->delta() > 0 )
		{
			z++;
		}
		else if( we->delta() < 0 )
		{
			z--;
		}
		z = qBound( 0, z, m_zoomingModel.size() - 1 );
		// update combobox with zooming-factor
		m_zoomingModel.setValue( z );
	}
	else if( we->modifiers() & Qt::ShiftModifier
			 || we->orientation() == Qt::Horizontal )
	{
		m_leftRightScroll->setValue( m_leftRightScroll->value() -
							we->delta() * 2 / 15 );
	}
	else
	{
		m_topBottomScroll->setValue( m_topBottomScroll->value() -
							we->delta() / 30 );
	}
}




void PianoRoll::focusOutEvent( QFocusEvent * )
{
	if( hasValidPattern() )
	{
		for( int i = 0; i < NumKeys; ++i )
		{
			m_pattern->instrumentTrack()->pianoModel()->midiEventProcessor()->processInEvent( MidiEvent( MidiNoteOff, -1, i, 0 ) );
			m_pattern->instrumentTrack()->pianoModel()->setKeyState( i, false );
		}
		update();
	}
}




int PianoRoll::getKey(int y ) const
{
	int key_line_y = keyAreaBottom() - 1;
	// pressed key on piano
	int key_num = ( key_line_y - y ) / KEY_LINE_HEIGHT;
	key_num += m_startKey;

	// some range-checking-stuff
	if( key_num < 0 )
	{
		key_num = 0;
	}

	if( key_num >= KeysPerOctave * NumOctaves )
	{
		key_num = KeysPerOctave * NumOctaves - 1;
	}

	return key_num;
}

QList<int> PianoRoll::getAllOctavesForKey( int keyToMirror ) const
{
	QList<int> keys;

	for (int i=keyToMirror % KeysPerOctave; i < NumKeys; i += KeysPerOctave)
	{
		keys.append(i);
	}

	return keys;
}

Song::PlayModes PianoRoll::desiredPlayModeForAccompany() const
{
	if( m_pattern->getTrack()->trackContainer() ==
					Engine::getBBTrackContainer() )
	{
		return Song::Mode_PlayBB;
	}
	return Song::Mode_PlaySong;
}




void PianoRoll::play()
{
	if( ! hasValidPattern() )
	{
		return;
	}

	if( Engine::getSong()->playMode() != Song::Mode_PlayPattern )
	{
		Engine::getSong()->playPattern( m_pattern );
	}
	else
	{
		Engine::getSong()->togglePause();
	}
}




void PianoRoll::record()
{
	if( Engine::getSong()->isPlaying() )
	{
		stop();
	}
	if( m_recording || ! hasValidPattern() )
	{
		return;
	}

	m_pattern->addJournalCheckPoint();
	m_recording = true;

	Engine::getSong()->playPattern( m_pattern, false );
}




void PianoRoll::recordAccompany()
{
	if( Engine::getSong()->isPlaying() )
	{
		stop();
	}
	if( m_recording || ! hasValidPattern() )
	{
		return;
	}

	m_pattern->addJournalCheckPoint();
	m_recording = true;

	if( m_pattern->getTrack()->trackContainer() == Engine::getSong() )
	{
		Engine::getSong()->playSong();
	}
	else
	{
		Engine::getSong()->playBB();
	}
}





void PianoRoll::stop()
{
	Engine::getSong()->stop();
	m_recording = false;
	m_scrollBack = ( m_timeLine->autoScroll() == TimeLineWidget::AutoScrollEnabled );
}




void PianoRoll::startRecordNote(const Note & n )
{
	if( m_recording && hasValidPattern() &&
			Engine::getSong()->isPlaying() &&
			(Engine::getSong()->playMode() == desiredPlayModeForAccompany() ||
			 Engine::getSong()->playMode() == Song::Mode_PlayPattern ))
	{
		MidiTime sub;
		if( Engine::getSong()->playMode() == Song::Mode_PlaySong )
		{
			sub = m_pattern->startPosition();
		}
		Note n1( 1, Engine::getSong()->getPlayPos(
					Engine::getSong()->playMode() ) - sub,
				n.key(), n.getVolume(), n.getPanning() );
		if( n1.pos() >= 0 )
		{
			m_recordingNotes << n1;
		}
	}
}




void PianoRoll::finishRecordNote(const Note & n )
{
	if( m_recording && hasValidPattern() &&
		Engine::getSong()->isPlaying() &&
			( Engine::getSong()->playMode() ==
					desiredPlayModeForAccompany() ||
				Engine::getSong()->playMode() ==
					Song::Mode_PlayPattern ) )
	{
		for( QList<Note>::Iterator it = m_recordingNotes.begin();
					it != m_recordingNotes.end(); ++it )
		{
			if( it->key() == n.key() )
			{
				Note n1( n.length(), it->pos(),
						it->key(), it->getVolume(),
						it->getPanning() );
				n1.quantizeLength( quantization() );
				m_pattern->addNote( n1 );
				update();
				m_recordingNotes.erase( it );
				break;
			}
		}
	}
}




void PianoRoll::horScrolled(int new_pos )
{
	m_currentPosition = new_pos;
	emit positionChanged( m_currentPosition );
	update();
}




void PianoRoll::verScrolled( int new_pos )
{
	// revert value
	m_startKey = m_totalKeysToScroll - new_pos;

	update();
}




void PianoRoll::setEditMode(int mode)
{
	m_editMode = (EditModes) mode;
}




void PianoRoll::selectAll()
{
	if( ! hasValidPattern() )
	{
		return;
	}

	// if first_time = true, we HAVE to set the vars for select
	bool first_time = true;

	for( const Note *note : m_pattern->notes() )
	{
		int len_ticks = static_cast<int>( note->length() ) > 0 ?
				static_cast<int>( note->length() ) : 1;

		const int key = note->key();

		int pos_ticks = note->pos();
		if( key <= m_selectStartKey || first_time )
		{
			// if we move start-key down, we have to add
			// the difference between old and new start-key
			// to m_selectedKeys, otherwise the selection
			// is just moved down...
			m_selectedKeys += m_selectStartKey
							- ( key - 1 );
			m_selectStartKey = key - 1;
		}
		if( key >= m_selectedKeys + m_selectStartKey ||
							first_time )
		{
			m_selectedKeys = key - m_selectStartKey;
		}
		if( pos_ticks < m_selectStartTick ||
							first_time )
		{
			m_selectStartTick = pos_ticks;
		}
		if( pos_ticks + len_ticks >
			m_selectStartTick + m_selectedTick ||
							first_time )
		{
			m_selectedTick = pos_ticks +
						len_ticks -
						m_selectStartTick;
		}
		first_time = false;
	}
}




// returns vector with pointers to all selected notes
NoteVector PianoRoll::getSelectedNotes()
{
	NoteVector selectedNotes;

	if (hasValidPattern())
	{
		for( Note *note : m_pattern->notes() )
		{
			if( note->selected() )
			{
				selectedNotes.push_back( note );
			}
		}
	}
	return selectedNotes;
}

// selects all notess associated with m_lastKey
void PianoRoll::selectNotesOnKey()
{
	if (hasValidPattern()) {
		for (Note * note : m_pattern->notes()) {
			if (note->key() == m_lastKey) {
				note->setSelected(true);
			}
		}
	}
}

void PianoRoll::enterValue( NoteVector* nv )
{

	if( m_noteEditMode == NoteEditVolume )
	{
		bool ok;
		int new_val;
		new_val = QInputDialog::getInt(	this, "Piano roll: note velocity",
					tr( "Please enter a new value between %1 and %2:" ).
						arg( MinVolume ).arg( MaxVolume ),
					(*nv)[0]->getVolume(),
					MinVolume, MaxVolume, 1, &ok );

		if( ok )
		{
			for ( Note * n : *nv )
			{
				n->setVolume( new_val );
			}
			m_lastNoteVolume = new_val;
		}
	}
	else if( m_noteEditMode == NoteEditPanning )
	{
		bool ok;
		int new_val;
		new_val = QInputDialog::getInt(	this, "Piano roll: note panning",
					tr( "Please enter a new value between %1 and %2:" ).
							arg( PanningLeft ).arg( PanningRight ),
						(*nv)[0]->getPanning(),
						PanningLeft, PanningRight, 1, &ok );

		if( ok )
		{
			for ( Note * n : *nv )
			{
				n->setPanning( new_val );
			}
			m_lastNotePanning = new_val;
		}

	}
}


void PianoRoll::copyToClipboard( const NoteVector & notes ) const
{
	DataFile dataFile( DataFile::ClipboardData );
	QDomElement note_list = dataFile.createElement( "note-list" );
	dataFile.content().appendChild( note_list );

	MidiTime start_pos( notes.front()->pos().getTact(), 0 );
	for( const Note *note : notes )
	{
		Note clip_note( *note );
		clip_note.setPos( clip_note.pos( start_pos ) );
		clip_note.saveState( dataFile, note_list );
	}

	QMimeData * clip_content = new QMimeData;
	clip_content->setData( Clipboard::mimeType(), dataFile.toString().toUtf8() );
	QApplication::clipboard()->setMimeData( clip_content,
							QClipboard::Clipboard );
}




void PianoRoll::copySelectedNotes()
{
	NoteVector selected_notes = getSelectedNotes();

	if( ! selected_notes.empty() )
	{
		copyToClipboard( selected_notes );
	}
}




void PianoRoll::cutSelectedNotes()
{
	if( ! hasValidPattern() )
	{
		return;
	}

	NoteVector selected_notes = getSelectedNotes();

	if( ! selected_notes.empty() )
	{
		copyToClipboard( selected_notes );

		Engine::getSong()->setModified();

		for( Note *note : selected_notes )
		{
			// note (the memory of it) is also deleted by
			// pattern::removeNote(...) so we don't have to do that
			m_pattern->removeNote( note );
		}
	}

	update();
	gui->songEditor()->update();
}




void PianoRoll::pasteNotes()
{
	if( ! hasValidPattern() )
	{
		return;
	}

	QString value = QApplication::clipboard()
				->mimeData( QClipboard::Clipboard )
						->data( Clipboard::mimeType() );

	if( ! value.isEmpty() )
	{
		DataFile dataFile( value.toUtf8() );

		QDomNodeList list = dataFile.elementsByTagName( Note::classNodeName() );

		// remove selection and select the newly pasted notes
		clearSelectedNotes();

		if( ! list.isEmpty() )
		{
			m_pattern->addJournalCheckPoint();
		}

		for( int i = 0; ! list.item( i ).isNull(); ++i )
		{
			// create the note
			Note cur_note;
			cur_note.restoreState( list.item( i ).toElement() );
			cur_note.setPos( cur_note.pos() + Note::quantized( m_timeLine->pos(), quantization() ) );

			// select it
			cur_note.setSelected( true );

			// add to pattern
			m_pattern->addNote( cur_note, false );
		}

		// we only have to do the following lines if we pasted at
		// least one note...
		Engine::getSong()->setModified();
		update();
		gui->songEditor()->update();
	}
}




void PianoRoll::deleteSelectedNotes()
{
	if( ! hasValidPattern() )
	{
		return;
	}

	bool update_after_delete = false;

	m_pattern->addJournalCheckPoint();

	// get note-vector of current pattern
	const NoteVector & notes = m_pattern->notes();

	// will be our iterator in the following loop
	NoteVector::ConstIterator it = notes.begin();
	while( it != notes.end() )
	{
		Note *note = *it;
		if( note->selected() )
		{
			// delete this note
			m_pattern->removeNote( note );
			update_after_delete = true;

			// start over, make sure we get all the notes
			it = notes.begin();
		}
		else
		{
			++it;
		}
	}

	if( update_after_delete )
	{
		Engine::getSong()->setModified();
		update();
		gui->songEditor()->update();
	}

}




void PianoRoll::autoScroll( const MidiTime & t )
{
	const int w = width() - WHITE_KEY_WIDTH;
	if( t > m_currentPosition + w * MidiTime::ticksPerTact() / m_ppt )
	{
		m_leftRightScroll->setValue( t.getTact() * MidiTime::ticksPerTact() );
	}
	else if( t < m_currentPosition )
	{
		MidiTime t2 = qMax( t - w * MidiTime::ticksPerTact() *
					MidiTime::ticksPerTact() / m_ppt, (tick_t) 0 );
		m_leftRightScroll->setValue( t2.getTact() * MidiTime::ticksPerTact() );
	}
	m_scrollBack = false;
}




void PianoRoll::updatePosition( const MidiTime & t )
{
	if( ( Engine::getSong()->isPlaying()
			&& Engine::getSong()->playMode() == Song::Mode_PlayPattern
			&& m_timeLine->autoScroll() == TimeLineWidget::AutoScrollEnabled
		) || m_scrollBack )
	{
		autoScroll( t );
	}
}




void PianoRoll::updatePositionAccompany( const MidiTime & t )
{
	Song * s = Engine::getSong();

	if( m_recording && hasValidPattern() &&
					s->playMode() != Song::Mode_PlayPattern )
	{
		MidiTime pos = t;
		if( s->playMode() != Song::Mode_PlayBB )
		{
			pos -= m_pattern->startPosition();
		}
		if( (int) pos > 0 )
		{
			s->getPlayPos( Song::Mode_PlayPattern ).setTicks( pos );
			autoScroll( pos );
		}
	}
}




void PianoRoll::zoomingChanged()
{
	m_ppt = m_zoomLevels[m_zoomingModel.value()] * DEFAULT_PR_PPT;

	assert( m_ppt > 0 );

	m_timeLine->setPixelsPerTact( m_ppt );
	update();
}




void PianoRoll::quantizeChanged()
{
	update();
}




int PianoRoll::quantization() const
{
	if( m_quantizeModel.value() == 0 )
	{
		if( m_noteLenModel.value() > 0 )
		{
			return newNoteLen();
		}
		else
		{
			return DefaultTicksPerTact / 16;
		}
	}

	QString text = m_quantizeModel.currentText();
	return DefaultTicksPerTact / text.right( text.length() - 2 ).toInt();
}


void PianoRoll::quantizeNotes()
{
	if( ! hasValidPattern() )
	{
		return;
	}

	m_pattern->addJournalCheckPoint();

	NoteVector notes = getSelectedNotes();

	if( notes.empty() )
	{
		for( Note* n : m_pattern->notes() )
		{
			notes.push_back( n );
		}
	}

	for( Note* n : notes )
	{
		if( n->length() == MidiTime( 0 ) )
		{
			continue;
		}

		Note copy(*n);
		m_pattern->removeNote( n );
		copy.quantizePos( quantization() );
		m_pattern->addNote( copy );
	}

	update();
	gui->songEditor()->update();
	Engine::getSong()->setModified();
}




void PianoRoll::updateSemiToneMarkerMenu()
{
	const InstrumentFunctionNoteStacking::ChordTable& chord_table =
			InstrumentFunctionNoteStacking::ChordTable::getInstance();
	const InstrumentFunctionNoteStacking::Chord& scale =
			chord_table.getScaleByName( m_scaleModel.currentText() );
	const InstrumentFunctionNoteStacking::Chord& chord =
			chord_table.getChordByName( m_chordModel.currentText() );

	emit semiToneMarkerMenuScaleSetEnabled( ! scale.isEmpty() );
	emit semiToneMarkerMenuChordSetEnabled( ! chord.isEmpty() );
}




MidiTime PianoRoll::newNoteLen() const
{
	if( m_noteLenModel.value() == 0 )
	{
		return m_lenOfNewNotes;
	}

	QString text = m_noteLenModel.currentText();
	return DefaultTicksPerTact / text.right( text.length() - 2 ).toInt();
}




bool PianoRoll::mouseOverNote()
{
	return hasValidPattern() && noteUnderMouse() != NULL;
}




Note * PianoRoll::noteUnderMouse()
{
	QPoint pos = mapFromGlobal( QCursor::pos() );

	if( pos.x() <= WHITE_KEY_WIDTH
		|| pos.x() > width() - SCROLLBAR_SIZE
		|| pos.y() < PR_TOP_MARGIN
		|| pos.y() > keyAreaBottom() )
	{
		return NULL;
	}

	int key_num = getKey( pos.y() );
	int pos_ticks = ( pos.x() - WHITE_KEY_WIDTH ) *
			MidiTime::ticksPerTact() / m_ppt + m_currentPosition;

	// loop through whole note-vector...
	for( Note* const& note : m_pattern->notes() )
	{
		// and check whether the cursor is over an
		// existing note
		if( pos_ticks >= note->pos()
				&& pos_ticks <= note->endPos()
				&& note->key() == key_num
				&& note->length() > 0 )
		{
			return note;
		}
	}

	return NULL;
}




PianoRollWindow::PianoRollWindow() :
	Editor(true),
	m_editor(new PianoRoll())
{
	setCentralWidget( m_editor );

	m_playAction->setToolTip(tr( "Play/pause current pattern (Space)" ) );
	m_recordAction->setToolTip(tr( "Record notes from MIDI-device/channel-piano" ) );
	m_recordAccompanyAction->setToolTip( tr( "Record notes from MIDI-device/channel-piano while playing song or BB track" ) );
	m_stopAction->setToolTip( tr( "Stop playing of current pattern (Space)" ) );

	DropToolBar *notesActionsToolBar = addDropToolBarToTop( tr( "Edit actions" ) );

	// init edit-buttons at the top
	ActionGroup* editModeGroup = new ActionGroup( this );
	QAction* drawAction = editModeGroup->addAction( embed::getIconPixmap( "edit_draw" ), tr( "Draw mode (Shift+D)" ) );
	QAction* eraseAction = editModeGroup->addAction( embed::getIconPixmap( "edit_erase" ), tr("Erase mode (Shift+E)" ) );
	QAction* selectAction = editModeGroup->addAction( embed::getIconPixmap( "edit_select" ), tr( "Select mode (Shift+S)" ) );
	QAction* pitchBendAction = editModeGroup->addAction( embed::getIconPixmap( "automation" ), tr("Pitch Bend mode (Shift+T)" ) );

	drawAction->setChecked( true );

	drawAction->setShortcut( Qt::SHIFT | Qt::Key_D );
	eraseAction->setShortcut( Qt::SHIFT | Qt::Key_E );
	selectAction->setShortcut( Qt::SHIFT | Qt::Key_S );
	pitchBendAction->setShortcut( Qt::SHIFT | Qt::Key_T );

<<<<<<< HEAD
=======
	drawAction->setWhatsThis(
		tr( "Click here and draw mode will be activated. In this "
			"mode you can add, resize and move notes. This "
			"is the default mode which is used most of the time. "
			"You can also press 'Shift+D' on your keyboard to "
			"activate this mode. In this mode, hold %1 to "
			"temporarily go into select mode." ).arg(
				#ifdef LMMS_BUILD_APPLE
				"⌘" ) );
				#else
				"Ctrl" ) );
				#endif
	eraseAction->setWhatsThis(
		tr( "Click here and erase mode will be activated. In this "
			"mode you can erase notes. You can also press "
			"'Shift+E' on your keyboard to activate this mode." ) );
	selectAction->setWhatsThis(
		tr( "Click here and select mode will be activated. "
			"In this mode you can select notes. Alternatively, "
			"you can hold %1 in draw mode to temporarily use "
			"select mode." ).arg(
				#ifdef LMMS_BUILD_APPLE
				"⌘" ) );
				#else
				"Ctrl" ) );
				#endif
	pitchBendAction->setWhatsThis(
		tr( "Click here and Pitch Bend mode will be activated. "
			"In this mode you can click a note to open its "
			"automation detuning. You can utilize this to slide "
			"notes from one to another. You can also press "
			"'Shift+T' on your keyboard to activate this mode." ) );

>>>>>>> c1b2728d
	connect( editModeGroup, SIGNAL( triggered( int ) ), m_editor, SLOT( setEditMode( int ) ) );

	QAction* quantizeAction = new QAction(embed::getIconPixmap( "quantize" ), tr( "Quantize" ), this );
	connect( quantizeAction, SIGNAL( triggered() ), m_editor, SLOT( quantizeNotes() ) );

	notesActionsToolBar->addAction( drawAction );
	notesActionsToolBar->addAction( eraseAction );
	notesActionsToolBar->addAction( selectAction );
	notesActionsToolBar->addAction( pitchBendAction );
	notesActionsToolBar->addSeparator();
	notesActionsToolBar->addAction( quantizeAction );

	// Copy + paste actions
	DropToolBar *copyPasteActionsToolBar =  addDropToolBarToTop( tr( "Copy paste controls" ) );

	QAction* cutAction = new QAction(embed::getIconPixmap( "edit_cut" ),
							  tr( "Cut (%1+X)" ).arg(
									#ifdef LMMS_BUILD_APPLE
									"⌘" ), this );
									#else
									"Ctrl" ), this );
									#endif

	QAction* copyAction = new QAction(embed::getIconPixmap( "edit_copy" ),
							   tr( "Copy (%1+C)" ).arg(
	 								#ifdef LMMS_BUILD_APPLE
	 								"⌘"), this);
	 								#else
									"Ctrl" ), this );
	 								#endif

	QAction* pasteAction = new QAction(embed::getIconPixmap( "edit_paste" ),
					tr( "Paste (%1+V)" ).arg(
						#ifdef LMMS_BUILD_APPLE
						"⌘" ), this );
						#else
						"Ctrl" ), this );
						#endif

	cutAction->setShortcut( Qt::CTRL | Qt::Key_X );
	copyAction->setShortcut( Qt::CTRL | Qt::Key_C );
	pasteAction->setShortcut( Qt::CTRL | Qt::Key_V );

	connect( cutAction, SIGNAL( triggered() ), m_editor, SLOT( cutSelectedNotes() ) );
	connect( copyAction, SIGNAL( triggered() ), m_editor, SLOT( copySelectedNotes() ) );
	connect( pasteAction, SIGNAL( triggered() ), m_editor, SLOT( pasteNotes() ) );

	copyPasteActionsToolBar->addAction( cutAction );
	copyPasteActionsToolBar->addAction( copyAction );
	copyPasteActionsToolBar->addAction( pasteAction );


	DropToolBar *timeLineToolBar = addDropToolBarToTop( tr( "Timeline controls" ) );
	m_editor->m_timeLine->addToolButtons( timeLineToolBar );


	addToolBarBreak();


	DropToolBar *zoomAndNotesToolBar = addDropToolBarToTop( tr( "Zoom and note controls" ) );

	QLabel * zoom_lbl = new QLabel( m_toolBar );
	zoom_lbl->setPixmap( embed::getIconPixmap( "zoom" ) );

	m_zoomingComboBox = new ComboBox( m_toolBar );
	m_zoomingComboBox->setModel( &m_editor->m_zoomingModel );
	m_zoomingComboBox->setFixedSize( 64, 22 );
	m_zoomingComboBox->setToolTip( tr( "Horizontal zooming") );

	// setup quantize-stuff
	QLabel * quantize_lbl = new QLabel( m_toolBar );
	quantize_lbl->setPixmap( embed::getIconPixmap( "quantize" ) );

	m_quantizeComboBox = new ComboBox( m_toolBar );
	m_quantizeComboBox->setModel( &m_editor->m_quantizeModel );
	m_quantizeComboBox->setFixedSize( 64, 22 );
	m_quantizeComboBox->setToolTip( tr( "Quantization") );

	// setup note-len-stuff
	QLabel * note_len_lbl = new QLabel( m_toolBar );
	note_len_lbl->setPixmap( embed::getIconPixmap( "note" ) );

	m_noteLenComboBox = new ComboBox( m_toolBar );
	m_noteLenComboBox->setModel( &m_editor->m_noteLenModel );
	m_noteLenComboBox->setFixedSize( 105, 22 );
	m_noteLenComboBox->setToolTip( tr( "Note length") );

	// setup scale-stuff
	QLabel * scale_lbl = new QLabel( m_toolBar );
	scale_lbl->setPixmap( embed::getIconPixmap( "scale" ) );

	m_scaleComboBox = new ComboBox( m_toolBar );
	m_scaleComboBox->setModel( &m_editor->m_scaleModel );
	m_scaleComboBox->setFixedSize( 105, 22 );
	m_scaleComboBox->setToolTip( tr( "Scale") );

	// setup chord-stuff
	QLabel * chord_lbl = new QLabel( m_toolBar );
	chord_lbl->setPixmap( embed::getIconPixmap( "chord" ) );

	m_chordComboBox = new ComboBox( m_toolBar );
	m_chordComboBox->setModel( &m_editor->m_chordModel );
	m_chordComboBox->setFixedSize( 105, 22 );
	m_chordComboBox->setToolTip( tr( "Chord") );


	zoomAndNotesToolBar->addWidget( zoom_lbl );
	zoomAndNotesToolBar->addWidget( m_zoomingComboBox );

	zoomAndNotesToolBar->addSeparator();
	zoomAndNotesToolBar->addWidget( quantize_lbl );
	zoomAndNotesToolBar->addWidget( m_quantizeComboBox );

	zoomAndNotesToolBar->addSeparator();
	zoomAndNotesToolBar->addWidget( note_len_lbl );
	zoomAndNotesToolBar->addWidget( m_noteLenComboBox );

	zoomAndNotesToolBar->addSeparator();
	zoomAndNotesToolBar->addWidget( scale_lbl );
	zoomAndNotesToolBar->addWidget( m_scaleComboBox );

	zoomAndNotesToolBar->addSeparator();
	zoomAndNotesToolBar->addWidget( chord_lbl );
	zoomAndNotesToolBar->addWidget( m_chordComboBox );

	// setup our actual window
	setFocusPolicy( Qt::StrongFocus );
	setFocus();
	setWindowIcon( embed::getIconPixmap( "piano" ) );
	setCurrentPattern( NULL );

	// Connections
	connect( m_editor, SIGNAL( currentPatternChanged() ), this, SIGNAL( currentPatternChanged() ) );
	connect( m_editor, SIGNAL( currentPatternChanged() ), this, SLOT( patternRenamed() ) );
}




const Pattern* PianoRollWindow::currentPattern() const
{
	return m_editor->currentPattern();
}




void PianoRollWindow::setCurrentPattern( Pattern* pattern )
{
	m_editor->setCurrentPattern( pattern );

	if ( pattern )
	{
		setWindowTitle( tr( "Piano-Roll - %1" ).arg( pattern->name() ) );
		connect( pattern->instrumentTrack(), SIGNAL( nameChanged() ), this, SLOT( patternRenamed()) );
		connect( pattern, SIGNAL( dataChanged() ), this, SLOT( patternRenamed() ) );
	}
	else
	{
		setWindowTitle( tr( "Piano-Roll - no pattern" ) );
	}
}




bool PianoRollWindow::isRecording() const
{
	return m_editor->isRecording();
}




int PianoRollWindow::quantization() const
{
	return m_editor->quantization();
}




void PianoRollWindow::play()
{
	m_editor->play();
}




void PianoRollWindow::stop()
{
	m_editor->stop();
}




void PianoRollWindow::record()
{
	m_editor->record();
}




void PianoRollWindow::recordAccompany()
{
	m_editor->recordAccompany();
}




void PianoRollWindow::stopRecording()
{
	m_editor->stopRecording();
}




void PianoRollWindow::reset()
{
	m_editor->reset();
}




void PianoRollWindow::saveSettings( QDomDocument & doc, QDomElement & de )
{
	MainWindow::saveWidgetState( this, de );
}




void PianoRollWindow::loadSettings( const QDomElement & de )
{
	MainWindow::restoreWidgetState( this, de );
}




QSize PianoRollWindow::sizeHint() const
{
	return { INITIAL_PIANOROLL_WIDTH, INITIAL_PIANOROLL_HEIGHT };
}




void PianoRollWindow::patternRenamed()
{
	if ( currentPattern() )
	{
		setWindowTitle( tr( "Piano-Roll - %1" ).arg( currentPattern()->name() ) );
	}
	else
	{
		setWindowTitle( tr( "Piano-Roll - no pattern" ) );
	}
}




void PianoRollWindow::focusInEvent( QFocusEvent * event )
{
	// when the window is given focus, also give focus to the actual piano roll
	m_editor->setFocus( event->reason() );
}<|MERGE_RESOLUTION|>--- conflicted
+++ resolved
@@ -4066,42 +4066,6 @@
 	selectAction->setShortcut( Qt::SHIFT | Qt::Key_S );
 	pitchBendAction->setShortcut( Qt::SHIFT | Qt::Key_T );
 
-<<<<<<< HEAD
-=======
-	drawAction->setWhatsThis(
-		tr( "Click here and draw mode will be activated. In this "
-			"mode you can add, resize and move notes. This "
-			"is the default mode which is used most of the time. "
-			"You can also press 'Shift+D' on your keyboard to "
-			"activate this mode. In this mode, hold %1 to "
-			"temporarily go into select mode." ).arg(
-				#ifdef LMMS_BUILD_APPLE
-				"⌘" ) );
-				#else
-				"Ctrl" ) );
-				#endif
-	eraseAction->setWhatsThis(
-		tr( "Click here and erase mode will be activated. In this "
-			"mode you can erase notes. You can also press "
-			"'Shift+E' on your keyboard to activate this mode." ) );
-	selectAction->setWhatsThis(
-		tr( "Click here and select mode will be activated. "
-			"In this mode you can select notes. Alternatively, "
-			"you can hold %1 in draw mode to temporarily use "
-			"select mode." ).arg(
-				#ifdef LMMS_BUILD_APPLE
-				"⌘" ) );
-				#else
-				"Ctrl" ) );
-				#endif
-	pitchBendAction->setWhatsThis(
-		tr( "Click here and Pitch Bend mode will be activated. "
-			"In this mode you can click a note to open its "
-			"automation detuning. You can utilize this to slide "
-			"notes from one to another. You can also press "
-			"'Shift+T' on your keyboard to activate this mode." ) );
-
->>>>>>> c1b2728d
 	connect( editModeGroup, SIGNAL( triggered( int ) ), m_editor, SLOT( setEditMode( int ) ) );
 
 	QAction* quantizeAction = new QAction(embed::getIconPixmap( "quantize" ), tr( "Quantize" ), this );
