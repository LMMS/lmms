--- conflicted
+++ resolved
@@ -816,11 +816,7 @@
 		m_scrollBack = false;
 	}
 
-<<<<<<< HEAD
-	const int x = m_song->m_playPos[Song::Mode_PlaySong].m_timeLine->markerX( t );
-=======
-	const int x = m_timeLine->markerX(t) + 8;
->>>>>>> f3d3a142
+	const int x = m_timeLine->markerX(t);
 	if( x >= trackOpWidth + widgetWidth -1 )
 	{
 		m_positionLine->show();
