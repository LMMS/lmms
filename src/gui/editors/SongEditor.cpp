/*
 * SongEditor.cpp - basic window for song-editing
 *
 * Copyright (c) 2004-2014 Tobias Doerffel <tobydox/at/users.sourceforge.net>
 *
 * This file is part of LMMS - https://lmms.io
 *
 * This program is free software; you can redistribute it and/or
 * modify it under the terms of the GNU General Public
 * License as published by the Free Software Foundation; either
 * version 2 of the License, or (at your option) any later version.
 *
 * This program is distributed in the hope that it will be useful,
 * but WITHOUT ANY WARRANTY; without even the implied warranty of
 * MERCHANTABILITY or FITNESS FOR A PARTICULAR PURPOSE.  See the GNU
 * General Public License for more details.
 *
 * You should have received a copy of the GNU General Public
 * License along with this program (see COPYING); if not, write to the
 * Free Software Foundation, Inc., 51 Franklin Street, Fifth Floor,
 * Boston, MA 02110-1301 USA.
 *
 */

#include "SongEditor.h"

#include <cmath>

#include <QAction>
#include <QKeyEvent>
#include <QLabel>
#include <QMdiArea>
#include <QScrollBar>
#include <QSlider>
#include <QTimeLine>

#include "ActionGroup.h"
#include "AudioDevice.h"
#include "AudioEngine.h"
#include "AutomatableSlider.h"
#include "ClipView.h"
#include "ComboBox.h"
#include "ConfigManager.h"
#include "CPULoadWidget.h"
#include "DeprecationHelper.h"
#include "embed.h"
#include "GuiApplication.h"
#include "LcdSpinBox.h"
#include "MainWindow.h"
#include "MeterDialog.h"
#include "Oscilloscope.h"
#include "PianoRoll.h"
#include "PositionLine.h"
#include "Scroll.h"
#include "SubWindow.h"
#include "TextFloat.h"
#include "TimeDisplayWidget.h"
#include "TimeLineWidget.h"
#include "TrackView.h"

namespace lmms::gui
{

namespace
{

constexpr int MIN_PIXELS_PER_BAR = 4;
constexpr int MAX_PIXELS_PER_BAR = 400;
constexpr int ZOOM_STEPS = 200;
constexpr int PIXELS_PER_SCROLL = 60;

constexpr std::array SNAP_SIZES{8.f, 4.f, 2.f, 1.f, 1/2.f, 1/4.f, 1/8.f, 1/16.f};
constexpr std::array PROPORTIONAL_SNAP_SIZES{64.f, 32.f, 16.f, 8.f, 4.f, 2.f, 1.f, 1/2.f, 1/4.f, 1/8.f, 1/16.f, 1/32.f, 1/64.f};

}



SongEditor::SongEditor( Song * song ) :
	TrackContainerView( song ),
	m_song( song ),
	m_zoomingModel(new IntModel(calculateZoomSliderValue(DEFAULT_PIXELS_PER_BAR), 0, ZOOM_STEPS, nullptr, tr("Zoom"))),
	m_snappingModel(new ComboBoxModel()),
	m_proportionalSnap( false ),
	m_scrollBack( false ),
	m_smoothScroll( ConfigManager::inst()->value( "ui", "smoothscroll" ).toInt() ),
	m_mode(EditMode::Draw),
	m_origin(),
	m_scrollPos(),
	m_mousePos(),
	m_rubberBandStartTrackview(0),
	m_rubberbandStartTimePos(0),
	m_rubberbandPixelsPerBar(DEFAULT_PIXELS_PER_BAR),
	m_trackHeadWidth(ConfigManager::inst()->value("ui", "compacttrackbuttons").toInt()==1
					 ? DEFAULT_SETTINGS_WIDGET_WIDTH_COMPACT + TRACK_OP_WIDTH_COMPACT
					 : DEFAULT_SETTINGS_WIDGET_WIDTH + TRACK_OP_WIDTH),
	m_selectRegion(false)
{
	// Set up timeline
	m_timeLine = new TimeLineWidget(m_trackHeadWidth, 32, pixelsPerBar(),
		m_song->getPlayPos(Song::PlayMode::Song),
		m_song->getTimeline(Song::PlayMode::Song),
		m_currentPosition, Song::PlayMode::Song, this
	);
	connect(this, &TrackContainerView::positionChanged, m_timeLine, &TimeLineWidget::updatePosition);
	connect( m_timeLine, SIGNAL( positionChanged( const lmms::TimePos& ) ),
			this, SLOT( updatePosition( const lmms::TimePos& ) ) );
	connect( m_timeLine, SIGNAL(regionSelectedFromPixels(int,int)),
			this, SLOT(selectRegionFromPixels(int,int)));
	connect( m_timeLine, SIGNAL(selectionFinished()),
			 this, SLOT(stopRubberBand()));

	// when tracks realign, adjust height of position line
	connect(this, &TrackContainerView::tracksRealigned, this, &SongEditor::updatePositionLine);

	m_positionLine = new PositionLine(this, Song::PlayMode::Song);
	static_cast<QVBoxLayout *>( layout() )->insertWidget( 1, m_timeLine );

	connect( m_song, SIGNAL(playbackStateChanged()),
			 m_positionLine, SLOT(update()));

	// When zoom changes, update position line
	// But we must convert pixels per bar to a zoom factor where 1.0 is 100%
	connect(this, &SongEditor::pixelsPerBarChanged, m_positionLine,
		[this]() { m_positionLine->zoomChange(pixelsPerBar() / float(DEFAULT_PIXELS_PER_BAR)); });

	// Ensure loop markers snap to same increments as clips. Zoom & proportional
	// snap changes are handled in zoomingChanged() and toggleProportionalSnap()
	connect(m_snappingModel, &ComboBoxModel::dataChanged,
		[this]() { m_timeLine->setSnapSize(getSnapSize()); });


	// add some essential widgets to global tool-bar
	QWidget * tb = getGUI()->mainWindow()->toolBar();

	getGUI()->mainWindow()->addSpacingToToolBar( 40 );

	m_tempoSpinBox = new LcdSpinBox( 3, tb, tr( "Tempo" ) );
	m_tempoSpinBox->setModel( &m_song->m_tempoModel );
	m_tempoSpinBox->setLabel( tr( "TEMPO" ) );
	m_tempoSpinBox->setToolTip(tr("Tempo in BPM"));

	int tempoSpinBoxCol = getGUI()->mainWindow()->addWidgetToToolBar( m_tempoSpinBox, 0 );

	getGUI()->mainWindow()->addWidgetToToolBar( new TimeDisplayWidget, 1, tempoSpinBoxCol );

	getGUI()->mainWindow()->addSpacingToToolBar( 10 );

	m_timeSigDisplay = new MeterDialog( this, true );
	m_timeSigDisplay->setModel( &m_song->m_timeSigModel );
	getGUI()->mainWindow()->addWidgetToToolBar( m_timeSigDisplay );

	getGUI()->mainWindow()->addSpacingToToolBar( 10 );

	auto master_vol_lbl = new QLabel(tb);
	master_vol_lbl->setPixmap( embed::getIconPixmap( "master_volume" ) );

	m_masterVolumeSlider = new AutomatableSlider( tb,
							tr( "Master volume" ) );
	m_masterVolumeSlider->setModel( &m_song->m_masterVolumeModel );
	m_masterVolumeSlider->setOrientation( Qt::Vertical );
	m_masterVolumeSlider->setPageStep( 1 );
	m_masterVolumeSlider->setTickPosition( QSlider::TicksLeft );
	m_masterVolumeSlider->setFixedSize( 26, 60 );
	m_masterVolumeSlider->setTickInterval( 50 );
	m_masterVolumeSlider->setToolTip(tr("Master volume"));

	connect( m_masterVolumeSlider, SIGNAL(logicValueChanged(int)), this,
			SLOT(setMasterVolume(int)));
	connect( m_masterVolumeSlider, SIGNAL(sliderPressed()), this,
			SLOT(showMasterVolumeFloat()));
	connect( m_masterVolumeSlider, SIGNAL(logicSliderMoved(int)), this,
			SLOT(updateMasterVolumeFloat(int)));
	connect( m_masterVolumeSlider, SIGNAL(sliderReleased()), this,
			SLOT(hideMasterVolumeFloat()));

	m_mvsStatus = new TextFloat;
	m_mvsStatus->setTitle(tr("Master volume"));
	m_mvsStatus->setPixmap(embed::getIconPixmap("master_volume"));

	getGUI()->mainWindow()->addWidgetToToolBar( master_vol_lbl );
	getGUI()->mainWindow()->addWidgetToToolBar( m_masterVolumeSlider );


	getGUI()->mainWindow()->addSpacingToToolBar( 10 );

	auto master_pitch_lbl = new QLabel(tb);
	master_pitch_lbl->setPixmap( embed::getIconPixmap( "master_pitch" ) );
	master_pitch_lbl->setFixedHeight( 64 );

	m_masterPitchSlider = new AutomatableSlider( tb, tr( "Global transposition" ) );
	m_masterPitchSlider->setModel( &m_song->m_masterPitchModel );
	m_masterPitchSlider->setOrientation( Qt::Vertical );
	m_masterPitchSlider->setPageStep( 1 );
	m_masterPitchSlider->setTickPosition( QSlider::TicksLeft );
	m_masterPitchSlider->setFixedSize( 26, 60 );
	m_masterPitchSlider->setTickInterval( 12 );
	m_masterPitchSlider->setToolTip(tr("Global transposition"));
	connect( m_masterPitchSlider, SIGNAL(logicValueChanged(int)), this,
			SLOT(setMasterPitch(int)));
	connect( m_masterPitchSlider, SIGNAL(sliderPressed()), this,
			SLOT(showMasterPitchFloat()));
	connect( m_masterPitchSlider, SIGNAL(logicSliderMoved(int)), this,
			SLOT(updateMasterPitchFloat(int)));
	connect( m_masterPitchSlider, SIGNAL(sliderReleased()), this,
			SLOT(hideMasterPitchFloat()));

	m_mpsStatus = new TextFloat;
	m_mpsStatus->setTitle( tr( "Global transposition" ) );
	m_mpsStatus->setPixmap( embed::getIconPixmap( "master_pitch" ) );

	getGUI()->mainWindow()->addWidgetToToolBar( master_pitch_lbl );
	getGUI()->mainWindow()->addWidgetToToolBar( m_masterPitchSlider );

	getGUI()->mainWindow()->addSpacingToToolBar( 10 );

	// create widget for oscilloscope- and cpu-load-widget
	auto vc_w = new QWidget(tb);
	auto vcw_layout = new QVBoxLayout(vc_w);
	vcw_layout->setContentsMargins(0, 0, 0, 0);
	vcw_layout->setSpacing( 0 );

	vcw_layout->addStretch();
	vcw_layout->addWidget( new Oscilloscope( vc_w ) );

	vcw_layout->addWidget( new CPULoadWidget( vc_w ) );
	vcw_layout->addStretch();

	getGUI()->mainWindow()->addWidgetToToolBar( vc_w );

	static_cast<QVBoxLayout *>( layout() )->insertWidget( 0, m_timeLine );

	m_leftRightScroll = new QScrollBar( Qt::Horizontal, this );
	m_leftRightScroll->setMinimum(0);
	m_leftRightScroll->setMaximum(0);
	m_leftRightScroll->setSingleStep(1);
	m_leftRightScroll->setPageStep(20 * TimePos::ticksPerBar());
	static_cast<QVBoxLayout *>( layout() )->addWidget( m_leftRightScroll );
	connect( m_leftRightScroll, SIGNAL(valueChanged(int)),
					this, SLOT(scrolled(int)));
	connect( m_song, SIGNAL(lengthChanged(int)),
			this, SLOT(updateScrollBar(int)));
	connect(m_leftRightScroll, SIGNAL(valueChanged(int)),this, SLOT(updateRubberband()));
	connect(contentWidget()->verticalScrollBar(), SIGNAL(valueChanged(int)),this, SLOT(updateRubberband()));
	connect(m_timeLine, SIGNAL(selectionFinished()), this, SLOT(stopSelectRegion()));


	// Set up zooming model
	m_zoomingModel->setParent(this);
	m_zoomingModel->setJournalling(false);
	connect(m_zoomingModel, SIGNAL(dataChanged()), this, SLOT(zoomingChanged()));


	// Set up snapping model
	m_snappingModel->setParent(this);
	for (float bars : SNAP_SIZES)
	{
		if (bars > 1.0f)
		{
			m_snappingModel->addItem(QString("%1 Bars").arg(bars));
		}
		else if (bars == 1.0f)
		{
			m_snappingModel->addItem( "1 Bar" );
		}
		else
		{
			m_snappingModel->addItem(QString("1/%1 Bar").arg(1 / bars));
		}
	}
	m_snappingModel->setInitValue( m_snappingModel->findText( "1/4 Bar" ) );

	setFocusPolicy( Qt::StrongFocus );
	setFocus();
}




void SongEditor::saveSettings( QDomDocument& doc, QDomElement& element )
{
	MainWindow::saveWidgetState( parentWidget(), element );
}

void SongEditor::loadSettings( const QDomElement& element )
{
	MainWindow::restoreWidgetState(parentWidget(), element);
}




/*! \brief Return grid size as number of bars */
float SongEditor::getSnapSize() const
{
	float snapSize = SNAP_SIZES[m_snappingModel->value()];

	// If proportional snap is on, we snap to finer values when zoomed in
	if (m_proportionalSnap)
	{
		// Finds the closest available snap size
		const float optimalSize = snapSize * DEFAULT_PIXELS_PER_BAR / pixelsPerBar();
		return *std::min_element(PROPORTIONAL_SNAP_SIZES.begin(), PROPORTIONAL_SNAP_SIZES.end(), [optimalSize](float a, float b)
		{
			return std::abs(a - optimalSize) < std::abs(b - optimalSize);
		});
	}

	return snapSize;
}

QString SongEditor::getSnapSizeString() const
{
	float bars = getSnapSize();

	if (bars < 1)
	{
		return QString(tr("1/%1 Bar")).arg(round(1 / bars));
	}
	else if (bars >= 2)
	{
		return QString(tr("%1 Bars")).arg(bars);
	}
	else
	{
		return QString("1 Bar");
	}
}

void SongEditor::scrolled( int new_pos )
{
	update();
	emit positionChanged(m_currentPosition = TimePos(new_pos));
}




void SongEditor::selectRegionFromPixels(int xStart, int xEnd)
{
	if (!m_selectRegion)
	{
		m_selectRegion = true;

		//deselect all clips
		for (auto &it : findChildren<selectableObject *>()) { it->setSelected(false); }

		rubberBand()->setEnabled(true);
		rubberBand()->show();

		//we save the position of scrollbars, mouse position and zooming level
		m_origin = QPoint(xStart, 0);
		m_scrollPos = QPoint(m_leftRightScroll->value(), contentWidget()->verticalScrollBar()->value());
		m_rubberbandPixelsPerBar = pixelsPerBar();

		//calculate the song position where the mouse was clicked
		m_rubberbandStartTimePos = TimePos((xStart - m_trackHeadWidth)
											/ pixelsPerBar() * TimePos::ticksPerBar())
											+ m_currentPosition;
		m_rubberBandStartTrackview = 0;
	}
	//the current mouse position within the borders of song editor
	m_mousePos = QPoint(qMax(m_trackHeadWidth, qMin(xEnd, width()))
						, std::numeric_limits<int>::max());
	updateRubberband();
}




void SongEditor::stopSelectRegion()
{
	m_selectRegion = false;
}




void SongEditor::updateRubberband()
{
	if (rubberBandActive())
	{
		int originX = m_origin.x();

		//take care of the zooming
		if (m_rubberbandPixelsPerBar != pixelsPerBar())
		{
			originX = m_trackHeadWidth + (originX - m_trackHeadWidth) * pixelsPerBar() / m_rubberbandPixelsPerBar;
		}

		//take care of the scrollbar position
		int hs = (m_leftRightScroll->value() - m_scrollPos.x()) * pixelsPerBar() / TimePos::ticksPerBar();
		int vs = contentWidget()->verticalScrollBar()->value() - m_scrollPos.y();

		//the adjusted origin point
		QPoint origin = QPoint(qMax(originX - hs, m_trackHeadWidth), m_origin.y() - vs);

		//paint the rubber band rect
		rubberBand()->setGeometry(QRect(origin,
										contentWidget()->mapFromParent(QPoint(m_mousePos.x(), m_mousePos.y()))
										).normalized());

		//the index of the TrackView the mouse is hover
		int rubberBandTrackview = trackIndexFromSelectionPoint(m_mousePos.y());

		//the time position the mouse is hover
		TimePos rubberbandTimePos = TimePos((qMin(m_mousePos.x(), width()) - m_trackHeadWidth)
											  / pixelsPerBar() * TimePos::ticksPerBar())
											  + m_currentPosition;

		//are clips in the rect of selection?
		for (auto &it : findChildren<selectableObject *>())
		{
			auto clip = dynamic_cast<ClipView*>(it);
			if (clip)
			{
				auto indexOfTrackView = trackViews().indexOf(clip->getTrackView());
				bool isBeetweenRubberbandViews = indexOfTrackView >= qMin(m_rubberBandStartTrackview, rubberBandTrackview)
											  && indexOfTrackView <= qMax(m_rubberBandStartTrackview, rubberBandTrackview);
				bool isBeetweenRubberbandTimePos = clip->getClip()->endPosition() >= qMin(m_rubberbandStartTimePos, rubberbandTimePos)
											  && clip->getClip()->startPosition() <= qMax(m_rubberbandStartTimePos, rubberbandTimePos);
				it->setSelected(isBeetweenRubberbandViews && isBeetweenRubberbandTimePos);
			}
		}
	}
}




void SongEditor::setEditMode( EditMode mode )
{
	m_mode = mode;
}

void SongEditor::setEditModeDraw()
{
	setEditMode(EditMode::Draw);
}

void SongEditor::setEditModeKnife()
{
	setEditMode(EditMode::Knife);
}

void SongEditor::setEditModeSelect()
{
	setEditMode(EditMode::Select);
}

void SongEditor::toggleProportionalSnap()
{
	m_proportionalSnap = !m_proportionalSnap;
	m_timeLine->setSnapSize(getSnapSize());

	emit proportionalSnapChanged();
}




void SongEditor::keyPressEvent( QKeyEvent * ke )
{
	bool isShiftPressed = ke->modifiers() & Qt::ShiftModifier;
	if( isShiftPressed &&
						( ke->key() == Qt::Key_Insert || ke->key() == Qt::Key_Enter || ke->key() == Qt::Key_Return ) )
	{
		m_song->insertBar();
	}
	else if( isShiftPressed &&
						( ke->key() == Qt::Key_Delete || ke->key() == Qt::Key_Backspace ) )
	{
		m_song->removeBar();
	}
	else if( ke->key() == Qt::Key_Left )
	{
		tick_t t = m_song->currentTick() - TimePos::ticksPerBar();
		if( t >= 0 )
		{
			m_song->setPlayPos( t, Song::PlayMode::Song );
		}
	}
	else if( ke->key() == Qt::Key_Right )
	{
		tick_t t = m_song->currentTick() + TimePos::ticksPerBar();
		if( t < MaxSongLength )
		{
			m_song->setPlayPos( t, Song::PlayMode::Song );
		}
	}
	else if( ke->key() == Qt::Key_Home )
	{
		m_song->setPlayPos( 0, Song::PlayMode::Song );
	}
	else if( ke->key() == Qt::Key_Delete || ke->key() == Qt::Key_Backspace )
	{
		QVector<selectableObject *> so = selectedObjects();
		for (const auto& selectedClip : so)
		{
			auto clipv = dynamic_cast<ClipView*>(selectedClip);
			clipv->remove();
		}
	}
	else if( ke->key() == Qt::Key_A && ke->modifiers() & Qt::ControlModifier )
	{
		selectAllClips( !isShiftPressed );
	}
	else if( ke->key() == Qt::Key_Escape )
	{
		selectAllClips( false );
	}
	else if (ke->key() == Qt::Key_0 && ke->modifiers() & Qt::ControlModifier)
	{
		m_zoomingModel->reset();
	}
	else
	{
		QWidget::keyPressEvent(ke);
	}
}



void SongEditor::wheelEvent( QWheelEvent * we )
{
<<<<<<< HEAD
	auto scroll = Scroll(we);
	we->accept();

	if ((we->modifiers() & Qt::ControlModifier) && (position(we).x() > m_trackHeadWidth))
=======
	const auto posX = we->position().toPoint().x();
	if ((we->modifiers() & Qt::ControlModifier) && (posX > m_trackHeadWidth))
>>>>>>> b01980d2
	{
		int x = posX - m_trackHeadWidth;
		// tick based on the mouse x-position where the scroll wheel was used
		int tick = x / pixelsPerBar() * TimePos::ticksPerBar();

		// Holding shift will zoom 5x slower
		float scrollSpeed = we->modifiers() & Qt::ShiftModifier ? 1 : 5;

		m_zoomingModel->incValue(scroll.getSteps(scrollSpeed));

		// scroll to zooming around cursor's tick
		int newTick = static_cast<int>(x / pixelsPerBar() * TimePos::ticksPerBar());
		m_leftRightScroll->setValue(m_leftRightScroll->value() + tick - newTick);

		// update timeline
		m_timeLine->setPixelsPerBar(pixelsPerBar());
		// and make sure, all Clip's are resized and relocated
		realignTracks();
	}
	else
	{
		// Calculate number of TimePos-ticks to move the horizontal scroll bar
		const float ticksPerPixel = TimePos::ticksPerBar() / pixelsPerBar();
		const float ticksPerScroll = PIXELS_PER_SCROLL * ticksPerPixel;
		const int ticks = scroll.getSteps(ticksPerScroll, Scroll::Flag::SwapWithShiftOrAlt|Scroll::Flag::Horizontal);

		m_leftRightScroll->setValue(m_leftRightScroll->value() - ticks);

		/* ┌─────────────── SongEditor ───────────────┐
		 * │ Timeline                                 │
		 * │ ┌─── TrackContainerView::scrollArea ───┐ │
		 * │ │ TrackView                   Vertical │ │
		 * │ │ TrackView                     scroll │ │
		 * │ │ TrackView                        bar │ │
		 * │ └──────────────────────────────────────┘ │
		 * │ Horizontal scroll bar                    │
		 * └──────────────────────────────────────────┘
		 *
		 * When scrolling in the Song Editor the QWheelEvent is first passed to the scrollArea. It will call this
		 * function to see if we will use the event for zooming. If we ignore() the event, the scrollArea can
		 * use it to scroll up/down. If we changed the orientation here we must accept() the event, because the scrollArea
		 * wouldn't know that, and it would scroll the other direction.
		 */
		const bool changedOrientation = we->modifiers() & (Qt::ShiftModifier|Qt::AltModifier);
		if (!changedOrientation) { we->ignore(); }
	}
}



void SongEditor::closeEvent( QCloseEvent * ce )
{
	if( parentWidget() )
	{
		parentWidget()->hide();
	}
	else
	{
		hide();
	}
	ce->ignore();
}




void SongEditor::mousePressEvent(QMouseEvent *me)
{
	const auto pos = position(me);
	
	if (allowRubberband())
	{
		//we save the position of scrollbars, mouse position and zooming level
		m_scrollPos = QPoint(m_leftRightScroll->value(), contentWidget()->verticalScrollBar()->value());
		m_origin = contentWidget()->mapFromParent(pos);
		m_rubberbandPixelsPerBar = pixelsPerBar();

		//paint the rubberband
		rubberBand()->setEnabled(true);
		rubberBand()->setGeometry(QRect(m_origin, QSize()));
		rubberBand()->show();

		//the trackView(index) and the time position where the mouse was clicked
		m_rubberBandStartTrackview = trackIndexFromSelectionPoint(pos.y());
		m_rubberbandStartTimePos = TimePos((pos.x() - m_trackHeadWidth)
											/ pixelsPerBar() * TimePos::ticksPerBar())
											+ m_currentPosition;
	}
	QWidget::mousePressEvent(me);
}




void SongEditor::mouseMoveEvent(QMouseEvent *me)
{
	m_mousePos = position(me);
	updateRubberband();
	QWidget::mouseMoveEvent(me);
}




void SongEditor::mouseReleaseEvent(QMouseEvent *me)
{
	rubberBand()->hide();
	rubberBand()->setEnabled(false);
	QWidget::mouseReleaseEvent(me);
}




void SongEditor::setMasterVolume( int new_val )
{
	updateMasterVolumeFloat( new_val );

	if (!m_mvsStatus->isVisible() && !m_song->m_loadingProject
					&& m_masterVolumeSlider->showStatus() )
	{
		m_mvsStatus->moveGlobal(m_masterVolumeSlider,
			QPoint( m_masterVolumeSlider->width() + 2, -2 ) );
		m_mvsStatus->setVisibilityTimeOut(1000);
	}
	Engine::audioEngine()->setMasterGain( new_val / 100.0f );
}




void SongEditor::showMasterVolumeFloat( void )
{
	m_mvsStatus->moveGlobal(m_masterVolumeSlider,
			QPoint( m_masterVolumeSlider->width() + 2, -2 ) );
	m_mvsStatus->show();
	updateMasterVolumeFloat( m_song->m_masterVolumeModel.value() );
}




void SongEditor::updateMasterVolumeFloat( int new_val )
{
	m_mvsStatus->setText(tr("Value: %1%").arg(new_val));
}




void SongEditor::hideMasterVolumeFloat( void )
{
	m_mvsStatus->hide();
}




void SongEditor::setMasterPitch( int new_val )
{
	updateMasterPitchFloat( new_val );
	if( m_mpsStatus->isVisible() == false && m_song->m_loadingProject == false
					&& m_masterPitchSlider->showStatus() )
	{
		m_mpsStatus->moveGlobal( m_masterPitchSlider,
			QPoint( m_masterPitchSlider->width() + 2, -2 ) );
		m_mpsStatus->setVisibilityTimeOut( 1000 );
	}
}




void SongEditor::showMasterPitchFloat( void )
{
	m_mpsStatus->moveGlobal( m_masterPitchSlider,
			QPoint( m_masterPitchSlider->width() + 2, -2 ) );
	m_mpsStatus->show();
	updateMasterPitchFloat( m_song->m_masterPitchModel.value() );
}




void SongEditor::updateMasterPitchFloat( int new_val )
{
	m_mpsStatus->setText( tr( "Value: %1 keys").arg( new_val ) );

}




void SongEditor::hideMasterPitchFloat( void )
{
	m_mpsStatus->hide();
}




void SongEditor::updateScrollBar(int len)
{
	m_leftRightScroll->setMaximum(len * TimePos::ticksPerBar());
}




static inline void animateScroll( QScrollBar *scrollBar, int newVal, bool smoothScroll )
{
	if( smoothScroll == false )
	{
		scrollBar->setValue( newVal );
	}
	else
	{
		// do smooth scroll animation using QTimeLine
		auto t = scrollBar->findChild<QTimeLine*>();
		if( t == nullptr )
		{
			t = new QTimeLine( 600, scrollBar );
			t->setFrameRange( scrollBar->value(), newVal );
			t->connect( t, SIGNAL(finished()), SLOT(deleteLater()));

			scrollBar->connect( t, SIGNAL(frameChanged(int)), SLOT(setValue(int)));

			t->start();
		}
		else
		{
			// smooth scrolling is still active, therefore just update the end frame
			t->setEndFrame( newVal );
		}
	}
}




void SongEditor::updatePosition( const TimePos & t )
{
	const bool compactTrackButtons = ConfigManager::inst()->value("ui", "compacttrackbuttons").toInt();
	const auto widgetWidth = compactTrackButtons ? DEFAULT_SETTINGS_WIDGET_WIDTH_COMPACT : DEFAULT_SETTINGS_WIDGET_WIDTH;
	const auto trackOpWidth = compactTrackButtons ? TRACK_OP_WIDTH_COMPACT : TRACK_OP_WIDTH;

	if ((m_song->isPlaying() && m_song->m_playMode == Song::PlayMode::Song)
							|| m_scrollBack)
	{
		m_smoothScroll = ConfigManager::inst()->value( "ui", "smoothscroll" ).toInt();
		const int w = width() - widgetWidth
							- trackOpWidth
							- contentWidget()->verticalScrollBar()->width(); // width of right scrollbar
		
		if (m_timeLine->autoScroll() == TimeLineWidget::AutoScrollState::Stepped)
		{
			const auto nextPosition = m_currentPosition + w * TimePos::ticksPerBar() / pixelsPerBar();
			if (t > nextPosition || t < m_currentPosition) 
			{
				animateScroll(m_leftRightScroll, t.getTicks(), m_smoothScroll);
			}
		}
		else if (m_timeLine->autoScroll() == TimeLineWidget::AutoScrollState::Continuous)
		{
			m_leftRightScroll->setValue(std::max(t.getTicks() - w * TimePos::ticksPerBar() / pixelsPerBar() / 2, 0.0f));
		}
		m_scrollBack = false;
	}

	const int x = m_timeLine->markerX(t);
	if( x >= trackOpWidth + widgetWidth -1 )
	{
		m_positionLine->show();
		m_positionLine->move( x-( m_positionLine->width() - 1 ), m_timeLine->height() );
	}
	else
	{
		m_positionLine->hide();
	}

	updatePositionLine();
}




void SongEditor::updatePositionLine()
{
	m_positionLine->setFixedHeight(totalHeightOfTracks());
}




//! Convert zoom slider's value to bar width in pixels
int SongEditor::calculatePixelsPerBar() const
{
	// What we need to raise 2 by to get MIN_PIXELS_PER_BAR and MAX_PIXELS_PER_BAR
	static const double minExp = std::log2(MIN_PIXELS_PER_BAR);
	static const double maxExp = std::log2(MAX_PIXELS_PER_BAR);
	static const double stepsInv = 1 / static_cast<double>(ZOOM_STEPS) * (maxExp - minExp);
	double exponent = m_zoomingModel->value() * stepsInv + minExp;

	double ppb = std::exp2(exponent);

	return static_cast<int>(std::round(ppb));
}




//! Convert bar width in pixels to zoom slider value
int SongEditor::calculateZoomSliderValue(int pixelsPerBar) const
{
	// What we need to raise 2 by to get MIN_PIXELS_PER_BAR and MAX_PIXELS_PER_BAR
	static const double minExp = std::log2(MIN_PIXELS_PER_BAR);
	static const double maxExp = std::log2(MAX_PIXELS_PER_BAR);
	double exponent = std::log2(pixelsPerBar);

	double sliderValue = (exponent - minExp) / (maxExp - minExp) * ZOOM_STEPS;

	return static_cast<int>(std::round(sliderValue));
}




void SongEditor::zoomingChanged()
{
	int ppb = calculatePixelsPerBar();
	setPixelsPerBar(ppb);

	m_timeLine->setPixelsPerBar(ppb);
	realignTracks();
	updateRubberband();
	m_timeLine->setSnapSize(getSnapSize());

	emit pixelsPerBarChanged(ppb);
}


void SongEditor::selectAllClips( bool select )
{
	QVector<selectableObject *> so = select ? rubberBand()->selectableObjects() : rubberBand()->selectedObjects();
	for( int i = 0; i < so.count(); ++i )
	{
		so.at(i)->setSelected( select );
	}
}




bool SongEditor::allowRubberband() const
{
	return m_mode == EditMode::Select;
}




bool SongEditor::knifeMode() const
{
	return m_mode == EditMode::Knife;
}




int SongEditor::trackIndexFromSelectionPoint(int yPos)
{
	const TrackView * tv = trackViewAt(yPos - m_timeLine->height());
	return tv ? indexOfTrackView(tv)
			  : yPos < m_timeLine->height() ? 0
											: trackViews().count();
}




int SongEditor::indexOfTrackView(const TrackView *tv)
{
	return static_cast<int>(std::distance(trackViews().begin(),
										  std::find(trackViews().begin(), trackViews().end(), tv)));
}




ComboBoxModel *SongEditor::snappingModel() const
{
	return m_snappingModel;
}




SongEditorWindow::SongEditorWindow(Song* song) :
	Editor(Engine::audioEngine()->audioDev()->supportsCapture(), false),
	m_editor(new SongEditor(song)),
	m_crtlAction( nullptr ),
	m_snapSizeLabel( new QLabel( m_toolBar ) )
{
	setWindowTitle( tr( "Song-Editor" ) );
	setWindowIcon( embed::getIconPixmap( "songeditor" ) );

	setCentralWidget(m_editor);
	setAcceptDrops(true);
	m_toolBar->setAcceptDrops(true);
	connect(m_toolBar, SIGNAL(dragEntered(QDragEnterEvent*)), m_editor, SLOT(dragEnterEvent(QDragEnterEvent*)));
	connect(m_toolBar, SIGNAL(dropped(QDropEvent*)), m_editor, SLOT(dropEvent(QDropEvent*)));

	// Set up buttons
	m_playAction->setToolTip(tr("Play song (Space)"));
	m_recordAction->setToolTip(tr("Record samples from Audio-device"));
	m_recordAccompanyAction->setToolTip(tr("Record samples from Audio-device while playing song or pattern track"));
	m_stopAction->setToolTip(tr( "Stop song (Space)" ));


	// Track actions
	DropToolBar *trackActionsToolBar = addDropToolBarToTop(tr("Track actions"));

	m_addPatternTrackAction = new QAction(embed::getIconPixmap("add_pattern_track"),
									 tr("Add pattern-track"), this);

	m_addSampleTrackAction = new QAction(embed::getIconPixmap("add_sample_track"),
										 tr("Add sample-track"), this);

	m_addAutomationTrackAction = new QAction(embed::getIconPixmap("add_automation"),
											 tr("Add automation-track"), this);

	connect(m_addPatternTrackAction, SIGNAL(triggered()), m_editor->m_song, SLOT(addPatternTrack()));
	connect(m_addSampleTrackAction, SIGNAL(triggered()), m_editor->m_song, SLOT(addSampleTrack()));
	connect(m_addAutomationTrackAction, SIGNAL(triggered()), m_editor->m_song, SLOT(addAutomationTrack()));

	trackActionsToolBar->addAction( m_addPatternTrackAction );
	trackActionsToolBar->addAction( m_addSampleTrackAction );
	trackActionsToolBar->addAction( m_addAutomationTrackAction );


	// Edit actions
	DropToolBar *editActionsToolBar = addDropToolBarToTop(tr("Edit actions"));

	m_editModeGroup = new ActionGroup(this);
	m_drawModeAction = m_editModeGroup->addAction(embed::getIconPixmap("edit_draw"), tr("Draw mode"));
	m_knifeModeAction = m_editModeGroup->addAction(embed::getIconPixmap("edit_knife"), tr("Knife mode (split clips)"));
	m_selectModeAction = m_editModeGroup->addAction(embed::getIconPixmap("edit_select"), tr("Edit mode (select and move)"));
	m_drawModeAction->setChecked(true);

	connect(m_drawModeAction, SIGNAL(triggered()), m_editor, SLOT(setEditModeDraw()));
	connect(m_knifeModeAction, SIGNAL(triggered()), m_editor, SLOT(setEditModeKnife()));
	connect(m_selectModeAction, SIGNAL(triggered()), m_editor, SLOT(setEditModeSelect()));

	editActionsToolBar->addAction( m_drawModeAction );
	editActionsToolBar->addAction( m_knifeModeAction );
	editActionsToolBar->addAction( m_selectModeAction );

	DropToolBar *timeLineToolBar = addDropToolBarToTop(tr("Timeline controls"));
	m_editor->m_timeLine->addToolButtons(timeLineToolBar);

	DropToolBar *insertActionsToolBar = addDropToolBarToTop(tr("Bar insert controls"));
	m_insertBarAction = new QAction(embed::getIconPixmap("insert_bar"), tr("Insert bar"), this);
	m_removeBarAction = new QAction(embed::getIconPixmap("remove_bar"), tr("Remove bar"), this);
	insertActionsToolBar->addAction( m_insertBarAction );
	insertActionsToolBar->addAction( m_removeBarAction );
	connect(m_insertBarAction, SIGNAL(triggered()), song, SLOT(insertBar()));
	connect(m_removeBarAction, SIGNAL(triggered()), song, SLOT(removeBar()));

	DropToolBar *zoomToolBar = addDropToolBarToTop(tr("Zoom controls"));

	auto zoom_lbl = new QLabel(m_toolBar);
	zoom_lbl->setPixmap( embed::getIconPixmap( "zoom" ) );

	// Set slider zoom
	m_zoomingSlider = new AutomatableSlider(m_toolBar, tr("Zoom"));
	m_zoomingSlider->setModel(m_editor->m_zoomingModel);
	m_zoomingSlider->setOrientation(Qt::Horizontal);
	m_zoomingSlider->setPageStep(1);
	m_zoomingSlider->setFocusPolicy(Qt::NoFocus);
	m_zoomingSlider->setFixedSize(100, 26);
	m_zoomingSlider->setToolTip(tr("Zoom"));
	m_zoomingSlider->setContextMenuPolicy(Qt::NoContextMenu);
	connect(m_editor->m_zoomingModel, SIGNAL(dataChanged()), this, SLOT(updateSnapLabel()));

	zoomToolBar->addWidget( zoom_lbl );
	zoomToolBar->addWidget(m_zoomingSlider);

	DropToolBar *snapToolBar = addDropToolBarToTop(tr("Snap controls"));
	auto snap_lbl = new QLabel(m_toolBar);
	snap_lbl->setPixmap( embed::getIconPixmap( "quantize" ) );

	//Set up quantization/snapping selector
	m_snappingComboBox = new ComboBox( m_toolBar );
	m_snappingComboBox->setFixedSize( 80, ComboBox::DEFAULT_HEIGHT );
	m_snappingComboBox->setModel(m_editor->m_snappingModel);
	m_snappingComboBox->setToolTip(tr("Clip snapping size"));
	connect(m_editor->snappingModel(), SIGNAL(dataChanged()), this, SLOT(updateSnapLabel()));

	m_setProportionalSnapAction = new QAction(embed::getIconPixmap("proportional_snap"),
											 tr("Toggle proportional snap on/off"), this);
	m_setProportionalSnapAction->setCheckable(true);
	m_setProportionalSnapAction->setChecked(false);
	connect(m_setProportionalSnapAction, SIGNAL(triggered()), m_editor, SLOT(toggleProportionalSnap()));
	connect(m_setProportionalSnapAction, SIGNAL(triggered()), this, SLOT(updateSnapLabel()));

	snapToolBar->addWidget( snap_lbl );
	snapToolBar->addWidget( m_snappingComboBox );
	snapToolBar->addSeparator();
	snapToolBar->addAction( m_setProportionalSnapAction );

	snapToolBar->addSeparator();
	snapToolBar->addWidget( m_snapSizeLabel );

	connect(song, SIGNAL(projectLoaded()), this, SLOT(adjustUiAfterProjectLoad()));
	connect(this, SIGNAL(resized()), m_editor, SLOT(updatePositionLine()));
}

QSize SongEditorWindow::sizeHint() const
{
	return {900, 300};
}

void SongEditorWindow::updateSnapLabel(){
	if (m_setProportionalSnapAction->isChecked())
	{
		m_snapSizeLabel->setText(QString("Snap: ") + m_editor->getSnapSizeString());
		m_snappingComboBox->setToolTip(tr("Base snapping size"));
	}
	else
	{
		m_snappingComboBox->setToolTip(tr("Clip snapping size"));
		m_snapSizeLabel->clear();
	}
}




void SongEditorWindow::syncEditMode(){
	m_editModeGroup->checkedAction()->trigger();
}




void SongEditorWindow::resizeEvent(QResizeEvent *event)
{
	emit resized();
}


void SongEditorWindow::changeEvent(QEvent *event)
{
	QWidget::changeEvent(event);
	if (event->type() == QEvent::WindowStateChange)
	{
		m_editor->realignTracks();
	}
}


void SongEditorWindow::play()
{
	emit playTriggered();
	if( Engine::getSong()->playMode() != Song::PlayMode::Song )
	{
		Engine::getSong()->playSong();
	}
	else
	{
		Engine::getSong()->togglePause();
	}
}


void SongEditorWindow::record()
{
	m_editor->m_song->record();
}




void SongEditorWindow::recordAccompany()
{
	m_editor->m_song->playAndRecord();
}




void SongEditorWindow::stop()
{
	m_editor->m_song->stop();
	getGUI()->pianoRoll()->stopRecording();
}




void SongEditorWindow::lostFocus()
{
	if( m_crtlAction )
	{
		m_crtlAction->setChecked( true );
		m_crtlAction->trigger();
	}
}




void SongEditorWindow::adjustUiAfterProjectLoad()
{
	// make sure to bring us to front as the song editor is the central
	// widget in a song and when just opening a song in order to listen to
	// it, it's very annoying to manually bring up the song editor each time
	getGUI()->mainWindow()->workspace()->setActiveSubWindow(
			qobject_cast<QMdiSubWindow *>( parentWidget() ) );
	connect( qobject_cast<SubWindow *>( parentWidget() ), SIGNAL(focusLost()), this, SLOT(lostFocus()));
	m_editor->scrolled(0);
}


} // namespace lmms::gui

<|MERGE_RESOLUTION|>--- conflicted
+++ resolved
@@ -523,15 +523,11 @@
 
 void SongEditor::wheelEvent( QWheelEvent * we )
 {
-<<<<<<< HEAD
 	auto scroll = Scroll(we);
 	we->accept();
 
-	if ((we->modifiers() & Qt::ControlModifier) && (position(we).x() > m_trackHeadWidth))
-=======
 	const auto posX = we->position().toPoint().x();
 	if ((we->modifiers() & Qt::ControlModifier) && (posX > m_trackHeadWidth))
->>>>>>> b01980d2
 	{
 		int x = posX - m_trackHeadWidth;
 		// tick based on the mouse x-position where the scroll wheel was used
