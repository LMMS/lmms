/*
 * SongEditor.cpp - basic window for song-editing
 *
 * Copyright (c) 2004-2014 Tobias Doerffel <tobydox/at/users.sourceforge.net>
 *
 * This file is part of LMMS - https://lmms.io
 *
 * This program is free software; you can redistribute it and/or
 * modify it under the terms of the GNU General Public
 * License as published by the Free Software Foundation; either
 * version 2 of the License, or (at your option) any later version.
 *
 * This program is distributed in the hope that it will be useful,
 * but WITHOUT ANY WARRANTY; without even the implied warranty of
 * MERCHANTABILITY or FITNESS FOR A PARTICULAR PURPOSE.  See the GNU
 * General Public License for more details.
 *
 * You should have received a copy of the GNU General Public
 * License along with this program (see COPYING); if not, write to the
 * Free Software Foundation, Inc., 51 Franklin Street, Fifth Floor,
 * Boston, MA 02110-1301 USA.
 *
 */

#include "SongEditor.h"

#include <cmath>

#include <QAction>
#include <QKeyEvent>
#include <QLabel>
#include <QMdiArea>
#include <QScrollBar>
#include <QSlider>
#include <QTimeLine>

#include "ActionGroup.h"
#include "AudioDevice.h"
#include "AudioEngine.h"
#include "AutomatableSlider.h"
#include "ClipView.h"
#include "ComboBox.h"
#include "ConfigManager.h"
#include "CPULoadWidget.h"
#include "DeprecationHelper.h"
#include "embed.h"
#include "GuiApplication.h"
#include "LcdSpinBox.h"
#include "MainWindow.h"
#include "MeterDialog.h"
#include "Oscilloscope.h"
#include "PianoRoll.h"
#include "PositionLine.h"
#include "SubWindow.h"
#include "TextFloat.h"
#include "TimeDisplayWidget.h"
#include "TimeLineWidget.h"
#include "TrackView.h"

namespace lmms::gui
{

namespace
{

constexpr int MIN_PIXELS_PER_BAR = 4;
constexpr int MAX_PIXELS_PER_BAR = 400;
constexpr int ZOOM_STEPS = 200;

constexpr std::array SNAP_SIZES{8.f, 4.f, 2.f, 1.f, 1/2.f, 1/4.f, 1/8.f, 1/16.f};
constexpr std::array PROPORTIONAL_SNAP_SIZES{64.f, 32.f, 16.f, 8.f, 4.f, 2.f, 1.f, 1/2.f, 1/4.f, 1/8.f, 1/16.f, 1/32.f, 1/64.f};

}



SongEditor::SongEditor( Song * song ) :
	TrackContainerView( song ),
	m_song( song ),
	m_zoomingModel(new IntModel(calculateZoomSliderValue(DEFAULT_PIXELS_PER_BAR), 0, ZOOM_STEPS, nullptr, tr("Zoom"))),
	m_snappingModel(new ComboBoxModel()),
	m_proportionalSnap( false ),
	m_scrollBack( false ),
	m_smoothScroll( ConfigManager::inst()->value( "ui", "smoothscroll" ).toInt() ),
	m_mode(EditMode::Draw),
	m_origin(),
	m_scrollPos(),
	m_mousePos(),
	m_rubberBandStartTrackview(0),
	m_rubberbandStartTimePos(0),
	m_rubberbandPixelsPerBar(DEFAULT_PIXELS_PER_BAR),
	m_trackHeadWidth(ConfigManager::inst()->value("ui", "compacttrackbuttons").toInt()==1
					 ? DEFAULT_SETTINGS_WIDGET_WIDTH_COMPACT + TRACK_OP_WIDTH_COMPACT
					 : DEFAULT_SETTINGS_WIDGET_WIDTH + TRACK_OP_WIDTH),
	m_selectRegion(false)
{
<<<<<<< HEAD
	m_zoomingModel->setParent(this);
	m_snappingModel->setParent(this);

	timeLine = new TimeLineWidget(m_trackHeadWidth, 32, pixelsPerBar(),
=======
	// Set up timeline
	m_timeLine = new TimeLineWidget(m_trackHeadWidth, 32, pixelsPerBar(),
>>>>>>> 48f3a842
		m_song->getPlayPos(Song::PlayMode::Song),
		m_song->getTimeline(Song::PlayMode::Song),
		m_currentPosition, Song::PlayMode::Song, this
	);
	connect(this, &TrackContainerView::positionChanged, timeLine, &TimeLineWidget::updatePosition);
	connect( timeLine, SIGNAL( positionChanged( const lmms::TimePos& ) ),
			this, SLOT( updatePosition( const lmms::TimePos& ) ) );
	connect( timeLine, SIGNAL(regionSelectedFromPixels(int,int)),
			this, SLOT(selectRegionFromPixels(int,int)));
	connect( timeLine, SIGNAL(selectionFinished()),
			 this, SLOT(stopRubberBand()));

	// when tracks realign, adjust height of position line
	connect(this, &TrackContainerView::tracksRealigned, this, &SongEditor::updatePositionLine);

	positionLine = new PositionLine(this, Song::PlayMode::Song);
	static_cast<QVBoxLayout *>( layout() )->insertWidget( 1, timeLine );

	connect( m_song, SIGNAL(playbackStateChanged()),
			 positionLine, SLOT(update()));

	// When zoom changes, update position line
	// But we must convert pixels per bar to a zoom factor where 1.0 is 100%
	connect(this, &SongEditor::pixelsPerBarChanged, positionLine,
		[this]() { positionLine->zoomChange(pixelsPerBar() / float(DEFAULT_PIXELS_PER_BAR)); });

	// Ensure loop markers snap to same increments as clips. Zoom & proportional
	// snap changes are handled in zoomingChanged() and toggleProportionalSnap()
	connect(m_snappingModel, &ComboBoxModel::dataChanged,
		[this]() { timeLine->setSnapSize(getSnapSize()); });


	// add some essential widgets to global tool-bar
	QWidget * tb = getGUI()->mainWindow()->toolBar();

	getGUI()->mainWindow()->addSpacingToToolBar( 40 );

	m_tempoSpinBox = new LcdSpinBox( 3, tb, tr( "Tempo" ) );
	m_tempoSpinBox->setModel( &m_song->m_tempoModel );
	m_tempoSpinBox->setLabel( tr( "TEMPO" ) );
	m_tempoSpinBox->setToolTip(tr("Tempo in BPM"));

	int tempoSpinBoxCol = getGUI()->mainWindow()->addWidgetToToolBar( m_tempoSpinBox, 0 );

	getGUI()->mainWindow()->addWidgetToToolBar( new TimeDisplayWidget, 1, tempoSpinBoxCol );

	getGUI()->mainWindow()->addSpacingToToolBar( 10 );

	m_timeSigDisplay = new MeterDialog( this, true );
	m_timeSigDisplay->setModel( &m_song->m_timeSigModel );
	getGUI()->mainWindow()->addWidgetToToolBar( m_timeSigDisplay );

	getGUI()->mainWindow()->addSpacingToToolBar( 10 );

	auto master_vol_lbl = new QLabel(tb);
	master_vol_lbl->setPixmap( embed::getIconPixmap( "master_volume" ) );

	m_masterVolumeSlider = new AutomatableSlider( tb,
							tr( "Master volume" ) );
	m_masterVolumeSlider->setModel( &m_song->m_masterVolumeModel );
	m_masterVolumeSlider->setOrientation( Qt::Vertical );
	m_masterVolumeSlider->setPageStep( 1 );
	m_masterVolumeSlider->setTickPosition( QSlider::TicksLeft );
	m_masterVolumeSlider->setFixedSize( 26, 60 );
	m_masterVolumeSlider->setTickInterval( 50 );
	m_masterVolumeSlider->setToolTip(tr("Master volume"));

	connect( m_masterVolumeSlider, SIGNAL(logicValueChanged(int)), this,
			SLOT(setMasterVolume(int)));
	connect( m_masterVolumeSlider, SIGNAL(sliderPressed()), this,
			SLOT(showMasterVolumeFloat()));
	connect( m_masterVolumeSlider, SIGNAL(logicSliderMoved(int)), this,
			SLOT(updateMasterVolumeFloat(int)));
	connect( m_masterVolumeSlider, SIGNAL(sliderReleased()), this,
			SLOT(hideMasterVolumeFloat()));

	m_mvsStatus = new TextFloat;
	m_mvsStatus->setTitle(tr("Master volume"));
	m_mvsStatus->setPixmap(embed::getIconPixmap("master_volume"));

	getGUI()->mainWindow()->addWidgetToToolBar( master_vol_lbl );
	getGUI()->mainWindow()->addWidgetToToolBar( m_masterVolumeSlider );


	getGUI()->mainWindow()->addSpacingToToolBar( 10 );

	auto master_pitch_lbl = new QLabel(tb);
	master_pitch_lbl->setPixmap( embed::getIconPixmap( "master_pitch" ) );
	master_pitch_lbl->setFixedHeight( 64 );

	m_masterPitchSlider = new AutomatableSlider( tb, tr( "Global transposition" ) );
	m_masterPitchSlider->setModel( &m_song->m_masterPitchModel );
	m_masterPitchSlider->setOrientation( Qt::Vertical );
	m_masterPitchSlider->setPageStep( 1 );
	m_masterPitchSlider->setTickPosition( QSlider::TicksLeft );
	m_masterPitchSlider->setFixedSize( 26, 60 );
	m_masterPitchSlider->setTickInterval( 12 );
	m_masterPitchSlider->setToolTip(tr("Global transposition"));
	connect( m_masterPitchSlider, SIGNAL(logicValueChanged(int)), this,
			SLOT(setMasterPitch(int)));
	connect( m_masterPitchSlider, SIGNAL(sliderPressed()), this,
			SLOT(showMasterPitchFloat()));
	connect( m_masterPitchSlider, SIGNAL(logicSliderMoved(int)), this,
			SLOT(updateMasterPitchFloat(int)));
	connect( m_masterPitchSlider, SIGNAL(sliderReleased()), this,
			SLOT(hideMasterPitchFloat()));

	m_mpsStatus = new TextFloat;
	m_mpsStatus->setTitle( tr( "Global transposition" ) );
	m_mpsStatus->setPixmap( embed::getIconPixmap( "master_pitch" ) );

	getGUI()->mainWindow()->addWidgetToToolBar( master_pitch_lbl );
	getGUI()->mainWindow()->addWidgetToToolBar( m_masterPitchSlider );

	getGUI()->mainWindow()->addSpacingToToolBar( 10 );

	// create widget for oscilloscope- and cpu-load-widget
	auto vc_w = new QWidget(tb);
	auto vcw_layout = new QVBoxLayout(vc_w);
	vcw_layout->setContentsMargins(0, 0, 0, 0);
	vcw_layout->setSpacing( 0 );

	vcw_layout->addStretch();
	vcw_layout->addWidget( new Oscilloscope( vc_w ) );

	vcw_layout->addWidget( new CPULoadWidget( vc_w ) );
	vcw_layout->addStretch();

	getGUI()->mainWindow()->addWidgetToToolBar( vc_w );

	static_cast<QVBoxLayout *>( layout() )->insertWidget( 0, timeLine );

	m_leftRightScroll = new QScrollBar( Qt::Horizontal, this );
	m_leftRightScroll->setMinimum(0);
	m_leftRightScroll->setMaximum(0);
	m_leftRightScroll->setSingleStep(1);
	m_leftRightScroll->setPageStep(20 * TimePos::ticksPerBar());
	static_cast<QVBoxLayout *>( layout() )->addWidget( m_leftRightScroll );
	connect( m_leftRightScroll, SIGNAL(valueChanged(int)),
					this, SLOT(scrolled(int)));
	connect( m_song, SIGNAL(lengthChanged(int)),
			this, SLOT(updateScrollBar(int)));
	connect(m_leftRightScroll, SIGNAL(valueChanged(int)),this, SLOT(updateRubberband()));
	connect(contentWidget()->verticalScrollBar(), SIGNAL(valueChanged(int)),this, SLOT(updateRubberband()));
	connect(timeLine, SIGNAL(selectionFinished()), this, SLOT(stopSelectRegion()));


	// Set up zooming model
	m_zoomingModel->setParent(this);
	m_zoomingModel->setJournalling(false);
	connect(m_zoomingModel, SIGNAL(dataChanged()), this, SLOT(zoomingChanged()));


	// Set up snapping model
	m_snappingModel->setParent(this);
	for (float bars : SNAP_SIZES)
	{
		if (bars > 1.0f)
		{
			m_snappingModel->addItem(QString("%1 Bars").arg(bars));
		}
		else if (bars == 1.0f)
		{
			m_snappingModel->addItem( "1 Bar" );
		}
		else
		{
			m_snappingModel->addItem(QString("1/%1 Bar").arg(1 / bars));
		}
	}
	m_snappingModel->setInitValue( m_snappingModel->findText( "1/4 Bar" ) );

	setFocusPolicy( Qt::StrongFocus );
	setFocus();
}




void SongEditor::saveSettings( QDomDocument& doc, QDomElement& element )
{
	MainWindow::saveWidgetState( parentWidget(), element );
}

void SongEditor::loadSettings( const QDomElement& element )
{
	MainWindow::restoreWidgetState(parentWidget(), element);
}




/*! \brief Return grid size as number of bars */
float SongEditor::getSnapSize() const
{
	float snapSize = SNAP_SIZES[m_snappingModel->value()];

	// If proportional snap is on, we snap to finer values when zoomed in
	if (m_proportionalSnap)
	{
		// Finds the closest available snap size
		const float optimalSize = snapSize * DEFAULT_PIXELS_PER_BAR / pixelsPerBar();
		return *std::min_element(PROPORTIONAL_SNAP_SIZES.begin(), PROPORTIONAL_SNAP_SIZES.end(), [optimalSize](float a, float b)
		{
			return std::abs(a - optimalSize) < std::abs(b - optimalSize);
		});
	}

	return snapSize;
}

QString SongEditor::getSnapSizeString() const
{
	float bars = getSnapSize();

	if (bars < 1)
	{
		return QString(tr("1/%1 Bar")).arg(round(1 / bars));
	}
	else if (bars >= 2)
	{
		return QString(tr("%1 Bars")).arg(bars);
	}
	else
	{
		return QString("1 Bar");
	}
}

void SongEditor::scrolled( int new_pos )
{
	update();
	emit positionChanged(m_currentPosition = TimePos(new_pos));
}




void SongEditor::selectRegionFromPixels(int xStart, int xEnd)
{
	if (!m_selectRegion)
	{
		m_selectRegion = true;

		//deselect all clips
		for (auto &it : findChildren<selectableObject *>()) { it->setSelected(false); }

		rubberBand()->setEnabled(true);
		rubberBand()->show();

		//we save the position of scrollbars, mouse position and zooming level
		m_origin = QPoint(xStart, 0);
		m_scrollPos = QPoint(m_leftRightScroll->value(), contentWidget()->verticalScrollBar()->value());
		m_rubberbandPixelsPerBar = pixelsPerBar();

		//calculate the song position where the mouse was clicked
		m_rubberbandStartTimePos = TimePos((xStart - m_trackHeadWidth)
											/ pixelsPerBar() * TimePos::ticksPerBar())
											+ m_currentPosition;
		m_rubberBandStartTrackview = 0;
	}
	//the current mouse position within the borders of song editor
	m_mousePos = QPoint(qMax(m_trackHeadWidth, qMin(xEnd, width()))
						, std::numeric_limits<int>::max());
	updateRubberband();
}




void SongEditor::stopSelectRegion()
{
	m_selectRegion = false;
}




void SongEditor::updateRubberband()
{
	if (rubberBandActive())
	{
		int originX = m_origin.x();

		//take care of the zooming
		if (m_rubberbandPixelsPerBar != pixelsPerBar())
		{
			originX = m_trackHeadWidth + (originX - m_trackHeadWidth) * pixelsPerBar() / m_rubberbandPixelsPerBar;
		}

		//take care of the scrollbar position
		int hs = (m_leftRightScroll->value() - m_scrollPos.x()) * pixelsPerBar() / TimePos::ticksPerBar();
		int vs = contentWidget()->verticalScrollBar()->value() - m_scrollPos.y();

		//the adjusted origin point
		QPoint origin = QPoint(qMax(originX - hs, m_trackHeadWidth), m_origin.y() - vs);

		//paint the rubber band rect
		rubberBand()->setGeometry(QRect(origin,
										contentWidget()->mapFromParent(QPoint(m_mousePos.x(), m_mousePos.y()))
										).normalized());

		//the index of the TrackView the mouse is hover
		int rubberBandTrackview = trackIndexFromSelectionPoint(m_mousePos.y());

		//the time position the mouse is hover
		TimePos rubberbandTimePos = TimePos((qMin(m_mousePos.x(), width()) - m_trackHeadWidth)
											  / pixelsPerBar() * TimePos::ticksPerBar())
											  + m_currentPosition;

		//are clips in the rect of selection?
		for (auto &it : findChildren<selectableObject *>())
		{
			auto clip = dynamic_cast<ClipView*>(it);
			if (clip)
			{
				auto indexOfTrackView = trackViews().indexOf(clip->getTrackView());
				bool isBeetweenRubberbandViews = indexOfTrackView >= qMin(m_rubberBandStartTrackview, rubberBandTrackview)
											  && indexOfTrackView <= qMax(m_rubberBandStartTrackview, rubberBandTrackview);
				bool isBeetweenRubberbandTimePos = clip->getClip()->endPosition() >= qMin(m_rubberbandStartTimePos, rubberbandTimePos)
											  && clip->getClip()->startPosition() <= qMax(m_rubberbandStartTimePos, rubberbandTimePos);
				it->setSelected(isBeetweenRubberbandViews && isBeetweenRubberbandTimePos);
			}
		}
	}
}




void SongEditor::setEditMode( EditMode mode )
{
	m_mode = mode;
}

void SongEditor::setEditModeDraw()
{
	setEditMode(EditMode::Draw);
}

void SongEditor::setEditModeKnife()
{
	setEditMode(EditMode::Knife);
}

void SongEditor::setEditModeSelect()
{
	setEditMode(EditMode::Select);
}

void SongEditor::toggleProportionalSnap()
{
	m_proportionalSnap = !m_proportionalSnap;
	timeLine->setSnapSize(getSnapSize());

	emit proportionalSnapChanged();
}




void SongEditor::keyPressEvent( QKeyEvent * ke )
{
	bool isShiftPressed = ke->modifiers() & Qt::ShiftModifier;
	if( isShiftPressed &&
						( ke->key() == Qt::Key_Insert || ke->key() == Qt::Key_Enter || ke->key() == Qt::Key_Return ) )
	{
		m_song->insertBar();
	}
	else if( isShiftPressed &&
						( ke->key() == Qt::Key_Delete || ke->key() == Qt::Key_Backspace ) )
	{
		m_song->removeBar();
	}
	else if( ke->key() == Qt::Key_Left )
	{
		tick_t t = m_song->currentTick() - TimePos::ticksPerBar();
		if( t >= 0 )
		{
			m_song->setPlayPos( t, Song::PlayMode::Song );
		}
	}
	else if( ke->key() == Qt::Key_Right )
	{
		tick_t t = m_song->currentTick() + TimePos::ticksPerBar();
		if( t < MaxSongLength )
		{
			m_song->setPlayPos( t, Song::PlayMode::Song );
		}
	}
	else if( ke->key() == Qt::Key_Home )
	{
		m_song->setPlayPos( 0, Song::PlayMode::Song );
	}
	else if( ke->key() == Qt::Key_Delete || ke->key() == Qt::Key_Backspace )
	{
		QVector<selectableObject *> so = selectedObjects();
		for (const auto& selectedClip : so)
		{
			auto clipv = dynamic_cast<ClipView*>(selectedClip);
			clipv->remove();
		}
	}
	else if( ke->key() == Qt::Key_A && ke->modifiers() & Qt::ControlModifier )
	{
		selectAllClips( !isShiftPressed );
	}
	else if( ke->key() == Qt::Key_Escape )
	{
		selectAllClips( false );
	}
	else if (ke->key() == Qt::Key_0 && ke->modifiers() & Qt::ControlModifier)
	{
		m_zoomingModel->reset();
	}
	else
	{
		QWidget::keyPressEvent(ke);
	}
}



void SongEditor::adjustLeftRightScoll(int value)
{
	m_leftRightScroll->setValue(m_leftRightScroll->value()
						- value * DEFAULT_PIXELS_PER_BAR / pixelsPerBar());
}


void SongEditor::wheelEvent( QWheelEvent * we )
{
	if ((we->modifiers() & Qt::ControlModifier) && (position(we).x() > m_trackHeadWidth))
	{
		int x = position(we).x() - m_trackHeadWidth;
		// tick based on the mouse x-position where the scroll wheel was used
		int tick = x / pixelsPerBar() * TimePos::ticksPerBar();

		// move zoom slider (pixelsPerBar will change automatically)
		int step = we->modifiers() & Qt::ShiftModifier ? 1 : 5;
		// when Alt is pressed, wheelEvent returns delta for x coordinate (mimics horizontal mouse wheel)
		int direction = (we->angleDelta().y() + we->angleDelta().x()) > 0 ? 1 : -1;
		m_zoomingModel->incValue(step * direction);

		// scroll to zooming around cursor's tick
		int newTick = static_cast<int>(x / pixelsPerBar() * TimePos::ticksPerBar());
		m_leftRightScroll->setValue(m_leftRightScroll->value() + tick - newTick);

		// update timeline
		timeLine->setPixelsPerBar(pixelsPerBar());
		// and make sure, all Clip's are resized and relocated
		realignTracks();
	}

	// FIXME: Reconsider if determining orientation is necessary in Qt6.
	else if (std::abs(we->angleDelta().x()) > std::abs(we->angleDelta().y())) // scrolling is horizontal
	{
		adjustLeftRightScoll(we->angleDelta().x());
	}
	else if (we->modifiers() & Qt::ShiftModifier)
	{
		adjustLeftRightScoll(we->angleDelta().y());
	}
	else
	{
		we->ignore();
		return;
	}
	we->accept();
}



void SongEditor::closeEvent( QCloseEvent * ce )
{
	if( parentWidget() )
	{
		parentWidget()->hide();
	}
	else
	{
		hide();
	}
	ce->ignore();
}




void SongEditor::mousePressEvent(QMouseEvent *me)
{
	if (allowRubberband())
	{
		//we save the position of scrollbars, mouse position and zooming level
		m_scrollPos = QPoint(m_leftRightScroll->value(), contentWidget()->verticalScrollBar()->value());
		m_origin = contentWidget()->mapFromParent(QPoint(me->pos().x(), me->pos().y()));
		m_rubberbandPixelsPerBar = pixelsPerBar();

		//paint the rubberband
		rubberBand()->setEnabled(true);
		rubberBand()->setGeometry(QRect(m_origin, QSize()));
		rubberBand()->show();

		//the trackView(index) and the time position where the mouse was clicked
		m_rubberBandStartTrackview = trackIndexFromSelectionPoint(me->y());
		m_rubberbandStartTimePos = TimePos((me->x() - m_trackHeadWidth)
											/ pixelsPerBar() * TimePos::ticksPerBar())
											+ m_currentPosition;
	}
	QWidget::mousePressEvent(me);
}




void SongEditor::mouseMoveEvent(QMouseEvent *me)
{
	m_mousePos = me->pos();
	updateRubberband();
	QWidget::mouseMoveEvent(me);
}




void SongEditor::mouseReleaseEvent(QMouseEvent *me)
{
	rubberBand()->hide();
	rubberBand()->setEnabled(false);
	QWidget::mouseReleaseEvent(me);
}




void SongEditor::setMasterVolume( int new_val )
{
	updateMasterVolumeFloat( new_val );

	if (!m_mvsStatus->isVisible() && !m_song->m_loadingProject
					&& m_masterVolumeSlider->showStatus() )
	{
		m_mvsStatus->moveGlobal(m_masterVolumeSlider,
			QPoint( m_masterVolumeSlider->width() + 2, -2 ) );
		m_mvsStatus->setVisibilityTimeOut(1000);
	}
	Engine::audioEngine()->setMasterGain( new_val / 100.0f );
}




void SongEditor::showMasterVolumeFloat( void )
{
	m_mvsStatus->moveGlobal(m_masterVolumeSlider,
			QPoint( m_masterVolumeSlider->width() + 2, -2 ) );
	m_mvsStatus->show();
	updateMasterVolumeFloat( m_song->m_masterVolumeModel.value() );
}




void SongEditor::updateMasterVolumeFloat( int new_val )
{
	m_mvsStatus->setText(tr("Value: %1%").arg(new_val));
}




void SongEditor::hideMasterVolumeFloat( void )
{
	m_mvsStatus->hide();
}




void SongEditor::setMasterPitch( int new_val )
{
	updateMasterPitchFloat( new_val );
	if( m_mpsStatus->isVisible() == false && m_song->m_loadingProject == false
					&& m_masterPitchSlider->showStatus() )
	{
		m_mpsStatus->moveGlobal( m_masterPitchSlider,
			QPoint( m_masterPitchSlider->width() + 2, -2 ) );
		m_mpsStatus->setVisibilityTimeOut( 1000 );
	}
}




void SongEditor::showMasterPitchFloat( void )
{
	m_mpsStatus->moveGlobal( m_masterPitchSlider,
			QPoint( m_masterPitchSlider->width() + 2, -2 ) );
	m_mpsStatus->show();
	updateMasterPitchFloat( m_song->m_masterPitchModel.value() );
}




void SongEditor::updateMasterPitchFloat( int new_val )
{
	m_mpsStatus->setText( tr( "Value: %1 keys").arg( new_val ) );

}




void SongEditor::hideMasterPitchFloat( void )
{
	m_mpsStatus->hide();
}




void SongEditor::updateScrollBar(int len)
{
	m_leftRightScroll->setMaximum(len * TimePos::ticksPerBar());
}




static inline void animateScroll( QScrollBar *scrollBar, int newVal, bool smoothScroll )
{
	if( smoothScroll == false )
	{
		scrollBar->setValue( newVal );
	}
	else
	{
		// do smooth scroll animation using QTimeLine
		auto t = scrollBar->findChild<QTimeLine*>();
		if( t == nullptr )
		{
			t = new QTimeLine( 600, scrollBar );
			t->setFrameRange( scrollBar->value(), newVal );
			t->connect( t, SIGNAL(finished()), SLOT(deleteLater()));

			scrollBar->connect( t, SIGNAL(frameChanged(int)), SLOT(setValue(int)));

			t->start();
		}
		else
		{
			// smooth scrolling is still active, therefore just update the end frame
			t->setEndFrame( newVal );
		}
	}
}




void SongEditor::updatePosition( const TimePos & t )
{
	const bool compactTrackButtons = ConfigManager::inst()->value("ui", "compacttrackbuttons").toInt();
	const auto widgetWidth = compactTrackButtons ? DEFAULT_SETTINGS_WIDGET_WIDTH_COMPACT : DEFAULT_SETTINGS_WIDGET_WIDTH;
	const auto trackOpWidth = compactTrackButtons ? TRACK_OP_WIDTH_COMPACT : TRACK_OP_WIDTH;

	if ((m_song->isPlaying() && m_song->m_playMode == Song::PlayMode::Song)
							|| m_scrollBack)
	{
		m_smoothScroll = ConfigManager::inst()->value( "ui", "smoothscroll" ).toInt();
		const int w = width() - widgetWidth
							- trackOpWidth
							- contentWidget()->verticalScrollBar()->width(); // width of right scrollbar
		
		if (timeLine->autoScroll() == TimeLineWidget::AutoScrollState::Stepped)
		{
			const auto nextPosition = m_currentPosition + w * TimePos::ticksPerBar() / pixelsPerBar();
			if (t > nextPosition || t < m_currentPosition) 
			{
				animateScroll(m_leftRightScroll, t.getTicks(), m_smoothScroll);
			}
		}
		else if (timeLine->autoScroll() == TimeLineWidget::AutoScrollState::Continuous)
		{
			m_leftRightScroll->setValue(std::max(t.getTicks() - w * TimePos::ticksPerBar() / pixelsPerBar() / 2, 0.0f));
		}
		m_scrollBack = false;
	}

	const int x = timeLine->markerX(t);
	if( x >= trackOpWidth + widgetWidth -1 )
	{
		positionLine->show();
		positionLine->move( x-( positionLine->width() - 1 ), timeLine->height() );
	}
	else
	{
		positionLine->hide();
	}

	updatePositionLine();
}




void SongEditor::updatePositionLine()
{
	positionLine->setFixedHeight(totalHeightOfTracks());
}




//! Convert zoom slider's value to bar width in pixels
int SongEditor::calculatePixelsPerBar() const
{
	// What we need to raise 2 by to get MIN_PIXELS_PER_BAR and MAX_PIXELS_PER_BAR
	static const double minExp = std::log2(MIN_PIXELS_PER_BAR);
	static const double maxExp = std::log2(MAX_PIXELS_PER_BAR);
	static const double stepsInv = 1 / static_cast<double>(ZOOM_STEPS) * (maxExp - minExp);
	double exponent = m_zoomingModel->value() * stepsInv + minExp;

	double ppb = std::exp2(exponent);

	return static_cast<int>(std::round(ppb));
}




//! Convert bar width in pixels to zoom slider value
int SongEditor::calculateZoomSliderValue(int pixelsPerBar) const
{
	// What we need to raise 2 by to get MIN_PIXELS_PER_BAR and MAX_PIXELS_PER_BAR
	static const double minExp = std::log2(MIN_PIXELS_PER_BAR);
	static const double maxExp = std::log2(MAX_PIXELS_PER_BAR);
	double exponent = std::log2(pixelsPerBar);

	double sliderValue = (exponent - minExp) / (maxExp - minExp) * ZOOM_STEPS;

	return static_cast<int>(std::round(sliderValue));
}




void SongEditor::zoomingChanged()
{
	int ppb = calculatePixelsPerBar();
	setPixelsPerBar(ppb);

	timeLine->setPixelsPerBar(ppb);
	realignTracks();
	updateRubberband();
	timeLine->setSnapSize(getSnapSize());

	emit pixelsPerBarChanged(ppb);
}


void SongEditor::selectAllClips( bool select )
{
	QVector<selectableObject *> so = select ? rubberBand()->selectableObjects() : rubberBand()->selectedObjects();
	for( int i = 0; i < so.count(); ++i )
	{
		so.at(i)->setSelected( select );
	}
}




bool SongEditor::allowRubberband() const
{
	return m_mode == EditMode::Select;
}




bool SongEditor::knifeMode() const
{
	return m_mode == EditMode::Knife;
}




int SongEditor::trackIndexFromSelectionPoint(int yPos)
{
	const TrackView * tv = trackViewAt(yPos - timeLine->height());
	return tv ? indexOfTrackView(tv)
			  : yPos < timeLine->height() ? 0
											: trackViews().count();
}




int SongEditor::indexOfTrackView(const TrackView *tv)
{
	return static_cast<int>(std::distance(trackViews().begin(),
										  std::find(trackViews().begin(), trackViews().end(), tv)));
}




ComboBoxModel *SongEditor::snappingModel() const
{
	return m_snappingModel;
}




SongEditorWindow::SongEditorWindow(Song* song) :
	Editor(Engine::audioEngine()->audioDev()->supportsCapture(), false),
	m_editor(new SongEditor(song)),
	m_crtlAction( nullptr ),
	m_snapSizeLabel( new QLabel( m_toolBar ) )
{
	setWindowTitle( tr( "Song-Editor" ) );
	setWindowIcon( embed::getIconPixmap( "songeditor" ) );

	setCentralWidget(m_editor);
	setAcceptDrops(true);
	m_toolBar->setAcceptDrops(true);
	connect(m_toolBar, SIGNAL(dragEntered(QDragEnterEvent*)), m_editor, SLOT(dragEnterEvent(QDragEnterEvent*)));
	connect(m_toolBar, SIGNAL(dropped(QDropEvent*)), m_editor, SLOT(dropEvent(QDropEvent*)));

	// Set up buttons
	m_playAction->setToolTip(tr("Play song (Space)"));
	m_recordAction->setToolTip(tr("Record samples from Audio-device"));
	m_recordAccompanyAction->setToolTip(tr("Record samples from Audio-device while playing song or pattern track"));
	m_stopAction->setToolTip(tr( "Stop song (Space)" ));


	// Track actions
	DropToolBar *trackActionsToolBar = addDropToolBarToTop(tr("Track actions"));

	m_addPatternTrackAction = new QAction(embed::getIconPixmap("add_pattern_track"),
									 tr("Add pattern-track"), this);

	m_addSampleTrackAction = new QAction(embed::getIconPixmap("add_sample_track"),
										 tr("Add sample-track"), this);

	m_addAutomationTrackAction = new QAction(embed::getIconPixmap("add_automation"),
											 tr("Add automation-track"), this);

	connect(m_addPatternTrackAction, SIGNAL(triggered()), m_editor->m_song, SLOT(addPatternTrack()));
	connect(m_addSampleTrackAction, SIGNAL(triggered()), m_editor->m_song, SLOT(addSampleTrack()));
	connect(m_addAutomationTrackAction, SIGNAL(triggered()), m_editor->m_song, SLOT(addAutomationTrack()));

	trackActionsToolBar->addAction( m_addPatternTrackAction );
	trackActionsToolBar->addAction( m_addSampleTrackAction );
	trackActionsToolBar->addAction( m_addAutomationTrackAction );


	// Edit actions
	DropToolBar *editActionsToolBar = addDropToolBarToTop(tr("Edit actions"));

	m_editModeGroup = new ActionGroup(this);
	m_drawModeAction = m_editModeGroup->addAction(embed::getIconPixmap("edit_draw"), tr("Draw mode"));
	m_knifeModeAction = m_editModeGroup->addAction(embed::getIconPixmap("edit_knife"), tr("Knife mode (split clips)"));
	m_selectModeAction = m_editModeGroup->addAction(embed::getIconPixmap("edit_select"), tr("Edit mode (select and move)"));
	m_drawModeAction->setChecked(true);

	connect(m_drawModeAction, SIGNAL(triggered()), m_editor, SLOT(setEditModeDraw()));
	connect(m_knifeModeAction, SIGNAL(triggered()), m_editor, SLOT(setEditModeKnife()));
	connect(m_selectModeAction, SIGNAL(triggered()), m_editor, SLOT(setEditModeSelect()));

	editActionsToolBar->addAction( m_drawModeAction );
	editActionsToolBar->addAction( m_knifeModeAction );
	editActionsToolBar->addAction( m_selectModeAction );

	DropToolBar *timeLineToolBar = addDropToolBarToTop(tr("Timeline controls"));
	m_editor->timeLine->addToolButtons(timeLineToolBar);

	DropToolBar *insertActionsToolBar = addDropToolBarToTop(tr("Bar insert controls"));
	m_insertBarAction = new QAction(embed::getIconPixmap("insert_bar"), tr("Insert bar"), this);
	m_removeBarAction = new QAction(embed::getIconPixmap("remove_bar"), tr("Remove bar"), this);
	insertActionsToolBar->addAction( m_insertBarAction );
	insertActionsToolBar->addAction( m_removeBarAction );
	connect(m_insertBarAction, SIGNAL(triggered()), song, SLOT(insertBar()));
	connect(m_removeBarAction, SIGNAL(triggered()), song, SLOT(removeBar()));

	DropToolBar *zoomToolBar = addDropToolBarToTop(tr("Zoom controls"));

	auto zoom_lbl = new QLabel(m_toolBar);
	zoom_lbl->setPixmap( embed::getIconPixmap( "zoom" ) );

	// Set slider zoom
	m_zoomingSlider = new AutomatableSlider(m_toolBar, tr("Zoom"));
	m_zoomingSlider->setModel(m_editor->m_zoomingModel);
	m_zoomingSlider->setOrientation(Qt::Horizontal);
	m_zoomingSlider->setPageStep(1);
	m_zoomingSlider->setFocusPolicy(Qt::NoFocus);
	m_zoomingSlider->setFixedSize(100, 26);
	m_zoomingSlider->setToolTip(tr("Zoom"));
	m_zoomingSlider->setContextMenuPolicy(Qt::NoContextMenu);
	connect(m_editor->m_zoomingModel, SIGNAL(dataChanged()), this, SLOT(updateSnapLabel()));

	zoomToolBar->addWidget( zoom_lbl );
	zoomToolBar->addWidget(m_zoomingSlider);

	DropToolBar *snapToolBar = addDropToolBarToTop(tr("Snap controls"));
	auto snap_lbl = new QLabel(m_toolBar);
	snap_lbl->setPixmap( embed::getIconPixmap( "quantize" ) );

	//Set up quantization/snapping selector
	m_snappingComboBox = new ComboBox( m_toolBar );
	m_snappingComboBox->setFixedSize( 80, ComboBox::DEFAULT_HEIGHT );
	m_snappingComboBox->setModel(m_editor->m_snappingModel);
	m_snappingComboBox->setToolTip(tr("Clip snapping size"));
	connect(m_editor->snappingModel(), SIGNAL(dataChanged()), this, SLOT(updateSnapLabel()));

	m_setProportionalSnapAction = new QAction(embed::getIconPixmap("proportional_snap"),
											 tr("Toggle proportional snap on/off"), this);
	m_setProportionalSnapAction->setCheckable(true);
	m_setProportionalSnapAction->setChecked(false);
	connect(m_setProportionalSnapAction, SIGNAL(triggered()), m_editor, SLOT(toggleProportionalSnap()));
	connect(m_setProportionalSnapAction, SIGNAL(triggered()), this, SLOT(updateSnapLabel()));

	snapToolBar->addWidget( snap_lbl );
	snapToolBar->addWidget( m_snappingComboBox );
	snapToolBar->addSeparator();
	snapToolBar->addAction( m_setProportionalSnapAction );

	snapToolBar->addSeparator();
	snapToolBar->addWidget( m_snapSizeLabel );

	connect(song, SIGNAL(projectLoaded()), this, SLOT(adjustUiAfterProjectLoad()));
	connect(this, SIGNAL(resized()), m_editor, SLOT(updatePositionLine()));
}

QSize SongEditorWindow::sizeHint() const
{
	return {900, 300};
}

void SongEditorWindow::updateSnapLabel(){
	if (m_setProportionalSnapAction->isChecked())
	{
		m_snapSizeLabel->setText(QString("Snap: ") + m_editor->getSnapSizeString());
		m_snappingComboBox->setToolTip(tr("Base snapping size"));
	}
	else
	{
		m_snappingComboBox->setToolTip(tr("Clip snapping size"));
		m_snapSizeLabel->clear();
	}
}




void SongEditorWindow::syncEditMode(){
	m_editModeGroup->checkedAction()->trigger();
}




void SongEditorWindow::resizeEvent(QResizeEvent *event)
{
	emit resized();
}


void SongEditorWindow::changeEvent(QEvent *event)
{
	QWidget::changeEvent(event);
	if (event->type() == QEvent::WindowStateChange)
	{
		m_editor->realignTracks();
	}
}


void SongEditorWindow::play()
{
	emit playTriggered();
	if( Engine::getSong()->playMode() != Song::PlayMode::Song )
	{
		Engine::getSong()->playSong();
	}
	else
	{
		Engine::getSong()->togglePause();
	}
}


void SongEditorWindow::record()
{
	m_editor->m_song->record();
	m_editor->timeLine->isRecoridng = true;
	m_editor->positionLine->isRecording = true;
	m_editor->positionLine->update();
}




void SongEditorWindow::recordAccompany()
{
	m_editor->m_song->playAndRecord();
	m_editor->timeLine->isRecoridng = true;
	m_editor->positionLine->isRecording = true;
	m_editor->positionLine->update();
}




void SongEditorWindow::stop()
{
	m_editor->m_song->stop();
	getGUI()->pianoRoll()->stopRecording();
	m_editor->timeLine->isRecoridng = false;
	m_editor->positionLine->isRecording = false;
	m_editor->positionLine->update();
}




void SongEditorWindow::lostFocus()
{
	if( m_crtlAction )
	{
		m_crtlAction->setChecked( true );
		m_crtlAction->trigger();
	}
}




void SongEditorWindow::adjustUiAfterProjectLoad()
{
	// make sure to bring us to front as the song editor is the central
	// widget in a song and when just opening a song in order to listen to
	// it, it's very annyoing to manually bring up the song editor each time
	getGUI()->mainWindow()->workspace()->setActiveSubWindow(
			qobject_cast<QMdiSubWindow *>( parentWidget() ) );
	connect( qobject_cast<SubWindow *>( parentWidget() ), SIGNAL(focusLost()), this, SLOT(lostFocus()));
	m_editor->scrolled(0);
}


} // namespace lmms::gui

<|MERGE_RESOLUTION|>--- conflicted
+++ resolved
@@ -94,15 +94,8 @@
 					 : DEFAULT_SETTINGS_WIDGET_WIDTH + TRACK_OP_WIDTH),
 	m_selectRegion(false)
 {
-<<<<<<< HEAD
-	m_zoomingModel->setParent(this);
-	m_snappingModel->setParent(this);
-
+	// Set up timeline
 	timeLine = new TimeLineWidget(m_trackHeadWidth, 32, pixelsPerBar(),
-=======
-	// Set up timeline
-	m_timeLine = new TimeLineWidget(m_trackHeadWidth, 32, pixelsPerBar(),
->>>>>>> 48f3a842
 		m_song->getPlayPos(Song::PlayMode::Song),
 		m_song->getTimeline(Song::PlayMode::Song),
 		m_currentPosition, Song::PlayMode::Song, this
