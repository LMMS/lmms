--- conflicted
+++ resolved
@@ -868,11 +868,14 @@
 
 
 
-<<<<<<< HEAD
 bool SongEditor::knifeMode() const
 {
 	return m_mode == KnifeMode;
-=======
+}
+
+
+
+
 int SongEditor::trackIndexFromSelectionPoint(int yPos)
 {
 	const TrackView * tv = trackViewAt(yPos - m_timeLine->height());
@@ -888,7 +891,6 @@
 {
 	return static_cast<int>(std::distance(trackViews().begin(),
 										  std::find(trackViews().begin(), trackViews().end(), tv)));
->>>>>>> c18edd4c
 }
 
 
