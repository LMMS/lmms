/*
 * SongEditor.cpp - basic window for song-editing
 *
 * Copyright (c) 2004-2014 Tobias Doerffel <tobydox/at/users.sourceforge.net>
 *
 * This file is part of LMMS - https://lmms.io
 *
 * This program is free software; you can redistribute it and/or
 * modify it under the terms of the GNU General Public
 * License as published by the Free Software Foundation; either
 * version 2 of the License, or (at your option) any later version.
 *
 * This program is distributed in the hope that it will be useful,
 * but WITHOUT ANY WARRANTY; without even the implied warranty of
 * MERCHANTABILITY or FITNESS FOR A PARTICULAR PURPOSE.  See the GNU
 * General Public License for more details.
 *
 * You should have received a copy of the GNU General Public
 * License along with this program (see COPYING); if not, write to the
 * Free Software Foundation, Inc., 51 Franklin Street, Fifth Floor,
 * Boston, MA 02110-1301 USA.
 *
 */

#include "SongEditor.h"

#include <cmath>

#include <QAction>
#include <QKeyEvent>
#include <QLabel>
#include <QMdiArea>
#include <QScrollBar>
#include <QSlider>
#include <QTimeLine>

#include "ActionGroup.h"
#include "AudioDevice.h"
#include "AudioEngine.h"
#include "AutomatableSlider.h"
#include "ClipView.h"
#include "ComboBox.h"
#include "ConfigManager.h"
#include "CPULoadWidget.h"
#include "DeprecationHelper.h"
#include "embed.h"
#include "GuiApplication.h"
#include "LcdSpinBox.h"
#include "MainWindow.h"
#include "MeterDialog.h"
#include "Oscilloscope.h"
#include "PianoRoll.h"
#include "PositionLine.h"
#include "SubWindow.h"
#include "TextFloat.h"
#include "TimeDisplayWidget.h"
#include "TimeLineWidget.h"
#include "TrackView.h"

namespace lmms::gui
{

namespace
{

constexpr int MIN_PIXELS_PER_BAR = 4;
constexpr int MAX_PIXELS_PER_BAR = 400;
constexpr int ZOOM_STEPS = 200;
constexpr int SNAP_SIZES_SMALL = 5;
constexpr int SNAP_SIZES_LARGE = 4;

}



SongEditor::SongEditor( Song * song ) :
	TrackContainerView( song ),
	m_song( song ),
	m_zoomingModel(new IntModel(calculateZoomSliderValue(DEFAULT_PIXELS_PER_BAR), 0, ZOOM_STEPS, nullptr, tr("Zoom"))),
	m_snappingModel(new ComboBoxModel()),
	m_proportionalSnap( false ),
	m_scrollBack( false ),
	m_smoothScroll( ConfigManager::inst()->value( "ui", "smoothscroll" ).toInt() ),
	m_mode(EditMode::Draw),
	m_origin(),
	m_scrollPos(),
	m_mousePos(),
	m_rubberBandStartTrackview(0),
	m_rubberbandStartTimePos(0),
	m_rubberbandPixelsPerBar(DEFAULT_PIXELS_PER_BAR),
	m_trackHeadWidth(ConfigManager::inst()->value("ui", "compacttrackbuttons").toInt()==1
					 ? DEFAULT_SETTINGS_WIDGET_WIDTH_COMPACT + TRACK_OP_WIDTH_COMPACT
					 : DEFAULT_SETTINGS_WIDGET_WIDTH + TRACK_OP_WIDTH),
	m_selectRegion(false)
{
	// Set up timeline
	m_timeLine = new TimeLineWidget(m_trackHeadWidth, 32, pixelsPerBar(),
		m_song->getPlayPos(Song::PlayMode::Song),
		m_song->getTimeline(Song::PlayMode::Song),
		m_currentPosition, Song::PlayMode::Song, this
	);
	connect(this, &TrackContainerView::positionChanged, m_timeLine, &TimeLineWidget::updatePosition);
	connect( m_timeLine, SIGNAL( positionChanged( const lmms::TimePos& ) ),
			this, SLOT( updatePosition( const lmms::TimePos& ) ) );
	connect( m_timeLine, SIGNAL(regionSelectedFromPixels(int,int)),
			this, SLOT(selectRegionFromPixels(int,int)));
	connect( m_timeLine, SIGNAL(selectionFinished()),
			 this, SLOT(stopRubberBand()));

	// when tracks realign, adjust height of position line
	connect(this, &TrackContainerView::tracksRealigned, this, &SongEditor::updatePositionLine);

	m_positionLine = new PositionLine(this, Song::PlayMode::Song);
	static_cast<QVBoxLayout *>( layout() )->insertWidget( 1, m_timeLine );

	connect( m_song, SIGNAL(playbackStateChanged()),
			 m_positionLine, SLOT(update()));

	// When zoom changes, update position line
	// But we must convert pixels per bar to a zoom factor where 1.0 is 100%
	connect(this, &SongEditor::pixelsPerBarChanged, m_positionLine,
		[this]() { m_positionLine->zoomChange(pixelsPerBar() / float(DEFAULT_PIXELS_PER_BAR)); });

	// Ensure loop markers snap to same increments as clips. Zoom & proportional
	// snap changes are handled in zoomingChanged() and toggleProportionalSnap()
	connect(m_snappingModel, &ComboBoxModel::dataChanged,
		[this]() { m_timeLine->setSnapSize(getSnapSize()); });


	// add some essential widgets to global tool-bar
	QWidget * tb = getGUI()->mainWindow()->toolBar();

	getGUI()->mainWindow()->addSpacingToToolBar( 40 );

	m_tempoSpinBox = new LcdSpinBox( 3, tb, tr( "Tempo" ) );
	m_tempoSpinBox->setModel( &m_song->m_tempoModel );
	m_tempoSpinBox->setLabel( tr( "TEMPO" ) );
	m_tempoSpinBox->setToolTip(tr("Tempo in BPM"));

	int tempoSpinBoxCol = getGUI()->mainWindow()->addWidgetToToolBar( m_tempoSpinBox, 0 );

	getGUI()->mainWindow()->addWidgetToToolBar( new TimeDisplayWidget, 1, tempoSpinBoxCol );

	getGUI()->mainWindow()->addSpacingToToolBar( 10 );

	m_timeSigDisplay = new MeterDialog( this, true );
	m_timeSigDisplay->setModel( &m_song->m_timeSigModel );
	getGUI()->mainWindow()->addWidgetToToolBar( m_timeSigDisplay );

	getGUI()->mainWindow()->addSpacingToToolBar( 10 );

	auto master_vol_lbl = new QLabel(tb);
	master_vol_lbl->setPixmap( embed::getIconPixmap( "master_volume" ) );

	m_masterVolumeSlider = new AutomatableSlider( tb,
							tr( "Master volume" ) );
	m_masterVolumeSlider->setModel( &m_song->m_masterVolumeModel );
	m_masterVolumeSlider->setOrientation( Qt::Vertical );
	m_masterVolumeSlider->setPageStep( 1 );
	m_masterVolumeSlider->setTickPosition( QSlider::TicksLeft );
	m_masterVolumeSlider->setFixedSize( 26, 60 );
	m_masterVolumeSlider->setTickInterval( 50 );
	m_masterVolumeSlider->setToolTip(tr("Master volume"));

	connect( m_masterVolumeSlider, SIGNAL(logicValueChanged(int)), this,
			SLOT(setMasterVolume(int)));
	connect( m_masterVolumeSlider, SIGNAL(sliderPressed()), this,
			SLOT(showMasterVolumeFloat()));
	connect( m_masterVolumeSlider, SIGNAL(logicSliderMoved(int)), this,
			SLOT(updateMasterVolumeFloat(int)));
	connect( m_masterVolumeSlider, SIGNAL(sliderReleased()), this,
			SLOT(hideMasterVolumeFloat()));

	m_mvsStatus = new TextFloat;
	m_mvsStatus->setTitle(tr("Master volume"));
	m_mvsStatus->setPixmap(embed::getIconPixmap("master_volume"));

	getGUI()->mainWindow()->addWidgetToToolBar( master_vol_lbl );
	getGUI()->mainWindow()->addWidgetToToolBar( m_masterVolumeSlider );


	getGUI()->mainWindow()->addSpacingToToolBar( 10 );

	auto master_pitch_lbl = new QLabel(tb);
	master_pitch_lbl->setPixmap( embed::getIconPixmap( "master_pitch" ) );
	master_pitch_lbl->setFixedHeight( 64 );

	m_masterPitchSlider = new AutomatableSlider( tb, tr( "Global transposition" ) );
	m_masterPitchSlider->setModel( &m_song->m_masterPitchModel );
	m_masterPitchSlider->setOrientation( Qt::Vertical );
	m_masterPitchSlider->setPageStep( 1 );
	m_masterPitchSlider->setTickPosition( QSlider::TicksLeft );
	m_masterPitchSlider->setFixedSize( 26, 60 );
	m_masterPitchSlider->setTickInterval( 12 );
	m_masterPitchSlider->setToolTip(tr("Global transposition"));
	connect( m_masterPitchSlider, SIGNAL(logicValueChanged(int)), this,
			SLOT(setMasterPitch(int)));
	connect( m_masterPitchSlider, SIGNAL(sliderPressed()), this,
			SLOT(showMasterPitchFloat()));
	connect( m_masterPitchSlider, SIGNAL(logicSliderMoved(int)), this,
			SLOT(updateMasterPitchFloat(int)));
	connect( m_masterPitchSlider, SIGNAL(sliderReleased()), this,
			SLOT(hideMasterPitchFloat()));

	m_mpsStatus = new TextFloat;
	m_mpsStatus->setTitle( tr( "Global transposition" ) );
	m_mpsStatus->setPixmap( embed::getIconPixmap( "master_pitch" ) );

	getGUI()->mainWindow()->addWidgetToToolBar( master_pitch_lbl );
	getGUI()->mainWindow()->addWidgetToToolBar( m_masterPitchSlider );

	getGUI()->mainWindow()->addSpacingToToolBar( 10 );

	// create widget for oscilloscope- and cpu-load-widget
	auto vc_w = new QWidget(tb);
	auto vcw_layout = new QVBoxLayout(vc_w);
	vcw_layout->setContentsMargins(0, 0, 0, 0);
	vcw_layout->setSpacing( 0 );

	vcw_layout->addStretch();
	vcw_layout->addWidget( new Oscilloscope( vc_w ) );

	vcw_layout->addWidget( new CPULoadWidget( vc_w ) );
	vcw_layout->addStretch();

	getGUI()->mainWindow()->addWidgetToToolBar( vc_w );

	static_cast<QVBoxLayout *>( layout() )->insertWidget( 0, m_timeLine );

	m_leftRightScroll = new QScrollBar( Qt::Horizontal, this );
	m_leftRightScroll->setMinimum(0);
	m_leftRightScroll->setMaximum(0);
	m_leftRightScroll->setSingleStep(1);
	m_leftRightScroll->setPageStep(20 * TimePos::ticksPerBar());
	static_cast<QVBoxLayout *>( layout() )->addWidget( m_leftRightScroll );
	connect( m_leftRightScroll, SIGNAL(valueChanged(int)),
					this, SLOT(scrolled(int)));
	connect( m_song, SIGNAL(lengthChanged(int)),
			this, SLOT(updateScrollBar(int)));
	connect(m_leftRightScroll, SIGNAL(valueChanged(int)),this, SLOT(updateRubberband()));
	connect(contentWidget()->verticalScrollBar(), SIGNAL(valueChanged(int)),this, SLOT(updateRubberband()));
	connect(m_timeLine, SIGNAL(selectionFinished()), this, SLOT(stopSelectRegion()));


	// Set up zooming model
	m_zoomingModel->setParent(this);
	m_zoomingModel->setJournalling(false);
	connect(m_zoomingModel, SIGNAL(dataChanged()), this, SLOT(zoomingChanged()));

<<<<<<< HEAD
	connect(m_song, &Song::timeSignatureChanged, this, &SongEditor::updateSnapSizes);
	updateSnapSizes();
	m_snappingModel->setInitValue(SNAP_SIZES_LARGE + 1);

	setFocusPolicy( Qt::StrongFocus );
	setFocus();
}

void SongEditor::updateSnapSizes()
{
	int oldIndex = m_snappingModel->value();
	m_snappingModel->clear();
	m_snapSizes.clear();
	int numerator = m_song->getTimeSigModel().getNumerator();
	for (int i = SNAP_SIZES_LARGE; i >= -SNAP_SIZES_SMALL; i--)
=======

	// Set up snapping model
	m_snappingModel->setParent(this);
	for (float bars : SNAP_SIZES)
>>>>>>> 186beec1
	{
		// Using exp2(i + 1) instead of exp2(i) for the first half so that it leaves
		// a gap for a (snap size = numerator) and a (snap size = 1) in the middle
		if (i < 0)
		{
			float snapSize = std::exp2(i + 1) / numerator;
			m_snapSizes.push_back(snapSize);
			m_snappingModel->addItem(QString("1/%1 Bar").arg(std::exp2(-(i + 1)) * numerator));
		}
		else
		{
			float snapSize =std::exp2(i);
			m_snapSizes.push_back(snapSize);
			m_snappingModel->addItem(QString("%1 Bar").arg(snapSize));
		}
	}
	m_snappingModel->setValue(oldIndex);
}


void SongEditor::saveSettings( QDomDocument& doc, QDomElement& element )
{
	MainWindow::saveWidgetState( parentWidget(), element );
}

void SongEditor::loadSettings( const QDomElement& element )
{
	MainWindow::restoreWidgetState(parentWidget(), element);
}




/*! \brief Return grid size as number of bars */
float SongEditor::getSnapSize() const
{
	float snapSize = m_snapSizes[m_snappingModel->value()];

	// If proportional snap is on, we snap to finer values when zoomed in
	if (m_proportionalSnap)
	{
		// Finds the closest available snap size
		const float optimalSize = snapSize * DEFAULT_PIXELS_PER_BAR / pixelsPerBar();
		return *std::min_element(m_snapSizes.begin(), m_snapSizes.end(), [optimalSize](float a, float b)
		{
			return std::abs(a - optimalSize) < std::abs(b - optimalSize);
		});
	}

	return snapSize;
}

QString SongEditor::getSnapSizeString() const
{
	float bars = getSnapSize();

	if (bars < 1)
	{
		return QString(tr("1/%1 Bar")).arg(round(1 / bars));
	}
	else if (bars >= 2)
	{
		return QString(tr("%1 Bars")).arg(bars);
	}
	else
	{
		return QString("1 Bar");
	}
}

void SongEditor::scrolled( int new_pos )
{
	update();
	emit positionChanged(m_currentPosition = TimePos(new_pos));
}




void SongEditor::selectRegionFromPixels(int xStart, int xEnd)
{
	if (!m_selectRegion)
	{
		m_selectRegion = true;

		//deselect all clips
		for (auto &it : findChildren<selectableObject *>()) { it->setSelected(false); }

		rubberBand()->setEnabled(true);
		rubberBand()->show();

		//we save the position of scrollbars, mouse position and zooming level
		m_origin = QPoint(xStart, 0);
		m_scrollPos = QPoint(m_leftRightScroll->value(), contentWidget()->verticalScrollBar()->value());
		m_rubberbandPixelsPerBar = pixelsPerBar();

		//calculate the song position where the mouse was clicked
		m_rubberbandStartTimePos = TimePos((xStart - m_trackHeadWidth)
											/ pixelsPerBar() * TimePos::ticksPerBar())
											+ m_currentPosition;
		m_rubberBandStartTrackview = 0;
	}
	//the current mouse position within the borders of song editor
	m_mousePos = QPoint(qMax(m_trackHeadWidth, qMin(xEnd, width()))
						, std::numeric_limits<int>::max());
	updateRubberband();
}




void SongEditor::stopSelectRegion()
{
	m_selectRegion = false;
}




void SongEditor::updateRubberband()
{
	if (rubberBandActive())
	{
		int originX = m_origin.x();

		//take care of the zooming
		if (m_rubberbandPixelsPerBar != pixelsPerBar())
		{
			originX = m_trackHeadWidth + (originX - m_trackHeadWidth) * pixelsPerBar() / m_rubberbandPixelsPerBar;
		}

		//take care of the scrollbar position
		int hs = (m_leftRightScroll->value() - m_scrollPos.x()) * pixelsPerBar() / TimePos::ticksPerBar();
		int vs = contentWidget()->verticalScrollBar()->value() - m_scrollPos.y();

		//the adjusted origin point
		QPoint origin = QPoint(qMax(originX - hs, m_trackHeadWidth), m_origin.y() - vs);

		//paint the rubber band rect
		rubberBand()->setGeometry(QRect(origin,
										contentWidget()->mapFromParent(QPoint(m_mousePos.x(), m_mousePos.y()))
										).normalized());

		//the index of the TrackView the mouse is hover
		int rubberBandTrackview = trackIndexFromSelectionPoint(m_mousePos.y());

		//the time position the mouse is hover
		TimePos rubberbandTimePos = TimePos((qMin(m_mousePos.x(), width()) - m_trackHeadWidth)
											  / pixelsPerBar() * TimePos::ticksPerBar())
											  + m_currentPosition;

		//are clips in the rect of selection?
		for (auto &it : findChildren<selectableObject *>())
		{
			auto clip = dynamic_cast<ClipView*>(it);
			if (clip)
			{
				auto indexOfTrackView = trackViews().indexOf(clip->getTrackView());
				bool isBeetweenRubberbandViews = indexOfTrackView >= qMin(m_rubberBandStartTrackview, rubberBandTrackview)
											  && indexOfTrackView <= qMax(m_rubberBandStartTrackview, rubberBandTrackview);
				bool isBeetweenRubberbandTimePos = clip->getClip()->endPosition() >= qMin(m_rubberbandStartTimePos, rubberbandTimePos)
											  && clip->getClip()->startPosition() <= qMax(m_rubberbandStartTimePos, rubberbandTimePos);
				it->setSelected(isBeetweenRubberbandViews && isBeetweenRubberbandTimePos);
			}
		}
	}
}




void SongEditor::setEditMode( EditMode mode )
{
	m_mode = mode;
}

void SongEditor::setEditModeDraw()
{
	setEditMode(EditMode::Draw);
}

void SongEditor::setEditModeKnife()
{
	setEditMode(EditMode::Knife);
}

void SongEditor::setEditModeSelect()
{
	setEditMode(EditMode::Select);
}

void SongEditor::toggleProportionalSnap()
{
	m_proportionalSnap = !m_proportionalSnap;
	m_timeLine->setSnapSize(getSnapSize());

	emit proportionalSnapChanged();
}




void SongEditor::keyPressEvent( QKeyEvent * ke )
{
	bool isShiftPressed = ke->modifiers() & Qt::ShiftModifier;
	if( isShiftPressed &&
						( ke->key() == Qt::Key_Insert || ke->key() == Qt::Key_Enter || ke->key() == Qt::Key_Return ) )
	{
		m_song->insertBar();
	}
	else if( isShiftPressed &&
						( ke->key() == Qt::Key_Delete || ke->key() == Qt::Key_Backspace ) )
	{
		m_song->removeBar();
	}
	else if( ke->key() == Qt::Key_Left )
	{
		tick_t t = m_song->currentTick() - TimePos::ticksPerBar();
		if( t >= 0 )
		{
			m_song->setPlayPos( t, Song::PlayMode::Song );
		}
	}
	else if( ke->key() == Qt::Key_Right )
	{
		tick_t t = m_song->currentTick() + TimePos::ticksPerBar();
		if( t < MaxSongLength )
		{
			m_song->setPlayPos( t, Song::PlayMode::Song );
		}
	}
	else if( ke->key() == Qt::Key_Home )
	{
		m_song->setPlayPos( 0, Song::PlayMode::Song );
	}
	else if( ke->key() == Qt::Key_Delete || ke->key() == Qt::Key_Backspace )
	{
		QVector<selectableObject *> so = selectedObjects();
		for (const auto& selectedClip : so)
		{
			auto clipv = dynamic_cast<ClipView*>(selectedClip);
			clipv->remove();
		}
	}
	else if( ke->key() == Qt::Key_A && ke->modifiers() & Qt::ControlModifier )
	{
		selectAllClips( !isShiftPressed );
	}
	else if( ke->key() == Qt::Key_Escape )
	{
		selectAllClips( false );
	}
	else if (ke->key() == Qt::Key_0 && ke->modifiers() & Qt::ControlModifier)
	{
		m_zoomingModel->reset();
	}
	else
	{
		QWidget::keyPressEvent(ke);
	}
}



void SongEditor::adjustLeftRightScoll(int value)
{
	m_leftRightScroll->setValue(m_leftRightScroll->value()
						- value * DEFAULT_PIXELS_PER_BAR / pixelsPerBar());
}


void SongEditor::wheelEvent( QWheelEvent * we )
{
	if ((we->modifiers() & Qt::ControlModifier) && (position(we).x() > m_trackHeadWidth))
	{
		int x = position(we).x() - m_trackHeadWidth;
		// tick based on the mouse x-position where the scroll wheel was used
		int tick = x / pixelsPerBar() * TimePos::ticksPerBar();

		// move zoom slider (pixelsPerBar will change automatically)
		int step = we->modifiers() & Qt::ShiftModifier ? 1 : 5;
		// when Alt is pressed, wheelEvent returns delta for x coordinate (mimics horizontal mouse wheel)
		int direction = (we->angleDelta().y() + we->angleDelta().x()) > 0 ? 1 : -1;
		m_zoomingModel->incValue(step * direction);

		// scroll to zooming around cursor's tick
		int newTick = static_cast<int>(x / pixelsPerBar() * TimePos::ticksPerBar());
		m_leftRightScroll->setValue(m_leftRightScroll->value() + tick - newTick);

		// update timeline
		m_timeLine->setPixelsPerBar(pixelsPerBar());
		// and make sure, all Clip's are resized and relocated
		realignTracks();
	}

	// FIXME: Reconsider if determining orientation is necessary in Qt6.
	else if (std::abs(we->angleDelta().x()) > std::abs(we->angleDelta().y())) // scrolling is horizontal
	{
		adjustLeftRightScoll(we->angleDelta().x());
	}
	else if (we->modifiers() & Qt::ShiftModifier)
	{
		adjustLeftRightScoll(we->angleDelta().y());
	}
	else
	{
		we->ignore();
		return;
	}
	we->accept();
}



void SongEditor::closeEvent( QCloseEvent * ce )
{
	if( parentWidget() )
	{
		parentWidget()->hide();
	}
	else
	{
		hide();
	}
	ce->ignore();
}




void SongEditor::mousePressEvent(QMouseEvent *me)
{
	if (allowRubberband())
	{
		//we save the position of scrollbars, mouse position and zooming level
		m_scrollPos = QPoint(m_leftRightScroll->value(), contentWidget()->verticalScrollBar()->value());
		m_origin = contentWidget()->mapFromParent(QPoint(me->pos().x(), me->pos().y()));
		m_rubberbandPixelsPerBar = pixelsPerBar();

		//paint the rubberband
		rubberBand()->setEnabled(true);
		rubberBand()->setGeometry(QRect(m_origin, QSize()));
		rubberBand()->show();

		//the trackView(index) and the time position where the mouse was clicked
		m_rubberBandStartTrackview = trackIndexFromSelectionPoint(me->y());
		m_rubberbandStartTimePos = TimePos((me->x() - m_trackHeadWidth)
											/ pixelsPerBar() * TimePos::ticksPerBar())
											+ m_currentPosition;
	}
	QWidget::mousePressEvent(me);
}




void SongEditor::mouseMoveEvent(QMouseEvent *me)
{
	m_mousePos = me->pos();
	updateRubberband();
	QWidget::mouseMoveEvent(me);
}




void SongEditor::mouseReleaseEvent(QMouseEvent *me)
{
	rubberBand()->hide();
	rubberBand()->setEnabled(false);
	QWidget::mouseReleaseEvent(me);
}




void SongEditor::setMasterVolume( int new_val )
{
	updateMasterVolumeFloat( new_val );

	if (!m_mvsStatus->isVisible() && !m_song->m_loadingProject
					&& m_masterVolumeSlider->showStatus() )
	{
		m_mvsStatus->moveGlobal(m_masterVolumeSlider,
			QPoint( m_masterVolumeSlider->width() + 2, -2 ) );
		m_mvsStatus->setVisibilityTimeOut(1000);
	}
	Engine::audioEngine()->setMasterGain( new_val / 100.0f );
}




void SongEditor::showMasterVolumeFloat( void )
{
	m_mvsStatus->moveGlobal(m_masterVolumeSlider,
			QPoint( m_masterVolumeSlider->width() + 2, -2 ) );
	m_mvsStatus->show();
	updateMasterVolumeFloat( m_song->m_masterVolumeModel.value() );
}




void SongEditor::updateMasterVolumeFloat( int new_val )
{
	m_mvsStatus->setText(tr("Value: %1%").arg(new_val));
}




void SongEditor::hideMasterVolumeFloat( void )
{
	m_mvsStatus->hide();
}




void SongEditor::setMasterPitch( int new_val )
{
	updateMasterPitchFloat( new_val );
	if( m_mpsStatus->isVisible() == false && m_song->m_loadingProject == false
					&& m_masterPitchSlider->showStatus() )
	{
		m_mpsStatus->moveGlobal( m_masterPitchSlider,
			QPoint( m_masterPitchSlider->width() + 2, -2 ) );
		m_mpsStatus->setVisibilityTimeOut( 1000 );
	}
}




void SongEditor::showMasterPitchFloat( void )
{
	m_mpsStatus->moveGlobal( m_masterPitchSlider,
			QPoint( m_masterPitchSlider->width() + 2, -2 ) );
	m_mpsStatus->show();
	updateMasterPitchFloat( m_song->m_masterPitchModel.value() );
}




void SongEditor::updateMasterPitchFloat( int new_val )
{
	m_mpsStatus->setText( tr( "Value: %1 keys").arg( new_val ) );

}




void SongEditor::hideMasterPitchFloat( void )
{
	m_mpsStatus->hide();
}




void SongEditor::updateScrollBar(int len)
{
	m_leftRightScroll->setMaximum(len * TimePos::ticksPerBar());
}




static inline void animateScroll( QScrollBar *scrollBar, int newVal, bool smoothScroll )
{
	if( smoothScroll == false )
	{
		scrollBar->setValue( newVal );
	}
	else
	{
		// do smooth scroll animation using QTimeLine
		auto t = scrollBar->findChild<QTimeLine*>();
		if( t == nullptr )
		{
			t = new QTimeLine( 600, scrollBar );
			t->setFrameRange( scrollBar->value(), newVal );
			t->connect( t, SIGNAL(finished()), SLOT(deleteLater()));

			scrollBar->connect( t, SIGNAL(frameChanged(int)), SLOT(setValue(int)));

			t->start();
		}
		else
		{
			// smooth scrolling is still active, therefore just update the end frame
			t->setEndFrame( newVal );
		}
	}
}




void SongEditor::updatePosition( const TimePos & t )
{
	const bool compactTrackButtons = ConfigManager::inst()->value("ui", "compacttrackbuttons").toInt();
	const auto widgetWidth = compactTrackButtons ? DEFAULT_SETTINGS_WIDGET_WIDTH_COMPACT : DEFAULT_SETTINGS_WIDGET_WIDTH;
	const auto trackOpWidth = compactTrackButtons ? TRACK_OP_WIDTH_COMPACT : TRACK_OP_WIDTH;

	if ((m_song->isPlaying() && m_song->m_playMode == Song::PlayMode::Song)
							|| m_scrollBack)
	{
		m_smoothScroll = ConfigManager::inst()->value( "ui", "smoothscroll" ).toInt();
		const int w = width() - widgetWidth
							- trackOpWidth
							- contentWidget()->verticalScrollBar()->width(); // width of right scrollbar
		
		if (m_timeLine->autoScroll() == TimeLineWidget::AutoScrollState::Stepped)
		{
			const auto nextPosition = m_currentPosition + w * TimePos::ticksPerBar() / pixelsPerBar();
			if (t > nextPosition || t < m_currentPosition) 
			{
				animateScroll(m_leftRightScroll, t.getTicks(), m_smoothScroll);
			}
		}
		else if (m_timeLine->autoScroll() == TimeLineWidget::AutoScrollState::Continuous)
		{
			m_leftRightScroll->setValue(std::max(t.getTicks() - w * TimePos::ticksPerBar() / pixelsPerBar() / 2, 0.0f));
		}
		m_scrollBack = false;
	}

	const int x = m_timeLine->markerX(t);
	if( x >= trackOpWidth + widgetWidth -1 )
	{
		m_positionLine->show();
		m_positionLine->move( x-( m_positionLine->width() - 1 ), m_timeLine->height() );
	}
	else
	{
		m_positionLine->hide();
	}

	updatePositionLine();
}




void SongEditor::updatePositionLine()
{
	m_positionLine->setFixedHeight(totalHeightOfTracks());
}




//! Convert zoom slider's value to bar width in pixels
int SongEditor::calculatePixelsPerBar() const
{
	// What we need to raise 2 by to get MIN_PIXELS_PER_BAR and MAX_PIXELS_PER_BAR
	static const double minExp = std::log2(MIN_PIXELS_PER_BAR);
	static const double maxExp = std::log2(MAX_PIXELS_PER_BAR);
	static const double stepsInv = 1 / static_cast<double>(ZOOM_STEPS) * (maxExp - minExp);
	double exponent = m_zoomingModel->value() * stepsInv + minExp;

	double ppb = std::exp2(exponent);

	return static_cast<int>(std::round(ppb));
}




//! Convert bar width in pixels to zoom slider value
int SongEditor::calculateZoomSliderValue(int pixelsPerBar) const
{
	// What we need to raise 2 by to get MIN_PIXELS_PER_BAR and MAX_PIXELS_PER_BAR
	static const double minExp = std::log2(MIN_PIXELS_PER_BAR);
	static const double maxExp = std::log2(MAX_PIXELS_PER_BAR);
	double exponent = std::log2(pixelsPerBar);

	double sliderValue = (exponent - minExp) / (maxExp - minExp) * ZOOM_STEPS;

	return static_cast<int>(std::round(sliderValue));
}




void SongEditor::zoomingChanged()
{
	int ppb = calculatePixelsPerBar();
	setPixelsPerBar(ppb);

	m_timeLine->setPixelsPerBar(ppb);
	realignTracks();
	updateRubberband();
	m_timeLine->setSnapSize(getSnapSize());

	emit pixelsPerBarChanged(ppb);
}


void SongEditor::selectAllClips( bool select )
{
	QVector<selectableObject *> so = select ? rubberBand()->selectableObjects() : rubberBand()->selectedObjects();
	for( int i = 0; i < so.count(); ++i )
	{
		so.at(i)->setSelected( select );
	}
}




bool SongEditor::allowRubberband() const
{
	return m_mode == EditMode::Select;
}




bool SongEditor::knifeMode() const
{
	return m_mode == EditMode::Knife;
}




int SongEditor::trackIndexFromSelectionPoint(int yPos)
{
	const TrackView * tv = trackViewAt(yPos - m_timeLine->height());
	return tv ? indexOfTrackView(tv)
			  : yPos < m_timeLine->height() ? 0
											: trackViews().count();
}




int SongEditor::indexOfTrackView(const TrackView *tv)
{
	return static_cast<int>(std::distance(trackViews().begin(),
										  std::find(trackViews().begin(), trackViews().end(), tv)));
}




ComboBoxModel *SongEditor::snappingModel() const
{
	return m_snappingModel;
}




SongEditorWindow::SongEditorWindow(Song* song) :
	Editor(Engine::audioEngine()->audioDev()->supportsCapture(), false),
	m_editor(new SongEditor(song)),
	m_crtlAction( nullptr ),
	m_snapSizeLabel( new QLabel( m_toolBar ) )
{
	setWindowTitle( tr( "Song-Editor" ) );
	setWindowIcon( embed::getIconPixmap( "songeditor" ) );

	setCentralWidget(m_editor);
	setAcceptDrops(true);
	m_toolBar->setAcceptDrops(true);
	connect(m_toolBar, SIGNAL(dragEntered(QDragEnterEvent*)), m_editor, SLOT(dragEnterEvent(QDragEnterEvent*)));
	connect(m_toolBar, SIGNAL(dropped(QDropEvent*)), m_editor, SLOT(dropEvent(QDropEvent*)));

	// Set up buttons
	m_playAction->setToolTip(tr("Play song (Space)"));
	m_recordAction->setToolTip(tr("Record samples from Audio-device"));
	m_recordAccompanyAction->setToolTip(tr("Record samples from Audio-device while playing song or pattern track"));
	m_stopAction->setToolTip(tr( "Stop song (Space)" ));


	// Track actions
	DropToolBar *trackActionsToolBar = addDropToolBarToTop(tr("Track actions"));

	m_addPatternTrackAction = new QAction(embed::getIconPixmap("add_pattern_track"),
									 tr("Add pattern-track"), this);

	m_addSampleTrackAction = new QAction(embed::getIconPixmap("add_sample_track"),
										 tr("Add sample-track"), this);

	m_addAutomationTrackAction = new QAction(embed::getIconPixmap("add_automation"),
											 tr("Add automation-track"), this);

	connect(m_addPatternTrackAction, SIGNAL(triggered()), m_editor->m_song, SLOT(addPatternTrack()));
	connect(m_addSampleTrackAction, SIGNAL(triggered()), m_editor->m_song, SLOT(addSampleTrack()));
	connect(m_addAutomationTrackAction, SIGNAL(triggered()), m_editor->m_song, SLOT(addAutomationTrack()));

	trackActionsToolBar->addAction( m_addPatternTrackAction );
	trackActionsToolBar->addAction( m_addSampleTrackAction );
	trackActionsToolBar->addAction( m_addAutomationTrackAction );


	// Edit actions
	DropToolBar *editActionsToolBar = addDropToolBarToTop(tr("Edit actions"));

	m_editModeGroup = new ActionGroup(this);
	m_drawModeAction = m_editModeGroup->addAction(embed::getIconPixmap("edit_draw"), tr("Draw mode"));
	m_knifeModeAction = m_editModeGroup->addAction(embed::getIconPixmap("edit_knife"), tr("Knife mode (split clips)"));
	m_selectModeAction = m_editModeGroup->addAction(embed::getIconPixmap("edit_select"), tr("Edit mode (select and move)"));
	m_drawModeAction->setChecked(true);

	connect(m_drawModeAction, SIGNAL(triggered()), m_editor, SLOT(setEditModeDraw()));
	connect(m_knifeModeAction, SIGNAL(triggered()), m_editor, SLOT(setEditModeKnife()));
	connect(m_selectModeAction, SIGNAL(triggered()), m_editor, SLOT(setEditModeSelect()));

	editActionsToolBar->addAction( m_drawModeAction );
	editActionsToolBar->addAction( m_knifeModeAction );
	editActionsToolBar->addAction( m_selectModeAction );

	DropToolBar *timeLineToolBar = addDropToolBarToTop(tr("Timeline controls"));
	m_editor->m_timeLine->addToolButtons(timeLineToolBar);

	DropToolBar *insertActionsToolBar = addDropToolBarToTop(tr("Bar insert controls"));
	m_insertBarAction = new QAction(embed::getIconPixmap("insert_bar"), tr("Insert bar"), this);
	m_removeBarAction = new QAction(embed::getIconPixmap("remove_bar"), tr("Remove bar"), this);
	insertActionsToolBar->addAction( m_insertBarAction );
	insertActionsToolBar->addAction( m_removeBarAction );
	connect(m_insertBarAction, SIGNAL(triggered()), song, SLOT(insertBar()));
	connect(m_removeBarAction, SIGNAL(triggered()), song, SLOT(removeBar()));

	DropToolBar *zoomToolBar = addDropToolBarToTop(tr("Zoom controls"));

	auto zoom_lbl = new QLabel(m_toolBar);
	zoom_lbl->setPixmap( embed::getIconPixmap( "zoom" ) );

	// Set slider zoom
	m_zoomingSlider = new AutomatableSlider(m_toolBar, tr("Zoom"));
	m_zoomingSlider->setModel(m_editor->m_zoomingModel);
	m_zoomingSlider->setOrientation(Qt::Horizontal);
	m_zoomingSlider->setPageStep(1);
	m_zoomingSlider->setFocusPolicy(Qt::NoFocus);
	m_zoomingSlider->setFixedSize(100, 26);
	m_zoomingSlider->setToolTip(tr("Zoom"));
	m_zoomingSlider->setContextMenuPolicy(Qt::NoContextMenu);
	connect(m_editor->m_zoomingModel, SIGNAL(dataChanged()), this, SLOT(updateSnapLabel()));

	zoomToolBar->addWidget( zoom_lbl );
	zoomToolBar->addWidget(m_zoomingSlider);

	DropToolBar *snapToolBar = addDropToolBarToTop(tr("Snap controls"));
	auto snap_lbl = new QLabel(m_toolBar);
	snap_lbl->setPixmap( embed::getIconPixmap( "quantize" ) );

	//Set up quantization/snapping selector
	m_snappingComboBox = new ComboBox( m_toolBar );
	m_snappingComboBox->setFixedSize( 80, ComboBox::DEFAULT_HEIGHT );
	m_snappingComboBox->setModel(m_editor->m_snappingModel);
	m_snappingComboBox->setToolTip(tr("Clip snapping size"));
	connect(m_editor->snappingModel(), SIGNAL(dataChanged()), this, SLOT(updateSnapLabel()));

	m_setProportionalSnapAction = new QAction(embed::getIconPixmap("proportional_snap"),
											 tr("Toggle proportional snap on/off"), this);
	m_setProportionalSnapAction->setCheckable(true);
	m_setProportionalSnapAction->setChecked(false);
	connect(m_setProportionalSnapAction, SIGNAL(triggered()), m_editor, SLOT(toggleProportionalSnap()));
	connect(m_setProportionalSnapAction, SIGNAL(triggered()), this, SLOT(updateSnapLabel()));

	snapToolBar->addWidget( snap_lbl );
	snapToolBar->addWidget( m_snappingComboBox );
	snapToolBar->addSeparator();
	snapToolBar->addAction( m_setProportionalSnapAction );

	snapToolBar->addSeparator();
	snapToolBar->addWidget( m_snapSizeLabel );

	connect(song, SIGNAL(projectLoaded()), this, SLOT(adjustUiAfterProjectLoad()));
	connect(this, SIGNAL(resized()), m_editor, SLOT(updatePositionLine()));
}

QSize SongEditorWindow::sizeHint() const
{
	return {900, 300};
}

void SongEditorWindow::updateSnapLabel(){
	if (m_setProportionalSnapAction->isChecked())
	{
		m_snapSizeLabel->setText(QString("Snap: ") + m_editor->getSnapSizeString());
		m_snappingComboBox->setToolTip(tr("Base snapping size"));
	}
	else
	{
		m_snappingComboBox->setToolTip(tr("Clip snapping size"));
		m_snapSizeLabel->clear();
	}
}




void SongEditorWindow::syncEditMode(){
	m_editModeGroup->checkedAction()->trigger();
}




void SongEditorWindow::resizeEvent(QResizeEvent *event)
{
	emit resized();
}


void SongEditorWindow::changeEvent(QEvent *event)
{
	QWidget::changeEvent(event);
	if (event->type() == QEvent::WindowStateChange)
	{
		m_editor->realignTracks();
	}
}


void SongEditorWindow::play()
{
	emit playTriggered();
	if( Engine::getSong()->playMode() != Song::PlayMode::Song )
	{
		Engine::getSong()->playSong();
	}
	else
	{
		Engine::getSong()->togglePause();
	}
}


void SongEditorWindow::record()
{
	m_editor->m_song->record();
}




void SongEditorWindow::recordAccompany()
{
	m_editor->m_song->playAndRecord();
}




void SongEditorWindow::stop()
{
	m_editor->m_song->stop();
	getGUI()->pianoRoll()->stopRecording();
}




void SongEditorWindow::lostFocus()
{
	if( m_crtlAction )
	{
		m_crtlAction->setChecked( true );
		m_crtlAction->trigger();
	}
}




void SongEditorWindow::adjustUiAfterProjectLoad()
{
	// make sure to bring us to front as the song editor is the central
	// widget in a song and when just opening a song in order to listen to
	// it, it's very annyoing to manually bring up the song editor each time
	getGUI()->mainWindow()->workspace()->setActiveSubWindow(
			qobject_cast<QMdiSubWindow *>( parentWidget() ) );
	connect( qobject_cast<SubWindow *>( parentWidget() ), SIGNAL(focusLost()), this, SLOT(lostFocus()));
	m_editor->scrolled(0);
}


} // namespace lmms::gui

<|MERGE_RESOLUTION|>--- conflicted
+++ resolved
@@ -247,7 +247,8 @@
 	m_zoomingModel->setJournalling(false);
 	connect(m_zoomingModel, SIGNAL(dataChanged()), this, SLOT(zoomingChanged()));
 
-<<<<<<< HEAD
+	// Set up snapping model
+	m_snappingModel->setParent(this);
 	connect(m_song, &Song::timeSignatureChanged, this, &SongEditor::updateSnapSizes);
 	updateSnapSizes();
 	m_snappingModel->setInitValue(SNAP_SIZES_LARGE + 1);
@@ -263,12 +264,6 @@
 	m_snapSizes.clear();
 	int numerator = m_song->getTimeSigModel().getNumerator();
 	for (int i = SNAP_SIZES_LARGE; i >= -SNAP_SIZES_SMALL; i--)
-=======
-
-	// Set up snapping model
-	m_snappingModel->setParent(this);
-	for (float bars : SNAP_SIZES)
->>>>>>> 186beec1
 	{
 		// Using exp2(i + 1) instead of exp2(i) for the first half so that it leaves
 		// a gap for a (snap size = numerator) and a (snap size = 1) in the middle
