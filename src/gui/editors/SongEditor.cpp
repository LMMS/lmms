--- conflicted
+++ resolved
@@ -509,11 +509,7 @@
 		QVector<selectableObject *> so = selectedObjects();
 		for (const auto& selectedClip : so)
 		{
-<<<<<<< HEAD
-			ClipView* clipv = dynamic_cast<ClipView*>(selectedClip);
-=======
-			auto clipv = dynamic_cast<ClipView*>(*it);
->>>>>>> e407e73e
+			auto clipv = dynamic_cast<ClipView*>(selectedClip);
 			clipv->remove();
 		}
 	}
