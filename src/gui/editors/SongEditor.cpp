--- conflicted
+++ resolved
@@ -149,16 +149,12 @@
 
 	getGUI()->mainWindow()->addSpacingToToolBar( 10 );
 
-<<<<<<< HEAD
 	getGUI()->mainWindow()->addWidgetToToolBar( new GrooveView( tb ) );
 
 	getGUI()->mainWindow()->addSpacingToToolBar( 10 );
 
 
-	QLabel * master_vol_lbl = new QLabel( tb );
-=======
 	auto master_vol_lbl = new QLabel(tb);
->>>>>>> 679d6322
 	master_vol_lbl->setPixmap( embed::getIconPixmap( "master_volume" ) );
 
 	m_masterVolumeSlider = new AutomatableSlider( tb,
