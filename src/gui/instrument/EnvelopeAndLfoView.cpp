--- conflicted
+++ resolved
@@ -156,7 +156,6 @@
 	m_lfoWaveBtnGrp->addButton( m_userLfoBtn );
 	m_lfoWaveBtnGrp->addButton( random_lfo_btn );
 
-<<<<<<< HEAD
 	QVBoxLayout* knobsAndCheckBoxesLayout  = new QVBoxLayout();
 	lfoLayout->addLayout(knobsAndCheckBoxesLayout);
 
@@ -181,28 +180,12 @@
 	knobsAndCheckBoxesLayout->addLayout(checkBoxesLayout);
 
 	m_x100Cb = new LedCheckBox( tr("FREQ x 100"), this );
-	m_x100Cb->setFont(pointSize(m_x100Cb->font(), 6.5));
-=======
-	m_x100Cb = new LedCheckBox( tr( "FREQ x 100" ), this );
-	m_x100Cb->move( LFO_PREDELAY_KNOB_X, LFO_GRAPH_Y + 36 );
->>>>>>> 20fec28b
 	m_x100Cb->setToolTip(tr("Multiply LFO frequency by 100"));
 	checkBoxesLayout->addWidget(m_x100Cb);
 
-<<<<<<< HEAD
-	m_controlEnvAmountCb = new LedCheckBox( tr("MODULATE ENV AMOUNT"),
-			this );
-	m_controlEnvAmountCb->setFont(pointSize(m_controlEnvAmountCb->font(), 6.5));
+	m_controlEnvAmountCb = new LedCheckBox(tr("MOD ENV AMOUNT"), this);
 	m_controlEnvAmountCb->setToolTip( tr("Control envelope amount by this LFO") );
 	checkBoxesLayout->addWidget(m_controlEnvAmountCb);
-=======
-
-	m_controlEnvAmountCb = new LedCheckBox(tr("MOD ENV AMOUNT"), this);
-	m_controlEnvAmountCb->move( LFO_PREDELAY_KNOB_X, LFO_GRAPH_Y + 54 );
-	m_controlEnvAmountCb->setToolTip(
-				tr( "Control envelope amount by this LFO" ) );
-
->>>>>>> 20fec28b
 
 	setAcceptDrops( true );
 }
@@ -282,170 +265,6 @@
 
 
 
-<<<<<<< HEAD
-=======
-void EnvelopeAndLfoView::paintEvent( QPaintEvent * )
-{
-	QPainter p( this );
-	p.setRenderHint( QPainter::Antialiasing );
-
-	// draw envelope-graph
-	p.drawPixmap(ENV_GRAPH_X, ENV_GRAPH_Y, m_envGraph);
-	// draw LFO-graph
-	p.drawPixmap(LFO_GRAPH_X, LFO_GRAPH_Y, m_lfoGraph);
-
-	p.setFont(adjustedToPixelSize(p.font(), 8));
-
-	const float gray_amount = 1.0f - fabsf( m_amountKnob->value<float>() );
-
-	p.setPen( QPen( QColor( static_cast<int>( 96 * gray_amount ),
-				static_cast<int>( 255 - 159 * gray_amount ),
-				static_cast<int>( 128 - 32 * gray_amount ) ),
-									2 ) );
-
-	const QColor end_points_color( 0x99, 0xAF, 0xFF );
-	const QColor end_points_bg_color( 0, 0, 2 );
-
-	const int y_base = ENV_GRAPH_Y + m_envGraph.height() - 3;
-	const int avail_height = m_envGraph.height() - 6;
-	
-	int x1 = static_cast<int>( m_predelayKnob->value<float>() * TIME_UNIT_WIDTH );
-	int x2 = x1 + static_cast<int>( m_attackKnob->value<float>() * TIME_UNIT_WIDTH );
-	int x3 = x2 + static_cast<int>( m_holdKnob->value<float>() * TIME_UNIT_WIDTH );
-	int x4 = x3 + static_cast<int>( ( m_decayKnob->value<float>() *
-						( 1 - m_sustainKnob->value<float>() ) ) * TIME_UNIT_WIDTH );
-	int x5 = x4 + static_cast<int>( m_releaseKnob->value<float>() * TIME_UNIT_WIDTH );
-
-	if( x5 > 174 )
-	{
-		x1 = ( x1 * 174 ) / x5;
-		x2 = ( x2 * 174 ) / x5;
-		x3 = ( x3 * 174 ) / x5;
-		x4 = ( x4 * 174 ) / x5;
-		x5 = ( x5 * 174 ) / x5;
-	}
-	x1 += ENV_GRAPH_X + 2;
-	x2 += ENV_GRAPH_X + 2;
-	x3 += ENV_GRAPH_X + 2;
-	x4 += ENV_GRAPH_X + 2;
-	x5 += ENV_GRAPH_X + 2;
-
-	p.drawLine( x1, y_base, x2, y_base - avail_height );
-	p.fillRect( x1 - 1, y_base - 2, 4, 4, end_points_bg_color );
-	p.fillRect( x1, y_base - 1, 2, 2, end_points_color );
-
-	p.drawLine( x2, y_base - avail_height, x3, y_base - avail_height );
-	p.fillRect( x2 - 1, y_base - 2 - avail_height, 4, 4,
-							end_points_bg_color );
-	p.fillRect( x2, y_base - 1 - avail_height, 2, 2, end_points_color );
-
-	p.drawLine( x3, y_base-avail_height, x4, static_cast<int>( y_base -
-								avail_height +
-				( 1 - m_sustainKnob->value<float>() ) * avail_height ) );
-	p.fillRect( x3 - 1, y_base - 2 - avail_height, 4, 4,
-							end_points_bg_color );
-	p.fillRect( x3, y_base - 1 - avail_height, 2, 2, end_points_color );
-	
-	p.drawLine( x4, static_cast<int>( y_base - avail_height +
-						( 1 - m_sustainKnob->value<float>() ) *
-						avail_height ), x5, y_base );
-	p.fillRect( x4 - 1, static_cast<int>( y_base - avail_height +
-						( 1 - m_sustainKnob->value<float>() ) *
-						avail_height ) - 2, 4, 4,
-							end_points_bg_color );
-	p.fillRect( x4, static_cast<int>( y_base - avail_height +
-						( 1 - m_sustainKnob->value<float>() ) *
-						avail_height ) - 1, 2, 2,
-							end_points_color );
-	p.fillRect( x5 - 1, y_base - 2, 4, 4, end_points_bg_color );
-	p.fillRect( x5, y_base - 1, 2, 2, end_points_color );
-
-	int LFO_GRAPH_W = m_lfoGraph.width() - 3;	// subtract border
-	int LFO_GRAPH_H = m_lfoGraph.height() - 6;	// subtract border
-	int graph_x_base = LFO_GRAPH_X + 2;
-	int graph_y_base = LFO_GRAPH_Y + 3 + LFO_GRAPH_H / 2;
-
-	const float frames_for_graph = SECS_PER_LFO_OSCILLATION *
-				Engine::audioEngine()->baseSampleRate() / 10;
-
-	const float lfo_gray_amount = 1.0f - fabsf( m_lfoAmountKnob->value<float>() );
-	p.setPen( QPen( QColor( static_cast<int>( 96 * lfo_gray_amount ),
-				static_cast<int>( 255 - 159 * lfo_gray_amount ),
-				static_cast<int>( 128 - 32 *
-							lfo_gray_amount ) ),
-									1.5 ) );
-
-
-	float osc_frames = m_params->m_lfoOscillationFrames;
-
-	if( m_params->m_x100Model.value() )
-	{
-		osc_frames *= 100.0f;
-	}
-
-	float old_y = 0;
-	for( int x = 0; x <= LFO_GRAPH_W; ++x )
-	{
-		float val = 0.0;
-		float cur_sample = x * frames_for_graph / LFO_GRAPH_W;
-		if( static_cast<f_cnt_t>( cur_sample ) >
-						m_params->m_lfoPredelayFrames )
-		{
-			float phase = ( cur_sample -=
-					m_params->m_lfoPredelayFrames ) /
-								osc_frames;
-			switch( static_cast<EnvelopeAndLfoParameters::LfoShape>(m_params->m_lfoWaveModel.value()) )
-			{
-				case EnvelopeAndLfoParameters::LfoShape::SineWave:
-				default:
-					val = Oscillator::sinSample( phase );
-					break;
-				case EnvelopeAndLfoParameters::LfoShape::TriangleWave:
-					val = Oscillator::triangleSample(
-								phase );
-					break;
-				case EnvelopeAndLfoParameters::LfoShape::SawWave:
-					val = Oscillator::sawSample( phase );
-					break;
-				case EnvelopeAndLfoParameters::LfoShape::SquareWave:
-					val = Oscillator::squareSample( phase );
-					break;
-				case EnvelopeAndLfoParameters::LfoShape::RandomWave:
-					if( x % (int)( 900 * m_lfoSpeedKnob->value<float>() + 1 ) == 0 )
-					{
-						m_randomGraph = Oscillator::noiseSample( 0.0f );
-					}
-					val = m_randomGraph;
-					break;
-				case EnvelopeAndLfoParameters::LfoShape::UserDefinedWave:
-					val = Oscillator::userWaveSample(m_params->m_userWave.get(), phase);
-					break;
-			}
-			if( static_cast<f_cnt_t>( cur_sample ) <=
-						m_params->m_lfoAttackFrames )
-			{
-				val *= cur_sample / m_params->m_lfoAttackFrames;
-			}
-		}
-		float cur_y = -LFO_GRAPH_H / 2.0f * val;
-		p.drawLine( QLineF( graph_x_base + x - 1, graph_y_base + old_y,
-						graph_x_base + x,
-						graph_y_base + cur_y ) );
-		old_y = cur_y;
-	}
-
-	p.setPen( QColor( 201, 201, 225 ) );
-	int ms_per_osc = static_cast<int>( SECS_PER_LFO_OSCILLATION *
-						m_lfoSpeedKnob->value<float>() *
-								1000.0f );
-	p.drawText(LFO_GRAPH_X + 4, LFO_GRAPH_Y + m_lfoGraph.height() - 6, tr("ms/LFO:"));
-	p.drawText(LFO_GRAPH_X + 52, LFO_GRAPH_Y + m_lfoGraph.height() - 6, QString::number(ms_per_osc));
-}
-
-
-
-
->>>>>>> 20fec28b
 void EnvelopeAndLfoView::lfoUserWaveChanged()
 {
 	if( static_cast<EnvelopeAndLfoParameters::LfoShape>(m_params->m_lfoWaveModel.value()) ==
