set_directory_properties(PROPERTIES SYSTEM TRUE)

if(LMMS_BUILD_LINUX AND LMMS_HAVE_VST)
	set(BUILD_SHARED_LIBS OFF)
	add_subdirectory(qt5-x11embed)
ENDIF()

add_library(jack_headers INTERFACE)
target_include_directories(jack_headers INTERFACE jack2/common)

ADD_SUBDIRECTORY(hiir)
ADD_SUBDIRECTORY(weakjack)

<<<<<<< HEAD
IF(WIN32 AND CMAKE_COMPILER_IS_GNUCXX)
	SET(MINGW TRUE)
ENDIF()

IF(MINGW)
	# Work around linking errors with MinGW
	SET(CDS_LIBRARY_TYPE SHARED)
ELSE()
	SET(CDS_LIBRARY_TYPE STATIC)
ENDIF()

ADD_LIBRARY(cds ${CDS_LIBRARY_TYPE}
	libcds/src/init.cpp
	libcds/src/hp.cpp
	libcds/src/dhp.cpp
	libcds/src/urcu_gp.cpp
	libcds/src/urcu_sh.cpp
	libcds/src/thread_data.cpp
	libcds/src/topology_hpux.cpp
	libcds/src/topology_linux.cpp
	libcds/src/topology_osx.cpp
	libcds/src/dllmain.cpp
)
SET_TARGET_PROPERTIES(cds PROPERTIES
	CXX_STANDARD 11
	CXX_STANDARD_REQUIRED ON
)
TARGET_INCLUDE_DIRECTORIES(cds
	PUBLIC "${CMAKE_CURRENT_SOURCE_DIR}/libcds"
)

IF(NEED_MINGW_THREADS_REPLACEMENT)
	# Provide win32 threads implementation
	TARGET_INCLUDE_DIRECTORIES(cds BEFORE
		PRIVATE "${CMAKE_SOURCE_DIR}/include/mingw-std-threads"
		PUBLIC  "${CMAKE_CURRENT_SOURCE_DIR}/mingw-std-threads"
	)
ENDIF()

IF(CDS_LIBRARY_TYPE STREQUAL "STATIC")
	TARGET_COMPILE_DEFINITIONS(cds
		PUBLIC CDS_BUILD_STATIC_LIB
	)
ELSE()
	TARGET_COMPILE_DEFINITIONS(cds
		PRIVATE CDS_BUILD_LIB
	)
	# Install DLL
	install(TARGETS cds RUNTIME DESTINATION .)
ENDIF()

# The lockless ring buffer library is compiled as part of the core
SET(RINGBUFFER_DIR "${CMAKE_SOURCE_DIR}/src/3rdparty/ringbuffer/")
SET(RINGBUFFER_DIR ${RINGBUFFER_DIR} PARENT_SCOPE)
=======
# The lockless ring buffer library is linked as part of the core
add_library(ringbuffer OBJECT
	ringbuffer/src/lib/ringbuffer.cpp
)
target_compile_features(ringbuffer PUBLIC cxx_std_17)
target_include_directories(ringbuffer PUBLIC
	ringbuffer/include
	"${CMAKE_CURRENT_BINARY_DIR}"
)
>>>>>>> e0ae8a1c
# Create a dummy ringbuffer_export.h, since ringbuffer is not compiled as a library
file(WRITE "${CMAKE_CURRENT_BINARY_DIR}/ringbuffer_export.h.in" [[
	#include "${CMAKE_BINARY_DIR}/src/lmms_export.h"
	#define RINGBUFFER_EXPORT LMMS_EXPORT
]])
configure_file("${CMAKE_CURRENT_BINARY_DIR}/ringbuffer_export.h.in" ringbuffer_export.h)
target_compile_definitions(ringbuffer PRIVATE lmmsobjs_EXPORTS)
# Enable MLOCK support for ringbuffer if available
INCLUDE(CheckIncludeFiles)
CHECK_INCLUDE_FILES(sys/mman.h HAVE_SYS_MMAN)
IF(HAVE_SYS_MMAN AND NOT CMAKE_SYSTEM_NAME MATCHES "Haiku")
    SET(USE_MLOCK ON)
ELSE()
    SET(USE_MLOCK OFF)
ENDIF()
# Generate ringbuffer configuration headers
configure_file(ringbuffer/src/ringbuffer-config.h.in  ringbuffer-config.h)
configure_file(ringbuffer/src/ringbuffer-version.h.in ringbuffer-version.h)<|MERGE_RESOLUTION|>--- conflicted
+++ resolved
@@ -11,7 +11,6 @@
 ADD_SUBDIRECTORY(hiir)
 ADD_SUBDIRECTORY(weakjack)
 
-<<<<<<< HEAD
 IF(WIN32 AND CMAKE_COMPILER_IS_GNUCXX)
 	SET(MINGW TRUE)
 ENDIF()
@@ -36,20 +35,12 @@
 	libcds/src/dllmain.cpp
 )
 SET_TARGET_PROPERTIES(cds PROPERTIES
-	CXX_STANDARD 11
+	CXX_STANDARD 17
 	CXX_STANDARD_REQUIRED ON
 )
 TARGET_INCLUDE_DIRECTORIES(cds
 	PUBLIC "${CMAKE_CURRENT_SOURCE_DIR}/libcds"
 )
-
-IF(NEED_MINGW_THREADS_REPLACEMENT)
-	# Provide win32 threads implementation
-	TARGET_INCLUDE_DIRECTORIES(cds BEFORE
-		PRIVATE "${CMAKE_SOURCE_DIR}/include/mingw-std-threads"
-		PUBLIC  "${CMAKE_CURRENT_SOURCE_DIR}/mingw-std-threads"
-	)
-ENDIF()
 
 IF(CDS_LIBRARY_TYPE STREQUAL "STATIC")
 	TARGET_COMPILE_DEFINITIONS(cds
@@ -63,10 +54,6 @@
 	install(TARGETS cds RUNTIME DESTINATION .)
 ENDIF()
 
-# The lockless ring buffer library is compiled as part of the core
-SET(RINGBUFFER_DIR "${CMAKE_SOURCE_DIR}/src/3rdparty/ringbuffer/")
-SET(RINGBUFFER_DIR ${RINGBUFFER_DIR} PARENT_SCOPE)
-=======
 # The lockless ring buffer library is linked as part of the core
 add_library(ringbuffer OBJECT
 	ringbuffer/src/lib/ringbuffer.cpp
@@ -76,7 +63,6 @@
 	ringbuffer/include
 	"${CMAKE_CURRENT_BINARY_DIR}"
 )
->>>>>>> e0ae8a1c
 # Create a dummy ringbuffer_export.h, since ringbuffer is not compiled as a library
 file(WRITE "${CMAKE_CURRENT_BINARY_DIR}/ringbuffer_export.h.in" [[
 	#include "${CMAKE_BINARY_DIR}/src/lmms_export.h"
