/*
 * ConfigManager.cpp - implementation of class ConfigManager
 *
 * Copyright (c) 2005-2014 Tobias Doerffel <tobydox/at/users.sourceforge.net>
 *
 * This file is part of LMMS - https://lmms.io
 *
 * This program is free software; you can redistribute it and/or
 * modify it under the terms of the GNU General Public
 * License as published by the Free Software Foundation; either
 * version 2 of the License, or (at your option) any later version.
 *
 * This program is distributed in the hope that it will be useful,
 * but WITHOUT ANY WARRANTY; without even the implied warranty of
 * MERCHANTABILITY or FITNESS FOR A PARTICULAR PURPOSE.  See the GNU
 * General Public License for more details.
 *
 * You should have received a copy of the GNU General Public
 * License along with this program (see COPYING); if not, write to the
 * Free Software Foundation, Inc., 51 Franklin Street, Fifth Floor,
 * Boston, MA 02110-1301 USA.
 *
 */


#include <QDomElement>
#include <QDir>
#include <QMessageBox>
#include <QApplication>
#include <QStandardPaths>
#include <QtCore/QTextStream>

#include "ConfigManager.h"
#include "MainWindow.h"
#include "ProjectVersion.h"
#include "GuiApplication.h"

#include "lmmsversion.h"


static inline QString ensureTrailingSlash(const QString & s )
{
	if(! s.isEmpty() && !s.endsWith('/') && !s.endsWith('\\'))
	{
		return s + '/';
	}
	return s;
}


ConfigManager * ConfigManager::s_instanceOfMe = NULL;


ConfigManager::ConfigManager() :
	m_workingDir(QStandardPaths::writableLocation(QStandardPaths::DocumentsLocation) + "/lmms/"),
	m_dataDir("data:/"),
	m_vstDir(m_workingDir + "vst/"),
	m_sf2Dir(m_workingDir + SF2_PATH),
	m_gigDir(m_workingDir + GIG_PATH),
	m_themeDir(defaultThemeDir()),
	m_lmmsRcFile(QDir::home().absolutePath() +"/.lmmsrc.xml"),
	m_version(defaultVersion())
{
	// Detect < 1.2.0 working directory as a courtesy
	if ( QFileInfo( QDir::home().absolutePath() + "/lmms/projects/" ).exists() )
                m_workingDir = QDir::home().absolutePath() + "/lmms/";

	if (! qgetenv("LMMS_DATA_DIR").isEmpty())
		QDir::addSearchPath("data", QString::fromLocal8Bit(qgetenv("LMMS_DATA_DIR")));

	// If we're in development (lmms is not installed) let's get the source and
	// binary directories by reading the CMake Cache
	QDir appPath = qApp->applicationDirPath();
	// If in tests, get parent directory
	if (appPath.dirName() == "tests") {
		appPath.cdUp();
	}
	QFile cmakeCache(appPath.absoluteFilePath("CMakeCache.txt"));
	if (cmakeCache.exists()) {
		cmakeCache.open(QFile::ReadOnly);
		QTextStream stream(&cmakeCache);

		// Find the lines containing something like lmms_SOURCE_DIR:static=<dir>
		// and lmms_BINARY_DIR:static=<dir>
		int done = 0;
		while(! stream.atEnd())
		{
			QString line = stream.readLine();

			if (line.startsWith("lmms_SOURCE_DIR:")) {
				QString srcDir = line.section('=', -1).trimmed();
				QDir::addSearchPath("data", srcDir + "/data/");
				done++;
			}
			if (line.startsWith("lmms_BINARY_DIR:")) {
				m_lmmsRcFile = line.section('=', -1).trimmed() +  QDir::separator() +
											 ".lmmsrc.xml";
				done++;
			}
			if (done == 2)
			{
				break;
			}
		}

		cmakeCache.close();
	}

#ifdef LMMS_BUILD_WIN32
	QDir::addSearchPath("data", qApp->applicationDirPath() + "/data/");
#else
	QDir::addSearchPath("data", qApp->applicationDirPath().section('/', 0, -2) + "/share/lmms/");
#endif


}




ConfigManager::~ConfigManager()
{
	saveConfigFile();
}


void ConfigManager::upgrade_1_1_90()
{
	// Remove trailing " (bad latency!)" string which was once saved with PulseAudio
	if(value("mixer", "audiodev").startsWith("PulseAudio ("))
	{
		setValue("mixer", "audiodev", "PulseAudio");
	}

	// MidiAlsaRaw used to store the device info as "Device" instead of "device"
	if (value("MidiAlsaRaw", "device").isNull())
	{
		// copy "device" = "Device" and then delete the old "Device" (further down)
		QString oldDevice = value("MidiAlsaRaw", "Device");
		setValue("MidiAlsaRaw", "device", oldDevice);
	}
	if (!value("MidiAlsaRaw", "device").isNull())
	{
		// delete the old "Device" in the case that we just copied it to "device"
		//   or if the user somehow set both the "Device" and "device" fields
		deleteValue("MidiAlsaRaw", "Device");
	}
}

	
void ConfigManager::upgrade_1_1_91()
{		
	// rename displaydbv to displaydbfs
	if (!value("app", "displaydbv").isNull()) {
		setValue("app", "displaydbfs", value("app", "displaydbv"));
		deleteValue("app", "displaydbv");
	}
}


void ConfigManager::upgrade()
{
	// Skip the upgrade if versions match
	if (m_version == LMMS_VERSION)
	{
		return;
	}

	ProjectVersion createdWith = m_version;
	
	if (createdWith.setCompareType(ProjectVersion::Build) < "1.1.90")
	{
		upgrade_1_1_90();
	}
	
	if (createdWith.setCompareType(ProjectVersion::Build) < "1.1.91")
	{
		upgrade_1_1_91();
	}
	
	// Don't use old themes as they break the UI (i.e. 0.4 != 1.0, etc)
	if (createdWith.setCompareType(ProjectVersion::Minor) != LMMS_VERSION)
	{
		m_themeDir = defaultThemeDir();
	}

	// Bump the version, now that we are upgraded
	m_version = LMMS_VERSION;
}

QString ConfigManager::defaultVersion() const
{
	return LMMS_VERSION;
}

QStringList ConfigManager::availabeVstEmbedMethods()
{
	QStringList methods;
	methods.append("none");
#if QT_VERSION >= 0x050100
	methods.append("qt");
#endif
#ifdef LMMS_BUILD_WIN32
	methods.append("win32");
#endif
#ifdef LMMS_BUILD_LINUX
	if (static_cast<QGuiApplication*>(QApplication::instance())->
		platformName() == "xcb")
	{
		methods.append("xembed");
	}
#endif
	return methods;
}

QString ConfigManager::vstEmbedMethod() const
{
	QStringList methods = availabeVstEmbedMethods();
	QString defaultMethod = *(methods.end() - 1);
	QString currentMethod = value( "ui", "vstembedmethod", defaultMethod );
	return methods.contains(currentMethod) ? currentMethod : defaultMethod;
}

bool ConfigManager::hasWorkingDir() const
{
	return QDir(m_workingDir).exists();
}


void ConfigManager::setWorkingDir(const QString & workingDir)
{
	m_workingDir = ensureTrailingSlash(QDir::cleanPath(workingDir));
}




void ConfigManager::setVSTDir(const QString & vstDir)
{
	m_vstDir = ensureTrailingSlash(vstDir);
}




void ConfigManager::setLADSPADir(const QString & ladspaDir)
{
	m_ladspaDir = ladspaDir;
}




void ConfigManager::setSTKDir(const QString & stkDir)
{
#ifdef LMMS_HAVE_STK
	m_stkDir = ensureTrailingSlash(stkDir);
#endif
}




void ConfigManager::setSF2Dir(const QString & sf2Dir)
{
	m_sf2Dir = sf2Dir;
}




void ConfigManager::setSF2File(const QString & sf2File)
{
#ifdef LMMS_HAVE_FLUIDSYNTH
	m_sf2File = sf2File;
#endif
}




void ConfigManager::setGIGDir(const QString & gigDir)
{
	m_gigDir = gigDir;
}




void ConfigManager::setThemeDir(const QString & themeDir)
{
	m_themeDir = ensureTrailingSlash(themeDir);
}




void ConfigManager::setBackgroundPicFile(const QString & backgroundPicFile)
{
	m_backgroundPicFile = backgroundPicFile;
}




void ConfigManager::createWorkingDir()
{
	QDir().mkpath(m_workingDir);

	QDir().mkpath(userProjectsDir());
	QDir().mkpath(userTemplateDir());
	QDir().mkpath(userSamplesDir());
	QDir().mkpath(userPresetsDir());
	QDir().mkpath(userGigDir());
	QDir().mkpath(userSf2Dir());
	QDir().mkpath(userVstDir());
	QDir().mkpath(userLadspaDir());
}



void ConfigManager::addRecentlyOpenedProject(const QString & file)
{
	QFileInfo recentFile(file);
	if(recentFile.suffix().toLower() == "mmp" ||
		recentFile.suffix().toLower() == "mmpz" ||
		recentFile.suffix().toLower() == "mpt")
	{
		m_recentlyOpenedProjects.removeAll(file);
		if(m_recentlyOpenedProjects.size() > 50)
		{
			m_recentlyOpenedProjects.removeLast();
		}
		m_recentlyOpenedProjects.push_front(file);
		ConfigManager::inst()->saveConfigFile();
	}
}




const QString & ConfigManager::value(const QString & cls,
					const QString & attribute) const
{
	if(m_settings.contains(cls))
	{
		for(stringPairVector::const_iterator it =
						m_settings[cls].begin();
					it != m_settings[cls].end(); ++it)
		{
			if((*it).first == attribute)
			{
				return (*it).second ;
			}
		}
	}
	static QString empty;
	return empty;
}



const QString & ConfigManager::value(const QString & cls,
				      const QString & attribute,
				      const QString & defaultVal) const
{
	const QString & val = value(cls, attribute);
	return val.isEmpty() ? defaultVal : val;
}




void ConfigManager::setValue(const QString & cls,
				const QString & attribute,
				const QString & value)
{
	if(m_settings.contains(cls))
	{
		for(QPair<QString, QString>& pair : m_settings[cls])
		{
			if(pair.first == attribute)
			{
				if (pair.second != value)
				{
					pair.second = value;
					emit valueChanged(cls, attribute, value);
				}
				return;
			}
		}
	}
	// not in map yet, so we have to add it...
	m_settings[cls].push_back(qMakePair(attribute, value));
}


void ConfigManager::deleteValue(const QString & cls, const QString & attribute)
{
	if(m_settings.contains(cls))
	{
		for(stringPairVector::iterator it = m_settings[cls].begin();
					it != m_settings[cls].end(); ++it)
		{
			if((*it).first == attribute)
			{
				m_settings[cls].erase(it);
				return;
			}
		}
	}
}


void ConfigManager::loadConfigFile(const QString & configFile)
{
	// read the XML file and create DOM tree
	// Allow configuration file override through --config commandline option
	if (!configFile.isEmpty())
	{
		m_lmmsRcFile = configFile;
	}

	QFile cfg_file(m_lmmsRcFile);
	QDomDocument dom_tree;

	if(cfg_file.open(QIODevice::ReadOnly))
	{
		QString errorString;
		int errorLine, errorCol;
		if(dom_tree.setContent(&cfg_file, false, &errorString, &errorLine, &errorCol))
		{
			// get the head information from the DOM
			QDomElement root = dom_tree.documentElement();

			QDomNode node = root.firstChild();

			// Cache the config version for upgrade()
			if (!root.attribute("version").isNull()) {
				m_version = root.attribute("version");
			}

			// create the settings-map out of the DOM
			while(!node.isNull())
			{
				if(node.isElement() &&
					node.toElement().hasAttributes ())
				{
					stringPairVector attr;
					QDomNamedNodeMap node_attr =
						node.toElement().attributes();
					for(int i = 0; i < node_attr.count();
									++i)
					{
						QDomNode n = node_attr.item(i);
						if(n.isAttr())
						{
							attr.push_back(qMakePair(n.toAttr().name(),
											n.toAttr().value()));
						}
					}
					m_settings[node.nodeName()] = attr;
				}
				else if(node.nodeName() == "recentfiles")
				{
					m_recentlyOpenedProjects.clear();
					QDomNode n = node.firstChild();
					while(!n.isNull())
					{
						if(n.isElement() && n.toElement().hasAttributes())
						{
							m_recentlyOpenedProjects <<
									n.toElement().attribute("path");
						}
						n = n.nextSibling();
					}
				}
				node = node.nextSibling();
			}

			if(value("paths", "theme") != "")
			{
				m_themeDir = value("paths", "theme");
#ifdef LMMS_BUILD_WIN32
				// Detect a QDir/QFile hang on Windows
				// see issue #3417 on github
				bool badPath = (m_themeDir == "/" || m_themeDir == "\\");
#else
				bool badPath = false;
#endif

				if(badPath || !QDir(m_themeDir).exists() ||
						!QFile(m_themeDir + "/style.css").exists())
				{
					m_themeDir = defaultThemeDir();
				}
				m_themeDir = ensureTrailingSlash(m_themeDir);
			}
			setWorkingDir(value("paths", "workingdir"));

			setGIGDir(value("paths", "gigdir") == "" ? gigDir() : value("paths", "gigdir"));
			setSF2Dir(value("paths", "sf2dir") == "" ? sf2Dir() : value("paths", "sf2dir"));
			setVSTDir(value("paths", "vstdir"));
			setLADSPADir(value("paths", "ladspadir"));
		#ifdef LMMS_HAVE_STK
			setSTKDir(value("paths", "stkdir"));
		#endif
		#ifdef LMMS_HAVE_FLUIDSYNTH
			setSF2File(value("paths", "defaultsf2"));
		#endif
			setBackgroundPicFile(value("paths", "backgroundtheme"));
		}
		else if(gui)
		{
			QMessageBox::warning(NULL, MainWindow::tr("Configuration file"),
									MainWindow::tr("Error while parsing configuration file at line %1:%2: %3").
													arg(errorLine).
													arg(errorCol).
													arg(errorString));
		}
		cfg_file.close();
	}

<<<<<<< HEAD

	if(m_vstDir.isEmpty() || m_vstDir == QDir::separator() || m_vstDir == "/" ||
			!QDir(m_vstDir).exists())
=======
	// Plugins are searched recursively, blacklist problematic locations
	if( m_vstDir.isEmpty() || m_vstDir == QDir::separator() || m_vstDir == "/" ||
			m_vstDir == ensureTrailingSlash( QDir::homePath() ) ||
			!QDir( m_vstDir ).exists() )
>>>>>>> f141ae68
	{
#ifdef LMMS_BUILD_WIN32
		QString programFiles = QString::fromLocal8Bit(getenv("ProgramFiles"));
		m_vstDir =  programFiles + "/VstPlugins/";
#else
		m_vstDir =  m_workingDir + "plugins/vst/";
#endif
	}

	if(m_ladspaDir.isEmpty() )
	{
		m_ladspaDir = userLadspaDir();
	}

#ifdef LMMS_HAVE_STK
	if(m_stkDir.isEmpty() || m_stkDir == QDir::separator() || m_stkDir == "/" ||
			!QDir(m_stkDir).exists())
	{
#if defined(LMMS_BUILD_WIN32)
		m_stkDir = m_dataDir + "stk/rawwaves/";
#elif defined(LMMS_BUILD_APPLE)
		m_stkDir = qApp->applicationDirPath() + "/../share/stk/rawwaves/";
#else
		if ( qApp->applicationDirPath().startsWith("/tmp/") )
		{
			// Assume AppImage bundle
			m_stkDir = qApp->applicationDirPath() + "/../share/stk/rawwaves/";
		}
		else
		{
			// Fallback to system provided location
			m_stkDir = "/usr/share/stk/rawwaves/";
		}
#endif
	}
#endif

	upgrade();

	QStringList searchPaths;
	if(! qgetenv("LMMS_THEME_PATH").isNull())
		searchPaths << qgetenv("LMMS_THEME_PATH");
	searchPaths << themeDir() << defaultThemeDir();
	QDir::setSearchPaths("resources", searchPaths);

	// Create any missing subdirectories in the working dir, but only if the working dir exists
	if(hasWorkingDir())
	{
		createWorkingDir();
	}
}




void ConfigManager::saveConfigFile()
{
	setValue("paths", "theme", m_themeDir);
	setValue("paths", "workingdir", m_workingDir);
	setValue("paths", "vstdir", m_vstDir);
	setValue("paths", "gigdir", m_gigDir);
	setValue("paths", "sf2dir", m_sf2Dir);
	setValue("paths", "ladspadir", m_ladspaDir);
#ifdef LMMS_HAVE_STK
	setValue("paths", "stkdir", m_stkDir);
#endif
#ifdef LMMS_HAVE_FLUIDSYNTH
	setValue("paths", "defaultsf2", m_sf2File);
#endif
	setValue("paths", "backgroundtheme", m_backgroundPicFile);

	QDomDocument doc("lmms-config-file");

	QDomElement lmms_config = doc.createElement("lmms");
	lmms_config.setAttribute("version", m_version);
	doc.appendChild(lmms_config);

	for(settingsMap::iterator it = m_settings.begin();
						it != m_settings.end(); ++it)
	{
		QDomElement n = doc.createElement(it.key());
		for(stringPairVector::iterator it2 = (*it).begin();
						it2 != (*it).end(); ++it2)
		{
			n.setAttribute((*it2).first, (*it2).second);
		}
		lmms_config.appendChild(n);
	}

	QDomElement recent_files = doc.createElement("recentfiles");

	for(QStringList::iterator it = m_recentlyOpenedProjects.begin();
				it != m_recentlyOpenedProjects.end(); ++it)
	{
		QDomElement n = doc.createElement("file");
		n.setAttribute("path", *it);
		recent_files.appendChild(n);
	}
	lmms_config.appendChild(recent_files);

	QString xml = "<?xml version=\"1.0\"?>\n" + doc.toString(2);

	QFile outfile(m_lmmsRcFile);
	if(!outfile.open(QIODevice::WriteOnly | QIODevice::Truncate))
	{
		QString title, message;
		title = MainWindow::tr("Could not open file");
		message = MainWindow::tr("Could not open file %1 "
					"for writing.\nPlease make "
					"sure you have write "
					"permission to the file and "
					"the directory containing the "
					"file and try again!"
						).arg(m_lmmsRcFile);
		if(gui)
		{
			QMessageBox::critical(NULL, title, message,
						QMessageBox::Ok,
						QMessageBox::NoButton);
		}
		return;
	}

	outfile.write(xml.toUtf8());
	outfile.close();
}<|MERGE_RESOLUTION|>--- conflicted
+++ resolved
@@ -521,16 +521,10 @@
 		cfg_file.close();
 	}
 
-<<<<<<< HEAD
-
-	if(m_vstDir.isEmpty() || m_vstDir == QDir::separator() || m_vstDir == "/" ||
-			!QDir(m_vstDir).exists())
-=======
 	// Plugins are searched recursively, blacklist problematic locations
 	if( m_vstDir.isEmpty() || m_vstDir == QDir::separator() || m_vstDir == "/" ||
 			m_vstDir == ensureTrailingSlash( QDir::homePath() ) ||
 			!QDir( m_vstDir ).exists() )
->>>>>>> f141ae68
 	{
 #ifdef LMMS_BUILD_WIN32
 		QString programFiles = QString::fromLocal8Bit(getenv("ProgramFiles"));
