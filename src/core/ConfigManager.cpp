/*
 * ConfigManager.cpp - implementation of class ConfigManager
 *
 * Copyright (c) 2005-2014 Tobias Doerffel <tobydox/at/users.sourceforge.net>
 *
 * This file is part of LMMS - https://lmms.io
 *
 * This program is free software; you can redistribute it and/or
 * modify it under the terms of the GNU General Public
 * License as published by the Free Software Foundation; either
 * version 2 of the License, or (at your option) any later version.
 *
 * This program is distributed in the hope that it will be useful,
 * but WITHOUT ANY WARRANTY; without even the implied warranty of
 * MERCHANTABILITY or FITNESS FOR A PARTICULAR PURPOSE.  See the GNU
 * General Public License for more details.
 *
 * You should have received a copy of the GNU General Public
 * License along with this program (see COPYING); if not, write to the
 * Free Software Foundation, Inc., 51 Franklin Street, Fifth Floor,
 * Boston, MA 02110-1301 USA.
 *
 */


#include <QDomElement>
#include <QDir>
#include <QMessageBox>
#include <QApplication>
#include <QStandardPaths>
#include <QtCore/QTextStream>

#include "ConfigManager.h"
#include "MainWindow.h"
#include "ProjectVersion.h"
#include "GuiApplication.h"

#include "lmmsversion.h"


static inline QString ensureTrailingSlash(const QString & s )
{
	if(! s.isEmpty() && !s.endsWith('/') && !s.endsWith('\\'))
	{
		return s + '/';
	}
	return s;
}


ConfigManager * ConfigManager::s_instanceOfMe = NULL;


ConfigManager::ConfigManager() :
<<<<<<< HEAD
	#if QT_VERSION >= 0x050000
	m_workingDir(QStandardPaths::writableLocation(QStandardPaths::DocumentsLocation) + "/lmms/"),
	#else
	m_workingDir(QDesktopServices::storageLocation(QDesktopServices::DocumentsLocation) + "/lmms/"),
	#endif
	m_dataDir("data:/"),
	m_vstDir(m_workingDir + "vst/"),
	m_sf2Dir(m_workingDir + SF2_PATH),
	m_gigDir(m_workingDir + GIG_PATH),
	m_themeDir(defaultThemeDir()),
	m_lmmsRcFile(QDir::home().absolutePath() +"/.lmmsrc.xml"),
	m_version(defaultVersion())
=======
	m_lmmsRcFile( QDir::home().absolutePath() +"/.lmmsrc.xml" ),
	m_workingDir( QStandardPaths::writableLocation( QStandardPaths::DocumentsLocation ) + "/lmms/"),
	m_dataDir( "data:/" ),
	m_artworkDir( defaultArtworkDir() ),
	m_vstDir( m_workingDir + "vst/" ),
	m_gigDir( m_workingDir + GIG_PATH ),
	m_sf2Dir( m_workingDir + SF2_PATH ),
	m_version( defaultVersion() )
>>>>>>> 05128b9a
{
	// Detect < 1.2.0 working directory as a courtesy
	if ( QFileInfo( QDir::home().absolutePath() + "/lmms/projects/" ).exists() )
                m_workingDir = QDir::home().absolutePath() + "/lmms/";

	if (! qgetenv("LMMS_DATA_DIR").isEmpty())
		QDir::addSearchPath("data", QString::fromLocal8Bit(qgetenv("LMMS_DATA_DIR")));

	// If we're in development (lmms is not installed) let's get the source and
	// binary directories by reading the CMake Cache
	QDir appPath = qApp->applicationDirPath();
	// If in tests, get parent directory
	if (appPath.dirName() == "tests") {
		appPath.cdUp();
	}
	QFile cmakeCache(appPath.absoluteFilePath("CMakeCache.txt"));
	if (cmakeCache.exists()) {
		cmakeCache.open(QFile::ReadOnly);
		QTextStream stream(&cmakeCache);

		// Find the lines containing something like lmms_SOURCE_DIR:static=<dir>
		// and lmms_BINARY_DIR:static=<dir>
		int done = 0;
		while(! stream.atEnd())
		{
			QString line = stream.readLine();

			if (line.startsWith("lmms_SOURCE_DIR:")) {
				QString srcDir = line.section('=', -1).trimmed();
				QDir::addSearchPath("data", srcDir + "/data/");
				done++;
			}
			if (line.startsWith("lmms_BINARY_DIR:")) {
				m_lmmsRcFile = line.section('=', -1).trimmed() +  QDir::separator() +
											 ".lmmsrc.xml";
				done++;
			}
			if (done == 2)
			{
				break;
			}
		}

		cmakeCache.close();
	}

#ifdef LMMS_BUILD_WIN32
	QDir::addSearchPath("data", qApp->applicationDirPath() + "/data/");
#else
	QDir::addSearchPath("data", qApp->applicationDirPath().section('/', 0, -2) + "/share/lmms/");
#endif


}




ConfigManager::~ConfigManager()
{
	saveConfigFile();
}


void ConfigManager::upgrade_1_1_90()
{
	// Remove trailing " (bad latency!)" string which was once saved with PulseAudio
	if(value("mixer", "audiodev").startsWith("PulseAudio ("))
	{
		setValue("mixer", "audiodev", "PulseAudio");
	}

	// MidiAlsaRaw used to store the device info as "Device" instead of "device"
	if (value("MidiAlsaRaw", "device").isNull())
	{
		// copy "device" = "Device" and then delete the old "Device" (further down)
		QString oldDevice = value("MidiAlsaRaw", "Device");
		setValue("MidiAlsaRaw", "device", oldDevice);
	}
	if (!value("MidiAlsaRaw", "device").isNull())
	{
		// delete the old "Device" in the case that we just copied it to "device"
		//   or if the user somehow set both the "Device" and "device" fields
		deleteValue("MidiAlsaRaw", "Device");
	}
}

	
void ConfigManager::upgrade_1_1_91()
{		
	// rename displaydbv to displaydbfs
	if (!value("app", "displaydbv").isNull()) {
		setValue("app", "displaydbfs", value("app", "displaydbv"));
		deleteValue("app", "displaydbv");
	}
}


void ConfigManager::upgrade()
{
	// Skip the upgrade if versions match
	if (m_version == LMMS_VERSION)
	{
		return;
	}

	ProjectVersion createdWith = m_version;
	
	if (createdWith.setCompareType(ProjectVersion::Build) < "1.1.90")
	{
		upgrade_1_1_90();
	}
	
	if (createdWith.setCompareType(ProjectVersion::Build) < "1.1.91")
	{
		upgrade_1_1_91();
	}
	
	// Don't use old themes as they break the UI (i.e. 0.4 != 1.0, etc)
	if (createdWith.setCompareType(ProjectVersion::Minor) != LMMS_VERSION)
	{
		m_themeDir = defaultThemeDir();
	}

	// Bump the version, now that we are upgraded
	m_version = LMMS_VERSION;
}

QString ConfigManager::defaultVersion() const
{
	return LMMS_VERSION;
}

QStringList ConfigManager::availabeVstEmbedMethods()
{
	QStringList methods;
	methods.append("none");
#if QT_VERSION >= 0x050100
	methods.append("qt");
#endif
#ifdef LMMS_BUILD_WIN32
	methods.append("win32");
#endif
#ifdef LMMS_BUILD_LINUX
	if (static_cast<QGuiApplication*>(QApplication::instance())->
		platformName() == "xcb")
	{
		methods.append("xembed");
	}
#endif
	return methods;
}

QString ConfigManager::vstEmbedMethod() const
{
	QStringList methods = availabeVstEmbedMethods();
	QString defaultMethod = *(methods.end() - 1);
	QString currentMethod = value( "ui", "vstembedmethod", defaultMethod );
	return methods.contains(currentMethod) ? currentMethod : defaultMethod;
}

bool ConfigManager::hasWorkingDir() const
{
	return QDir(m_workingDir).exists();
}


void ConfigManager::setWorkingDir(const QString & workingDir)
{
	m_workingDir = ensureTrailingSlash(QDir::cleanPath(workingDir));
}




void ConfigManager::setVSTDir(const QString & vstDir)
{
	m_vstDir = ensureTrailingSlash(vstDir);
}




void ConfigManager::setLADSPADir(const QString & ladspaDir)
{
	m_ladspaDir = ladspaDir;
}




void ConfigManager::setSF2Dir(const QString & sf2Dir)
{
	m_sf2Dir = sf2Dir;
}




void ConfigManager::setSF2File(const QString & sf2File)
{
#ifdef LMMS_HAVE_FLUIDSYNTH
	m_sf2File = sf2File;
#endif
}




void ConfigManager::setGIGDir(const QString & gigDir)
{
	m_gigDir = gigDir;
}




void ConfigManager::setThemeDir(const QString & themeDir)
{
	m_themeDir = ensureTrailingSlash(themeDir);
}




void ConfigManager::setBackgroundPicFile(const QString & backgroundPicFile)
{
	m_backgroundPicFile = backgroundPicFile;
}




void ConfigManager::createWorkingDir()
{
	QDir().mkpath(m_workingDir);

	QDir().mkpath(userProjectsDir());
	QDir().mkpath(userTemplateDir());
	QDir().mkpath(userSamplesDir());
	QDir().mkpath(userPresetsDir());
	QDir().mkpath(userGigDir());
	QDir().mkpath(userSf2Dir());
	QDir().mkpath(userVstDir());
	QDir().mkpath(userLadspaDir());
}



void ConfigManager::addRecentlyOpenedProject(const QString & file)
{
	QFileInfo recentFile(file);
	if(recentFile.suffix().toLower() == "mmp" ||
		recentFile.suffix().toLower() == "mmpz" ||
		recentFile.suffix().toLower() == "mpt")
	{
		m_recentlyOpenedProjects.removeAll(file);
		if(m_recentlyOpenedProjects.size() > 50)
		{
			m_recentlyOpenedProjects.removeLast();
		}
		m_recentlyOpenedProjects.push_front(file);
		ConfigManager::inst()->saveConfigFile();
	}
}




const QString & ConfigManager::value(const QString & cls,
					const QString & attribute) const
{
	if(m_settings.contains(cls))
	{
		for(stringPairVector::const_iterator it =
						m_settings[cls].begin();
					it != m_settings[cls].end(); ++it)
		{
			if((*it).first == attribute)
			{
				return (*it).second ;
			}
		}
	}
	static QString empty;
	return empty;
}



const QString & ConfigManager::value(const QString & cls,
				      const QString & attribute,
				      const QString & defaultVal) const
{
	const QString & val = value(cls, attribute);
	return val.isEmpty() ? defaultVal : val;
}




void ConfigManager::setValue(const QString & cls,
				const QString & attribute,
				const QString & value)
{
	if(m_settings.contains(cls))
	{
		for(QPair<QString, QString>& pair : m_settings[cls])
		{
			if(pair.first == attribute)
			{
				if (pair.second != value)
				{
					pair.second = value;
					emit valueChanged(cls, attribute, value);
				}
				return;
			}
		}
	}
	// not in map yet, so we have to add it...
	m_settings[cls].push_back(qMakePair(attribute, value));
}


void ConfigManager::deleteValue(const QString & cls, const QString & attribute)
{
	if(m_settings.contains(cls))
	{
		for(stringPairVector::iterator it = m_settings[cls].begin();
					it != m_settings[cls].end(); ++it)
		{
			if((*it).first == attribute)
			{
				m_settings[cls].erase(it);
				return;
			}
		}
	}
}


void ConfigManager::loadConfigFile(const QString & configFile)
{
	// read the XML file and create DOM tree
	// Allow configuration file override through --config commandline option
	if (!configFile.isEmpty())
	{
		m_lmmsRcFile = configFile;
	}

	QFile cfg_file(m_lmmsRcFile);
	QDomDocument dom_tree;

	if(cfg_file.open(QIODevice::ReadOnly))
	{
		QString errorString;
		int errorLine, errorCol;
		if(dom_tree.setContent(&cfg_file, false, &errorString, &errorLine, &errorCol))
		{
			// get the head information from the DOM
			QDomElement root = dom_tree.documentElement();

			QDomNode node = root.firstChild();

			// Cache the config version for upgrade()
			if (!root.attribute("version").isNull()) {
				m_version = root.attribute("version");
			}

			// create the settings-map out of the DOM
			while(!node.isNull())
			{
				if(node.isElement() &&
					node.toElement().hasAttributes ())
				{
					stringPairVector attr;
					QDomNamedNodeMap node_attr =
						node.toElement().attributes();
					for(int i = 0; i < node_attr.count();
									++i)
					{
						QDomNode n = node_attr.item(i);
						if(n.isAttr())
						{
							attr.push_back(qMakePair(n.toAttr().name(),
											n.toAttr().value()));
						}
					}
					m_settings[node.nodeName()] = attr;
				}
				else if(node.nodeName() == "recentfiles")
				{
					m_recentlyOpenedProjects.clear();
					QDomNode n = node.firstChild();
					while(!n.isNull())
					{
						if(n.isElement() && n.toElement().hasAttributes())
						{
							m_recentlyOpenedProjects <<
									n.toElement().attribute("path");
						}
						n = n.nextSibling();
					}
				}
				node = node.nextSibling();
			}

			if(value("paths", "theme") != "")
			{
				m_themeDir = value("paths", "theme");
#ifdef LMMS_BUILD_WIN32
				// Detect a QDir/QFile hang on Windows
				// see issue #3417 on github
				bool badPath = (m_themeDir == "/" || m_themeDir == "\\");
#else
				bool badPath = false;
#endif

				if(badPath || !QDir(m_themeDir).exists() ||
						!QFile(m_themeDir + "/style.css").exists())
				{
					m_themeDir = defaultThemeDir();
				}
				m_themeDir = ensureTrailingSlash(m_themeDir);
			}
			setWorkingDir(value("paths", "workingdir"));

			setGIGDir(value("paths", "gigdir") == "" ? gigDir() : value("paths", "gigdir"));
			setSF2Dir(value("paths", "sf2dir") == "" ? sf2Dir() : value("paths", "sf2dir"));
			setVSTDir(value("paths", "vstdir"));
			setLADSPADir(value("paths", "ladspadir"));
		#ifdef LMMS_HAVE_FLUIDSYNTH
			setSF2File(value("paths", "defaultsf2"));
		#endif
			setBackgroundPicFile(value("paths", "backgroundtheme"));
		}
		else if(gui)
		{
			QMessageBox::warning(NULL, MainWindow::tr("Configuration file"),
									MainWindow::tr("Error while parsing configuration file at line %1:%2: %3").
													arg(errorLine).
													arg(errorCol).
													arg(errorString));
		}
		cfg_file.close();
	}


	if(m_vstDir.isEmpty() || m_vstDir == QDir::separator() || m_vstDir == "/" ||
			!QDir(m_vstDir).exists())
	{
#ifdef LMMS_BUILD_WIN32
		QString programFiles = QString::fromLocal8Bit(getenv("ProgramFiles"));
		m_vstDir =  programFiles + "/VstPlugins/";
#else
		m_vstDir =  m_workingDir + "plugins/vst/";
#endif
	}

	if(m_ladspaDir.isEmpty() )
	{
		m_ladspaDir = userLadspaDir();
	}

	upgrade();

	QStringList searchPaths;
	if(! qgetenv("LMMS_THEME_PATH").isNull())
		searchPaths << qgetenv("LMMS_THEME_PATH");
	searchPaths << themeDir() << defaultThemeDir();
	QDir::setSearchPaths("resources", searchPaths);

	// Create any missing subdirectories in the working dir, but only if the working dir exists
	if(hasWorkingDir())
	{
		createWorkingDir();
	}
}




void ConfigManager::saveConfigFile()
{
	setValue("paths", "theme", m_themeDir);
	setValue("paths", "workingdir", m_workingDir);
	setValue("paths", "vstdir", m_vstDir);
	setValue("paths", "gigdir", m_gigDir);
	setValue("paths", "sf2dir", m_sf2Dir);
	setValue("paths", "ladspadir", m_ladspaDir);
#ifdef LMMS_HAVE_FLUIDSYNTH
	setValue("paths", "defaultsf2", m_sf2File);
#endif
	setValue("paths", "backgroundtheme", m_backgroundPicFile);

	QDomDocument doc("lmms-config-file");

	QDomElement lmms_config = doc.createElement("lmms");
	lmms_config.setAttribute("version", m_version);
	doc.appendChild(lmms_config);

	for(settingsMap::iterator it = m_settings.begin();
						it != m_settings.end(); ++it)
	{
		QDomElement n = doc.createElement(it.key());
		for(stringPairVector::iterator it2 = (*it).begin();
						it2 != (*it).end(); ++it2)
		{
			n.setAttribute((*it2).first, (*it2).second);
		}
		lmms_config.appendChild(n);
	}

	QDomElement recent_files = doc.createElement("recentfiles");

	for(QStringList::iterator it = m_recentlyOpenedProjects.begin();
				it != m_recentlyOpenedProjects.end(); ++it)
	{
		QDomElement n = doc.createElement("file");
		n.setAttribute("path", *it);
		recent_files.appendChild(n);
	}
	lmms_config.appendChild(recent_files);

	QString xml = "<?xml version=\"1.0\"?>\n" + doc.toString(2);

	QFile outfile(m_lmmsRcFile);
	if(!outfile.open(QIODevice::WriteOnly | QIODevice::Truncate))
	{
		QString title, message;
		title = MainWindow::tr("Could not open file");
		message = MainWindow::tr("Could not open file %1 "
					"for writing.\nPlease make "
					"sure you have write "
					"permission to the file and "
					"the directory containing the "
					"file and try again!"
						).arg(m_lmmsRcFile);
		if(gui)
		{
			QMessageBox::critical(NULL, title, message,
						QMessageBox::Ok,
						QMessageBox::NoButton);
		}
		return;
	}

	outfile.write(xml.toUtf8());
	outfile.close();
}<|MERGE_RESOLUTION|>--- conflicted
+++ resolved
@@ -52,12 +52,7 @@
 
 
 ConfigManager::ConfigManager() :
-<<<<<<< HEAD
-	#if QT_VERSION >= 0x050000
 	m_workingDir(QStandardPaths::writableLocation(QStandardPaths::DocumentsLocation) + "/lmms/"),
-	#else
-	m_workingDir(QDesktopServices::storageLocation(QDesktopServices::DocumentsLocation) + "/lmms/"),
-	#endif
 	m_dataDir("data:/"),
 	m_vstDir(m_workingDir + "vst/"),
 	m_sf2Dir(m_workingDir + SF2_PATH),
@@ -65,16 +60,6 @@
 	m_themeDir(defaultThemeDir()),
 	m_lmmsRcFile(QDir::home().absolutePath() +"/.lmmsrc.xml"),
 	m_version(defaultVersion())
-=======
-	m_lmmsRcFile( QDir::home().absolutePath() +"/.lmmsrc.xml" ),
-	m_workingDir( QStandardPaths::writableLocation( QStandardPaths::DocumentsLocation ) + "/lmms/"),
-	m_dataDir( "data:/" ),
-	m_artworkDir( defaultArtworkDir() ),
-	m_vstDir( m_workingDir + "vst/" ),
-	m_gigDir( m_workingDir + GIG_PATH ),
-	m_sf2Dir( m_workingDir + SF2_PATH ),
-	m_version( defaultVersion() )
->>>>>>> 05128b9a
 {
 	// Detect < 1.2.0 working directory as a courtesy
 	if ( QFileInfo( QDir::home().absolutePath() + "/lmms/projects/" ).exists() )
