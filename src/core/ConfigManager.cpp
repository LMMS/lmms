--- conflicted
+++ resolved
@@ -227,15 +227,9 @@
 }
 
 
-<<<<<<< HEAD
 void ConfigManager::setWorkingDir(const QString & workingDir)
 {
-	m_workingDir = ensureTrailingSlash(workingDir);
-=======
-void ConfigManager::setWorkingDir( const QString & wd )
-{
-	m_workingDir = ensureTrailingSlash( QFileInfo( wd ).canonicalFilePath() );
->>>>>>> 0a5d056b
+	m_workingDir = ensureTrailingSlash(QFileInfo(workingDir).canonicalFilePath());
 }
 
 
