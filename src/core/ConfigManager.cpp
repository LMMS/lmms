/*
 * ConfigManager.cpp - implementation of class ConfigManager
 *
 * Copyright (c) 2005-2014 Tobias Doerffel <tobydox/at/users.sourceforge.net>
 *
 * This file is part of LMMS - https://lmms.io
 *
 * This program is free software; you can redistribute it and/or
 * modify it under the terms of the GNU General Public
 * License as published by the Free Software Foundation; either
 * version 2 of the License, or (at your option) any later version.
 *
 * This program is distributed in the hope that it will be useful,
 * but WITHOUT ANY WARRANTY; without even the implied warranty of
 * MERCHANTABILITY or FITNESS FOR A PARTICULAR PURPOSE.  See the GNU
 * General Public License for more details.
 *
 * You should have received a copy of the GNU General Public
 * License along with this program (see COPYING); if not, write to the
 * Free Software Foundation, Inc., 51 Franklin Street, Fifth Floor,
 * Boston, MA 02110-1301 USA.
 *
 */


#include <QDomElement>
#include <QDir>
#include <QMessageBox>
#include <QApplication>
#if QT_VERSION >= 0x050000
#include <QStandardPaths>
#else
#include <QDesktopServices>
#endif
#include <QtCore/QTextStream>

#include "ConfigManager.h"
#include "MainWindow.h"
#include "ProjectVersion.h"
#include "GuiApplication.h"

#include "lmmsversion.h"


static inline QString ensureTrailingSlash(const QString & s )
{
	if(! s.isEmpty() && !s.endsWith('/') && !s.endsWith('\\'))
	{
		return s + '/';
	}
	return s;
}


ConfigManager * ConfigManager::s_instanceOfMe = NULL;


ConfigManager::ConfigManager() :
<<<<<<< HEAD
	m_workingDir(QDir::home().absolutePath() + "/lmms/"),
	m_dataDir("data:/"),
	m_vstDir(m_workingDir + "vst/"),
	m_sf2Dir(m_workingDir + SF2_PATH),
	m_gigDir(m_workingDir + GIG_PATH),
	m_themeDir(defaultThemeDir()),
	m_lmmsRcFile(QDir::home().absolutePath() +"/.lmmsrc.xml"),
	m_version(defaultVersion())
=======
	m_lmmsRcFile( QDir::home().absolutePath() +"/.lmmsrc.xml" ),
	#if QT_VERSION >= 0x050000
	m_workingDir( QStandardPaths::writableLocation( QStandardPaths::DocumentsLocation ) + "/lmms/"),
	#else
	m_workingDir( QDesktopServices::storageLocation( QDesktopServices::DocumentsLocation ) + "/lmms/"),
	#endif
	m_dataDir( "data:/" ),
	m_artworkDir( defaultArtworkDir() ),
	m_vstDir( m_workingDir + "vst/" ),
	m_gigDir( m_workingDir + GIG_PATH ),
	m_sf2Dir( m_workingDir + SF2_PATH ),
	m_version( defaultVersion() )
>>>>>>> 9c0d50d4
{
	// Detect < 1.2.0 working directory as a courtesy
	if ( QFileInfo( QDir::home().absolutePath() + "/lmms/projects/" ).exists() )
                m_workingDir = QDir::home().absolutePath() + "/lmms/";

	if (! qgetenv("LMMS_DATA_DIR").isEmpty())
		QDir::addSearchPath("data", QString::fromLocal8Bit(qgetenv("LMMS_DATA_DIR")));

	// If we're in development (lmms is not installed) let's get the source and
	// binary directories by reading the CMake Cache
	QDir appPath = qApp->applicationDirPath();
	// If in tests, get parent directory
	if (appPath.dirName() == "tests") {
		appPath.cdUp();
	}
	QFile cmakeCache(appPath.absoluteFilePath("CMakeCache.txt"));
	if (cmakeCache.exists()) {
		cmakeCache.open(QFile::ReadOnly);
		QTextStream stream(&cmakeCache);

		// Find the lines containing something like lmms_SOURCE_DIR:static=<dir>
		// and lmms_BINARY_DIR:static=<dir>
		int done = 0;
		while(! stream.atEnd())
		{
			QString line = stream.readLine();

			if (line.startsWith("lmms_SOURCE_DIR:")) {
				QString srcDir = line.section('=', -1).trimmed();
				QDir::addSearchPath("data", srcDir + "/data/");
				done++;
			}
			if (line.startsWith("lmms_BINARY_DIR:")) {
				m_lmmsRcFile = line.section('=', -1).trimmed() +  QDir::separator() +
											 ".lmmsrc.xml";
				done++;
			}
			if (done == 2)
			{
				break;
			}
		}

		cmakeCache.close();
	}

#ifdef LMMS_BUILD_WIN32
	QDir::addSearchPath("data", qApp->applicationDirPath() + "/data/");
#else
	QDir::addSearchPath("data", qApp->applicationDirPath().section('/', 0, -2) + "/share/lmms/");
#endif


}




ConfigManager::~ConfigManager()
{
	saveConfigFile();
}


void ConfigManager::upgrade_1_1_90()
{
	// Remove trailing " (bad latency!)" string which was once saved with PulseAudio
	if(value("mixer", "audiodev").startsWith("PulseAudio ("))
	{
		setValue("mixer", "audiodev", "PulseAudio");
	}

	// MidiAlsaRaw used to store the device info as "Device" instead of "device"
	if (value("MidiAlsaRaw", "device").isNull())
	{
		// copy "device" = "Device" and then delete the old "Device" (further down)
		QString oldDevice = value("MidiAlsaRaw", "Device");
		setValue("MidiAlsaRaw", "device", oldDevice);
	}
	if (!value("MidiAlsaRaw", "device").isNull())
	{
		// delete the old "Device" in the case that we just copied it to "device"
		//   or if the user somehow set both the "Device" and "device" fields
		deleteValue("MidiAlsaRaw", "Device");
	}
}

	
void ConfigManager::upgrade_1_1_91()
{		
	// rename displaydbv to displaydbfs
	if (!value("app", "displaydbv").isNull()) {
		setValue("app", "displaydbfs", value("app", "displaydbv"));
		deleteValue("app", "displaydbv");
	}
}


void ConfigManager::upgrade()
{
	// Skip the upgrade if versions match
	if (m_version == LMMS_VERSION)
	{
		return;
	}

	ProjectVersion createdWith = m_version;
	
	if (createdWith.setCompareType(ProjectVersion::Build) < "1.1.90")
	{
		upgrade_1_1_90();
	}
	
	if (createdWith.setCompareType(ProjectVersion::Build) < "1.1.91")
	{
		upgrade_1_1_91();
	}
	
	// Don't use old themes as they break the UI (i.e. 0.4 != 1.0, etc)
	if (createdWith.setCompareType(ProjectVersion::Minor) != LMMS_VERSION)
	{
		m_themeDir = defaultThemeDir();
	}

	// Bump the version, now that we are upgraded
	m_version = LMMS_VERSION;
}

QString ConfigManager::defaultVersion() const
{
	return LMMS_VERSION;
}

QStringList ConfigManager::availabeVstEmbedMethods()
{
	QStringList methods;
	methods.append("none");
#if QT_VERSION >= 0x050100
	methods.append("qt");
#endif
#ifdef LMMS_BUILD_WIN32
	methods.append("win32");
#endif
#ifdef LMMS_BUILD_LINUX
#if QT_VERSION >= 0x050000
	if (static_cast<QGuiApplication*>(QApplication::instance())->
		platformName() == "xcb")
#else
	if (qgetenv("QT_QPA_PLATFORM").isNull()
		|| qgetenv("QT_QPA_PLATFORM") == "xcb")
#endif
	{
		methods.append("xembed");
	}
#endif
	return methods;
}

QString ConfigManager::vstEmbedMethod() const
{
	QStringList methods = availabeVstEmbedMethods();
	QString defaultMethod = *(methods.end() - 1);
	QString currentMethod = value( "ui", "vstembedmethod", defaultMethod );
	return methods.contains(currentMethod) ? currentMethod : defaultMethod;
}

bool ConfigManager::hasWorkingDir() const
{
	return QDir(m_workingDir).exists();
}


void ConfigManager::setWorkingDir(const QString & workingDir)
{
<<<<<<< HEAD
	m_workingDir = ensureTrailingSlash(QFileInfo(workingDir).canonicalFilePath());
=======
	m_workingDir = ensureTrailingSlash( QDir::cleanPath( wd ) );
>>>>>>> 9c0d50d4
}




void ConfigManager::setVSTDir(const QString & vstDir)
{
	m_vstDir = ensureTrailingSlash(vstDir);
}




void ConfigManager::setLADSPADir(const QString & ladspaDir)
{
	m_ladspaDir = ladspaDir;
}




void ConfigManager::setSF2Dir(const QString & sf2Dir)
{
	m_sf2Dir = sf2Dir;
}




void ConfigManager::setSF2File(const QString & sf2File)
{
#ifdef LMMS_HAVE_FLUIDSYNTH
	m_sf2File = sf2File;
#endif
}




void ConfigManager::setGIGDir(const QString & gigDir)
{
	m_gigDir = gigDir;
}




void ConfigManager::setThemeDir(const QString & themeDir)
{
	m_themeDir = ensureTrailingSlash(themeDir);
}




void ConfigManager::setBackgroundPicFile(const QString & backgroundPicFile)
{
	m_backgroundPicFile = backgroundPicFile;
}




void ConfigManager::createWorkingDir()
{
	QDir().mkpath(m_workingDir);

	QDir().mkpath(userProjectsDir());
	QDir().mkpath(userTemplateDir());
	QDir().mkpath(userSamplesDir());
	QDir().mkpath(userPresetsDir());
	QDir().mkpath(userGigDir());
	QDir().mkpath(userSf2Dir());
	QDir().mkpath(userVstDir());
	QDir().mkpath(userLadspaDir());
}



void ConfigManager::addRecentlyOpenedProject(const QString & file)
{
	QFileInfo recentFile(file);
	if(recentFile.suffix().toLower() == "mmp" ||
		recentFile.suffix().toLower() == "mmpz" ||
		recentFile.suffix().toLower() == "mpt")
	{
		m_recentlyOpenedProjects.removeAll(file);
		if(m_recentlyOpenedProjects.size() > 50)
		{
			m_recentlyOpenedProjects.removeLast();
		}
		m_recentlyOpenedProjects.push_front(file);
		ConfigManager::inst()->saveConfigFile();
	}
}




const QString & ConfigManager::value(const QString & cls,
					const QString & attribute) const
{
	if(m_settings.contains(cls))
	{
		for(stringPairVector::const_iterator it =
						m_settings[cls].begin();
					it != m_settings[cls].end(); ++it)
		{
			if((*it).first == attribute)
			{
				return (*it).second ;
			}
		}
	}
	static QString empty;
	return empty;
}



const QString & ConfigManager::value(const QString & cls,
				      const QString & attribute,
				      const QString & defaultVal) const
{
	const QString & val = value(cls, attribute);
	return val.isEmpty() ? defaultVal : val;
}




void ConfigManager::setValue(const QString & cls,
				const QString & attribute,
				const QString & value)
{
	if(m_settings.contains(cls))
	{
		for(QPair<QString, QString>& pair : m_settings[cls])
		{
			if(pair.first == attribute)
			{
				if (pair.second != value)
				{
					pair.second = value;
					emit valueChanged(cls, attribute, value);
				}
				return;
			}
		}
	}
	// not in map yet, so we have to add it...
	m_settings[cls].push_back(qMakePair(attribute, value));
}


void ConfigManager::deleteValue(const QString & cls, const QString & attribute)
{
	if(m_settings.contains(cls))
	{
		for(stringPairVector::iterator it = m_settings[cls].begin();
					it != m_settings[cls].end(); ++it)
		{
			if((*it).first == attribute)
			{
				m_settings[cls].erase(it);
				return;
			}
		}
	}
}


void ConfigManager::loadConfigFile(const QString & configFile)
{
	// read the XML file and create DOM tree
	// Allow configuration file override through --config commandline option
	if (!configFile.isEmpty())
	{
		m_lmmsRcFile = configFile;
	}

	QFile cfg_file(m_lmmsRcFile);
	QDomDocument dom_tree;

	if(cfg_file.open(QIODevice::ReadOnly))
	{
		QString errorString;
		int errorLine, errorCol;
		if(dom_tree.setContent(&cfg_file, false, &errorString, &errorLine, &errorCol))
		{
			// get the head information from the DOM
			QDomElement root = dom_tree.documentElement();

			QDomNode node = root.firstChild();

			// Cache the config version for upgrade()
			if (!root.attribute("version").isNull()) {
				m_version = root.attribute("version");
			}

			// create the settings-map out of the DOM
			while(!node.isNull())
			{
				if(node.isElement() &&
					node.toElement().hasAttributes ())
				{
					stringPairVector attr;
					QDomNamedNodeMap node_attr =
						node.toElement().attributes();
					for(int i = 0; i < node_attr.count();
									++i)
					{
						QDomNode n = node_attr.item(i);
						if(n.isAttr())
						{
							attr.push_back(qMakePair(n.toAttr().name(),
											n.toAttr().value()));
						}
					}
					m_settings[node.nodeName()] = attr;
				}
				else if(node.nodeName() == "recentfiles")
				{
					m_recentlyOpenedProjects.clear();
					QDomNode n = node.firstChild();
					while(!n.isNull())
					{
						if(n.isElement() && n.toElement().hasAttributes())
						{
							m_recentlyOpenedProjects <<
									n.toElement().attribute("path");
						}
						n = n.nextSibling();
					}
				}
				node = node.nextSibling();
			}

			if(value("paths", "theme") != "")
			{
				m_themeDir = value("paths", "theme");
#ifdef LMMS_BUILD_WIN32
				// Detect a QDir/QFile hang on Windows
				// see issue #3417 on github
				bool badPath = (m_themeDir == "/" || m_themeDir == "\\");
#else
				bool badPath = false;
#endif

				if(badPath || !QDir(m_themeDir).exists() ||
						!QFile(m_themeDir + "/style.css").exists())
				{
					m_themeDir = defaultThemeDir();
				}
				m_themeDir = ensureTrailingSlash(m_themeDir);
			}
			setWorkingDir(value("paths", "workingdir"));

			setGIGDir(value("paths", "gigdir") == "" ? gigDir() : value("paths", "gigdir"));
			setSF2Dir(value("paths", "sf2dir") == "" ? sf2Dir() : value("paths", "sf2dir"));
			setVSTDir(value("paths", "vstdir"));
			setLADSPADir(value("paths", "ladspadir"));
		#ifdef LMMS_HAVE_FLUIDSYNTH
			setSF2File(value("paths", "defaultsf2"));
		#endif
			setBackgroundPicFile(value("paths", "backgroundtheme"));
		}
		else if(gui)
		{
			QMessageBox::warning(NULL, MainWindow::tr("Configuration file"),
									MainWindow::tr("Error while parsing configuration file at line %1:%2: %3").
													arg(errorLine).
													arg(errorCol).
													arg(errorString));
		}
		cfg_file.close();
	}


	if(m_vstDir.isEmpty() || m_vstDir == QDir::separator() || m_vstDir == "/" ||
			!QDir(m_vstDir).exists())
	{
#ifdef LMMS_BUILD_WIN32
		QString programFiles = QString::fromLocal8Bit(getenv("ProgramFiles"));
		m_vstDir =  programFiles + "/VstPlugins/";
#else
		m_vstDir =  m_workingDir + "plugins/vst/";
#endif
	}

	if(m_ladspaDir.isEmpty() )
	{
		m_ladspaDir = userLadspaDir();
	}

	upgrade();

	QStringList searchPaths;
	if(! qgetenv("LMMS_THEME_PATH").isNull())
		searchPaths << qgetenv("LMMS_THEME_PATH");
	searchPaths << themeDir() << defaultThemeDir();
	QDir::setSearchPaths("resources", searchPaths);

	// Create any missing subdirectories in the working dir, but only if the working dir exists
	if(hasWorkingDir())
	{
		createWorkingDir();
	}
}




void ConfigManager::saveConfigFile()
{
	setValue("paths", "theme", m_themeDir);
	setValue("paths", "workingdir", m_workingDir);
	setValue("paths", "vstdir", m_vstDir);
	setValue("paths", "gigdir", m_gigDir);
	setValue("paths", "sf2dir", m_sf2Dir);
	setValue("paths", "ladspadir", m_ladspaDir);
#ifdef LMMS_HAVE_FLUIDSYNTH
	setValue("paths", "defaultsf2", m_sf2File);
#endif
	setValue("paths", "backgroundtheme", m_backgroundPicFile);

	QDomDocument doc("lmms-config-file");

	QDomElement lmms_config = doc.createElement("lmms");
	lmms_config.setAttribute("version", m_version);
	doc.appendChild(lmms_config);

	for(settingsMap::iterator it = m_settings.begin();
						it != m_settings.end(); ++it)
	{
		QDomElement n = doc.createElement(it.key());
		for(stringPairVector::iterator it2 = (*it).begin();
						it2 != (*it).end(); ++it2)
		{
			n.setAttribute((*it2).first, (*it2).second);
		}
		lmms_config.appendChild(n);
	}

	QDomElement recent_files = doc.createElement("recentfiles");

	for(QStringList::iterator it = m_recentlyOpenedProjects.begin();
				it != m_recentlyOpenedProjects.end(); ++it)
	{
		QDomElement n = doc.createElement("file");
		n.setAttribute("path", *it);
		recent_files.appendChild(n);
	}
	lmms_config.appendChild(recent_files);

	QString xml = "<?xml version=\"1.0\"?>\n" + doc.toString(2);

	QFile outfile(m_lmmsRcFile);
	if(!outfile.open(QIODevice::WriteOnly | QIODevice::Truncate))
	{
		QString title, message;
		title = MainWindow::tr("Could not open file");
		message = MainWindow::tr("Could not open file %1 "
					"for writing.\nPlease make "
					"sure you have write "
					"permission to the file and "
					"the directory containing the "
					"file and try again!"
						).arg(m_lmmsRcFile);
		if(gui)
		{
			QMessageBox::critical(NULL, title, message,
						QMessageBox::Ok,
						QMessageBox::NoButton);
		}
		return;
	}

	outfile.write(xml.toUtf8());
	outfile.close();
}<|MERGE_RESOLUTION|>--- conflicted
+++ resolved
@@ -56,8 +56,11 @@
 
 
 ConfigManager::ConfigManager() :
-<<<<<<< HEAD
-	m_workingDir(QDir::home().absolutePath() + "/lmms/"),
+	#if QT_VERSION >= 0x050000
+	m_workingDir(QStandardPaths::writableLocation(QStandardPaths::DocumentsLocation) + "/lmms/"),
+	#else
+	m_workingDir(QDesktopServices::storageLocation(QDesktopServices::DocumentsLocation) + "/lmms/"),
+	#endif
 	m_dataDir("data:/"),
 	m_vstDir(m_workingDir + "vst/"),
 	m_sf2Dir(m_workingDir + SF2_PATH),
@@ -65,20 +68,6 @@
 	m_themeDir(defaultThemeDir()),
 	m_lmmsRcFile(QDir::home().absolutePath() +"/.lmmsrc.xml"),
 	m_version(defaultVersion())
-=======
-	m_lmmsRcFile( QDir::home().absolutePath() +"/.lmmsrc.xml" ),
-	#if QT_VERSION >= 0x050000
-	m_workingDir( QStandardPaths::writableLocation( QStandardPaths::DocumentsLocation ) + "/lmms/"),
-	#else
-	m_workingDir( QDesktopServices::storageLocation( QDesktopServices::DocumentsLocation ) + "/lmms/"),
-	#endif
-	m_dataDir( "data:/" ),
-	m_artworkDir( defaultArtworkDir() ),
-	m_vstDir( m_workingDir + "vst/" ),
-	m_gigDir( m_workingDir + GIG_PATH ),
-	m_sf2Dir( m_workingDir + SF2_PATH ),
-	m_version( defaultVersion() )
->>>>>>> 9c0d50d4
 {
 	// Detect < 1.2.0 working directory as a courtesy
 	if ( QFileInfo( QDir::home().absolutePath() + "/lmms/projects/" ).exists() )
@@ -253,11 +242,7 @@
 
 void ConfigManager::setWorkingDir(const QString & workingDir)
 {
-<<<<<<< HEAD
-	m_workingDir = ensureTrailingSlash(QFileInfo(workingDir).canonicalFilePath());
-=======
-	m_workingDir = ensureTrailingSlash( QDir::cleanPath( wd ) );
->>>>>>> 9c0d50d4
+	m_workingDir = ensureTrailingSlash(QDir::cleanPath(workingDir));
 }
 
 
