/*
 * AutomationClip.cpp - implementation of class AutomationClip which
 *                         holds dynamic values
 *
 * Copyright (c) 2008-2014 Tobias Doerffel <tobydox/at/users.sourceforge.net>
 * Copyright (c) 2006-2008 Javier Serrano Polo <jasp00/at/users.sourceforge.net>
 *
 * This file is part of LMMS - https://lmms.io
 *
 * This program is free software; you can redistribute it and/or
 * modify it under the terms of the GNU General Public
 * License as published by the Free Software Foundation; either
 * version 2 of the License, or (at your option) any later version.
 *
 * This program is distributed in the hope that it will be useful,
 * but WITHOUT ANY WARRANTY; without even the implied warranty of
 * MERCHANTABILITY or FITNESS FOR A PARTICULAR PURPOSE.  See the GNU
 * General Public License for more details.
 *
 * You should have received a copy of the GNU General Public
 * License along with this program (see COPYING); if not, write to the
 * Free Software Foundation, Inc., 51 Franklin Street, Fifth Floor,
 * Boston, MA 02110-1301 USA.
 *
 */

#include "AutomationClip.h"

#include "AutomationNode.h"
#include "AutomationClipView.h"
#include "AutomationTrack.h"
#include "LocaleHelper.h"
#include "Note.h"
#include "PatternStore.h"
#include "ProjectJournal.h"
#include "Song.h"

#include <cmath>

namespace lmms
{

int AutomationClip::s_quantization = 1;
const float AutomationClip::DEFAULT_MIN_VALUE = 0;
const float AutomationClip::DEFAULT_MAX_VALUE = 1;


AutomationClip::AutomationClip( AutomationTrack * _auto_track ) :
	Clip( _auto_track ),
#if (QT_VERSION < QT_VERSION_CHECK(5,14,0))
	m_clipMutex(QMutex::Recursive),
#endif
	m_autoTrack( _auto_track ),
	m_objects(),
	m_tension( 1.0 ),
	m_progressionType( ProgressionType::Discrete ),
	m_dragging( false ),
	m_isRecording( false ),
	m_lastRecordedValue( 0 )
{
	changeLength( TimePos( 1, 0 ) );
	if( getTrack() )
	{
		switch( getTrack()->trackContainer()->type() )
		{
			case TrackContainer::Type::Pattern:
				setAutoResize( true );
				break;

			case TrackContainer::Type::Song:
				// move down
			default:
				setAutoResize( false );
				break;
		}
	}
}




AutomationClip::AutomationClip( const AutomationClip & _clip_to_copy ) :
	Clip( _clip_to_copy.m_autoTrack ),
#if (QT_VERSION < QT_VERSION_CHECK(5,14,0))
	m_clipMutex(QMutex::Recursive),
#endif
	m_autoTrack( _clip_to_copy.m_autoTrack ),
	m_objects( _clip_to_copy.m_objects ),
	m_tension( _clip_to_copy.m_tension ),
	m_progressionType( _clip_to_copy.m_progressionType )
{
	// Locks the mutex of the copied AutomationClip to make sure it
	// doesn't change while it's being copied
	QMutexLocker m(&_clip_to_copy.m_clipMutex);

	for( timeMap::const_iterator it = _clip_to_copy.m_timeMap.begin();
				it != _clip_to_copy.m_timeMap.end(); ++it )
	{
		// Copies the automation node (in/out values and in/out tangents)
		m_timeMap[POS(it)] = it.value();
		// Sets the node's clip to this one
		m_timeMap[POS(it)].setClip(this);
	}
	if (!getTrack()){ return; }
	switch( getTrack()->trackContainer()->type() )
	{
		case TrackContainer::Type::Pattern:
			setAutoResize( true );
			break;

		case TrackContainer::Type::Song:
			// move down
		default:
			setAutoResize( false );
			break;
	}
}

bool AutomationClip::addObject( AutomatableModel * _obj, bool _search_dup )
{
	QMutexLocker m(&m_clipMutex);

	if (_search_dup && std::find(m_objects.begin(), m_objects.end(), _obj) != m_objects.end())
	{
		return false;
	}

	// the automation track is unconnected and there is nothing in the track
	if (m_objects.empty() && hasAutomation() == false)
	{
		// then initialize first value
		putValue( TimePos(0), _obj->inverseScaledValue( _obj->value<float>() ), false );
	}

	m_objects.push_back(_obj);

	connect( _obj, SIGNAL(destroyed(lmms::jo_id_t)),
			this, SLOT(objectDestroyed(lmms::jo_id_t)),
						Qt::DirectConnection );

	emit dataChanged();

	return true;
}




void AutomationClip::setProgressionType(
					ProgressionType _new_progression_type )
{
	QMutexLocker m(&m_clipMutex);

	if ( _new_progression_type == ProgressionType::Discrete ||
		_new_progression_type == ProgressionType::Linear ||
		_new_progression_type == ProgressionType::CubicHermite )
	{
		m_progressionType = _new_progression_type;
		emit dataChanged();
	}
}




void AutomationClip::setTension( QString _new_tension )
{
	QMutexLocker m(&m_clipMutex);

	bool ok;
	float nt = LocaleHelper::toFloat(_new_tension, & ok);

	if( ok && nt > -0.01 && nt < 1.01 )
	{
		m_tension = nt;
	}
}




const AutomatableModel * AutomationClip::firstObject() const
{
	QMutexLocker m(&m_clipMutex);

	AutomatableModel* model;
	if (!m_objects.empty() && (model = m_objects.front()) != nullptr)
	{
		return model;
	}

	static FloatModel fm(0, DEFAULT_MIN_VALUE, DEFAULT_MAX_VALUE, 0.001);
	return &fm;
}

const AutomationClip::objectVector& AutomationClip::objects() const
{
	QMutexLocker m(&m_clipMutex);

	return m_objects;
}




TimePos AutomationClip::timeMapLength() const
{
	QMutexLocker m(&m_clipMutex);

	TimePos one_bar = TimePos(1, 0);
	if (m_timeMap.isEmpty()) { return one_bar; }

	timeMap::const_iterator it = m_timeMap.end();
	auto last_tick = static_cast<tick_t>(POS(it - 1));
	// if last_tick is 0 (single item at tick 0)
	// return length as a whole bar to prevent disappearing Clip
	if (last_tick == 0) { return one_bar; }

	return TimePos(last_tick);
}




void AutomationClip::updateLength()
{
	// Do not resize down in case user manually extended up
	changeLength(std::max(length(), timeMapLength()));
}




/**
 * @brief Puts an automation node on the timeMap with the given value.
 *        The inValue and outValue of the created node will be the same.
 * @param TimePos time to add the node to
 * @param Float inValue and outValue of the node
 * @param Boolean True to quantize the position (defaults to true)
 * @param Boolean True to ignore unquantized surrounding nodes (defaults to true)
 * @return TimePos of the recently added automation node
 */
TimePos AutomationClip::putValue(
	const TimePos & time,
	const float value,
	const bool quantPos,
	const bool ignoreSurroundingPoints
)
{
	QMutexLocker m(&m_clipMutex);

	cleanObjects();

	TimePos newTime = quantPos ? Note::quantized(time, quantization()) : time;

	// Create a node or replace the existing one on newTime
	m_timeMap[newTime] = AutomationNode(this, value, newTime);

	timeMap::iterator it = m_timeMap.find(newTime);

	// Remove control points that are covered by the new points
	// quantization value. Control Key to override
	if (!ignoreSurroundingPoints)
	{
		// We need to check that to avoid removing nodes from
		// newTime + 1 to newTime (removing the node we are adding)
		if (quantization() > 1)
		{
			// Remove nodes between the quantization points, them not
			// being included
			removeNodes(newTime + 1, newTime + quantization() - 1);
		}
	}
	if (it != m_timeMap.begin()) { --it; }
	generateTangents(it, 3);

	updateLength();

	emit dataChanged();

	return newTime;
}




/**
 * @brief Puts an automation node on the timeMap with the given inValue
 *        and outValue.
 * @param TimePos time to add the node to
 * @param Float inValue of the node
 * @param Float outValue of the node
 * @param Boolean True to quantize the position (defaults to true)
 * @param Boolean True to ignore unquantized surrounding nodes (defaults to true)
 * @return TimePos of the recently added automation node
 */
TimePos AutomationClip::putValues(
	const TimePos & time,
	const float inValue,
	const float outValue,
	const bool quantPos,
	const bool ignoreSurroundingPoints
)
{
	QMutexLocker m(&m_clipMutex);

	cleanObjects();

	TimePos newTime = quantPos ? Note::quantized(time, quantization()) : time;

	// Create a node or replace the existing one on newTime
	m_timeMap[newTime] = AutomationNode(this, inValue, outValue, newTime);

	timeMap::iterator it = m_timeMap.find(newTime);

	// Remove control points that are covered by the new points
	// quantization value. Control Key to override
	if (!ignoreSurroundingPoints)
	{
		// We need to check that to avoid removing nodes from
		// newTime + 1 to newTime (removing the node we are adding)
		if (quantization() > 1)
		{
			// Remove nodes between the quantization points, them not
			// being included
			removeNodes(newTime + 1, newTime + quantization() - 1);
		}
	}
	if (it != m_timeMap.begin()) { --it; }
	generateTangents(it, 3);

	updateLength();

	emit dataChanged();

	return newTime;
}




void AutomationClip::removeNode(const TimePos & time)
{
	QMutexLocker m(&m_clipMutex);

	cleanObjects();

	m_timeMap.remove( time );
	timeMap::iterator it = m_timeMap.lowerBound(time);
	if( it != m_timeMap.begin() )
	{
		--it;
	}
	generateTangents(it, 3);

	updateLength();

	emit dataChanged();
}




/**
 * @brief Removes all automation nodes between the given ticks
 * @param Int first tick of the range
 * @param Int second tick of the range
 */
void AutomationClip::removeNodes(const int tick0, const int tick1)
{
	if (tick0 == tick1)
	{
		removeNode(TimePos(tick0));
		return;
	}

	auto start = TimePos(std::min(tick0, tick1));
	auto end = TimePos(std::max(tick0, tick1));

	// Make a list of TimePos with nodes to be removed
	// because we can't simply remove the nodes from
	// the timeMap while we are iterating it.
	std::vector<TimePos> nodesToRemove;

	for (auto it = m_timeMap.lowerBound(start), endIt = m_timeMap.upperBound(end); it != endIt; ++it)
	{
		nodesToRemove.push_back(POS(it));
	}

	for (auto node: nodesToRemove)
	{
		removeNode(node);
	}
}




/**
 * @brief Resets the outValues of all automation nodes between the given ticks
 * @param Int first tick of the range
 * @param Int second tick of the range
 */
void AutomationClip::resetNodes(const int tick0, const int tick1)
{
	if (tick0 == tick1)
	{
		auto it = m_timeMap.find(TimePos(tick0));
		if (it != m_timeMap.end()) { it.value().resetOutValue(); }
		return;
	}

	auto start = TimePos(std::min(tick0, tick1));
	auto end = TimePos(std::max(tick0, tick1));

	for (auto it = m_timeMap.lowerBound(start), endIt = m_timeMap.upperBound(end); it != endIt; ++it)
	{
		it.value().resetOutValue();
	}
}




void AutomationClip::recordValue(TimePos time, float value)
{
	QMutexLocker m(&m_clipMutex);

	if( value != m_lastRecordedValue )
	{
		putValue( time, value, true );
		m_lastRecordedValue = value;
	}
	else if( valueAt( time ) != value )
	{
		removeNode(time);
	}
}




/**
 * @brief Set the position of the point that is being dragged.
 *        Calling this function will also automatically set m_dragging to true.
 *        When applyDragValue() is called, m_dragging is set back to false.
 * @param TimePos of the node being dragged
 * @param Float with the value to assign to the point being dragged
 * @param Boolean. True to snip x position
 * @param Boolean. True to ignore unquantized surrounding nodes
 * @return TimePos with current time of the dragged value
 */
TimePos AutomationClip::setDragValue(
	const TimePos & time,
	const float value,
	const bool quantPos,
	const bool controlKey
)
{
	QMutexLocker m(&m_clipMutex);

	if (m_dragging == false)
	{
		TimePos newTime = quantPos ? Note::quantized(time, quantization()) : time;

		// We will keep the same outValue only if it's different from the
		// inValue
		m_dragKeepOutValue = false;

		// Check if we already have a node on the position we are dragging
		// and if we do, store the outValue so the discrete jump can be kept
		timeMap::iterator it = m_timeMap.find(newTime);
		if (it != m_timeMap.end())
		{
			if (OFFSET(it) != 0)
			{
				m_dragKeepOutValue = true;
				m_dragOutValue = OUTVAL(it);
			}
		}

		this->removeNode(newTime);
		m_oldTimeMap = m_timeMap;
		m_dragging = true;
	}

	//Restore to the state before it the point were being dragged
	m_timeMap = m_oldTimeMap;

	generateTangents();

	if (m_dragKeepOutValue)
	{
		return this->putValues(time, value, m_dragOutValue, quantPos, controlKey);
	}

	return this->putValue(time, value, quantPos, controlKey);
}




/**
 * @brief After the point is dragged, this function is called to apply the change.
 */
void AutomationClip::applyDragValue()
{
	QMutexLocker m(&m_clipMutex);

	m_dragging = false;
}




float AutomationClip::valueAt( const TimePos & _time ) const
{
	QMutexLocker m(&m_clipMutex);

	if( m_timeMap.isEmpty() )
	{
		return 0;
	}

	// If we have a node at that time, just return its value
	if (m_timeMap.contains(_time))
	{
		// When the time is exactly the node's time, we want the inValue
		return m_timeMap[_time].getInValue();
	}

	// lowerBound returns next value with equal or greater key. Since we already
	// checked if the key contains a node, we know the returned node has a greater
	// key than _time. Therefore we take the previous element to calculate the current value
	timeMap::const_iterator v = m_timeMap.lowerBound(_time);

	if( v == m_timeMap.begin() )
	{
		return 0;
	}
	if( v == m_timeMap.end() )
	{
		// When the time is after the last node, we want the outValue of it
		return OUTVAL(v - 1);
	}

	return valueAt(v - 1, _time - POS(v - 1));
}




// This method will get the value at an offset from a node, so we use the outValue of
// that node and the inValue of the next node for the calculations.
float AutomationClip::valueAt( timeMap::const_iterator v, int offset ) const
{
	QMutexLocker m(&m_clipMutex);

	// We never use it with offset 0, but doesn't hurt to return a correct
	// value if we do
	if (offset == 0) { return INVAL(v); }

	if (m_progressionType == ProgressionType::Discrete)
	{
		return OUTVAL(v);
	}
	else if( m_progressionType == ProgressionType::Linear )
	{
		float slope =
			(INVAL(v + 1) - OUTVAL(v))
			/ (POS(v + 1) - POS(v));

		return OUTVAL(v) + offset * slope;
	}
	else /* ProgressionType::CubicHermite */
	{
		// Implements a Cubic Hermite spline as explained at:
		// http://en.wikipedia.org/wiki/Cubic_Hermite_spline#Unit_interval_.280.2C_1.29
		//
		// Note that we are not interpolating a 2 dimensional point over
		// time as the article describes.  We are interpolating a single
		// value: y.  To make this work we map the values of x that this
		// segment spans to values of t for t = 0.0 -> 1.0 and scale the
		// tangents _m1 and _m2
		int numValues = (POS(v + 1) - POS(v));
		float t = (float) offset / (float) numValues;
		float m1 = OUTTAN(v) * numValues * m_tension;
		float m2 = INTAN(v + 1) * numValues * m_tension;

		auto t2 = pow(t, 2);
		auto t3 = pow(t, 3);
		return (2 * t3 - 3 * t2 + 1) * OUTVAL(v)
			+ (t3 - 2 * t2 + t) * m1
			+ (-2 * t3 + 3 * t2) * INVAL(v + 1)
			+ (t3 - t2) * m2;
	}
}




float *AutomationClip::valuesAfter( const TimePos & _time ) const
{
	QMutexLocker m(&m_clipMutex);

	timeMap::const_iterator v = m_timeMap.lowerBound(_time);
	if( v == m_timeMap.end() || (v+1) == m_timeMap.end() )
	{
		return nullptr;
	}

	int numValues = POS(v + 1) - POS(v);
	auto ret = new float[numValues];

	for( int i = 0; i < numValues; i++ )
	{
		ret[i] = valueAt( v, i );
	}

	return ret;
}




void AutomationClip::flipY(int min, int max)
{
	QMutexLocker m(&m_clipMutex);

	bool changedTimeMap = false;

	for (auto it = m_timeMap.begin(); it != m_timeMap.end(); ++it)
	{
		// Get distance from IN/OUT values to max value
		float inValDist = max - INVAL(it);
		float outValDist = max - OUTVAL(it);

		// To flip, that will be the new distance between
		// the IN/OUT values and the min value
		it.value().setInValue(min + inValDist);
		it.value().setOutValue(min + outValDist);

		changedTimeMap = true;
	}

	if (changedTimeMap)
	{
		generateTangents();
		emit dataChanged();
	}
}




void AutomationClip::flipY()
{
	flipY(getMin(), getMax());
}




void AutomationClip::flipX(int length)
{
	QMutexLocker m(&m_clipMutex);

	timeMap::const_iterator it = m_timeMap.lowerBound(0);

	if (it == m_timeMap.end()) { return; }

	// Temporary map where we will store the flipped version
	// of our clip
	timeMap tempMap;

	float tempValue = 0;
	float tempOutValue = 0;

	// We know the QMap isn't empty, making this safe:
	float realLength = m_timeMap.lastKey();

	// If we have a positive length, we want to flip the area covered by that
	// length, even if it goes beyond the clip. A negative length means that
	// we just want to flip the nodes we have
	if (length >= 0 && length != realLength)
	{
		// If length to be flipped is bigger than the real length
		if (realLength < length)
		{
			// We are flipping an area that goes beyond the last node. So we add a node to the
			// beginning of the flipped timeMap representing the value of the end of the area
			tempValue = valueAt(length);
			tempMap[0] = AutomationNode(this, tempValue, 0);

			// Now flip the nodes we have in relation to the length
			do
			{
				// We swap the inValue and outValue when flipping horizontally
				tempValue = OUTVAL(it);
				tempOutValue = INVAL(it);
				auto newTime = TimePos(length - POS(it));

				tempMap[newTime] = AutomationNode(this, tempValue, tempOutValue, newTime);

				++it;
			} while (it != m_timeMap.end());
		}
		else // If the length to be flipped is smaller than the real length
		{
			do
			{
				TimePos newTime;

				// Only flips the length to be flipped and keep the remaining values in place
				// We also only swap the inValue and outValue if we are flipping the node
				if (POS(it) <= length)
				{
					newTime = length - POS(it);
					tempValue = OUTVAL(it);
					tempOutValue = INVAL(it);
				}
				else
				{
					newTime = POS(it);
					tempValue = INVAL(it);
					tempOutValue = OUTVAL(it);
				}

				tempMap[newTime] = AutomationNode(this, tempValue, tempOutValue, newTime);

				++it;
			} while (it != m_timeMap.end());
		}
	}
	else // Length to be flipped is the same as the real length
	{
		do
		{
			// Swap the inValue and outValue
			tempValue = OUTVAL(it);
			tempOutValue = INVAL(it);

			auto newTime = TimePos(realLength - POS(it));
			tempMap[newTime] = AutomationNode(this, tempValue, tempOutValue, newTime);

			++it;
		} while (it != m_timeMap.end());
	}

	m_timeMap.clear();

	m_timeMap = tempMap;

	cleanObjects();

	generateTangents();
	emit dataChanged();
}




void AutomationClip::saveSettings( QDomDocument & _doc, QDomElement & _this )
{
	QMutexLocker m(&m_clipMutex);

	_this.setAttribute( "pos", startPosition() );
	_this.setAttribute( "len", length() );
	_this.setAttribute( "name", name() );
	_this.setAttribute( "prog", QString::number( static_cast<int>(progressionType()) ) );
	_this.setAttribute( "tens", QString::number( getTension() ) );
	_this.setAttribute( "mute", QString::number( isMuted() ) );
	
	if( usesCustomClipColor() )
	{
		_this.setAttribute( "color", color().name() );
	}

	for( timeMap::const_iterator it = m_timeMap.begin();
						it != m_timeMap.end(); ++it )
	{
		QDomElement element = _doc.createElement( "time" );
		element.setAttribute("pos", POS(it));
		element.setAttribute("value", INVAL(it));
		element.setAttribute("outValue", OUTVAL(it));
		_this.appendChild( element );
	}

	for (const auto& object : m_objects)
	{
		if (object)
		{
			QDomElement element = _doc.createElement( "object" );
			element.setAttribute( "id", QString::fromStdString(
				Uuid::AsString(object->id())));
			_this.appendChild( element );
		}
	}
}




void AutomationClip::loadSettings( const QDomElement & _this )
{
	QMutexLocker m(&m_clipMutex);

	clear();

	movePosition( _this.attribute( "pos" ).toInt() );
	setName( _this.attribute( "name" ) );
	setProgressionType( static_cast<ProgressionType>( _this.attribute(
							"prog" ).toInt() ) );
	setTension( _this.attribute( "tens" ) );
	setMuted(_this.attribute( "mute", QString::number( false ) ).toInt() );

	for( QDomNode node = _this.firstChild(); !node.isNull();
						node = node.nextSibling() )
	{
		QDomElement element = node.toElement();
		if( element.isNull()  )
		{
			continue;
		}
		if( element.tagName() == "time" )
		{
			int timeMapPos = element.attribute("pos").toInt();
			float timeMapInValue = LocaleHelper::toFloat(element.attribute("value"));
			float timeMapOutValue = LocaleHelper::toFloat(element.attribute("outValue"));

			m_timeMap[timeMapPos] = AutomationNode(this, timeMapInValue, timeMapOutValue, timeMapPos);
		}
		else if( element.tagName() == "object" )
		{
<<<<<<< HEAD
			m_idsToResolve << Uuid::FromString(element.attribute("id" ).toStdString());
=======
			m_idsToResolve.push_back(element.attribute("id").toInt());
>>>>>>> de062d6c
		}
	}
	
	if( _this.hasAttribute( "color" ) )
	{
		useCustomClipColor( true );
		setColor( _this.attribute( "color" ) );
	}

	int len = _this.attribute( "len" ).toInt();
	if( len <= 0 )
	{
		// TODO: Handle with an upgrade method
		updateLength();
	}
	else
	{
		changeLength( len );
	}
	generateTangents();
}




QString AutomationClip::name() const
{
	QMutexLocker m(&m_clipMutex);

	if( !Clip::name().isEmpty() )
	{
		return Clip::name();
	}
	if (!m_objects.empty() && m_objects.front() != nullptr)
	{
		return m_objects.front()->fullDisplayName();
	}
	return tr( "Drag a control while pressing <%1>" ).arg(UI_CTRL_KEY);
}




gui::ClipView * AutomationClip::createView( gui::TrackView * _tv )
{
	QMutexLocker m(&m_clipMutex);

	return new gui::AutomationClipView( this, _tv );
}





bool AutomationClip::isAutomated( const AutomatableModel * _m )
{
	auto l = combineAllTracks();
	for (const auto track : l)
	{
		if (track->type() == Track::Type::Automation || track->type() == Track::Type::HiddenAutomation)
		{
			for (const auto& clip : track->getClips())
			{
				const auto a = dynamic_cast<const AutomationClip*>(clip);
				if( a && a->hasAutomation() )
				{
					for (const auto& object : a->m_objects)
					{
						if (object == _m)
						{
							return true;
						}
					}
				}
			}
		}
	}
	return false;
}


/**
 * @brief returns a list of all the automation clips that are connected to a specific model
 * @param _m the model we want to look for
 */
std::vector<AutomationClip *> AutomationClip::clipsForModel(const AutomatableModel* _m)
{
	std::vector<AutomationClip *> clips;
	auto l = combineAllTracks();

	// go through all tracks...
	for (const auto track : l)
	{
		// we want only automation tracks...
		if (track->type() == Track::Type::Automation || track->type() == Track::Type::HiddenAutomation )
		{
			// go through all the clips...
			for (const auto& trackClip : track->getClips())
			{
				auto a = dynamic_cast<AutomationClip*>(trackClip);
				// check that the clip has automation
				if( a && a->hasAutomation() )
				{
					// now check is the clip is connected to the model we want by going through all the connections
					// of the clip
					bool has_object = false;
					for (const auto& object : a->m_objects)
					{
						if (object == _m)
						{
							has_object = true;
						}
					}
					// if the clips is connected to the model, add it to the list
					if (has_object) { clips.push_back(a); }
				}
			}
		}
	}
	return clips;
}



AutomationClip * AutomationClip::globalAutomationClip(
							AutomatableModel * _m )
{
	AutomationTrack * t = Engine::getSong()->globalAutomationTrack();
	for (const auto& clip : t->getClips())
	{
		auto a = dynamic_cast<AutomationClip*>(clip);
		if( a )
		{
			for (const auto& object : a->m_objects)
			{
				if (object == _m) { return a; }
			}
		}
	}

	auto a = new AutomationClip(t);
	a->addObject( _m, false );
	return a;
}




void AutomationClip::resolveAllIDs()
{
	auto l = combineAllTracks();
	for (const auto& track : l)
	{
		if (track->type() == Track::Type::Automation || track->type() == Track::Type::HiddenAutomation)
		{
			for (const auto& clip : track->getClips())
			{
				auto a = dynamic_cast<AutomationClip*>(clip);
				if( a )
				{
					for (const auto& id : a->m_idsToResolve)
					{
						JournallingObject* o = Engine::projectJournal()->journallingObject(id);
						if( o && dynamic_cast<AutomatableModel *>( o ) )
						{
							a->addObject( dynamic_cast<AutomatableModel *>( o ), false );
						}
						else
						{
							// FIXME: Remove this block once the automation system gets fixed
							// This is a temporary fix for https://github.com/LMMS/lmms/issues/3781
							o = Engine::projectJournal()->journallingObject(id);
							if( o && dynamic_cast<AutomatableModel *>( o ) )
							{
								a->addObject( dynamic_cast<AutomatableModel *>( o ), false );
							}
							else
							{
								// FIXME: Remove this block once the automation system gets fixed
								// This is a temporary fix for https://github.com/LMMS/lmms/issues/4781
								o = Engine::projectJournal()->journallingObject(id);
								if( o && dynamic_cast<AutomatableModel *>( o ) )
								{
									a->addObject( dynamic_cast<AutomatableModel *>( o ), false );
								}
							}
						}
					}
					a->m_idsToResolve.clear();
					a->dataChanged();
				}
			}
		}
	}
}




void AutomationClip::clear()
{
	QMutexLocker m(&m_clipMutex);

	m_timeMap.clear();

	emit dataChanged();
}




void AutomationClip::objectDestroyed( jo_id_t _id )
{
	QMutexLocker m(&m_clipMutex);

	// TODO: distict between temporary removal (e.g. LADSPA controls
	// when switching samplerate) and real deletions because in the latter
	// case we had to remove ourselves if we're the global automation
	// clip of the destroyed object
	m_idsToResolve.push_back(_id);

	for (auto objIt = m_objects.begin(); objIt != m_objects.end(); objIt++)
	{
		Q_ASSERT( !(*objIt).isNull() );
		if( (*objIt)->id() == _id )
		{
			//Assign to objIt so that this loop work even break; is removed.
			objIt = m_objects.erase( objIt );
			break;
		}
	}

	emit dataChanged();
}




void AutomationClip::cleanObjects()
{
	QMutexLocker m(&m_clipMutex);

	for( objectVector::iterator it = m_objects.begin(); it != m_objects.end(); )
	{
		if( *it )
		{
			++it;
		}
		else
		{
			it = m_objects.erase( it );
		}
	}
}




void AutomationClip::generateTangents()
{
	generateTangents(m_timeMap.begin(), m_timeMap.size());
}




// We have two tangents, one for the left side of the node and one for the right side
// of the node (in case we have discrete value jumps in the middle of a curve).
// If the inValue and outValue of a node are the same, consequently the inTangent and
// outTangent values of the node will be the same too.
void AutomationClip::generateTangents(timeMap::iterator it, int numToGenerate)
{
	QMutexLocker m(&m_clipMutex);

	for (int i = 0; i < numToGenerate && it != m_timeMap.end(); ++i, ++it)
	{
		if (it + 1 == m_timeMap.end())
		{
			// Previously, the last value's tangent was always set to 0. That logic was kept for both tangents
			// of the last node
			it.value().setInTangent(0);
			it.value().setOutTangent(0);
		}
		else if (it == m_timeMap.begin())
		{
			// On the first node there's no curve behind it, so we will only calculate the outTangent
			// and inTangent will be set to 0.
			float tangent = (INVAL(it + 1) - OUTVAL(it)) / (POS(it + 1) - POS(it));
			it.value().setInTangent(0);
			it.value().setOutTangent(tangent);
		}
		else
		{
			// When we are in a node that is in the middle of two other nodes, we need to check if we
			// have a discrete jump at this node. If we do not, then we can calculate the tangents normally.
			// If we do have a discrete jump, then we have to calculate the tangents differently for each side
			// of the curve.
			// TODO: This behavior means that a very small difference between the inValue and outValue can
			// result in a big change in the curve. In the future, allowing the user to manually adjust
			// the tangents would be better.
			float inTangent;
			float outTangent;
			if (OFFSET(it) == 0)
			{
				inTangent = (INVAL(it + 1) - OUTVAL(it - 1)) / (POS(it + 1) - POS(it - 1));
				it.value().setInTangent(inTangent);
				// inTangent == outTangent in this case
				it.value().setOutTangent(inTangent);
			}
			else
			{
				// Calculate the left side of the curve
				inTangent = (INVAL(it) - OUTVAL(it - 1)) / (POS(it) - POS(it - 1));
				// Calculate the right side of the curve
				outTangent = (INVAL(it + 1) - OUTVAL(it)) / (POS(it + 1) - POS(it));
				it.value().setInTangent(inTangent);
				it.value().setOutTangent(outTangent);
			}
		}
	}
}

std::vector<Track*> AutomationClip::combineAllTracks()
{
	std::vector<Track*> combinedTrackList;

	auto& songTracks = Engine::getSong()->tracks();
	auto& patternStoreTracks = Engine::patternStore()->tracks();

	combinedTrackList.insert(combinedTrackList.end(), songTracks.begin(), songTracks.end());
	combinedTrackList.insert(combinedTrackList.end(), patternStoreTracks.begin(), patternStoreTracks.end());
	combinedTrackList.push_back(Engine::getSong()->globalAutomationTrack());

	return combinedTrackList;
}

} // namespace lmms<|MERGE_RESOLUTION|>--- conflicted
+++ resolved
@@ -832,11 +832,7 @@
 		}
 		else if( element.tagName() == "object" )
 		{
-<<<<<<< HEAD
-			m_idsToResolve << Uuid::FromString(element.attribute("id" ).toStdString());
-=======
-			m_idsToResolve.push_back(element.attribute("id").toInt());
->>>>>>> de062d6c
+			m_idsToResolve.push_back(Uuid::FromString(element.attribute("id" ).toStdString()));
 		}
 	}
 	
