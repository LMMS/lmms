/*
 * AutomationClip.cpp - implementation of class AutomationClip which
 *                         holds dynamic values
 *
 * Copyright (c) 2008-2014 Tobias Doerffel <tobydox/at/users.sourceforge.net>
 * Copyright (c) 2006-2008 Javier Serrano Polo <jasp00/at/users.sourceforge.net>
 *
 * This file is part of LMMS - https://lmms.io
 *
 * This program is free software; you can redistribute it and/or
 * modify it under the terms of the GNU General Public
 * License as published by the Free Software Foundation; either
 * version 2 of the License, or (at your option) any later version.
 *
 * This program is distributed in the hope that it will be useful,
 * but WITHOUT ANY WARRANTY; without even the implied warranty of
 * MERCHANTABILITY or FITNESS FOR A PARTICULAR PURPOSE.  See the GNU
 * General Public License for more details.
 *
 * You should have received a copy of the GNU General Public
 * License along with this program (see COPYING); if not, write to the
 * Free Software Foundation, Inc., 51 Franklin Street, Fifth Floor,
 * Boston, MA 02110-1301 USA.
 *
 */

#include "AutomationClip.h"

#include "AutomationNode.h"
#include "AutomationClipView.h"
#include "AutomationTrack.h"
#include "LocaleHelper.h"
#include "Note.h"
#include "PatternStore.h"
#include "ProjectJournal.h"
#include "Song.h"

#include <cmath>

namespace lmms
{

int AutomationClip::s_quantization = 1;
const float AutomationClip::DEFAULT_MIN_VALUE = 0;
const float AutomationClip::DEFAULT_MAX_VALUE = 1;


AutomationClip::AutomationClip( AutomationTrack * _auto_track ) :
	Clip( _auto_track ),
#if (QT_VERSION < QT_VERSION_CHECK(5,14,0))
	m_clipMutex(QMutex::Recursive),
#endif
	m_autoTrack( _auto_track ),
	m_objects(),
	m_tension( 1.0 ),
	m_progressionType( DiscreteProgression ),
	m_dragging( false ),
	m_isRecording( false ),
	m_lastRecordedValue( 0 )
{
	changeLength( TimePos( 1, 0 ) );
	if( getTrack() )
	{
		switch( getTrack()->trackContainer()->type() )
		{
			case TrackContainer::PatternContainer:
				setAutoResize( true );
				break;

			case TrackContainer::SongContainer:
				// move down
			default:
				setAutoResize( false );
				break;
		}
	}
}




AutomationClip::AutomationClip( const AutomationClip & _clip_to_copy ) :
	Clip( _clip_to_copy.m_autoTrack ),
#if (QT_VERSION < QT_VERSION_CHECK(5,14,0))
	m_clipMutex(QMutex::Recursive),
#endif
	m_autoTrack( _clip_to_copy.m_autoTrack ),
	m_objects( _clip_to_copy.m_objects ),
	m_tension( _clip_to_copy.m_tension ),
	m_progressionType( _clip_to_copy.m_progressionType )
{
	// Locks the mutex of the copied AutomationClip to make sure it
	// doesn't change while it's being copied
	QMutexLocker m(&_clip_to_copy.m_clipMutex);

	for( timeMap::const_iterator it = _clip_to_copy.m_timeMap.begin();
				it != _clip_to_copy.m_timeMap.end(); ++it )
	{
		// Copies the automation node (in/out values and in/out tangents)
		m_timeMap[POS(it)] = it.value();
		// Sets the node's clip to this one
		m_timeMap[POS(it)].setClip(this);
	}
	if (!getTrack()){ return; }
	switch( getTrack()->trackContainer()->type() )
	{
		case TrackContainer::PatternContainer:
			setAutoResize( true );
			break;

		case TrackContainer::SongContainer:
			// move down
		default:
			setAutoResize( false );
			break;
	}
}

bool AutomationClip::addObject( AutomatableModel * _obj, bool _search_dup )
{
	QMutexLocker m(&m_clipMutex);

	if( _search_dup && m_objects.contains(_obj) )
	{
		return false;
	}

	// the automation track is unconnected and there is nothing in the track
	if( m_objects.isEmpty() && hasAutomation() == false )
	{
		// then initialize first value
		putValue( TimePos(0), _obj->inverseScaledValue( _obj->value<float>() ), false );
	}

	m_objects += _obj;

	connect( _obj, SIGNAL(destroyed(lmms::jo_id_t)),
			this, SLOT(objectDestroyed(lmms::jo_id_t)),
						Qt::DirectConnection );

	emit dataChanged();

	return true;
}




void AutomationClip::setProgressionType(
					ProgressionTypes _new_progression_type )
{
	QMutexLocker m(&m_clipMutex);

	if ( _new_progression_type == DiscreteProgression ||
		_new_progression_type == LinearProgression ||
		_new_progression_type == CubicHermiteProgression )
	{
		m_progressionType = _new_progression_type;
		emit dataChanged();
	}
}




void AutomationClip::setTension( QString _new_tension )
{
	QMutexLocker m(&m_clipMutex);

	bool ok;
	float nt = LocaleHelper::toFloat(_new_tension, & ok);

	if( ok && nt > -0.01 && nt < 1.01 )
	{
		m_tension = nt;
	}
}




const AutomatableModel * AutomationClip::firstObject() const
{
	QMutexLocker m(&m_clipMutex);

	AutomatableModel* model;
	if (!m_objects.isEmpty() && (model = m_objects.first()) != nullptr)
	{
		return model;
	}

	static FloatModel fm(0, DEFAULT_MIN_VALUE, DEFAULT_MAX_VALUE, 0.001);
	return &fm;
}

const AutomationClip::objectVector& AutomationClip::objects() const
{
	QMutexLocker m(&m_clipMutex);

	return m_objects;
}




TimePos AutomationClip::timeMapLength() const
{
	QMutexLocker m(&m_clipMutex);

	TimePos one_bar = TimePos(1, 0);
	if (m_timeMap.isEmpty()) { return one_bar; }

	timeMap::const_iterator it = m_timeMap.end();
	auto last_tick = static_cast<tick_t>(POS(it - 1));
	// if last_tick is 0 (single item at tick 0)
	// return length as a whole bar to prevent disappearing Clip
	if (last_tick == 0) { return one_bar; }

	return TimePos(last_tick);
}




void AutomationClip::updateLength()
{
	// Do not resize down in case user manually extended up
	changeLength(qMax(length(), timeMapLength()));
}




/**
 * @brief Puts an automation node on the timeMap with the given value.
 *        The inValue and outValue of the created node will be the same.
 * @param TimePos time to add the node to
 * @param Float inValue and outValue of the node
 * @param Boolean True to quantize the position (defaults to true)
 * @param Boolean True to ignore unquantized surrounding nodes (defaults to true)
 * @return TimePos of the recently added automation node
 */
TimePos AutomationClip::putValue(
	const TimePos & time,
	const float value,
	const bool quantPos,
	const bool ignoreSurroundingPoints
)
{
	QMutexLocker m(&m_clipMutex);

	cleanObjects();

	TimePos newTime = quantPos ? Note::quantized(time, quantization()) : time;

	// Create a node or replace the existing one on newTime
	m_timeMap[newTime] = AutomationNode(this, value, newTime);

	timeMap::iterator it = m_timeMap.find(newTime);

	// Remove control points that are covered by the new points
	// quantization value. Control Key to override
	if (!ignoreSurroundingPoints)
	{
		// We need to check that to avoid removing nodes from
		// newTime + 1 to newTime (removing the node we are adding)
		if (quantization() > 1)
		{
			// Remove nodes between the quantization points, them not
			// being included
			removeNodes(newTime + 1, newTime + quantization() - 1);
		}
	}
	if (it != m_timeMap.begin()) { --it; }
	generateTangents(it, 3);

	updateLength();

	emit dataChanged();

	return newTime;
}




/**
 * @brief Puts an automation node on the timeMap with the given inValue
 *        and outValue.
 * @param TimePos time to add the node to
 * @param Float inValue of the node
 * @param Float outValue of the node
 * @param Boolean True to quantize the position (defaults to true)
 * @param Boolean True to ignore unquantized surrounding nodes (defaults to true)
 * @return TimePos of the recently added automation node
 */
TimePos AutomationClip::putValues(
	const TimePos & time,
	const float inValue,
	const float outValue,
	const bool quantPos,
	const bool ignoreSurroundingPoints
)
{
	QMutexLocker m(&m_clipMutex);

	cleanObjects();

	TimePos newTime = quantPos ? Note::quantized(time, quantization()) : time;

	// Create a node or replace the existing one on newTime
	m_timeMap[newTime] = AutomationNode(this, inValue, outValue, newTime);

	timeMap::iterator it = m_timeMap.find(newTime);

	// Remove control points that are covered by the new points
	// quantization value. Control Key to override
	if (!ignoreSurroundingPoints)
	{
		// We need to check that to avoid removing nodes from
		// newTime + 1 to newTime (removing the node we are adding)
		if (quantization() > 1)
		{
			// Remove nodes between the quantization points, them not
			// being included
			removeNodes(newTime + 1, newTime + quantization() - 1);
		}
	}
	if (it != m_timeMap.begin()) { --it; }
	generateTangents(it, 3);

	updateLength();

	emit dataChanged();

	return newTime;
}




void AutomationClip::removeNode(const TimePos & time)
{
	QMutexLocker m(&m_clipMutex);

	cleanObjects();

	m_timeMap.remove( time );
	timeMap::iterator it = m_timeMap.lowerBound(time);
	if( it != m_timeMap.begin() )
	{
		--it;
	}
	generateTangents(it, 3);

	updateLength();

	emit dataChanged();
}




/**
 * @brief Removes all automation nodes between the given ticks
 * @param Int first tick of the range
 * @param Int second tick of the range
 */
void AutomationClip::removeNodes(const int tick0, const int tick1)
{
	if (tick0 == tick1)
	{
		removeNode(TimePos(tick0));
		return;
	}

	auto start = TimePos(qMin(tick0, tick1));
	auto end = TimePos(qMax(tick0, tick1));

	// Make a list of TimePos with nodes to be removed
	// because we can't simply remove the nodes from
	// the timeMap while we are iterating it.
	QVector<TimePos> nodesToRemove;

	for (auto it = m_timeMap.lowerBound(start), endIt = m_timeMap.upperBound(end); it != endIt; ++it)
	{
		nodesToRemove.append(POS(it));
	}

	for (auto node: nodesToRemove)
	{
		removeNode(node);
	}
}




/**
 * @brief Resets the outValues of all automation nodes between the given ticks
 * @param Int first tick of the range
 * @param Int second tick of the range
 */
void AutomationClip::resetNodes(const int tick0, const int tick1)
{
	if (tick0 == tick1)
	{
		auto it = m_timeMap.find(TimePos(tick0));
		if (it != m_timeMap.end()) { it.value().resetOutValue(); }
		return;
	}

	auto start = TimePos(qMin(tick0, tick1));
	auto end = TimePos(qMax(tick0, tick1));

	for (auto it = m_timeMap.lowerBound(start), endIt = m_timeMap.upperBound(end); it != endIt; ++it)
	{
		it.value().resetOutValue();
	}
}




void AutomationClip::recordValue(TimePos time, float value)
{
	QMutexLocker m(&m_clipMutex);

	if( value != m_lastRecordedValue )
	{
		putValue( time, value, true );
		m_lastRecordedValue = value;
	}
	else if( valueAt( time ) != value )
	{
		removeNode(time);
	}
}




/**
 * @brief Set the position of the point that is being dragged.
 *        Calling this function will also automatically set m_dragging to true.
 *        When applyDragValue() is called, m_dragging is set back to false.
 * @param TimePos of the node being dragged
 * @param Float with the value to assign to the point being dragged
 * @param Boolean. True to snip x position
 * @param Boolean. True to ignore unquantized surrounding nodes
 * @return TimePos with current time of the dragged value
 */
TimePos AutomationClip::setDragValue(
	const TimePos & time,
	const float value,
	const bool quantPos,
	const bool controlKey
)
{
	QMutexLocker m(&m_clipMutex);

	if (m_dragging == false)
	{
		TimePos newTime = quantPos ? Note::quantized(time, quantization()) : time;

		// We will keep the same outValue only if it's different from the
		// inValue
		m_dragKeepOutValue = false;

		// Check if we already have a node on the position we are dragging
		// and if we do, store the outValue so the discrete jump can be kept
		timeMap::iterator it = m_timeMap.find(newTime);
		if (it != m_timeMap.end())
		{
			if (OFFSET(it) != 0)
			{
				m_dragKeepOutValue = true;
				m_dragOutValue = OUTVAL(it);
			}
		}

		this->removeNode(newTime);
		m_oldTimeMap = m_timeMap;
		m_dragging = true;
	}

	//Restore to the state before it the point were being dragged
	m_timeMap = m_oldTimeMap;

	generateTangents();

	if (m_dragKeepOutValue)
	{
		return this->putValues(time, value, m_dragOutValue, quantPos, controlKey);
	}

	return this->putValue(time, value, quantPos, controlKey);
}




/**
 * @brief After the point is dragged, this function is called to apply the change.
 */
void AutomationClip::applyDragValue()
{
	QMutexLocker m(&m_clipMutex);

	m_dragging = false;
}




float AutomationClip::valueAt( const TimePos & _time ) const
{
	QMutexLocker m(&m_clipMutex);

	if( m_timeMap.isEmpty() )
	{
		return 0;
	}

	// If we have a node at that time, just return its value
	if (m_timeMap.contains(_time))
	{
		// When the time is exactly the node's time, we want the inValue
		return m_timeMap[_time].getInValue();
	}

	// lowerBound returns next value with equal or greater key. Since we already
	// checked if the key contains a node, we know the returned node has a greater
	// key than _time. Therefore we take the previous element to calculate the current value
	timeMap::const_iterator v = m_timeMap.lowerBound(_time);

	if( v == m_timeMap.begin() )
	{
		return 0;
	}
	if( v == m_timeMap.end() )
	{
		// When the time is after the last node, we want the outValue of it
		return OUTVAL(v - 1);
	}

	return valueAt(v - 1, _time - POS(v - 1));
}




// This method will get the value at an offset from a node, so we use the outValue of
// that node and the inValue of the next node for the calculations.
float AutomationClip::valueAt( timeMap::const_iterator v, int offset ) const
{
	QMutexLocker m(&m_clipMutex);

	// We never use it with offset 0, but doesn't hurt to return a correct
	// value if we do
	if (offset == 0) { return INVAL(v); }

	if (m_progressionType == DiscreteProgression)
	{
		return OUTVAL(v);
	}
	else if( m_progressionType == LinearProgression )
	{
		float slope =
			(INVAL(v + 1) - OUTVAL(v))
			/ (POS(v + 1) - POS(v));

		return OUTVAL(v) + offset * slope;
	}
	else /* CubicHermiteProgression */
	{
		// Implements a Cubic Hermite spline as explained at:
		// http://en.wikipedia.org/wiki/Cubic_Hermite_spline#Unit_interval_.280.2C_1.29
		//
		// Note that we are not interpolating a 2 dimensional point over
		// time as the article describes.  We are interpolating a single
		// value: y.  To make this work we map the values of x that this
		// segment spans to values of t for t = 0.0 -> 1.0 and scale the
		// tangents _m1 and _m2
		int numValues = (POS(v + 1) - POS(v));
		float t = (float) offset / (float) numValues;
		float m1 = OUTTAN(v) * numValues * m_tension;
		float m2 = INTAN(v + 1) * numValues * m_tension;

		auto t2 = pow(t, 2);
		auto t3 = pow(t, 3);
		return (2 * t3 - 3 * t2 + 1) * OUTVAL(v)
			+ (t3 - 2 * t2 + t) * m1
			+ (-2 * t3 + 3 * t2) * INVAL(v + 1)
			+ (t3 - t2) * m2;
	}
}




float *AutomationClip::valuesAfter( const TimePos & _time ) const
{
	QMutexLocker m(&m_clipMutex);

	timeMap::const_iterator v = m_timeMap.lowerBound(_time);
	if( v == m_timeMap.end() || (v+1) == m_timeMap.end() )
	{
		return nullptr;
	}

	int numValues = POS(v + 1) - POS(v);
	auto ret = new float[numValues];

	for( int i = 0; i < numValues; i++ )
	{
		ret[i] = valueAt( v, i );
	}

	return ret;
}




void AutomationClip::flipY(int min, int max)
{
	QMutexLocker m(&m_clipMutex);

	bool changedTimeMap = false;

	for (auto it = m_timeMap.begin(); it != m_timeMap.end(); ++it)
	{
		// Get distance from IN/OUT values to max value
		float inValDist = max - INVAL(it);
		float outValDist = max - OUTVAL(it);

		// To flip, that will be the new distance between
		// the IN/OUT values and the min value
		it.value().setInValue(min + inValDist);
		it.value().setOutValue(min + outValDist);

		changedTimeMap = true;
	}

	if (changedTimeMap)
	{
		generateTangents();
		emit dataChanged();
	}
}




void AutomationClip::flipY()
{
	flipY(getMin(), getMax());
}




void AutomationClip::flipX(int length)
{
	QMutexLocker m(&m_clipMutex);

	timeMap::const_iterator it = m_timeMap.lowerBound(0);

	if (it == m_timeMap.end()) { return; }

	// Temporary map where we will store the flipped version
	// of our clip
	timeMap tempMap;

	float tempValue = 0;
	float tempOutValue = 0;

	// We know the QMap isn't empty, making this safe:
	float realLength = m_timeMap.lastKey();

	// If we have a positive length, we want to flip the area covered by that
	// length, even if it goes beyond the clip. A negative length means that
	// we just want to flip the nodes we have
	if (length >= 0 && length != realLength)
	{
		// If length to be flipped is bigger than the real length
		if (realLength < length)
		{
			// We are flipping an area that goes beyond the last node. So we add a node to the
			// beginning of the flipped timeMap representing the value of the end of the area
			tempValue = valueAt(length);
			tempMap[0] = AutomationNode(this, tempValue, 0);

			// Now flip the nodes we have in relation to the length
			do
			{
				// We swap the inValue and outValue when flipping horizontally
				tempValue = OUTVAL(it);
				tempOutValue = INVAL(it);
				auto newTime = TimePos(length - POS(it));

				tempMap[newTime] = AutomationNode(this, tempValue, tempOutValue, newTime);

				++it;
			} while (it != m_timeMap.end());
		}
		else // If the length to be flipped is smaller than the real length
		{
			do
			{
				TimePos newTime;

				// Only flips the length to be flipped and keep the remaining values in place
				// We also only swap the inValue and outValue if we are flipping the node
				if (POS(it) <= length)
				{
					newTime = length - POS(it);
					tempValue = OUTVAL(it);
					tempOutValue = INVAL(it);
				}
				else
				{
					newTime = POS(it);
					tempValue = INVAL(it);
					tempOutValue = OUTVAL(it);
				}

				tempMap[newTime] = AutomationNode(this, tempValue, tempOutValue, newTime);

				++it;
			} while (it != m_timeMap.end());
		}
	}
	else // Length to be flipped is the same as the real length
	{
		do
		{
			// Swap the inValue and outValue
			tempValue = OUTVAL(it);
			tempOutValue = INVAL(it);

			auto newTime = TimePos(realLength - POS(it));
			tempMap[newTime] = AutomationNode(this, tempValue, tempOutValue, newTime);

			++it;
		} while (it != m_timeMap.end());
	}

	m_timeMap.clear();

	m_timeMap = tempMap;

	cleanObjects();

	generateTangents();
	emit dataChanged();
}




void AutomationClip::saveSettings( QDomDocument & _doc, QDomElement & _this )
{
	QMutexLocker m(&m_clipMutex);

	_this.setAttribute( "pos", startPosition() );
	_this.setAttribute( "len", length() );
	_this.setAttribute( "name", name() );
	_this.setAttribute( "prog", QString::number( progressionType() ) );
	_this.setAttribute( "tens", QString::number( getTension() ) );
	_this.setAttribute( "mute", QString::number( isMuted() ) );
	
	if( usesCustomClipColor() )
	{
		_this.setAttribute( "color", color().name() );
	}

	for( timeMap::const_iterator it = m_timeMap.begin();
						it != m_timeMap.end(); ++it )
	{
		QDomElement element = _doc.createElement( "time" );
		element.setAttribute("pos", POS(it));
		element.setAttribute("value", INVAL(it));
		element.setAttribute("outValue", OUTVAL(it));
		_this.appendChild( element );
	}

	for (const auto& object : m_objects)
	{
		if (object)
		{
			QDomElement element = _doc.createElement( "object" );
<<<<<<< HEAD
			element.setAttribute( "id", QString::fromStdString(
				Uuid::AsString((*it)->id() ) ));
			_this.appendChild( element );
=======
			element.setAttribute("id", ProjectJournal::idToSave(object->id()));
			_this.appendChild(element);
>>>>>>> 989fc338
		}
	}
}




void AutomationClip::loadSettings( const QDomElement & _this )
{
	QMutexLocker m(&m_clipMutex);

	clear();

	movePosition( _this.attribute( "pos" ).toInt() );
	setName( _this.attribute( "name" ) );
	setProgressionType( static_cast<ProgressionTypes>( _this.attribute(
							"prog" ).toInt() ) );
	setTension( _this.attribute( "tens" ) );
	setMuted(_this.attribute( "mute", QString::number( false ) ).toInt() );

	for( QDomNode node = _this.firstChild(); !node.isNull();
						node = node.nextSibling() )
	{
		QDomElement element = node.toElement();
		if( element.isNull()  )
		{
			continue;
		}
		if( element.tagName() == "time" )
		{
			int timeMapPos = element.attribute("pos").toInt();
			float timeMapInValue = LocaleHelper::toFloat(element.attribute("value"));
			float timeMapOutValue = LocaleHelper::toFloat(element.attribute("outValue"));

			m_timeMap[timeMapPos] = AutomationNode(this, timeMapInValue, timeMapOutValue, timeMapPos);
		}
		else if( element.tagName() == "object" )
		{
			m_idsToResolve << Uuid::FromString(element.attribute("id" ).toStdString());
		}
	}
	
	if( _this.hasAttribute( "color" ) )
	{
		useCustomClipColor( true );
		setColor( _this.attribute( "color" ) );
	}

	int len = _this.attribute( "len" ).toInt();
	if( len <= 0 )
	{
		// TODO: Handle with an upgrade method
		updateLength();
	}
	else
	{
		changeLength( len );
	}
	generateTangents();
}




QString AutomationClip::name() const
{
	QMutexLocker m(&m_clipMutex);

	if( !Clip::name().isEmpty() )
	{
		return Clip::name();
	}
	if( !m_objects.isEmpty() && m_objects.first() != nullptr )
	{
		return m_objects.first()->fullDisplayName();
	}
	return tr( "Drag a control while pressing <%1>" ).arg(UI_CTRL_KEY);
}




gui::ClipView * AutomationClip::createView( gui::TrackView * _tv )
{
	QMutexLocker m(&m_clipMutex);

	return new gui::AutomationClipView( this, _tv );
}





bool AutomationClip::isAutomated( const AutomatableModel * _m )
{
	TrackContainer::TrackList l;
	l += Engine::getSong()->tracks();
	l += Engine::patternStore()->tracks();
	l += Engine::getSong()->globalAutomationTrack();

	for (const auto& track : l)
	{
		if (track->type() == Track::AutomationTrack || track->type() == Track::HiddenAutomationTrack)
		{
			for (const auto& clip : track->getClips())
			{
				const auto a = dynamic_cast<const AutomationClip*>(clip);
				if( a && a->hasAutomation() )
				{
					for (const auto& object : a->m_objects)
					{
						if (object == _m)
						{
							return true;
						}
					}
				}
			}
		}
	}
	return false;
}


/**
 * @brief returns a list of all the automation clips that are connected to a specific model
 * @param _m the model we want to look for
 */
QVector<AutomationClip *> AutomationClip::clipsForModel( const AutomatableModel * _m )
{
	QVector<AutomationClip*> clips;
	TrackContainer::TrackList tracks;
	tracks += Engine::getSong()->tracks();
	tracks += Engine::patternStore()->tracks();
	tracks += Engine::getSong()->globalAutomationTrack();

	// go through all tracks...
	for (const auto& track : tracks)
	{
		// we want only automation tracks...
		if (track->type() == Track::AutomationTrack || track->type() == Track::HiddenAutomationTrack )
		{
			// go through all the clips...
			for (const auto& trackClip : track->getClips())
			{
				auto a = dynamic_cast<AutomationClip*>(trackClip);
				// check that the clip has automation
				if( a && a->hasAutomation() )
				{
					// now check is the clip is connected to the model we want by going through all the connections
					// of the clip
					bool has_object = false;
					for (const auto& object : a->m_objects)
					{
						if (object == _m)
						{
							has_object = true;
						}
					}
					// if the clips is connected to the model, add it to the list
					if( has_object ) { clips += a; }
				}
			}
		}
	}
	return clips;
}



AutomationClip * AutomationClip::globalAutomationClip(
							AutomatableModel * _m )
{
	AutomationTrack * t = Engine::getSong()->globalAutomationTrack();
	for (const auto& clip : t->getClips())
	{
		auto a = dynamic_cast<AutomationClip*>(clip);
		if( a )
		{
			for (const auto& object : a->m_objects)
			{
				if (object == _m) { return a; }
			}
		}
	}

	auto a = new AutomationClip(t);
	a->addObject( _m, false );
	return a;
}




void AutomationClip::resolveAllIDs()
{
	TrackContainer::TrackList l = Engine::getSong()->tracks() +
				Engine::patternStore()->tracks();
	l += Engine::getSong()->globalAutomationTrack();
	for (const auto& track : l)
	{
		if (track->type() == Track::AutomationTrack || track->type() == Track::HiddenAutomationTrack)
		{
			for (const auto& clip : track->getClips())
			{
				auto a = dynamic_cast<AutomationClip*>(clip);
				if( a )
				{
					for (const auto& id : a->m_idsToResolve)
					{
						JournallingObject* o = Engine::projectJournal()->journallingObject(id);
						if( o && dynamic_cast<AutomatableModel *>( o ) )
						{
							a->addObject( dynamic_cast<AutomatableModel *>( o ), false );
						}
						else
						{
							// FIXME: Remove this block once the automation system gets fixed
							// This is a temporary fix for https://github.com/LMMS/lmms/issues/3781
<<<<<<< HEAD
							o = Engine::projectJournal()->journallingObject(*k);
=======
							o = Engine::projectJournal()->journallingObject(ProjectJournal::idFromSave(id));
>>>>>>> 989fc338
							if( o && dynamic_cast<AutomatableModel *>( o ) )
							{
								a->addObject( dynamic_cast<AutomatableModel *>( o ), false );
							}
							else
							{
								// FIXME: Remove this block once the automation system gets fixed
								// This is a temporary fix for https://github.com/LMMS/lmms/issues/4781
<<<<<<< HEAD
								o = Engine::projectJournal()->journallingObject(*k);
=======
								o = Engine::projectJournal()->journallingObject(ProjectJournal::idToSave(id));
>>>>>>> 989fc338
								if( o && dynamic_cast<AutomatableModel *>( o ) )
								{
									a->addObject( dynamic_cast<AutomatableModel *>( o ), false );
								}
							}
						}
					}
					a->m_idsToResolve.clear();
					a->dataChanged();
				}
			}
		}
	}
}




void AutomationClip::clear()
{
	QMutexLocker m(&m_clipMutex);

	m_timeMap.clear();

	emit dataChanged();
}




void AutomationClip::objectDestroyed( jo_id_t _id )
{
	QMutexLocker m(&m_clipMutex);

	// TODO: distict between temporary removal (e.g. LADSPA controls
	// when switching samplerate) and real deletions because in the latter
	// case we had to remove ourselves if we're the global automation
	// clip of the destroyed object
	m_idsToResolve += _id;

	for( objectVector::Iterator objIt = m_objects.begin();
		objIt != m_objects.end(); objIt++ )
	{
		Q_ASSERT( !(*objIt).isNull() );
		if( (*objIt)->id() == _id )
		{
			//Assign to objIt so that this loop work even break; is removed.
			objIt = m_objects.erase( objIt );
			break;
		}
	}

	emit dataChanged();
}




void AutomationClip::cleanObjects()
{
	QMutexLocker m(&m_clipMutex);

	for( objectVector::iterator it = m_objects.begin(); it != m_objects.end(); )
	{
		if( *it )
		{
			++it;
		}
		else
		{
			it = m_objects.erase( it );
		}
	}
}




void AutomationClip::generateTangents()
{
	generateTangents(m_timeMap.begin(), m_timeMap.size());
}




// We have two tangents, one for the left side of the node and one for the right side
// of the node (in case we have discrete value jumps in the middle of a curve).
// If the inValue and outValue of a node are the same, consequently the inTangent and
// outTangent values of the node will be the same too.
void AutomationClip::generateTangents(timeMap::iterator it, int numToGenerate)
{
	QMutexLocker m(&m_clipMutex);

	if( m_timeMap.size() < 2 && numToGenerate > 0 )
	{
		it.value().setInTangent(0);
		it.value().setOutTangent(0);
		return;
	}

	for( int i = 0; i < numToGenerate; i++ )
	{
		if( it == m_timeMap.begin() )
		{
			// On the first node there's no curve behind it, so we will only calculate the outTangent
			// and inTangent will be set to 0.
			float tangent = (INVAL(it + 1) - OUTVAL(it)) / (POS(it + 1) - POS(it));
			it.value().setInTangent(0);
			it.value().setOutTangent(tangent);
		}
		else if( it+1 == m_timeMap.end() )
		{
			// Previously, the last value's tangent was always set to 0. That logic was kept for both tangents
			// of the last node
			it.value().setInTangent(0);
			it.value().setOutTangent(0);
			return;
		}
		else
		{
			// When we are in a node that is in the middle of two other nodes, we need to check if we
			// have a discrete jump at this node. If we do not, then we can calculate the tangents normally.
			// If we do have a discrete jump, then we have to calculate the tangents differently for each side
			// of the curve.
			// TODO: This behavior means that a very small difference between the inValue and outValue can
			// result in a big change in the curve. In the future, allowing the user to manually adjust
			// the tangents would be better.
			float inTangent;
			float outTangent;
			if (OFFSET(it) == 0)
			{
				inTangent = (INVAL(it + 1) - OUTVAL(it - 1)) / (POS(it + 1) - POS(it - 1));
				it.value().setInTangent(inTangent);
				// inTangent == outTangent in this case
				it.value().setOutTangent(inTangent);
			}
			else
			{
				// Calculate the left side of the curve
				inTangent = (INVAL(it) - OUTVAL(it - 1)) / (POS(it) - POS(it - 1));
				// Calculate the right side of the curve
				outTangent = (INVAL(it + 1) - OUTVAL(it)) / (POS(it + 1) - POS(it));
				it.value().setInTangent(inTangent);
				it.value().setOutTangent(outTangent);
			}
		}
		it++;
	}
}

} // namespace lmms<|MERGE_RESOLUTION|>--- conflicted
+++ resolved
@@ -791,14 +791,9 @@
 		if (object)
 		{
 			QDomElement element = _doc.createElement( "object" );
-<<<<<<< HEAD
 			element.setAttribute( "id", QString::fromStdString(
-				Uuid::AsString((*it)->id() ) ));
+				Uuid::AsString(object->id())));
 			_this.appendChild( element );
-=======
-			element.setAttribute("id", ProjectJournal::idToSave(object->id()));
-			_this.appendChild(element);
->>>>>>> 989fc338
 		}
 	}
 }
@@ -1018,11 +1013,7 @@
 						{
 							// FIXME: Remove this block once the automation system gets fixed
 							// This is a temporary fix for https://github.com/LMMS/lmms/issues/3781
-<<<<<<< HEAD
-							o = Engine::projectJournal()->journallingObject(*k);
-=======
-							o = Engine::projectJournal()->journallingObject(ProjectJournal::idFromSave(id));
->>>>>>> 989fc338
+							o = Engine::projectJournal()->journallingObject(id);
 							if( o && dynamic_cast<AutomatableModel *>( o ) )
 							{
 								a->addObject( dynamic_cast<AutomatableModel *>( o ), false );
@@ -1031,11 +1022,7 @@
 							{
 								// FIXME: Remove this block once the automation system gets fixed
 								// This is a temporary fix for https://github.com/LMMS/lmms/issues/4781
-<<<<<<< HEAD
-								o = Engine::projectJournal()->journallingObject(*k);
-=======
-								o = Engine::projectJournal()->journallingObject(ProjectJournal::idToSave(id));
->>>>>>> 989fc338
+								o = Engine::projectJournal()->journallingObject(id);
 								if( o && dynamic_cast<AutomatableModel *>( o ) )
 								{
 									a->addObject( dynamic_cast<AutomatableModel *>( o ), false );
