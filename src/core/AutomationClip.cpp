--- conflicted
+++ resolved
@@ -899,11 +899,7 @@
 		{
 			for (const auto& clip : track->getClips())
 			{
-<<<<<<< HEAD
-				const AutomationClip* a = dynamic_cast<const AutomationClip*>(clip);
-=======
-				const auto a = dynamic_cast<const AutomationClip*>(*j);
->>>>>>> e407e73e
+				const auto a = dynamic_cast<const AutomationClip*>(clip);
 				if( a && a->hasAutomation() )
 				{
 					for (const auto& object : a->m_objects)
@@ -942,11 +938,7 @@
 			// go through all the clips...
 			for (const auto& trackClip : track->getClips())
 			{
-<<<<<<< HEAD
-				AutomationClip* a = dynamic_cast<AutomationClip*>(trackClip);
-=======
-				auto a = dynamic_cast<AutomationClip*>(*j);
->>>>>>> e407e73e
+				auto a = dynamic_cast<AutomationClip*>(trackClip);
 				// check that the clip has automation
 				if( a && a->hasAutomation() )
 				{
@@ -977,11 +969,7 @@
 	AutomationTrack * t = Engine::getSong()->globalAutomationTrack();
 	for (const auto& clip : t->getClips())
 	{
-<<<<<<< HEAD
-		AutomationClip* a = dynamic_cast<AutomationClip*>(clip);
-=======
-		auto a = dynamic_cast<AutomationClip*>(*j);
->>>>>>> e407e73e
+		auto a = dynamic_cast<AutomationClip*>(clip);
 		if( a )
 		{
 			for (const auto& object : a->m_objects)
@@ -1010,11 +998,7 @@
 		{
 			for (const auto& clip : track->getClips())
 			{
-<<<<<<< HEAD
-				AutomationClip* a = dynamic_cast<AutomationClip*>(clip);
-=======
-				auto a = dynamic_cast<AutomationClip*>(*j);
->>>>>>> e407e73e
+				auto a = dynamic_cast<AutomationClip*>(clip);
 				if( a )
 				{
 					for (const auto& id : a->m_idsToResolve)
