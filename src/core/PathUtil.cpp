#include "PathUtil.h"

#include <QDir>
#include <QFileInfo>

#include "ConfigManager.h"
#include "Engine.h"
#include "Song.h"

namespace lmms::PathUtil
{
<<<<<<< HEAD
	constexpr auto relativeBases = std::array{ Base::ProjectDir, Base::FactorySample, Base::UserSample, Base::UserVST, Base::Preset,
		Base::UserLADSPA, Base::DefaultLADSPA, Base::UserSoundfont, Base::DefaultSoundfont, Base::UserGIG, Base::DefaultGIG,
		Base::LocalDir, Base::Internal };
=======
	auto relativeBases = std::array{ Base::ProjectDir, Base::FactoryProjects, Base::FactorySample, Base::UserSample, Base::UserVST, Base::Preset,
		Base::FactoryPresets, Base::UserLADSPA, Base::DefaultLADSPA, Base::UserSoundfont, Base::DefaultSoundfont, Base::UserGIG, Base::DefaultGIG,
		Base::LocalDir };
>>>>>>> 05a52648

	QString baseLocation(const Base base, bool* error /* = nullptr*/)
	{
		// error is false unless something goes wrong
		if (error) { *error = false; }

		QString loc = "";
		switch (base)
		{
			case Base::ProjectDir       : loc = ConfigManager::inst()->userProjectsDir(); break;
			case Base::FactoryProjects :
			{
				QDir fpd = QDir(ConfigManager::inst()->factoryProjectsDir());
				loc = fpd.absolutePath(); break;
			}
			case Base::FactorySample    :
			{
				QDir fsd = QDir(ConfigManager::inst()->factorySamplesDir());
				loc = fsd.absolutePath(); break;
			}
			case Base::UserSample       : loc = ConfigManager::inst()->userSamplesDir(); break;
			case Base::UserVST          : loc = ConfigManager::inst()->userVstDir(); break;
			case Base::Preset           : loc = ConfigManager::inst()->userPresetsDir(); break;
			case Base::FactoryPresets    :
			{
				QDir fpd = QDir(ConfigManager::inst()->factoryPresetsDir());
				loc = fpd.absolutePath(); break;
			}
			case Base::UserLADSPA       : loc = ConfigManager::inst()->ladspaDir(); break;
			case Base::DefaultLADSPA    : loc = ConfigManager::inst()->userLadspaDir(); break;
			case Base::UserSoundfont    : loc = ConfigManager::inst()->sf2Dir(); break;
			case Base::DefaultSoundfont : loc = ConfigManager::inst()->userSf2Dir(); break;
			case Base::UserGIG          : loc = ConfigManager::inst()->gigDir(); break;
			case Base::DefaultGIG       : loc = ConfigManager::inst()->userGigDir(); break;
			case Base::LocalDir:
			{
				const Song* s = Engine::getSong();
				QString projectPath;
				if (s)
				{
					projectPath = s->projectFileName();
					loc = QFileInfo(projectPath).path();
				}
				// We resolved it properly if we had an open Song and the project
				// filename wasn't empty
				if (error) { *error = (!s || projectPath.isEmpty()); }
				break;
			}
			case Base::Internal:
				if (error) { *error = true; }
				[[fallthrough]];
			default                   : return QString("");
		}
		return QDir::cleanPath(loc) + "/";
	}

	std::optional<std::string> getBaseLocation(Base base)
	{
		bool error = false;
		const auto str = baseLocation(base, &error);
		if (error) { return std::nullopt; }
		return str.toStdString();
	}

	QDir baseQDir (const Base base, bool* error /* = nullptr*/)
	{
		if (base == Base::Absolute)
		{
			if (error) { *error = false; }
			return QDir::root();
		}
		return QDir(baseLocation(base, error));
	}

	QString basePrefixQString(const Base base)
	{
		const auto prefix = basePrefix(base);
		return QString::fromLatin1(prefix.data(), prefix.size());
	}

	std::string_view basePrefix(const Base base)
	{
		switch (base)
		{
<<<<<<< HEAD
			case Base::ProjectDir       : return "userprojects:";
			case Base::FactorySample    : return "factorysample:";
			case Base::UserSample       : return "usersample:";
			case Base::UserVST          : return "uservst:";
			case Base::Preset           : return "preset:";
			case Base::UserLADSPA       : return "userladspa:";
			case Base::DefaultLADSPA    : return "defaultladspa:";
			case Base::UserSoundfont    : return "usersoundfont:";
			case Base::DefaultSoundfont : return "defaultsoundfont:";
			case Base::UserGIG          : return "usergig:";
			case Base::DefaultGIG       : return "defaultgig:";
			case Base::LocalDir         : return "local:";
			case Base::Internal         : return "internal:";
			default                     : return "";
		}
	}

	bool hasBase(const QString& path, Base base)
	{
		if (base == Base::Absolute)
		{
			return baseLookup(path) == base;
=======
			case Base::ProjectDir       : return QStringLiteral("userprojects:");
			case Base::FactoryProjects  : return QStringLiteral("factoryprojects:");
			case Base::FactorySample    : return QStringLiteral("factorysample:");
			case Base::UserSample       : return QStringLiteral("usersample:");
			case Base::UserVST          : return QStringLiteral("uservst:");
			case Base::Preset           : return QStringLiteral("preset:");
			case Base::FactoryPresets   : return QStringLiteral("factorypreset:");
			case Base::UserLADSPA       : return QStringLiteral("userladspa:");
			case Base::DefaultLADSPA    : return QStringLiteral("defaultladspa:");
			case Base::UserSoundfont    : return QStringLiteral("usersoundfont:");
			case Base::DefaultSoundfont : return QStringLiteral("defaultsoundfont:");
			case Base::UserGIG          : return QStringLiteral("usergig:");
			case Base::DefaultGIG       : return QStringLiteral("defaultgig:");
			case Base::LocalDir         : return QStringLiteral("local:");
			default                     : return QStringLiteral("");
>>>>>>> 05a52648
		}

		return path.startsWith(basePrefixQString(base), Qt::CaseInsensitive);
	}

	bool hasBase(std::string_view path, Base base)
	{
		if (base == Base::Absolute)
		{
			return baseLookup(path) == base;
		}

		auto prefix = basePrefix(base);
		return path.rfind(prefix, 0) == 0;
	}

	Base baseLookup(const QString & path)
	{
		for (auto base : relativeBases)
		{
			QString prefix = basePrefixQString(base);
			if ( path.startsWith(prefix) ) { return base; }
		}
		return Base::Absolute;
	}

	Base baseLookup(std::string_view path)
	{
		for (auto base : relativeBases)
		{
			const auto prefix = basePrefix(base);
			if (path.rfind(prefix, 0) == 0) { return base; }
		}
		return Base::Absolute;
	}

	QString stripPrefix(const QString & path)
	{
		return path.mid( basePrefix(baseLookup(path)).length() );
	}

<<<<<<< HEAD
	std::string_view stripPrefix(std::string_view path)
	{
		path.remove_prefix(basePrefix(baseLookup(path)).length());
		return path;
=======
	QString cleanName(const QString& path)
	{
		return stripPrefix(QFileInfo(path).completeBaseName());
>>>>>>> 05a52648
	}

	std::pair<Base, std::string_view> parsePath(std::string_view path)
	{
		for (auto base : relativeBases)
		{
			auto prefix = basePrefix(base);
			if (path.rfind(prefix, 0) == 0)
			{
				path.remove_prefix(prefix.length());
				return { base, path };
			}
		}
		return { Base::Absolute, path };
	}

	QString cleanName(const QString & path)
	{
		return stripPrefix(QFileInfo(path).baseName());
	}

	QString oldRelativeUpgrade(const QString & input)
	{
		if (input.isEmpty()) { return input; }

		//Start by assuming that the file is a user sample
		Base assumedBase = Base::UserSample;

		//Check if it's a factory sample
		QString factoryPath = baseLocation(Base::FactorySample) + input;
		QFileInfo factoryInfo(factoryPath);
		if (factoryInfo.exists()) { assumedBase = Base::FactorySample; }

		//Check if it's a VST
		QString vstPath = baseLocation(Base::UserVST) + input;
		QFileInfo vstInfo(vstPath);
		if (vstInfo.exists()) { assumedBase = Base::UserVST; }

		//Assume we've found the correct base location, return the full path
		return basePrefixQString(assumedBase) + input;
	}

	QString toAbsolute(const QString & input, bool* error /* = nullptr*/)
	{
		// First, check if it's Internal
		if (hasBase(input, Base::Internal)) { return input; }

		// Secondly, do no harm to absolute paths
		QFileInfo inputFileInfo = QFileInfo(input);
		if (inputFileInfo.isAbsolute())
		{
			if (error) { *error = false; }
			return input;
		}

		// Next, handle old relative paths with no prefix
		QString upgraded = input.contains(":") ? input : oldRelativeUpgrade(input);

		Base base = baseLookup(upgraded);
		return baseLocation(base, error) + upgraded.remove(0, basePrefix(base).length());
	}

	std::optional<std::string> toAbsolute(std::string_view input)
	{
		bool error = false;
		const auto str = toAbsolute(QString::fromUtf8(input.data(), input.size()), &error);
		if (error) { return std::nullopt; }
		return str.toStdString();
	}

	QString relativeOrAbsolute(const QString & input, const Base base)
	{
		if (input.isEmpty()) { return input; }
		QString absolutePath = toAbsolute(input);
		if (base == Base::Absolute || base == Base::Internal) { return absolutePath; }
		bool error;
		QString relativePath = baseQDir(base, &error).relativeFilePath(absolutePath);
		// Return the relative path if it didn't result in a path starting with ..
		// and the baseQDir was resolved properly
		return (relativePath.startsWith("..") || error)
			? absolutePath
			: relativePath;
	}

	QString toShortestRelative(const QString & input, bool allowLocal /* = false*/)
	{
		if (hasBase(input, Base::Internal)) { return input; }

		QFileInfo inputFileInfo = QFileInfo(input);
		QString absolutePath = inputFileInfo.isAbsolute() ? input : toAbsolute(input);

		Base shortestBase = Base::Absolute;
		QString shortestPath = relativeOrAbsolute(absolutePath, shortestBase);
		for (auto base: relativeBases)
		{
			// Skip local paths when searching for the shortest relative if those
			// are not allowed for that resource
			if (base == Base::LocalDir && !allowLocal) { continue; }

			QString otherPath = relativeOrAbsolute(absolutePath, base);
			if (otherPath.length() < shortestPath.length())
			{
				shortestBase = base;
				shortestPath = otherPath;
			}
		}
		return basePrefixQString(shortestBase) + relativeOrAbsolute(absolutePath, shortestBase);
	}

	std::string toShortestRelative(std::string_view input, bool allowLocal)
	{
		if (hasBase(input, Base::Internal)) { return std::string{input}; }

		const auto qstr = QString::fromUtf8(input.data(), input.size());
		QFileInfo inputFileInfo = QFileInfo(qstr);
		QString absolutePath = inputFileInfo.isAbsolute() ? qstr : toAbsolute(qstr);

		Base shortestBase = Base::Absolute;
		QString shortestPath = relativeOrAbsolute(absolutePath, shortestBase);
		for (auto base : relativeBases)
		{
			// Skip local paths when searching for the shortest relative if those
			// are not allowed for that resource
			if (base == Base::LocalDir && !allowLocal) { continue; }

			QString otherPath = relativeOrAbsolute(absolutePath, base);
			if (otherPath.length() < shortestPath.length())
			{
				shortestBase = base;
				shortestPath = otherPath;
			}
		}

		return (basePrefixQString(shortestBase) + relativeOrAbsolute(absolutePath, shortestBase)).toStdString();
	}

} // namespace lmms::PathUtil<|MERGE_RESOLUTION|>--- conflicted
+++ resolved
@@ -9,15 +9,11 @@
 
 namespace lmms::PathUtil
 {
-<<<<<<< HEAD
-	constexpr auto relativeBases = std::array{ Base::ProjectDir, Base::FactorySample, Base::UserSample, Base::UserVST, Base::Preset,
-		Base::UserLADSPA, Base::DefaultLADSPA, Base::UserSoundfont, Base::DefaultSoundfont, Base::UserGIG, Base::DefaultGIG,
-		Base::LocalDir, Base::Internal };
-=======
-	auto relativeBases = std::array{ Base::ProjectDir, Base::FactoryProjects, Base::FactorySample, Base::UserSample, Base::UserVST, Base::Preset,
-		Base::FactoryPresets, Base::UserLADSPA, Base::DefaultLADSPA, Base::UserSoundfont, Base::DefaultSoundfont, Base::UserGIG, Base::DefaultGIG,
-		Base::LocalDir };
->>>>>>> 05a52648
+	constexpr auto relativeBases = std::array {
+		Base::ProjectDir, Base::FactoryProjects, Base::FactorySample, Base::UserSample, Base::UserVST, Base::Preset,
+		Base::FactoryPresets, Base::UserLADSPA, Base::DefaultLADSPA, Base::UserSoundfont, Base::DefaultSoundfont,
+		Base::UserGIG, Base::DefaultGIG, Base::LocalDir, Base::Internal
+	};
 
 	QString baseLocation(const Base base, bool* error /* = nullptr*/)
 	{
@@ -102,12 +98,13 @@
 	{
 		switch (base)
 		{
-<<<<<<< HEAD
 			case Base::ProjectDir       : return "userprojects:";
+			case Base::FactoryProjects  : return "factoryprojects:";
 			case Base::FactorySample    : return "factorysample:";
 			case Base::UserSample       : return "usersample:";
 			case Base::UserVST          : return "uservst:";
 			case Base::Preset           : return "preset:";
+			case Base::FactoryPresets   : return "factorypreset:";
 			case Base::UserLADSPA       : return "userladspa:";
 			case Base::DefaultLADSPA    : return "defaultladspa:";
 			case Base::UserSoundfont    : return "usersoundfont:";
@@ -125,23 +122,6 @@
 		if (base == Base::Absolute)
 		{
 			return baseLookup(path) == base;
-=======
-			case Base::ProjectDir       : return QStringLiteral("userprojects:");
-			case Base::FactoryProjects  : return QStringLiteral("factoryprojects:");
-			case Base::FactorySample    : return QStringLiteral("factorysample:");
-			case Base::UserSample       : return QStringLiteral("usersample:");
-			case Base::UserVST          : return QStringLiteral("uservst:");
-			case Base::Preset           : return QStringLiteral("preset:");
-			case Base::FactoryPresets   : return QStringLiteral("factorypreset:");
-			case Base::UserLADSPA       : return QStringLiteral("userladspa:");
-			case Base::DefaultLADSPA    : return QStringLiteral("defaultladspa:");
-			case Base::UserSoundfont    : return QStringLiteral("usersoundfont:");
-			case Base::DefaultSoundfont : return QStringLiteral("defaultsoundfont:");
-			case Base::UserGIG          : return QStringLiteral("usergig:");
-			case Base::DefaultGIG       : return QStringLiteral("defaultgig:");
-			case Base::LocalDir         : return QStringLiteral("local:");
-			default                     : return QStringLiteral("");
->>>>>>> 05a52648
 		}
 
 		return path.startsWith(basePrefixQString(base), Qt::CaseInsensitive);
@@ -183,16 +163,10 @@
 		return path.mid( basePrefix(baseLookup(path)).length() );
 	}
 
-<<<<<<< HEAD
 	std::string_view stripPrefix(std::string_view path)
 	{
 		path.remove_prefix(basePrefix(baseLookup(path)).length());
 		return path;
-=======
-	QString cleanName(const QString& path)
-	{
-		return stripPrefix(QFileInfo(path).completeBaseName());
->>>>>>> 05a52648
 	}
 
 	std::pair<Base, std::string_view> parsePath(std::string_view path)
@@ -209,9 +183,9 @@
 		return { Base::Absolute, path };
 	}
 
-	QString cleanName(const QString & path)
-	{
-		return stripPrefix(QFileInfo(path).baseName());
+	QString cleanName(const QString& path)
+	{
+		return stripPrefix(QFileInfo(path).completeBaseName());
 	}
 
 	QString oldRelativeUpgrade(const QString & input)
