--- conflicted
+++ resolved
@@ -24,15 +24,8 @@
  
 #include "BufferPool.h"
 #include "PlayHandle.h"
-<<<<<<< HEAD
 #include "Engine.h"
-#include "Mixer.h"
-#include "MixHelpers.h"
-=======
 #include "AudioEngine.h"
-#include "BufferManager.h"
-#include "Engine.h"
->>>>>>> e0ae8a1c
 
 #include <QThread>
 
@@ -62,11 +55,7 @@
 	if( m_usesBuffer )
 	{
 		m_bufferReleased = false;
-<<<<<<< HEAD
-		MixHelpers::clear(m_playHandleBuffer, Engine::mixer()->framesPerPeriod());
-=======
 		zeroSampleFrames(m_playHandleBuffer, Engine::audioEngine()->framesPerPeriod());
->>>>>>> e0ae8a1c
 		play( buffer() );
 	}
 	else
