/*
 * AutomatableModel.cpp - some implementations of AutomatableModel-class
 *
 * Copyright (c) 2008-2014 Tobias Doerffel <tobydox/at/users.sourceforge.net>
 *
 * This file is part of LMMS - https://lmms.io
 *
 * This program is free software; you can redistribute it and/or
 * modify it under the terms of the GNU General Public
 * License as published by the Free Software Foundation; either
 * version 2 of the License, or (at your option) any later version.
 *
 * This program is distributed in the hope that it will be useful,
 * but WITHOUT ANY WARRANTY; without even the implied warranty of
 * MERCHANTABILITY or FITNESS FOR A PARTICULAR PURPOSE.  See the GNU
 * General Public License for more details.
 *
 * You should have received a copy of the GNU General Public
 * License along with this program (see COPYING); if not, write to the
 * Free Software Foundation, Inc., 51 Franklin Street, Fifth Floor,
 * Boston, MA 02110-1301 USA.
 *
 */

#include "AutomatableModel.h"

#include "lmms_math.h"

#include "AudioEngine.h"
#include "AutomationClip.h"
#include "ControllerConnection.h"
#include "LocaleHelper.h"
#include "ProjectJournal.h"
#include "Song.h"
#include <interpolation.h>

namespace lmms
{

long AutomatableModel::s_periodCounter = 0;



AutomatableModel::AutomatableModel(
						const float val, const float min, const float max, const float step,
						Model* parent, const QString & displayName, bool defaultConstructed ) :
	Model( parent, displayName, defaultConstructed ),
	m_scaleType( ScaleType::Linear ),
	m_minValue( min ),
	m_maxValue( max ),
	m_step( step ),
	m_range( max - min ),
	m_centerValue( m_minValue ),
	m_valueChanged( false ),
	m_setValueDepth( 0 ),
	m_hasStrictStepSize( false ),
	m_controllerConnection( nullptr ),
	m_valueBuffer( static_cast<int>( Engine::audioEngine()->framesPerPeriod() ) ),
	m_lastUpdatedPeriod( -1 ),
	m_hasSampleExactData(false),
	m_useControllerValue(true)

{
	m_value = fittedValue( val );
	setInitValue( val );
}




AutomatableModel::~AutomatableModel()
{
	while( m_linkedModels.empty() == false )
	{
		m_linkedModels.back()->unlinkModel(this);
		m_linkedModels.erase( m_linkedModels.end() - 1 );
	}

	if( m_controllerConnection )
	{
		delete m_controllerConnection;
	}

	m_valueBuffer.clear();

	emit destroyed( id() );
}




bool AutomatableModel::isAutomated() const
{
	return AutomationClip::isAutomated( this );
}



bool AutomatableModel::mustQuoteName(const QString& name)
{
	QRegularExpression reg("^[A-Za-z0-9._-]+$");
	return !reg.match(name).hasMatch();
}

void AutomatableModel::saveSettings( QDomDocument& doc, QDomElement& element, const QString& name )
{
	bool mustQuote = mustQuoteName(name);

	if( isAutomated() || m_scaleType != ScaleType::Linear )
	{
		// automation needs tuple of data (name, id, value)
		// scale type also needs an extra value
		// => it must be appended as a node

		QDomElement me = doc.createElement( mustQuote ? QString("automatablemodel") : name );
		me.setAttribute( "id", ProjectJournal::idToSave( id() ) );
		me.setAttribute( "value", m_value );
		me.setAttribute( "scale_type", m_scaleType == ScaleType::Logarithmic ? "log" : "linear" );
		if(mustQuote) {
			me.setAttribute( "nodename", name );
		}
		element.appendChild( me );
	}
	else
	{
		if(mustQuote)
		{
			QDomElement me = doc.createElement( "automatablemodel" );
			me.setAttribute( "nodename", name );
			me.setAttribute( "value", m_value );
			element.appendChild( me );
		}
		else
		{
			// non automation, linear scale (default), can be saved as attribute
			element.setAttribute( name, m_value );
		}
	}

	// Skip saving MIDI connections if we're saving project and
	// the discardMIDIConnections option is true.
	auto controllerType = m_controllerConnection
			? m_controllerConnection->getController()->type()
			: Controller::ControllerType::Dummy;
	bool skipMidiController = Engine::getSong()->isSavingProject()
							  && Engine::getSong()->getSaveOptions().discardMIDIConnections.value();
	if (m_controllerConnection && controllerType != Controller::ControllerType::Dummy
		&& !(skipMidiController && controllerType == Controller::ControllerType::Midi))
	{
		QDomElement controllerElement;

		// get "connection" element (and create it if needed)
		QDomNode node = element.namedItem( "connection" );
		if( node.isElement() )
		{
			controllerElement = node.toElement();
		}
		else
		{
			controllerElement = doc.createElement( "connection" );
			element.appendChild( controllerElement );
		}

		bool mustQuote = mustQuoteName(name);
		QString elementName = mustQuote ? "controllerconnection"
						: name;

		QDomElement element = doc.createElement( elementName );
		if(mustQuote)
			element.setAttribute( "nodename", name );
		m_controllerConnection->saveSettings( doc, element );

		controllerElement.appendChild( element );
	}
}




void AutomatableModel::loadSettings( const QDomElement& element, const QString& name )
{
	// compat code
	QDomNode node = element.namedItem( AutomationClip::classNodeName() );
	if( node.isElement() )
	{
		node = node.namedItem( name );
		if( node.isElement() )
		{
			AutomationClip * p = AutomationClip::globalAutomationClip( this );
			p->loadSettings( node.toElement() );
			setValue( p->valueAt( 0 ) );
			// in older projects we sometimes have odd automations
			// with just one value in - eliminate if necessary
			if( !p->hasAutomation() )
			{
				delete p;
			}
			return;
		}
		// logscales were not existing at this point of time
		// so they can be ignored
	}

	QDomNode connectionNode = element.namedItem( "connection" );
	// reads controller connection
	if( connectionNode.isElement() )
	{
		QDomNode thisConnection = connectionNode.toElement().namedItem( name );
		if( !thisConnection.isElement() )
		{
			thisConnection = connectionNode.toElement().namedItem( "controllerconnection" );
			QDomElement tcElement = thisConnection.toElement();
			// sanity check
			if( tcElement.isNull() || tcElement.attribute( "nodename" ) != name )
			{
				// no, that wasn't it, act as if we never found one
				thisConnection.clear();
			}
		}
		if( thisConnection.isElement() )
		{
			setControllerConnection(new ControllerConnection(nullptr));
			m_controllerConnection->loadSettings( thisConnection.toElement() );
			//m_controllerConnection->setTargetName( displayName() );
		}
	}

	// models can be stored as elements (port00) or attributes (port10):
	// <ladspacontrols port10="4.41">
	//   <port00 value="4.41" id="4249278"/>
	// </ladspacontrols>
	// element => there is automation data, or scaletype information

	node = element.namedItem( name ); // maybe we have luck?

	// either: no node with name "name" found
	//  => look for nodes with attribute name="nodename"
	// or: element with namedItem() "name" was found, but it's real nodename
	// is given as attribute and does not match
	//  => look for the right node
	if(node.isNull() ||
		( node.isElement() &&
		node.toElement().hasAttribute("nodename") &&
		node.toElement().attribute("nodename") != name))
	{
		for(QDomElement othernode = element.firstChildElement();
			!othernode.isNull();
			othernode = othernode.nextSiblingElement())
		{
			if((!othernode.hasAttribute("nodename") &&
				othernode.nodeName() == name) ||
				othernode.attribute("nodename") == name)
			{
				node = othernode;
				break;
			}
		}
	}
	if( node.isElement() )
	{
		QDomElement nodeElement = node.toElement();
		changeID( nodeElement.attribute( "id" ).toInt() );
		setValue( LocaleHelper::toFloat( nodeElement.attribute( "value" ) ) );
		if( nodeElement.hasAttribute( "scale_type" ) )
		{
			if( nodeElement.attribute( "scale_type" ) == "linear" )
			{
				setScaleType( ScaleType::Linear );
			}
			else if( nodeElement.attribute( "scale_type" ) == "log" )
			{
				setScaleType( ScaleType::Logarithmic );
			}
		}
	}
	else
	{

		setScaleType( ScaleType::Linear );

		if( element.hasAttribute( name ) )
			// attribute => read the element's value from the attribute list
		{
			setInitValue( LocaleHelper::toFloat( element.attribute( name ) ) );
		}
		else
		{
			reset();
		}
	}
}




void AutomatableModel::setValue( const float value )
{
	m_oldValue = m_value;
	++m_setValueDepth;
	const float old_val = m_value;

	m_value = fittedValue( value );
	if( old_val != m_value )
	{
		// add changes to history so user can undo it
		addJournalCheckPoint();

		// notify linked models
		for (const auto& linkedModel : m_linkedModels)
		{
			if (linkedModel->m_setValueDepth < 1 && linkedModel->fittedValue(value) != linkedModel->m_value)
			{
				bool journalling = linkedModel->testAndSetJournalling(isJournalling());
				linkedModel->setValue(value);
				linkedModel->setJournalling(journalling);
			}
		}
		m_valueChanged = true;
		emit dataChanged();
	}
	else
	{
		emit dataUnchanged();
	}
	--m_setValueDepth;
}




template<class T> T AutomatableModel::logToLinearScale( T value ) const
{
	return castValue<T>( lmms::logToLinearScale( minValue<float>(), maxValue<float>(), static_cast<float>( value ) ) );
}


float AutomatableModel::scaledValue( float value ) const
{
	return m_scaleType == ScaleType::Linear
		? value
		: logToLinearScale<float>( ( value - minValue<float>() ) / m_range );
}


float AutomatableModel::inverseScaledValue( float value ) const
{
	return m_scaleType == ScaleType::Linear
		? value
		: lmms::linearToLogScale( minValue<float>(), maxValue<float>(), value );
}



//! @todo: this should be moved into a maths header
template<class T>
void roundAt( T& value, const T& where, const T& step_size )
{
	if (std::abs(value - where)
		< typeInfo<float>::minEps() * std::abs(step_size))
	{
		value = where;
	}
}




template<class T>
void AutomatableModel::roundAt( T& value, const T& where ) const
{
	lmms::roundAt(value, where, m_step);
}




void AutomatableModel::setAutomatedValue( const float value )
{
	setUseControllerValue(false);

	m_oldValue = m_value;
	++m_setValueDepth;
	const float oldValue = m_value;

	const float scaled_value = scaledValue( value );

	m_value = fittedValue( scaled_value );

	if( oldValue != m_value )
	{
		// notify linked models
		for (const auto& linkedModel : m_linkedModels)
		{
			if (!(linkedModel->controllerConnection()) && linkedModel->m_setValueDepth < 1 &&
					linkedModel->fittedValue(m_value) != linkedModel->m_value)
			{
				linkedModel->setAutomatedValue(value);
			}
		}
		m_valueChanged = true;
		emit dataChanged();
	}
	--m_setValueDepth;
}




void AutomatableModel::setRange( const float min, const float max,
							const float step )
{
	if( ( m_maxValue != max ) || ( m_minValue != min ) )
	{
		m_minValue = min;
		m_maxValue = max;
		if( m_minValue > m_maxValue )
		{
			qSwap<float>( m_minValue, m_maxValue );
		}
		m_range = m_maxValue - m_minValue;

		setStep( step );

		// re-adjust value
		setValue( value<float>() );

		emit propertiesChanged();
	}
}




void AutomatableModel::setStep( const float step )
{
	if( m_step != step )
	{
		m_step = step;
		emit propertiesChanged();
	}
}




float AutomatableModel::fittedValue( float value ) const
{
	value = std::clamp(value, m_minValue, m_maxValue);

	if( m_step != 0 && m_hasStrictStepSize )
	{
		value = nearbyintf( value / m_step ) * m_step;
	}

	roundAt( value, m_maxValue );
	roundAt( value, m_minValue );
	roundAt( value, 0.0f );

	if( value < m_minValue )
	{
		return m_minValue;
	}
	else if( value > m_maxValue )
	{
		return m_maxValue;
	}

	return value;
}





void AutomatableModel::linkModel( AutomatableModel* model )
{
	auto containsModel = std::find(m_linkedModels.begin(), m_linkedModels.end(), model) != m_linkedModels.end();
	if (!containsModel && model != this)
	{
		m_linkedModels.push_back( model );

		if( !model->hasLinkedModels() )
		{
			QObject::connect( this, SIGNAL(dataChanged()),
					model, SIGNAL(dataChanged()), Qt::DirectConnection );
		}
	}
}




void AutomatableModel::unlinkModel( AutomatableModel* model )
{
	auto it = std::find(m_linkedModels.begin(), m_linkedModels.end(), model);
	if( it != m_linkedModels.end() )
	{
		m_linkedModels.erase( it );
	}
}






void AutomatableModel::linkModels( AutomatableModel* model1, AutomatableModel* model2 )
{
	auto model1ContainsModel2 = std::find(model1->m_linkedModels.begin(), model1->m_linkedModels.end(), model2) != model1->m_linkedModels.end();
	if (!model1ContainsModel2 && model1 != model2)
	{
		// copy data
		model1->m_value = model2->m_value;
		if (model1->valueBuffer() && model2->valueBuffer())
		{
			std::copy_n(model2->valueBuffer()->data(),
				model1->valueBuffer()->size(),
				model1->valueBuffer()->data());
		}
		// send dataChanged() before linking (because linking will
		// connect the two dataChanged() signals)
		emit model1->dataChanged();
		// finally: link the models
		model1->linkModel( model2 );
		model2->linkModel( model1 );
	}
}




void AutomatableModel::unlinkModels( AutomatableModel* model1, AutomatableModel* model2 )
{
	model1->unlinkModel( model2 );
	model2->unlinkModel( model1 );
}




void AutomatableModel::unlinkAllModels()
{
	for( AutomatableModel* model : m_linkedModels )
	{
		unlinkModels( this, model );
	}
}




void AutomatableModel::setControllerConnection( ControllerConnection* c )
{
	m_controllerConnection = c;
	if( c )
	{
		QObject::connect( m_controllerConnection, SIGNAL(valueChanged()),
				this, SIGNAL(dataChanged()), Qt::DirectConnection );
		QObject::connect( m_controllerConnection, SIGNAL(destroyed()), this, SLOT(unlinkControllerConnection()));
		m_valueChanged = true;
		emit dataChanged();
	}
}




float AutomatableModel::controllerValue( int frameOffset ) const
{
	if( m_controllerConnection )
	{
		float v = 0;
		switch(m_scaleType)
		{
		case ScaleType::Linear:
			v = minValue<float>() + ( range() * controllerConnection()->currentValue( frameOffset ) );
			break;
		case ScaleType::Logarithmic:
			v = logToLinearScale(
				controllerConnection()->currentValue( frameOffset ));
			break;
		default:
			qFatal("AutomatableModel::controllerValue(int)"
				"lacks implementation for a scale type");
			break;
		}
		if( typeInfo<float>::isEqual( m_step, 1 ) && m_hasStrictStepSize )
		{
			return std::round(v);
		}
		return v;
	}

	AutomatableModel* lm = m_linkedModels.front();
	if (lm->controllerConnection() && lm->useControllerValue())
	{
		return fittedValue( lm->controllerValue( frameOffset ) );
	}

	return fittedValue( lm->m_value );
}


std::vector<float> * AutomatableModel::valueBuffer()
{
	QMutexLocker m( &m_valueBufferMutex );
	// if we've already calculated the valuebuffer this period, return the cached buffer
	if( m_lastUpdatedPeriod == s_periodCounter )
	{
		return m_hasSampleExactData
			? &m_valueBuffer
			: nullptr;
	}

	float val = m_value; // make sure our m_value doesn't change midway

<<<<<<< HEAD
	std::vector<float> * vb;
=======
>>>>>>> bad57356
	if (m_controllerConnection && m_useControllerValue && m_controllerConnection->getController()->isSampleExact())
	{
		auto vb = m_controllerConnection->valueBuffer();
		if( vb )
		{
			float * values = vb->data();
			float * nvalues = m_valueBuffer.data();
			switch( m_scaleType )
			{
			case ScaleType::Linear:
				for( int i = 0; i < m_valueBuffer.size(); i++ )
				{
					nvalues[i] = minValue<float>() + ( range() * values[i] );
				}
				break;
			case ScaleType::Logarithmic:
				for( int i = 0; i < m_valueBuffer.size(); i++ )
				{
					nvalues[i] = logToLinearScale( values[i] );
				}
				break;
			default:
				qFatal("AutomatableModel::valueBuffer() "
					"lacks implementation for a scale type");
				break;
			}
			m_lastUpdatedPeriod = s_periodCounter;
			m_hasSampleExactData = true;
			return &m_valueBuffer;
		}
	}

	if (!m_controllerConnection)
	{
		AutomatableModel* lm = nullptr;
		if (hasLinkedModels())
		{
			lm = m_linkedModels.front();
		}
		if (lm && lm->controllerConnection() && lm->useControllerValue() &&
				lm->controllerConnection()->getController()->isSampleExact())
		{
<<<<<<< HEAD
			vb = lm->valueBuffer();
			float * values = vb->data();
			float * nvalues = m_valueBuffer.data();
			for (int i = 0; i < vb->size(); i++)
=======
			auto vb = lm->valueBuffer();
			float * values = vb->values();
			float * nvalues = m_valueBuffer.values();
			for (int i = 0; i < vb->length(); i++)
>>>>>>> bad57356
			{
				nvalues[i] = fittedValue(values[i]);
			}
			m_lastUpdatedPeriod = s_periodCounter;
			m_hasSampleExactData = true;
			return &m_valueBuffer;
		}
	}

	if( m_oldValue != val )
	{
		float i = 0;
		std::generate(m_valueBuffer.begin(), m_valueBuffer.end(), [&]() {
			return linearInterpolate( m_oldValue, val, i++ / m_valueBuffer.size());
		});
		m_oldValue = val;
		m_lastUpdatedPeriod = s_periodCounter;
		m_hasSampleExactData = true;
		return &m_valueBuffer;
	}

	// if we have no sample-exact source for a ValueBuffer, return NULL to signify that no data is available at the moment
	// in which case the recipient knows to use the static value() instead
	m_lastUpdatedPeriod = s_periodCounter;
	m_hasSampleExactData = false;
	return nullptr;
}


void AutomatableModel::unlinkControllerConnection()
{
	if( m_controllerConnection )
	{
		m_controllerConnection->disconnect( this );
	}

	m_controllerConnection = nullptr;
}




void AutomatableModel::setInitValue( const float value )
{
	m_initValue = fittedValue( value );
	bool journalling = testAndSetJournalling( false );
	setValue( value );
	m_oldValue = m_value;
	setJournalling( journalling );
	emit initValueChanged( value );
}




void AutomatableModel::reset()
{
	setValue( initValue<float>() );
}




float AutomatableModel::globalAutomationValueAt( const TimePos& time )
{
	// get clips that connect to this model
	auto clips = AutomationClip::clipsForModel(this);
	if (clips.empty())
	{
		// if no such clips exist, return current value
		return m_value;
	}
	else
	{
		// of those clips:
		// find the clips which overlap with the time position
		std::vector<AutomationClip*> clipsInRange;
		for (const auto& clip : clips)
		{
			int s = clip->startPosition();
			int e = clip->endPosition();
			if (s <= time && e >= time) { clipsInRange.push_back(clip); }
		}

		AutomationClip * latestClip = nullptr;

		if (!clipsInRange.empty())
		{
			// if there are more than one overlapping clips, just use the first one because
			// multiple clip behaviour is undefined anyway
			latestClip = clipsInRange[0];
		}
		else
		// if we find no clips at the exact time, we need to search for the last clip before time and use that
		{
			int latestPosition = 0;

			for (const auto& clip : clips)
			{
				int e = clip->endPosition();
				if (e <= time && e > latestPosition)
				{
					latestPosition = e;
					latestClip = clip;
				}
			}
		}

		if( latestClip )
		{
			// scale/fit the value appropriately and return it
			const float value = latestClip->valueAt( time - latestClip->startPosition() );
			const float scaled_value = scaledValue( value );
			return fittedValue( scaled_value );
		}
		// if we still find no clip, the value at that time is undefined so
		// just return current value as the best we can do
		else return m_value;
	}
}

void AutomatableModel::setUseControllerValue(bool b)
{
	if (b)
	{
		m_useControllerValue = true;
		emit dataChanged();
	}
	else if (m_controllerConnection && m_useControllerValue)
	{
		m_useControllerValue = false;
		emit dataChanged();
	}
}

float FloatModel::getRoundedValue() const
{
	return std::round(value() / step<float>()) * step<float>();
}




int FloatModel::getDigitCount() const
{
	auto steptemp = step<float>();
	int digits = 0;
	while ( steptemp < 1 )
	{
		steptemp = steptemp * 10.0f;
		digits++;
	}
	return digits;
}



QString FloatModel::displayValue( const float val ) const
{
	return QString::number( castValue<float>( scaledValue( val ) ) );
}

QString IntModel::displayValue( const float val ) const
{
	return QString::number( castValue<int>( scaledValue( val ) ) );
}

QString BoolModel::displayValue( const float val ) const
{
	return QString::number( castValue<bool>( scaledValue( val ) ) );
}


} // namespace lmms<|MERGE_RESOLUTION|>--- conflicted
+++ resolved
@@ -613,11 +613,8 @@
 	}
 
 	float val = m_value; // make sure our m_value doesn't change midway
-
-<<<<<<< HEAD
+  
 	std::vector<float> * vb;
-=======
->>>>>>> bad57356
 	if (m_controllerConnection && m_useControllerValue && m_controllerConnection->getController()->isSampleExact())
 	{
 		auto vb = m_controllerConnection->valueBuffer();
@@ -660,17 +657,10 @@
 		if (lm && lm->controllerConnection() && lm->useControllerValue() &&
 				lm->controllerConnection()->getController()->isSampleExact())
 		{
-<<<<<<< HEAD
 			vb = lm->valueBuffer();
 			float * values = vb->data();
 			float * nvalues = m_valueBuffer.data();
 			for (int i = 0; i < vb->size(); i++)
-=======
-			auto vb = lm->valueBuffer();
-			float * values = vb->values();
-			float * nvalues = m_valueBuffer.values();
-			for (int i = 0; i < vb->length(); i++)
->>>>>>> bad57356
 			{
 				nvalues[i] = fittedValue(values[i]);
 			}
