--- conflicted
+++ resolved
@@ -618,13 +618,10 @@
 
 	if (m_controllerConnection && m_useControllerValue && m_controllerConnection->getController()->isSampleExact())
 	{
-<<<<<<< HEAD
-		vb = m_controllerConnection->valueBuffer();
+
+		auto vb = m_controllerConnection->valueBuffer();
 		if (vb)
-=======
-		auto vb = m_controllerConnection->valueBuffer();
-		if( vb )
->>>>>>> 03f885ab
+
 		{
 			float * values = vb->values();
 			float * nvalues = m_valueBuffer.values();
