--- conflicted
+++ resolved
@@ -29,22 +29,10 @@
 #include <QtCore/QDir>
 #include <QtCore/QLibrary>
 #include "lmmsconfig.h"
-<<<<<<< HEAD
-#ifdef LMMS_HAVE_SPA
-	#include <spa/spa.h>
-#endif
-=======
->>>>>>> 1be5cb31
 
 #include "ConfigManager.h"
 #include "Plugin.h"
 #include "embed.h"
-<<<<<<< HEAD
-#ifdef LMMS_HAVE_SPA
-	#include "SpaPluginBase.h"
-#endif
-=======
->>>>>>> 1be5cb31
 
 #ifdef LMMS_BUILD_WIN32
 	QStringList nameFilters("*.dll");
@@ -169,12 +157,6 @@
 	for (const QFileInfo& file : files)
 	{
 		auto library = std::make_shared<QLibrary>(file.absoluteFilePath());
-<<<<<<< HEAD
-#ifdef LMMS_HAVE_SPA
-		spa::descriptor_loader_t spaDescriptorLoader;
-#endif
-=======
->>>>>>> 1be5cb31
 		if (! library->load()) {
 			m_errors[file.baseName()] = library->errorString();
 			qWarning("%s", library->errorString().toLocal8Bit().data());
@@ -184,11 +166,6 @@
 		Plugin::Descriptor* pluginDescriptor = nullptr;
 		if (library->resolve("lmms_plugin_main"))
 		{
-<<<<<<< HEAD
-			// LMMS plugin
-
-=======
->>>>>>> 1be5cb31
 			QString descriptorName = file.baseName() + "_plugin_descriptor";
 			if( descriptorName.left(3) == "lib" )
 			{
@@ -203,49 +180,10 @@
 				continue;
 			}
 		}
-<<<<<<< HEAD
-#ifdef LMMS_HAVE_SPA
-		else if ((spaDescriptorLoader = (spa::descriptor_loader_t) library->resolve(spa::descriptor_name))) {
-			spa::descriptor* descriptor = (*spaDescriptorLoader)(0 /* = plugin number, TODO */);
-			if(descriptor)
-			{
-				std::string uniqueName =
-					spa::unique_name(*descriptor);
-				m_garbage.push_back(uniqueName);
-
-				const char** xpm = descriptor->xpm_load();
-
-				QString xpmKey = "spa-plugin:" +
-					QString::fromStdString(uniqueName);
-
-				PixmapLoader* pixmapLoader =
-					xpm
-					? new PixmapLoader(QString("xpm:"
-						+ xpmKey), xpm)
-					: new PixmapLoader("plugins");
-
-				// spa (simple plugin API) plugin
-				pluginDescriptor = new Plugin::Descriptor {
-					m_garbage.back().c_str(),
-					descriptor->name(),
-					descriptor->description_line(),
-					descriptor->authors(),
-					(int)descriptor->version_major() << 24 |
-						(descriptor->version_minor() & 0xff) << 16 |
-						(descriptor->version_patch() & 0xffff),
-					SpaPluginBase::getPluginType(descriptor),
-					pixmapLoader,
-					descriptor->save_formats(),
-					nullptr
-				};
-			}
-=======
 		else
 		{
 			//qDebug() << "Ignoring" << file.absoluteFilePath() << "(no lmms_plugin_main())";
->>>>>>> 1be5cb31
-		}
-#endif
+		}
 
 		if(pluginDescriptor)
 		{
@@ -255,12 +193,6 @@
 			info.descriptor = pluginDescriptor;
 			pluginInfos << info;
 
-<<<<<<< HEAD
-			if (info.descriptor->supportedFileTypes)
-			for (const QString& ext : QString(info.descriptor->supportedFileTypes).split(','))
-			{
-				m_pluginByExt.insert(ext, info);
-=======
 			auto addSupportedFileTypes =
 				[this](const char* supportedFileTypes,
 					const PluginInfo& info,
@@ -294,7 +226,6 @@
 				{
 					addSupportedFileTypes(key.additionalFileExtensions(), info, &key);
 				}
->>>>>>> 1be5cb31
 			}
 
 			descriptors.insert(info.descriptor->type, info.descriptor);
