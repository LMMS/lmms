/*
 * AutomationPattern.cpp - implementation of class AutomationPattern which
 *                         holds dynamic values
 *
 * Copyright (c) 2008-2014 Tobias Doerffel <tobydox/at/users.sourceforge.net>
 * Copyright (c) 2006-2008 Javier Serrano Polo <jasp00/at/users.sourceforge.net>
 *
 * This file is part of LMMS - https://lmms.io
 *
 * This program is free software; you can redistribute it and/or
 * modify it under the terms of the GNU General Public
 * License as published by the Free Software Foundation; either
 * version 2 of the License, or (at your option) any later version.
 *
 * This program is distributed in the hope that it will be useful,
 * but WITHOUT ANY WARRANTY; without even the implied warranty of
 * MERCHANTABILITY or FITNESS FOR A PARTICULAR PURPOSE.  See the GNU
 * General Public License for more details.
 *
 * You should have received a copy of the GNU General Public
 * License along with this program (see COPYING); if not, write to the
 * Free Software Foundation, Inc., 51 Franklin Street, Fifth Floor,
 * Boston, MA 02110-1301 USA.
 *
 */

#include "AutomationPattern.h"

#include "AutomationPatternView.h"
#include "AutomationTrack.h"
#include "LocaleHelper.h"
#include "Note.h"
#include "ProjectJournal.h"
#include "BBTrackContainer.h"
#include "Song.h"
#include "AutomationNode.h"

#include <cmath>

int AutomationPattern::s_quantization = 1;
const float AutomationPattern::DEFAULT_MIN_VALUE = 0;
const float AutomationPattern::DEFAULT_MAX_VALUE = 1;


AutomationPattern::AutomationPattern( AutomationTrack * _auto_track ) :
	TrackContentObject( _auto_track ),
	m_patternMutex(QMutex::Recursive),
	m_autoTrack( _auto_track ),
	m_objects(),
	m_tension( 1.0 ),
	m_progressionType( DiscreteProgression ),
	m_dragging( false ),
	m_isRecording( false ),
	m_lastRecordedValue( 0 )
{
	changeLength( TimePos( 1, 0 ) );
	if( getTrack() )
	{
		switch( getTrack()->trackContainer()->type() )
		{
			case TrackContainer::BBContainer:
				setAutoResize( true );
				break;

			case TrackContainer::SongContainer:
				// move down
			default:
				setAutoResize( false );
				break;
		}
	}
}




AutomationPattern::AutomationPattern( const AutomationPattern & _pat_to_copy ) :
	TrackContentObject( _pat_to_copy.m_autoTrack ),
	m_patternMutex(QMutex::Recursive),
	m_autoTrack( _pat_to_copy.m_autoTrack ),
	m_objects( _pat_to_copy.m_objects ),
	m_tension( _pat_to_copy.m_tension ),
	m_progressionType( _pat_to_copy.m_progressionType )
{
	for( timeMap::const_iterator it = _pat_to_copy.m_timeMap.begin();
				it != _pat_to_copy.m_timeMap.end(); ++it )
	{
		// Copies the automation node (in/out values and in/out tangents)
		m_timeMap[POS(it)] = it.value();
	}
	switch( getTrack()->trackContainer()->type() )
	{
		case TrackContainer::BBContainer:
			setAutoResize( true );
			break;

		case TrackContainer::SongContainer:
			// move down
		default:
			setAutoResize( false );
			break;
	}
}

bool AutomationPattern::addObject( AutomatableModel * _obj, bool _search_dup )
{
	QMutexLocker m(&m_patternMutex);

	if( _search_dup && m_objects.contains(_obj) )
	{
		return false;
	}

	// the automation track is unconnected and there is nothing in the track
	if( m_objects.isEmpty() && hasAutomation() == false )
	{
		// then initialize first value
		putValue( TimePos(0), _obj->inverseScaledValue( _obj->value<float>() ), false );
	}

	m_objects += _obj;

	connect( _obj, SIGNAL( destroyed( jo_id_t ) ),
			this, SLOT( objectDestroyed( jo_id_t ) ),
						Qt::DirectConnection );

	emit dataChanged();

	return true;
}




void AutomationPattern::setProgressionType(
					ProgressionTypes _new_progression_type )
{
	QMutexLocker m(&m_patternMutex);

	if ( _new_progression_type == DiscreteProgression ||
		_new_progression_type == LinearProgression ||
		_new_progression_type == CubicHermiteProgression )
	{
		m_progressionType = _new_progression_type;
		emit dataChanged();
	}
}




void AutomationPattern::setTension( QString _new_tension )
{
	QMutexLocker m(&m_patternMutex);

	bool ok;
	float nt = LocaleHelper::toFloat(_new_tension, & ok);

	if( ok && nt > -0.01 && nt < 1.01 )
	{
		m_tension = nt;
	}
}




const AutomatableModel * AutomationPattern::firstObject() const
{
	QMutexLocker m(&m_patternMutex);

	AutomatableModel* model;
	if (!m_objects.isEmpty() && (model = m_objects.first()) != nullptr)
	{
		return model;
	}

	static FloatModel fm(0, DEFAULT_MIN_VALUE, DEFAULT_MAX_VALUE, 0.001);
	return &fm;
}

const AutomationPattern::objectVector& AutomationPattern::objects() const
{
	QMutexLocker m(&m_patternMutex);

	return m_objects;
}




TimePos AutomationPattern::timeMapLength() const
{
<<<<<<< HEAD
	QMutexLocker m(&m_patternMutex);

	MidiTime one_bar = MidiTime(1, 0);
=======
	TimePos one_bar = TimePos(1, 0);
>>>>>>> b701e82e
	if (m_timeMap.isEmpty()) { return one_bar; }

	timeMap::const_iterator it = m_timeMap.end();
	tick_t last_tick = static_cast<tick_t>(POS(it - 1));
	// if last_tick is 0 (single item at tick 0)
	// return length as a whole bar to prevent disappearing TCO
	if (last_tick == 0) { return one_bar; }

	return TimePos(last_tick);
}




void AutomationPattern::updateLength()
{
	// Do not resize down in case user manually extended up
	changeLength(qMax(length(), timeMapLength()));
}




<<<<<<< HEAD
/**
 * @brief Puts an automation node on the timeMap with the given value.
 *        The inValue and outValue of the created node will be the same.
 * @param MidiTime time to add the node to
 * @param Float inValue and outValue of the node
 * @param Boolean True to quantize the position (defaults to true)
 * @param Boolean True to ignore unquantized surrounding nodes (defaults to true)
 * @return MidiTime of the recently added automation node
 */
MidiTime AutomationPattern::putValue(
	const MidiTime & time,
	const float value,
	const bool quantPos,
	const bool ignoreSurroundingPoints
)
=======
TimePos AutomationPattern::putValue( const TimePos & time,
					const float value,
					const bool quantPos,
					const bool ignoreSurroundingPoints )
>>>>>>> b701e82e
{
	QMutexLocker m(&m_patternMutex);

	cleanObjects();

<<<<<<< HEAD
	MidiTime newTime = quantPos ? Note::quantized(time, quantization()) : time;
=======
	TimePos newTime = quantPos ?
				Note::quantized( time, quantization() ) :
				time;
>>>>>>> b701e82e

	// Create a node or replace the existing one on newTime
	m_timeMap[newTime] = AutomationNode(this, value, newTime);

	timeMap::iterator it = m_timeMap.find(newTime);

	// Remove control points that are covered by the new points
	// quantization value. Control Key to override
	if (!ignoreSurroundingPoints)
	{
		// TODO: This loop can be optimized by going through the nodes
		// between the quantized times instead of calling removeValue
		// for each tick even when there are no nodes there.
		for (int i = newTime + 1; i < newTime + quantization(); ++i)
		{
			AutomationPattern::removeValue(i);
		}
	}
	if (it != m_timeMap.begin()) { --it; }
	generateTangents(it, 3);

	updateLength();

	emit dataChanged();

	return newTime;
}




/**
 * @brief Puts an automation node on the timeMap with the given inValue
 *        and outValue.
 * @param MidiTime time to add the node to
 * @param Float inValue of the node
 * @param Float outValue of the node
 * @param Boolean True to quantize the position (defaults to true)
 * @param Boolean True to ignore unquantized surrounding nodes (defaults to true)
 * @return MidiTime of the recently added automation node
 */
MidiTime AutomationPattern::putValues(
	const MidiTime & time,
	const float inValue,
	const float outValue,
	const bool quantPos,
	const bool ignoreSurroundingPoints
)
{
	QMutexLocker m(&m_patternMutex);

	cleanObjects();

	MidiTime newTime = quantPos ? Note::quantized(time, quantization()) : time;

	// Create a node or replace the existing one on newTime
	m_timeMap[newTime] = AutomationNode(this, inValue, outValue, newTime);

	timeMap::iterator it = m_timeMap.find(newTime);

	// Remove control points that are covered by the new points
	// quantization value. Control Key to override
	if (!ignoreSurroundingPoints)
	{
		// TODO: This loop can be optimized by going through the nodes
		// between the quantized times instead of calling removeValue
		// for each tick even when there are no nodes there.
		for (int i = newTime + 1; i < newTime + quantization(); ++i)
		{
			AutomationPattern::removeValue(i);
		}
	}
	if (it != m_timeMap.begin()) { --it; }
	generateTangents(it, 3);

	updateLength();

	emit dataChanged();

	return newTime;
}




void AutomationPattern::removeValue( const TimePos & time )
{
	QMutexLocker m(&m_patternMutex);

	cleanObjects();

	m_timeMap.remove( time );
	timeMap::iterator it = m_timeMap.lowerBound(time);
	if( it != m_timeMap.begin() )
	{
		--it;
	}
	generateTangents(it, 3);

	updateLength();

	emit dataChanged();
}



void AutomationPattern::recordValue(TimePos time, float value)
{
	QMutexLocker m(&m_patternMutex);

	if( value != m_lastRecordedValue )
	{
		putValue( time, value, true );
		m_lastRecordedValue = value;
	}
	else if( valueAt( time ) != value )
	{
		removeValue( time );
	}
}




/**
 * @brief Set the position of the point that is being dragged.
 *        Calling this function will also automatically set m_dragging to true.
 *        When applyDragValue() is called to m_dragging is set back to false.
 * @param MidiTime of the node being dragged
 * @param Float with the value to assign to the point being dragged
 * @param Boolean. True to snip x position
 * @param Boolean. True to ignore unquantized surrounding nodes
 * @return MidiTime with current time of the dragged value
 */
<<<<<<< HEAD
MidiTime AutomationPattern::setDragValue(
	const MidiTime & time,
	const float value,
	const bool quantPos,
	const bool controlKey
)
=======
TimePos AutomationPattern::setDragValue( const TimePos & time,
						const float value,
						const bool quantPos,
						const bool controlKey )
>>>>>>> b701e82e
{
	QMutexLocker m(&m_patternMutex);

	if (m_dragging == false)
	{
<<<<<<< HEAD
		MidiTime newTime = quantPos ? Note::quantized(time, quantization()) : time;

		// We will keep the same outValue only if it's different from the
		// inValue
		m_dragKeepOutValue = false;

		// Check if we already have a node on the position we are dragging
		// and if we do, store the valueOffset so the discrete jump can be kept
		timeMap::iterator it = m_timeMap.find(newTime);
		if (it != m_timeMap.end())
		{
			if (OFFSET(it) != 0)
			{
				m_dragKeepOutValue = true;
				m_dragOutValue = OUTVAL(it);
			}
		}

		this->removeValue(newTime);
=======
		TimePos newTime = quantPos  ?
				Note::quantized( time, quantization() ) :
							time;
		this->removeValue( newTime );
>>>>>>> b701e82e
		m_oldTimeMap = m_timeMap;
		m_dragging = true;
	}

	//Restore to the state before it the point were being dragged
	m_timeMap = m_oldTimeMap;

	generateTangents();

	if (m_dragKeepOutValue)
	{
		return this->putValues(time, value, m_dragOutValue, quantPos, controlKey);
	}

	return this->putValue(time, value, quantPos, controlKey);
}




/**
 * @brief After the point is dragged, this function is called to apply the change.
 */
void AutomationPattern::applyDragValue()
{
	QMutexLocker m(&m_patternMutex);

	m_dragging = false;
}




float AutomationPattern::valueAt( const TimePos & _time ) const
{
	QMutexLocker m(&m_patternMutex);

	if( m_timeMap.isEmpty() )
	{
		return 0;
	}

	// If we have a node at that time, just return its value
	if (m_timeMap.contains(_time))
	{
		// When the time is exactly the node's time, we want the inValue
		return m_timeMap[_time].getInValue();
	}

	// lowerBound returns next value with equal or greater key. Since we already
	// checked if the key contains a node, we know the returned node has a greater
	// key than _time. Therefore we take the previous element to calculate the current value
	timeMap::const_iterator v = m_timeMap.lowerBound(_time);

	if( v == m_timeMap.begin() )
	{
		return 0;
	}
	if( v == m_timeMap.end() )
	{
		// When the time is after the last node, we want the outValue of it
		return OUTVAL(v - 1);
	}

	return valueAt(v - 1, _time - POS(v - 1));
}




// This method will get the value at an offset from a node, so we use the outValue of
// that node and the inValue of the next node for the calculations.
float AutomationPattern::valueAt( timeMap::const_iterator v, int offset ) const
{
	QMutexLocker m(&m_patternMutex);

	// We never use it with offset 0, but doesn't hurt to return a correct
	// value if we do
	if (offset == 0) { return INVAL(v); }

	if (m_progressionType == DiscreteProgression)
	{
		return OUTVAL(v);
	}
	else if( m_progressionType == LinearProgression )
	{
		float slope =
			(INVAL(v + 1) - OUTVAL(v)) /
			(POS(v + 1) - POS(v));

		return OUTVAL(v) + offset * slope;
	}
	else /* CubicHermiteProgression */
	{
		// Implements a Cubic Hermite spline as explained at:
		// http://en.wikipedia.org/wiki/Cubic_Hermite_spline#Unit_interval_.280.2C_1.29
		//
		// Note that we are not interpolating a 2 dimensional point over
		// time as the article describes.  We are interpolating a single
		// value: y.  To make this work we map the values of x that this
		// segment spans to values of t for t = 0.0 -> 1.0 and scale the
		// tangents _m1 and _m2
		int numValues = (POS(v + 1) - POS(v));
		float t = (float) offset / (float) numValues;
		float m1 = OUTTAN(v) * numValues * m_tension;
		float m2 = INTAN(v + 1) * numValues * m_tension;

		auto t2 = pow(t, 2);
		auto t3 = pow(t, 3);
		return (2 * t3 - 3 * t2 + 1) * OUTVAL(v)
			+ (t3 - 2 * t2 + t) * m1
			+ (-2 * t3 + 3 * t2) * INVAL(v + 1)
			+ (t3 - t2) * m2;
	}
}




float *AutomationPattern::valuesAfter( const TimePos & _time ) const
{
	QMutexLocker m(&m_patternMutex);

	timeMap::const_iterator v = m_timeMap.lowerBound(_time);
	if( v == m_timeMap.end() || (v+1) == m_timeMap.end() )
	{
		return NULL;
	}

	int numValues = POS(v + 1) - POS(v);
	float *ret = new float[numValues];

	for( int i = 0; i < numValues; i++ )
	{
		ret[i] = valueAt( v, i );
	}

	return ret;
}




void AutomationPattern::flipY(int min, int max)
{
	QMutexLocker m(&m_patternMutex);

	timeMap::iterator it = m_timeMap.lowerBound(0);

	if (it == m_timeMap.end()) { return; }

	float tempValue = 0;
	float outValueOffset = 0;

	do
	{
		if (min < 0)
		{
<<<<<<< HEAD
			it.value() *= -1.0;
		}
		else
		{
			tempValue = max - valueAt(POS(it));
			outValueOffset = OFFSET(it) * -1.0;
			putValues(MidiTime(POS(it)), tempValue, tempValue + outValueOffset, false, true);
=======
			tempValue = valueAt( ( iterate + i ).key() ) * -1;
			putValue( TimePos( (iterate + i).key() ) , tempValue, false);
		}
		else
		{
			tempValue = max - valueAt( ( iterate + i ).key() );
			putValue( TimePos( (iterate + i).key() ) , tempValue, false);
>>>>>>> b701e82e
		}
		++it;
	} while (it != m_timeMap.end());

	generateTangents();
	emit dataChanged();
}




void AutomationPattern::flipY()
{
	flipY(getMin(), getMax());
}




void AutomationPattern::flipX(int length)
{
	QMutexLocker m(&m_patternMutex);

	timeMap::const_iterator it = m_timeMap.lowerBound(0);

	if (it == m_timeMap.end()) { return; }

	// Temporary map where we will store the flipped version
	// of our pattern
	timeMap tempMap;

	float tempValue = 0;
	float tempOutValue = 0;

	// We know the QMap isn't empty, making this safe:
	float realLength = m_timeMap.lastKey();

	// If we have a positive length, we want to flip the area covered by that
	// length, even if it goes beyond the pattern. A negative length means that
	// we just want to flip the nodes we have
	if (length >= 0 && length != realLength)
	{
		// If length to be flipped is bigger than the real length
		if (realLength < length)
		{
<<<<<<< HEAD
			// We are flipping an area that goes beyond the last node. So we add a node to the
			// beginning of the flipped timeMap representing the value of the end of the area
			tempValue = valueAt(length);
			tempMap[0] = AutomationNode(this, tempValue, 0);

			// Now flip the nodes we have in relation to the length
			do
			{
				tempValue = INVAL(it);
				tempOutValue = OUTVAL(it);
				MidiTime newTime = MidiTime(length - POS(it));

				tempMap[newTime] = AutomationNode(this, tempValue, tempOutValue, newTime);

				++it;
			} while (it != m_timeMap.end());
=======
			tempValue = valueAt( ( iterate + numPoints ).key() );
			putValue( TimePos( length ) , tempValue, false);
			numPoints++;
			for( int i = 0; i <= numPoints; i++ )
			{
				tempValue = valueAt( ( iterate + i ).key() );
				TimePos newTime = TimePos( length - ( iterate + i ).key() );
				tempMap[newTime] = tempValue;
			}
>>>>>>> b701e82e
		}
		else // If the length to be flipped is smaller than the real length
		{
			do
			{
<<<<<<< HEAD
				tempValue = INVAL(it);
				tempOutValue = OUTVAL(it);
				MidiTime newTime;

				// Only flips the length to be flipped and keep the remaining values in place
				newTime = MidiTime(POS(it) <= length ? length - POS(it) : POS(it));

				tempMap[newTime] = AutomationNode(this, tempValue, tempOutValue, newTime);

				++it;
			} while (it != m_timeMap.end());
=======
				tempValue = valueAt( ( iterate + i ).key() );
				TimePos newTime;

				if ( ( iterate + i ).key() <= length )
				{
					newTime = TimePos( length - ( iterate + i ).key() );
				}
				else
				{
					newTime = TimePos( ( iterate + i ).key() );
				}
				tempMap[newTime] = tempValue;
			}
>>>>>>> b701e82e
		}
	}
	else // Length to be flipped is the same as the real length
	{
		do
		{
<<<<<<< HEAD
			tempValue = INVAL(it);
			tempOutValue = OUTVAL(it);

			MidiTime newTime = MidiTime(realLength - POS(it));
			tempMap[newTime] = AutomationNode(this, tempValue, tempOutValue, newTime);

			++it;
		} while (it != m_timeMap.end());
=======
			tempValue = valueAt( ( iterate + i ).key() );
			cleanObjects();
			TimePos newTime = TimePos( realLength - ( iterate + i ).key() );
			tempMap[newTime] = tempValue;
		}
>>>>>>> b701e82e
	}

	m_timeMap.clear();

	m_timeMap = tempMap;

	cleanObjects();

	generateTangents();
	emit dataChanged();
}




void AutomationPattern::saveSettings( QDomDocument & _doc, QDomElement & _this )
{
	QMutexLocker m(&m_patternMutex);

	_this.setAttribute( "pos", startPosition() );
	_this.setAttribute( "len", length() );
	_this.setAttribute( "name", name() );
	_this.setAttribute( "prog", QString::number( progressionType() ) );
	_this.setAttribute( "tens", QString::number( getTension() ) );
	_this.setAttribute( "mute", QString::number( isMuted() ) );
	
	if( usesCustomClipColor() )
	{
		_this.setAttribute( "color", color().name() );
	}

	for( timeMap::const_iterator it = m_timeMap.begin();
						it != m_timeMap.end(); ++it )
	{
		QDomElement element = _doc.createElement( "time" );
		element.setAttribute("pos", POS(it));
		element.setAttribute("inValue", INVAL(it));
		element.setAttribute("outValue", OUTVAL(it));
		_this.appendChild( element );
	}

	for( objectVector::const_iterator it = m_objects.begin();
						it != m_objects.end(); ++it )
	{
		if( *it )
		{
			QDomElement element = _doc.createElement( "object" );
			element.setAttribute( "id",
				ProjectJournal::idToSave( ( *it )->id() ) );
			_this.appendChild( element );
		}
	}
}




void AutomationPattern::loadSettings( const QDomElement & _this )
{
	QMutexLocker m(&m_patternMutex);

	clear();

	movePosition( _this.attribute( "pos" ).toInt() );
	setName( _this.attribute( "name" ) );
	setProgressionType( static_cast<ProgressionTypes>( _this.attribute(
							"prog" ).toInt() ) );
	setTension( _this.attribute( "tens" ) );
	setMuted(_this.attribute( "mute", QString::number( false ) ).toInt() );

	for( QDomNode node = _this.firstChild(); !node.isNull();
						node = node.nextSibling() )
	{
		QDomElement element = node.toElement();
		if( element.isNull()  )
		{
			continue;
		}
		if( element.tagName() == "time" )
		{
			int timeMapPos = element.attribute("pos").toInt();
			float timeMapInValue = LocaleHelper::toFloat(element.attribute("inValue"));
			float timeMapOutValue = LocaleHelper::toFloat(element.attribute("outValue"));

			m_timeMap[timeMapPos] = AutomationNode(this, timeMapInValue, timeMapOutValue, timeMapPos);
		}
		else if( element.tagName() == "object" )
		{
			m_idsToResolve << element.attribute( "id" ).toInt();
		}
	}
	
	if( _this.hasAttribute( "color" ) )
	{
		useCustomClipColor( true );
		setColor( _this.attribute( "color" ) );
	}

	int len = _this.attribute( "len" ).toInt();
	if( len <= 0 )
	{
		// TODO: Handle with an upgrade method
		updateLength();
	}
	else
	{
		changeLength( len );
	}
	generateTangents();
}




const QString AutomationPattern::name() const
{
	QMutexLocker m(&m_patternMutex);

	if( !TrackContentObject::name().isEmpty() )
	{
		return TrackContentObject::name();
	}
	if( !m_objects.isEmpty() && m_objects.first() != NULL )
	{
		return m_objects.first()->fullDisplayName();
	}
	return tr( "Drag a control while pressing <%1>" ).arg(UI_CTRL_KEY);
}




TrackContentObjectView * AutomationPattern::createView( TrackView * _tv )
{
	QMutexLocker m(&m_patternMutex);

	return new AutomationPatternView( this, _tv );
}





bool AutomationPattern::isAutomated( const AutomatableModel * _m )
{
	TrackContainer::TrackList l;
	l += Engine::getSong()->tracks();
	l += Engine::getBBTrackContainer()->tracks();
	l += Engine::getSong()->globalAutomationTrack();

	for( TrackContainer::TrackList::ConstIterator it = l.begin(); it != l.end(); ++it )
	{
		if( ( *it )->type() == Track::AutomationTrack ||
			( *it )->type() == Track::HiddenAutomationTrack )
		{
			const Track::tcoVector & v = ( *it )->getTCOs();
			for( Track::tcoVector::ConstIterator j = v.begin(); j != v.end(); ++j )
			{
				const AutomationPattern * a = dynamic_cast<const AutomationPattern *>( *j );
				if( a && a->hasAutomation() )
				{
					for( objectVector::const_iterator k = a->m_objects.begin(); k != a->m_objects.end(); ++k )
					{
						if( *k == _m )
						{
							return true;
						}
					}
				}
			}
		}
	}
	return false;
}


/**
 * @brief returns a list of all the automation patterns that are connected to a specific model
 * @param _m the model we want to look for
 */
QVector<AutomationPattern *> AutomationPattern::patternsForModel( const AutomatableModel * _m )
{
	QVector<AutomationPattern *> patterns;
	TrackContainer::TrackList l;
	l += Engine::getSong()->tracks();
	l += Engine::getBBTrackContainer()->tracks();
	l += Engine::getSong()->globalAutomationTrack();

	// go through all tracks...
	for( TrackContainer::TrackList::ConstIterator it = l.begin(); it != l.end(); ++it )
	{
		// we want only automation tracks...
		if( ( *it )->type() == Track::AutomationTrack ||
			( *it )->type() == Track::HiddenAutomationTrack )
		{
			// get patterns in those tracks....
			const Track::tcoVector & v = ( *it )->getTCOs();
			// go through all the patterns...
			for( Track::tcoVector::ConstIterator j = v.begin(); j != v.end(); ++j )
			{
				AutomationPattern * a = dynamic_cast<AutomationPattern *>( *j );
				// check that the pattern has automation
				if( a && a->hasAutomation() )
				{
					// now check is the pattern is connected to the model we want by going through all the connections
					// of the pattern
					bool has_object = false;
					for( objectVector::const_iterator k = a->m_objects.begin(); k != a->m_objects.end(); ++k )
					{
						if( *k == _m )
						{
							has_object = true;
						}
					}
					// if the patterns is connected to the model, add it to the list
					if( has_object ) { patterns += a; }
				}
			}
		}
	}
	return patterns;
}



AutomationPattern * AutomationPattern::globalAutomationPattern(
							AutomatableModel * _m )
{
	AutomationTrack * t = Engine::getSong()->globalAutomationTrack();
	Track::tcoVector v = t->getTCOs();
	for( Track::tcoVector::const_iterator j = v.begin(); j != v.end(); ++j )
	{
		AutomationPattern * a = dynamic_cast<AutomationPattern *>( *j );
		if( a )
		{
			for( objectVector::const_iterator k = a->m_objects.begin();
												k != a->m_objects.end(); ++k )
			{
				if( *k == _m )
				{
					return a;
				}
			}
		}
	}

	AutomationPattern * a = new AutomationPattern( t );
	a->addObject( _m, false );
	return a;
}




void AutomationPattern::resolveAllIDs()
{
	TrackContainer::TrackList l = Engine::getSong()->tracks() +
				Engine::getBBTrackContainer()->tracks();
	l += Engine::getSong()->globalAutomationTrack();
	for( TrackContainer::TrackList::iterator it = l.begin();
							it != l.end(); ++it )
	{
		if( ( *it )->type() == Track::AutomationTrack ||
			 ( *it )->type() == Track::HiddenAutomationTrack )
		{
			Track::tcoVector v = ( *it )->getTCOs();
			for( Track::tcoVector::iterator j = v.begin();
							j != v.end(); ++j )
			{
				AutomationPattern * a = dynamic_cast<AutomationPattern *>( *j );
				if( a )
				{
					for( QVector<jo_id_t>::Iterator k = a->m_idsToResolve.begin();
									k != a->m_idsToResolve.end(); ++k )
					{
						JournallingObject * o = Engine::projectJournal()->
														journallingObject( *k );
						if( o && dynamic_cast<AutomatableModel *>( o ) )
						{
							a->addObject( dynamic_cast<AutomatableModel *>( o ), false );
						}
						else
						{
							// FIXME: Remove this block once the automation system gets fixed
							// This is a temporary fix for https://github.com/LMMS/lmms/issues/3781
							o = Engine::projectJournal()->journallingObject(ProjectJournal::idFromSave(*k));
							if( o && dynamic_cast<AutomatableModel *>( o ) )
							{
								a->addObject( dynamic_cast<AutomatableModel *>( o ), false );
							}
							else
							{
								// FIXME: Remove this block once the automation system gets fixed
								// This is a temporary fix for https://github.com/LMMS/lmms/issues/4781
								o = Engine::projectJournal()->journallingObject(ProjectJournal::idToSave(*k));
								if( o && dynamic_cast<AutomatableModel *>( o ) )
								{
									a->addObject( dynamic_cast<AutomatableModel *>( o ), false );
								}
							}
						}
					}
					a->m_idsToResolve.clear();
					a->dataChanged();
				}
			}
		}
	}
}




void AutomationPattern::clear()
{
	QMutexLocker m(&m_patternMutex);

	m_timeMap.clear();

	emit dataChanged();
}




void AutomationPattern::objectDestroyed( jo_id_t _id )
{
	QMutexLocker m(&m_patternMutex);

	// TODO: distict between temporary removal (e.g. LADSPA controls
	// when switching samplerate) and real deletions because in the latter
	// case we had to remove ourselves if we're the global automation
	// pattern of the destroyed object
	m_idsToResolve += _id;

	for( objectVector::Iterator objIt = m_objects.begin();
		objIt != m_objects.end(); objIt++ )
	{
		Q_ASSERT( !(*objIt).isNull() );
		if( (*objIt)->id() == _id )
		{
			//Assign to objIt so that this loop work even break; is removed.
			objIt = m_objects.erase( objIt );
			break;
		}
	}

	emit dataChanged();
}




void AutomationPattern::cleanObjects()
{
	QMutexLocker m(&m_patternMutex);

	for( objectVector::iterator it = m_objects.begin(); it != m_objects.end(); )
	{
		if( *it )
		{
			++it;
		}
		else
		{
			it = m_objects.erase( it );
		}
	}
}




void AutomationPattern::generateTangents()
{
	generateTangents(m_timeMap.begin(), m_timeMap.size());
}




// We have two tangents, one for the left side of the node and one for the right side
// of the node (in case we have discrete value jumps in the middle of a curve).
// If the inValue and outValue of a node are the same, consequently the inTangent and
// outTangent values of the node will be the same too.
void AutomationPattern::generateTangents(timeMap::iterator it, int numToGenerate)
{
	QMutexLocker m(&m_patternMutex);

	if( m_timeMap.size() < 2 && numToGenerate > 0 )
	{
		it.value().setInTangent(0);
		it.value().setOutTangent(0);
		return;
	}

	for( int i = 0; i < numToGenerate; i++ )
	{
		if( it == m_timeMap.begin() )
		{
			// On the first node there's no curve behind it, so we will only calculate the outTangent
			// and inTangent will be set to 0.
			float tangent = (INVAL(it + 1) - OUTVAL(it)) / (POS(it + 1) - POS(it));
			it.value().setInTangent(0);
			it.value().setOutTangent(tangent);
		}
		else if( it+1 == m_timeMap.end() )
		{
			// Previously, the last value's tangent was always set to 0. That logic was kept for both tangents
			// of the last node
			it.value().setInTangent(0);
			it.value().setOutTangent(0);
			return;
		}
		else
		{
			// When we are in a node that is in the middle of two other nodes, we need to check if we
			// have a discrete jump at this node. If we do not, then we can calculate the tangents normally.
			// If we do have a discrete jump, then we have to calculate the tangents differently for each side
			// of the curve.
			float inTangent;
			float outTangent;
			if (INVAL(it) == OUTVAL(it))
			{
				inTangent = (INVAL(it + 1) - OUTVAL(it - 1)) / (POS(it + 1) - POS(it - 1));
				it.value().setInTangent(inTangent);
				// inTangent == outTangent in this case
				it.value().setOutTangent(inTangent);
			}
			else
			{
				// Calculate the left side of the curve
				inTangent = (INVAL(it) - OUTVAL(it - 1)) / (POS(it) - POS(it - 1));
				// Calculate the right side of the curve
				outTangent = (INVAL(it + 1) - OUTVAL(it)) / (POS(it + 1) - POS(it));
				it.value().setInTangent(inTangent);
				it.value().setOutTangent(outTangent);
			}
		}
		it++;
	}
}<|MERGE_RESOLUTION|>--- conflicted
+++ resolved
@@ -191,13 +191,9 @@
 
 TimePos AutomationPattern::timeMapLength() const
 {
-<<<<<<< HEAD
-	QMutexLocker m(&m_patternMutex);
-
-	MidiTime one_bar = MidiTime(1, 0);
-=======
+	QMutexLocker m(&m_patternMutex);
+
 	TimePos one_bar = TimePos(1, 0);
->>>>>>> b701e82e
 	if (m_timeMap.isEmpty()) { return one_bar; }
 
 	timeMap::const_iterator it = m_timeMap.end();
@@ -221,40 +217,27 @@
 
 
 
-<<<<<<< HEAD
 /**
  * @brief Puts an automation node on the timeMap with the given value.
  *        The inValue and outValue of the created node will be the same.
- * @param MidiTime time to add the node to
+ * @param TimePos time to add the node to
  * @param Float inValue and outValue of the node
  * @param Boolean True to quantize the position (defaults to true)
  * @param Boolean True to ignore unquantized surrounding nodes (defaults to true)
- * @return MidiTime of the recently added automation node
+ * @return TimePos of the recently added automation node
  */
-MidiTime AutomationPattern::putValue(
-	const MidiTime & time,
+TimePos AutomationPattern::putValue(
+	const TimePos & time,
 	const float value,
 	const bool quantPos,
 	const bool ignoreSurroundingPoints
 )
-=======
-TimePos AutomationPattern::putValue( const TimePos & time,
-					const float value,
-					const bool quantPos,
-					const bool ignoreSurroundingPoints )
->>>>>>> b701e82e
 {
 	QMutexLocker m(&m_patternMutex);
 
 	cleanObjects();
 
-<<<<<<< HEAD
-	MidiTime newTime = quantPos ? Note::quantized(time, quantization()) : time;
-=======
-	TimePos newTime = quantPos ?
-				Note::quantized( time, quantization() ) :
-				time;
->>>>>>> b701e82e
+	TimePos newTime = quantPos ? Note::quantized(time, quantization()) : time;
 
 	// Create a node or replace the existing one on newTime
 	m_timeMap[newTime] = AutomationNode(this, value, newTime);
@@ -289,15 +272,15 @@
 /**
  * @brief Puts an automation node on the timeMap with the given inValue
  *        and outValue.
- * @param MidiTime time to add the node to
+ * @param TimePos time to add the node to
  * @param Float inValue of the node
  * @param Float outValue of the node
  * @param Boolean True to quantize the position (defaults to true)
  * @param Boolean True to ignore unquantized surrounding nodes (defaults to true)
- * @return MidiTime of the recently added automation node
+ * @return TimePos of the recently added automation node
  */
-MidiTime AutomationPattern::putValues(
-	const MidiTime & time,
+TimePos AutomationPattern::putValues(
+	const TimePos & time,
 	const float inValue,
 	const float outValue,
 	const bool quantPos,
@@ -308,7 +291,7 @@
 
 	cleanObjects();
 
-	MidiTime newTime = quantPos ? Note::quantized(time, quantization()) : time;
+	TimePos newTime = quantPos ? Note::quantized(time, quantization()) : time;
 
 	// Create a node or replace the existing one on newTime
 	m_timeMap[newTime] = AutomationNode(this, inValue, outValue, newTime);
@@ -383,32 +366,24 @@
  * @brief Set the position of the point that is being dragged.
  *        Calling this function will also automatically set m_dragging to true.
  *        When applyDragValue() is called to m_dragging is set back to false.
- * @param MidiTime of the node being dragged
+ * @param TimePos of the node being dragged
  * @param Float with the value to assign to the point being dragged
  * @param Boolean. True to snip x position
  * @param Boolean. True to ignore unquantized surrounding nodes
- * @return MidiTime with current time of the dragged value
+ * @return TimePos with current time of the dragged value
  */
-<<<<<<< HEAD
-MidiTime AutomationPattern::setDragValue(
-	const MidiTime & time,
+TimePos AutomationPattern::setDragValue(
+	const TimePos & time,
 	const float value,
 	const bool quantPos,
 	const bool controlKey
 )
-=======
-TimePos AutomationPattern::setDragValue( const TimePos & time,
-						const float value,
-						const bool quantPos,
-						const bool controlKey )
->>>>>>> b701e82e
 {
 	QMutexLocker m(&m_patternMutex);
 
 	if (m_dragging == false)
 	{
-<<<<<<< HEAD
-		MidiTime newTime = quantPos ? Note::quantized(time, quantization()) : time;
+		TimePos newTime = quantPos ? Note::quantized(time, quantization()) : time;
 
 		// We will keep the same outValue only if it's different from the
 		// inValue
@@ -427,12 +402,6 @@
 		}
 
 		this->removeValue(newTime);
-=======
-		TimePos newTime = quantPos  ?
-				Note::quantized( time, quantization() ) :
-							time;
-		this->removeValue( newTime );
->>>>>>> b701e82e
 		m_oldTimeMap = m_timeMap;
 		m_dragging = true;
 	}
@@ -591,23 +560,13 @@
 	{
 		if (min < 0)
 		{
-<<<<<<< HEAD
 			it.value() *= -1.0;
 		}
 		else
 		{
 			tempValue = max - valueAt(POS(it));
 			outValueOffset = OFFSET(it) * -1.0;
-			putValues(MidiTime(POS(it)), tempValue, tempValue + outValueOffset, false, true);
-=======
-			tempValue = valueAt( ( iterate + i ).key() ) * -1;
-			putValue( TimePos( (iterate + i).key() ) , tempValue, false);
-		}
-		else
-		{
-			tempValue = max - valueAt( ( iterate + i ).key() );
-			putValue( TimePos( (iterate + i).key() ) , tempValue, false);
->>>>>>> b701e82e
+			putValues(TimePos(POS(it)), tempValue, tempValue + outValueOffset, false, true);
 		}
 		++it;
 	} while (it != m_timeMap.end());
@@ -653,7 +612,6 @@
 		// If length to be flipped is bigger than the real length
 		if (realLength < length)
 		{
-<<<<<<< HEAD
 			// We are flipping an area that goes beyond the last node. So we add a node to the
 			// beginning of the flipped timeMap representing the value of the end of the area
 			tempValue = valueAt(length);
@@ -664,77 +622,42 @@
 			{
 				tempValue = INVAL(it);
 				tempOutValue = OUTVAL(it);
-				MidiTime newTime = MidiTime(length - POS(it));
+				TimePos newTime = TimePos(length - POS(it));
 
 				tempMap[newTime] = AutomationNode(this, tempValue, tempOutValue, newTime);
 
 				++it;
 			} while (it != m_timeMap.end());
-=======
-			tempValue = valueAt( ( iterate + numPoints ).key() );
-			putValue( TimePos( length ) , tempValue, false);
-			numPoints++;
-			for( int i = 0; i <= numPoints; i++ )
-			{
-				tempValue = valueAt( ( iterate + i ).key() );
-				TimePos newTime = TimePos( length - ( iterate + i ).key() );
-				tempMap[newTime] = tempValue;
-			}
->>>>>>> b701e82e
 		}
 		else // If the length to be flipped is smaller than the real length
 		{
 			do
 			{
-<<<<<<< HEAD
 				tempValue = INVAL(it);
 				tempOutValue = OUTVAL(it);
-				MidiTime newTime;
+				TimePos newTime;
 
 				// Only flips the length to be flipped and keep the remaining values in place
-				newTime = MidiTime(POS(it) <= length ? length - POS(it) : POS(it));
+				newTime = TimePos(POS(it) <= length ? length - POS(it) : POS(it));
 
 				tempMap[newTime] = AutomationNode(this, tempValue, tempOutValue, newTime);
 
 				++it;
 			} while (it != m_timeMap.end());
-=======
-				tempValue = valueAt( ( iterate + i ).key() );
-				TimePos newTime;
-
-				if ( ( iterate + i ).key() <= length )
-				{
-					newTime = TimePos( length - ( iterate + i ).key() );
-				}
-				else
-				{
-					newTime = TimePos( ( iterate + i ).key() );
-				}
-				tempMap[newTime] = tempValue;
-			}
->>>>>>> b701e82e
 		}
 	}
 	else // Length to be flipped is the same as the real length
 	{
 		do
 		{
-<<<<<<< HEAD
 			tempValue = INVAL(it);
 			tempOutValue = OUTVAL(it);
 
-			MidiTime newTime = MidiTime(realLength - POS(it));
+			TimePos newTime = TimePos(realLength - POS(it));
 			tempMap[newTime] = AutomationNode(this, tempValue, tempOutValue, newTime);
 
 			++it;
 		} while (it != m_timeMap.end());
-=======
-			tempValue = valueAt( ( iterate + i ).key() );
-			cleanObjects();
-			TimePos newTime = TimePos( realLength - ( iterate + i ).key() );
-			tempMap[newTime] = tempValue;
-		}
->>>>>>> b701e82e
 	}
 
 	m_timeMap.clear();
