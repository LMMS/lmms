--- conflicted
+++ resolved
@@ -781,8 +781,6 @@
 							{
 								a->addObject( dynamic_cast<AutomatableModel *>( o ), false );
 							}
-<<<<<<< HEAD
-=======
 							else
 							{
 								// FIXME: Remove this block once the automation system gets fixed
@@ -793,7 +791,6 @@
 									a->addObject( dynamic_cast<AutomatableModel *>( o ), false );
 								}
 							}
->>>>>>> eebdc0f4
 						}
 					}
 					a->m_idsToResolve.clear();
