--- conflicted
+++ resolved
@@ -187,14 +187,9 @@
 
 
 #include "PluginFactory.h"
-<<<<<<< HEAD
 Plugin * Plugin::instantiateWithKey(const QString& pluginName, Model * parent,
 				const Descriptor::SubPluginFeatures::Key *key,
 				bool keyFromDnd)
-=======
-Plugin * Plugin::instantiate(const QString& pluginName, Model * parent,
-								void *data)
->>>>>>> 7c5b5e97
 {
 	if(keyFromDnd)
 		Q_ASSERT(!key);
@@ -202,7 +197,6 @@
 		? static_cast<Plugin::Descriptor::SubPluginFeatures::Key*>(Engine::pickDndPluginKey())
 		: key;
 	const PluginFactory::PluginInfo& pi = pluginFactory->pluginInfo(pluginName.toUtf8());
-<<<<<<< HEAD
 	if(keyPtr)
 	{
 		// descriptor is not yet set when loading - set it now
@@ -224,10 +218,7 @@
 {
 	const PluginFactory::PluginInfo& pi = pluginFactory->pluginInfo(pluginName.toUtf8());
 
-=======
-
 	Plugin* inst;
->>>>>>> 7c5b5e97
 	if( pi.isNull() )
 	{
 		if( gui )
@@ -240,16 +231,6 @@
 		}
 		inst = new DummyPlugin();
 	}
-<<<<<<< HEAD
-
-	Plugin* inst;
-	InstantiationHook instantiationHook;
-	if ((instantiationHook = ( InstantiationHook ) pi.library->resolve( "lmms_plugin_main" )))
-	{
-		inst = instantiationHook(parent, data);
-	}
-=======
->>>>>>> 7c5b5e97
 	else
 	{
 		InstantiationHook instantiationHook;
@@ -273,10 +254,6 @@
 		}
 	}
 
-<<<<<<< HEAD
-
-=======
->>>>>>> 7c5b5e97
 	return inst;
 }
 
