/*
 * Plugin.cpp - implementation of plugin-class including plugin-loader
 *
 * Copyright (c) 2005-2014 Tobias Doerffel <tobydox/at/users.sourceforge.net>
 *
 * This file is part of LMMS - https://lmms.io
 *
 * This program is free software; you can redistribute it and/or
 * modify it under the terms of the GNU General Public
 * License as published by the Free Software Foundation; either
 * version 2 of the License, or (at your option) any later version.
 *
 * This program is distributed in the hope that it will be useful,
 * but WITHOUT ANY WARRANTY; without even the implied warranty of
 * MERCHANTABILITY or FITNESS FOR A PARTICULAR PURPOSE.  See the GNU
 * General Public License for more details.
 *
 * You should have received a copy of the GNU General Public
 * License along with this program (see COPYING); if not, write to the
 * Free Software Foundation, Inc., 51 Franklin Street, Fifth Floor,
 * Boston, MA 02110-1301 USA.
 *
 */

#include <QtGlobal>
#include <QtCore/QDebug>
#include <QtCore/QDir>
#include <QtCore/QLibrary>
#include <QMessageBox>

// comment separator to prevent clang's header sorting
#include "lmmsconfig.h"

#include "Plugin.h"
#include "embed.h"
#include "Engine.h"
#include "GuiApplication.h"
#include "DummyPlugin.h"
#include "AutomatableModel.h"
#include "Song.h"


static PixmapLoader dummyLoader;

static Plugin::Descriptor dummyPluginDescriptor =
{
	"dummy",
	"dummy",
	QT_TRANSLATE_NOOP( "pluginBrowser", "no description" ),
	"Tobias Doerffel <tobydox/at/users.sf.net>",
	0x0100,
	Plugin::Undefined,
	&dummyLoader,
	NULL
} ;




Plugin::Plugin(const Descriptor * descriptor, Model * parent, const
		Descriptor::SubPluginFeatures::Key* key) :
	Model(parent),
	JournallingObject(),
	m_descriptor(descriptor),
	m_key(key ? *key : Descriptor::SubPluginFeatures::Key(m_descriptor))
{
	if( m_descriptor == NULL )
	{
		m_descriptor = &dummyPluginDescriptor;
	}
}




Plugin::~Plugin()
{
}




template<class T>
T use_this_or(T this_param, T or_param)
{
	return this_param ? this_param : or_param;
}




QString use_this_or(QString this_param, QString or_param)
{
	return this_param.isNull() ? or_param : this_param;
}




QString Plugin::displayName() const
{
	return Model::displayName().isEmpty() // currently always empty
		? (m_descriptor->subPluginFeatures && m_key.isValid())
			// get from sub plugin
			? m_key.displayName()
			// get from plugin
			: m_descriptor->displayName
		: Model::displayName();
}




const PixmapLoader* Plugin::logo() const
{
	return (m_descriptor->subPluginFeatures && m_key.isValid())
		? m_key.logo()
		: m_descriptor->logo;
}




QString Plugin::Descriptor::SubPluginFeatures::Key::additionalFileExtensions() const
{
	Q_ASSERT(isValid());
	return desc->subPluginFeatures
		// get from sub plugin
		? desc->subPluginFeatures->additionalFileExtensions(*this)
		// get from plugin
		: nullptr;
}




QString Plugin::Descriptor::SubPluginFeatures::Key::displayName() const
{
	Q_ASSERT(isValid());
	return desc->subPluginFeatures
		// get from sub plugin
		? use_this_or(desc->subPluginFeatures->displayName(*this),
			QString::fromUtf8(desc->displayName))
		// get from plugin
		: desc->displayName;
}




const PixmapLoader* Plugin::Descriptor::SubPluginFeatures::Key::logo() const
{
	Q_ASSERT(isValid());
	return desc->subPluginFeatures
		? use_this_or(desc->subPluginFeatures->logo(*this), desc->logo)
		: desc->logo;
}




QString Plugin::Descriptor::SubPluginFeatures::Key::description() const
{
	Q_ASSERT(isValid());
	return desc->subPluginFeatures
		? use_this_or(desc->subPluginFeatures->description(*this),
			QString::fromUtf8(desc->description))
		: desc->description;
}




void Plugin::loadFile( const QString & )
{
}




AutomatableModel * Plugin::childModel( const QString & )
{
	static FloatModel fm;
	return &fm;
}



#include "PluginFactory.h"
<<<<<<< HEAD
Plugin * Plugin::instantiateWithKey(const QString& pluginName, Model * parent,
				const Descriptor::SubPluginFeatures::Key *key,
				bool keyFromDnd)
=======
Plugin * Plugin::instantiate(const QString& pluginName, Model * parent,
								void *data)
>>>>>>> 7e75a82f
{
	if(keyFromDnd)
		Q_ASSERT(!key);
	const Descriptor::SubPluginFeatures::Key *keyPtr = keyFromDnd
		? static_cast<Plugin::Descriptor::SubPluginFeatures::Key*>(Engine::pickDndPluginKey())
		: key;
	const PluginFactory::PluginInfo& pi = pluginFactory->pluginInfo(pluginName.toUtf8());
<<<<<<< HEAD
	if(keyPtr)
	{
		// descriptor is not yet set when loading - set it now
		Descriptor::SubPluginFeatures::Key keyCopy = *keyPtr;
		keyCopy.desc = pi.descriptor;
		return Plugin::instantiate(pluginName, parent, &keyCopy);
	}
	else
		return Plugin::instantiate(pluginName, parent,
			// the keys are never touched anywhere
			const_cast<Descriptor::SubPluginFeatures::Key *>(keyPtr));
}




Plugin * Plugin::instantiate(const QString& pluginName, Model * parent,
								void *data)
{
	const PluginFactory::PluginInfo& pi = pluginFactory->pluginInfo(pluginName.toUtf8());

=======

	Plugin* inst;
>>>>>>> 7e75a82f
	if( pi.isNull() )
	{
		if( gui )
		{
			QMessageBox::information( NULL,
				tr( "Plugin not found" ),
				tr( "The plugin \"%1\" wasn't found or could not be loaded!\nReason: \"%2\"" ).
						arg( pluginName ).arg( pluginFactory->errorString(pluginName) ),
				QMessageBox::Ok | QMessageBox::Default );
		}
		inst = new DummyPlugin();
	}
<<<<<<< HEAD

	Plugin* inst;
	InstantiationHook instantiationHook;
	if ((instantiationHook = ( InstantiationHook ) pi.library->resolve( "lmms_plugin_main" )))
	{
		inst = instantiationHook(parent, data);

		if(inst)
		{
			unsigned port;
			for (std::size_t chan = 0;
				(port = inst->netPort(chan)); ++chan)
			{
				Engine::addPluginByPort(port, inst);
			}
		}
	}
=======
>>>>>>> 7e75a82f
	else
	{
		InstantiationHook instantiationHook;
		if ((instantiationHook = ( InstantiationHook ) pi.library->resolve( "lmms_plugin_main" )))
		{
			inst = instantiationHook(parent, data);
			if(!inst) {
				inst = new DummyPlugin();
			}
		}
		else
		{
			if( gui )
			{
				QMessageBox::information( NULL,
					tr( "Error while loading plugin" ),
					tr( "Failed to load plugin \"%1\"!").arg( pluginName ),
					QMessageBox::Ok | QMessageBox::Default );
			}
			inst = new DummyPlugin();
		}
	}

<<<<<<< HEAD

=======
>>>>>>> 7e75a82f
	return inst;
}




void Plugin::collectErrorForUI( QString errMsg )
{
	Engine::getSong()->collectError( errMsg );
}




PluginView * Plugin::createView( QWidget * parent )
{
	PluginView * pv = instantiateView( parent );
	if( pv != NULL )
	{
		pv->setModel( this );
	}
	return pv;
}




Plugin::Descriptor::SubPluginFeatures::Key::Key( const QDomElement & key ) :
	desc( NULL ),
	name( key.attribute( "key" ) ),
	attributes()
{
	QDomNodeList l = key.elementsByTagName( "attribute" );
	for( int i = 0; !l.item( i ).isNull(); ++i )
	{
		QDomElement e = l.item( i ).toElement();
		attributes[e.attribute( "name" )] = e.attribute( "value" );
	}
		
}




QDomElement Plugin::Descriptor::SubPluginFeatures::Key::saveXML(
						QDomDocument & doc ) const
{
	QDomElement e = doc.createElement( "key" );
	for( AttributeMap::ConstIterator it = attributes.begin(); 
		it != attributes.end(); ++it )
	{
		QDomElement a = doc.createElement( "attribute" );
		a.setAttribute( "name", it.key() );
		a.setAttribute( "value", it.value() );
		e.appendChild( a );
	}
	return e;
}

<|MERGE_RESOLUTION|>--- conflicted
+++ resolved
@@ -187,14 +187,9 @@
 
 
 #include "PluginFactory.h"
-<<<<<<< HEAD
 Plugin * Plugin::instantiateWithKey(const QString& pluginName, Model * parent,
 				const Descriptor::SubPluginFeatures::Key *key,
 				bool keyFromDnd)
-=======
-Plugin * Plugin::instantiate(const QString& pluginName, Model * parent,
-								void *data)
->>>>>>> 7e75a82f
 {
 	if(keyFromDnd)
 		Q_ASSERT(!key);
@@ -202,7 +197,6 @@
 		? static_cast<Plugin::Descriptor::SubPluginFeatures::Key*>(Engine::pickDndPluginKey())
 		: key;
 	const PluginFactory::PluginInfo& pi = pluginFactory->pluginInfo(pluginName.toUtf8());
-<<<<<<< HEAD
 	if(keyPtr)
 	{
 		// descriptor is not yet set when loading - set it now
@@ -224,10 +218,7 @@
 {
 	const PluginFactory::PluginInfo& pi = pluginFactory->pluginInfo(pluginName.toUtf8());
 
-=======
-
 	Plugin* inst;
->>>>>>> 7e75a82f
 	if( pi.isNull() )
 	{
 		if( gui )
@@ -240,35 +231,22 @@
 		}
 		inst = new DummyPlugin();
 	}
-<<<<<<< HEAD
-
-	Plugin* inst;
-	InstantiationHook instantiationHook;
-	if ((instantiationHook = ( InstantiationHook ) pi.library->resolve( "lmms_plugin_main" )))
-	{
-		inst = instantiationHook(parent, data);
-
-		if(inst)
-		{
-			unsigned port;
-			for (std::size_t chan = 0;
-				(port = inst->netPort(chan)); ++chan)
-			{
-				Engine::addPluginByPort(port, inst);
-			}
-		}
-	}
-=======
->>>>>>> 7e75a82f
 	else
 	{
 		InstantiationHook instantiationHook;
 		if ((instantiationHook = ( InstantiationHook ) pi.library->resolve( "lmms_plugin_main" )))
 		{
 			inst = instantiationHook(parent, data);
-			if(!inst) {
-				inst = new DummyPlugin();
+			if(inst)
+			{
+				unsigned port;
+				for (std::size_t chan = 0;
+					(port = inst->netPort(chan)); ++chan)
+				{
+					Engine::addPluginByPort(port, inst);
+				}
 			}
+	 		else { inst = new DummyPlugin();}
 		}
 		else
 		{
@@ -283,10 +261,6 @@
 		}
 	}
 
-<<<<<<< HEAD
-
-=======
->>>>>>> 7e75a82f
 	return inst;
 }
 
