/*
 * Plugin.cpp - implementation of plugin-class including plugin-loader
 *
 * Copyright (c) 2005-2014 Tobias Doerffel <tobydox/at/users.sourceforge.net>
 *
 * This file is part of Linux MultiMedia Studio - http://lmms.sourceforge.net
 *
 * This program is free software; you can redistribute it and/or
 * modify it under the terms of the GNU General Public
 * License as published by the Free Software Foundation; either
 * version 2 of the License, or (at your option) any later version.
 *
 * This program is distributed in the hope that it will be useful,
 * but WITHOUT ANY WARRANTY; without even the implied warranty of
 * MERCHANTABILITY or FITNESS FOR A PARTICULAR PURPOSE.  See the GNU
 * General Public License for more details.
 *
 * You should have received a copy of the GNU General Public
 * License along with this program (see COPYING); if not, write to the
 * Free Software Foundation, Inc., 51 Franklin Street, Fifth Floor,
 * Boston, MA 02110-1301 USA.
 *
 */

<<<<<<< HEAD
#include <QDir>
#include <QLibrary>
#include <QMessageBox>
=======
#include <QtCore/QDebug>
#include <QtCore/QDir>
#include <QtCore/QLibrary>
#include <QtGui/QMessageBox>
>>>>>>> f07287c7

#include "Plugin.h"
#include "embed.h"
#include "engine.h"
#include "Mixer.h"
#include "config_mgr.h"
#include "DummyPlugin.h"
#include "AutomatableModel.h"


static PixmapLoader __dummy_loader;

static Plugin::Descriptor dummy_plugin_descriptor =
{
	"dummy",
	"dummy",
	QT_TRANSLATE_NOOP( "pluginBrowser", "no description" ),
	"Tobias Doerffel <tobydox/at/users.sf.net>",
	0x0100,
	Plugin::Undefined,
	&__dummy_loader,
	NULL
} ;




Plugin::Plugin( const Descriptor * _descriptor, Model * parent ) :
	JournallingObject(),
	Model( parent ),
	m_descriptor( _descriptor )
{
	if( m_descriptor == NULL )
	{
		m_descriptor = &dummy_plugin_descriptor;
	}
}




Plugin::~Plugin()
{
}




void Plugin::loadFile( const QString & )
{
}




AutomatableModel * Plugin::childModel( const QString & )
{
	static FloatModel fm;
	return &fm;
}




Plugin * Plugin::instantiate( const QString & pluginName, Model * parent,
								void * data )
{
	QLibrary pluginLibrary( configManager::inst()->pluginDir() + pluginName );
	if( pluginLibrary.load() == false )
	{
		if( engine::hasGUI() )
		{
			QMessageBox::information( NULL,
				tr( "Plugin not found" ),
				tr( "The plugin \"%1\" wasn't found or could not be loaded!\nReason: \"%2\"" ).
						arg( pluginName ).arg( pluginLibrary.errorString() ),
				QMessageBox::Ok | QMessageBox::Default );
		}
		return new DummyPlugin();
	}

	InstantiationHook instantiationHook = ( InstantiationHook ) pluginLibrary.resolve( "lmms_plugin_main" );
	if( instantiationHook == NULL )
	{
		if( engine::hasGUI() )
		{
			QMessageBox::information( NULL,
				tr( "Error while loading plugin" ),
				tr( "Failed to load plugin \"%1\"!").arg( pluginName ),
				QMessageBox::Ok | QMessageBox::Default );
		}
		return new DummyPlugin();
	}

	Plugin * inst = instantiationHook( parent, data );
	return inst;
}




void Plugin::getDescriptorsOfAvailPlugins( DescriptorList& pluginDescriptors )
{
	QDir directory( configManager::inst()->pluginDir() );
#ifdef LMMS_BUILD_WIN32
	QFileInfoList list = directory.entryInfoList( QStringList( "*.dll" ) );
#else
	QFileInfoList list = directory.entryInfoList( QStringList( "lib*.so" ) );
#endif
	foreach( const QFileInfo& f, list )
	{
		QLibrary( f.absoluteFilePath() ).load();
	}

	foreach( const QFileInfo& f, list )
	{
		QLibrary pluginLibrary( f.absoluteFilePath() );
		if( pluginLibrary.load() == false ||
			pluginLibrary.resolve( "lmms_plugin_main" ) == NULL )
		{
			continue;
		}

		QString descriptorName = f.baseName() + "_plugin_descriptor";
		if( descriptorName.left( 3 ) == "lib" )
		{
			descriptorName = descriptorName.mid( 3 );
		}

		Descriptor* pluginDescriptor = (Descriptor *) pluginLibrary.resolve( descriptorName.toUtf8().constData() );
		if( pluginDescriptor == NULL )
		{
			qWarning() << tr( "LMMS plugin %1 does not have a plugin descriptor named %2!" ).
								arg( f.absoluteFilePath() ).arg( descriptorName );
			continue;
		}

		pluginDescriptors += *pluginDescriptor;
	}

}




PluginView * Plugin::createView( QWidget * parent )
{
	PluginView * pv = instantiateView( parent );
	if( pv != NULL )
	{
		pv->setModel( this );
	}
	return pv;
}



Plugin::Descriptor::SubPluginFeatures::Key::Key(
						const QDomElement & _key ) :
	desc( NULL ),
	name( _key.attribute( "key" ) ),
	attributes()
{
	QDomNodeList l = _key.elementsByTagName( "attribute" );
	for( int i = 0; !l.item( i ).isNull(); ++i )
	{
		QDomElement e = l.item( i ).toElement();
		attributes[e.attribute( "name" )] = e.attribute( "value" );
	}
		
}




QDomElement Plugin::Descriptor::SubPluginFeatures::Key::saveXML(
						QDomDocument & _doc ) const
{
	QDomElement e = _doc.createElement( "key" );
	for( AttributeMap::ConstIterator it = attributes.begin();
									it != attributes.end(); ++it )
	{
		QDomElement a = _doc.createElement( "attribute" );
		a.setAttribute( "name", it.key() );
		a.setAttribute( "value", it.value() );
		e.appendChild( a );
	}
	return e;
}

<|MERGE_RESOLUTION|>--- conflicted
+++ resolved
@@ -22,16 +22,10 @@
  *
  */
 
-<<<<<<< HEAD
-#include <QDir>
-#include <QLibrary>
-#include <QMessageBox>
-=======
 #include <QtCore/QDebug>
 #include <QtCore/QDir>
 #include <QtCore/QLibrary>
 #include <QtGui/QMessageBox>
->>>>>>> f07287c7
 
 #include "Plugin.h"
 #include "embed.h"
