--- conflicted
+++ resolved
@@ -22,24 +22,14 @@
  *
  */
 
-<<<<<<< HEAD
-=======
 #include "Plugin.h"
 
->>>>>>> f3bb002b
 #include <QtGlobal>
 #include <QtCore/QDebug>
 #include <QtCore/QDir>
 #include <QtCore/QLibrary>
 #include <QMessageBox>
 
-<<<<<<< HEAD
-// comment separator to prevent clang's header sorting
-#include "lmmsconfig.h"
-
-#include "Plugin.h"
-=======
->>>>>>> f3bb002b
 #include "embed.h"
 #include "Engine.h"
 #include "GuiApplication.h"
@@ -321,3 +311,4 @@
 	return e;
 }
 
+
