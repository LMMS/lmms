--- conflicted
+++ resolved
@@ -31,13 +31,6 @@
 // comment separator to prevent clang's header sorting
 #include "lmmsconfig.h"
 
-<<<<<<< HEAD
-#ifdef LMMS_HAVE_SPA
-	#include <spa/spa.h>
-#endif
-
-=======
->>>>>>> 1be5cb31
 #include "Plugin.h"
 #include "embed.h"
 #include "Engine.h"
@@ -45,10 +38,6 @@
 #include "DummyPlugin.h"
 #include "AutomatableModel.h"
 #include "Song.h"
-#ifdef LMMS_HAVE_SPA
-	#include "SpaEffect.h"
-	#include "SpaInstrument.h"
-#endif
 
 
 static PixmapLoader dummyLoader;
@@ -233,59 +222,6 @@
 	}
 
 	Plugin* inst;
-<<<<<<< HEAD
-#ifdef LMMS_HAVE_SPA
-	spa::descriptor_loader_t spaLoader;
-#endif
-	InstantiationHook instantiationHook;
-	if ((instantiationHook = ( InstantiationHook ) pi.library->resolve( "lmms_plugin_main" )))
-	{
-		inst = instantiationHook( parent, data );
-	}
-#ifdef LMMS_HAVE_SPA
-	else if ((spaLoader = (spa::descriptor_loader_t) pi.library->resolve( spa::descriptor_name )))
-	{
-		SpaPluginBase* spaPlug = nullptr;
-		switch(pi.descriptor->type)
-		{
-		case Plugin::Instrument:
-		{
-			// instantiate a SPA Instrument
-			// it will load and contain the SPA plugin
-			// and transfer LMMS events to SPA function calls
-			SpaInstrument* spaInst = new SpaInstrument(
-				static_cast<InstrumentTrack *>( data ),
-				pi.file.absoluteFilePath().toUtf8().data(),
-				pi.descriptor);
-			spaPlug = spaInst;
-			inst = spaInst;
-			break;
-		}
-		case Plugin::Effect:
-		{
-			SpaEffect* spaEff = new SpaEffect(
-				pi.file.absoluteFilePath().toUtf8().data(),
-				pi.descriptor, parent);
-			spaPlug = spaEff;
-			inst = spaEff;
-			break;
-		}
-		default:
-			// maybe print message?
-			qDebug() << "Spa plugin is neither instrument, "
-				"nor effect. Ignoring...";
-			inst = nullptr;
-			break;
-		}
-		if(spaPlug)
-		{
-			unsigned port = spaPlug->netPort();
-			if(port)
-				Engine::getSpaPlugins().insert(port, spaPlug);
-		}
-	}
-#endif
-=======
 	InstantiationHook instantiationHook;
 	if ((instantiationHook = ( InstantiationHook ) pi.library->resolve( "lmms_plugin_main" )))
 	{
@@ -298,7 +234,6 @@
 				Engine::addPluginByPort(port, inst);
 		}
 	}
->>>>>>> 1be5cb31
 	else
 	{
 		if( gui )
