--- conflicted
+++ resolved
@@ -53,11 +53,7 @@
 SpaManager * LmmsCore::s_spaManager = nullptr;
 #endif
 void* LmmsCore::s_dndPluginKey = nullptr;
-<<<<<<< HEAD
 QMap<unsigned, class Plugin*> LmmsCore::s_pluginsByPort;
-DummyTrackContainer * LmmsCore::s_dummyTC = NULL;
-=======
->>>>>>> f7128700
 
 
 
