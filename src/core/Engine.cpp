--- conflicted
+++ resolved
@@ -45,15 +45,11 @@
 Song * LmmsCore::s_song = NULL;
 ProjectJournal * LmmsCore::s_projectJournal = NULL;
 Ladspa2LMMS * LmmsCore::s_ladspaManager = NULL;
-<<<<<<< HEAD
 #ifdef LMMS_HAVE_SPA
 SpaManager * LmmsCore::s_spaManager = nullptr;
 #endif
 void* LmmsCore::s_dndPluginKey = nullptr;
 QMap<unsigned, class Plugin*> LmmsCore::s_pluginsByPort;
-=======
-void* LmmsCore::s_dndPluginKey = nullptr;
->>>>>>> eebdc0f4
 DummyTrackContainer * LmmsCore::s_dummyTC = NULL;
 
 
@@ -139,16 +135,6 @@
 
 
 
-void LmmsCore::setDndPluginKey(void *newKey)
-{
-	Q_ASSERT(static_cast<Plugin::Descriptor::SubPluginFeatures::Key*>(newKey));
-	s_dndPluginKey = newKey;
-}
-
-
-
-
-<<<<<<< HEAD
 // url: val as url
 AutomatableModel *LmmsCore::getAutomatableModelAtPort(const QString& val,
 	const QUrl& url)
@@ -212,8 +198,6 @@
 
 
 
-=======
->>>>>>> eebdc0f4
 void *LmmsCore::pickDndPluginKey()
 {
 	return s_dndPluginKey;
@@ -222,7 +206,6 @@
 
 
 
-<<<<<<< HEAD
 void LmmsCore::addPluginByPort(unsigned port, Plugin *plug)
 {
 	s_pluginsByPort.insert(port, plug);
@@ -231,6 +214,4 @@
 
 
 
-=======
->>>>>>> eebdc0f4
 LmmsCore * LmmsCore::s_instanceOfMe = NULL;