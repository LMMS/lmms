/*
 * Engine.cpp - implementation of LMMS' engine-system
 *
 * Copyright (c) 2006-2014 Tobias Doerffel <tobydox/at/users.sourceforge.net>
 *
 * This file is part of LMMS - https://lmms.io
 *
 * This program is free software; you can redistribute it and/or
 * modify it under the terms of the GNU General Public
 * License as published by the Free Software Foundation; either
 * version 2 of the License, or (at your option) any later version.
 *
 * This program is distributed in the hope that it will be useful,
 * but WITHOUT ANY WARRANTY; without even the implied warranty of
 * MERCHANTABILITY or FITNESS FOR A PARTICULAR PURPOSE.  See the GNU
 * General Public License for more details.
 *
 * You should have received a copy of the GNU General Public
 * License along with this program (see COPYING); if not, write to the
 * Free Software Foundation, Inc., 51 Franklin Street, Fifth Floor,
 * Boston, MA 02110-1301 USA.
 *
 */


#include "Engine.h"
#include "BBTrackContainer.h"
#include "ConfigManager.h"
#include "FxMixer.h"
#include "Ladspa2LMMS.h"
#include "Lv2Manager.h"
#include "Mixer.h"
#include "Plugin.h"
#include "PresetPreviewPlayHandle.h"
#include "ProjectJournal.h"
#include "Song.h"
#include "BandLimitedWave.h"

float LmmsCore::s_framesPerTick;
Mixer* LmmsCore::s_mixer = NULL;
FxMixer * LmmsCore::s_fxMixer = NULL;
BBTrackContainer * LmmsCore::s_bbTrackContainer = NULL;
Song * LmmsCore::s_song = NULL;
ProjectJournal * LmmsCore::s_projectJournal = NULL;
#ifdef LMMS_HAVE_LV2
Lv2Manager * LmmsCore::s_lv2Manager = nullptr;
#endif
Ladspa2LMMS * LmmsCore::s_ladspaManager = NULL;
void* LmmsCore::s_dndPluginKey = nullptr;
DummyTrackContainer * LmmsCore::s_dummyTC = NULL;




void LmmsCore::init( bool renderOnly )
{
	LmmsCore *engine = inst();

	emit engine->initProgress(tr("Generating wavetables"));
	// generate (load from file) bandlimited wavetables
	BandLimitedWave::generateWaves();

	emit engine->initProgress(tr("Initializing data structures"));
	s_projectJournal = new ProjectJournal;
	s_mixer = new Mixer( renderOnly );
	s_song = new Song;
	s_fxMixer = new FxMixer;
	s_bbTrackContainer = new BBTrackContainer;

#ifdef LMMS_HAVE_LV2
	s_lv2Manager = new Lv2Manager;
	s_lv2Manager->initPlugins();
#endif
	s_ladspaManager = new Ladspa2LMMS;

	s_projectJournal->setJournalling( true );

	emit engine->initProgress(tr("Opening audio and midi devices"));
	s_mixer->initDevices();

	PresetPreviewPlayHandle::init();
	s_dummyTC = new DummyTrackContainer;

	emit engine->initProgress(tr("Launching mixer threads"));
	s_mixer->startProcessing();
}




void LmmsCore::destroy()
{
	s_projectJournal->stopAllJournalling();
	s_mixer->stopProcessing();

	PresetPreviewPlayHandle::cleanup();

	s_song->clearProject();

	deleteHelper( &s_bbTrackContainer );
	deleteHelper( &s_dummyTC );

	deleteHelper( &s_fxMixer );
	deleteHelper( &s_mixer );

#ifdef LMMS_HAVE_LV2
	deleteHelper( &s_lv2Manager );
#endif
	deleteHelper( &s_ladspaManager );

	//delete ConfigManager::inst();
	deleteHelper( &s_projectJournal );

	deleteHelper( &s_song );

	delete ConfigManager::inst();
}

float LmmsCore::framesPerTick(sample_rate_t sampleRate)
{
	return sampleRate * 60.0f * 4 /
			DefaultTicksPerBar / s_song->getTempo();
}




void LmmsCore::updateFramesPerTick()
{
	s_framesPerTick = s_mixer->processingSampleRate() * 60.0f * 4 /
				DefaultTicksPerBar / s_song->getTempo();
}




void LmmsCore::setDndPluginKey(void *newKey)
{
	Q_ASSERT(static_cast<Plugin::Descriptor::SubPluginFeatures::Key*>(newKey));
	s_dndPluginKey = newKey;
}




<<<<<<< HEAD
void LmmsCore::setDndPluginKey(void *newKey)
{
	Q_ASSERT(static_cast<Plugin::Descriptor::SubPluginFeatures::Key*>(newKey));
	s_dndPluginKey = newKey;
}




=======
>>>>>>> eebdc0f4
void *LmmsCore::pickDndPluginKey()
{
	return s_dndPluginKey;
}




LmmsCore * LmmsCore::s_instanceOfMe = NULL;<|MERGE_RESOLUTION|>--- conflicted
+++ resolved
@@ -143,18 +143,6 @@
 
 
 
-<<<<<<< HEAD
-void LmmsCore::setDndPluginKey(void *newKey)
-{
-	Q_ASSERT(static_cast<Plugin::Descriptor::SubPluginFeatures::Key*>(newKey));
-	s_dndPluginKey = newKey;
-}
-
-
-
-
-=======
->>>>>>> eebdc0f4
 void *LmmsCore::pickDndPluginKey()
 {
 	return s_dndPluginKey;
