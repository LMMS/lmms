--- conflicted
+++ resolved
@@ -27,15 +27,10 @@
 #include "PianoRoll.h"
 
 
-<<<<<<< HEAD
-#include <climits>
-
 namespace lmms
 {
 
 
-=======
->>>>>>> 33b44ec9
 using std::min;
 using std::max;
 
