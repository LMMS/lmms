/*
 * InstrumentFunctions.cpp - models for instrument-function-tab
 *
 * Copyright (c) 2004-2014 Tobias Doerffel <tobydox/at/users.sourceforge.net>
 *
 * This file is part of Linux MultiMedia Studio - http://lmms.sourceforge.net
 *
 * This program is free software; you can redistribute it and/or
 * modify it under the terms of the GNU General Public
 * License as published by the Free Software Foundation; either
 * version 2 of the License, or (at your option) any later version.
 *
 * This program is distributed in the hope that it will be useful,
 * but WITHOUT ANY WARRANTY; without even the implied warranty of
 * MERCHANTABILITY or FITNESS FOR A PARTICULAR PURPOSE.  See the GNU
 * General Public License for more details.
 *
 * You should have received a copy of the GNU General Public
 * License along with this program (see COPYING); if not, write to the
 * Free Software Foundation, Inc., 51 Franklin Street, Fifth Floor,
 * Boston, MA 02110-1301 USA.
 *
 */

#include <QtXml/QDomElement>
#include <QDebug>
#include "InstrumentFunctions.h"
#include "embed.h"
#include "engine.h"
#include "InstrumentTrack.h"
#include "NotePlayHandle.h"
#include "PresetPreviewPlayHandle.h"



InstrumentFunctionNoteStacking::ChordTable::Init InstrumentFunctionNoteStacking::ChordTable::s_initTable[] =
{
	{ QT_TRANSLATE_NOOP( "InstrumentFunctionNoteStacking", "octave" ), { 0, -1 } },
	{ QT_TRANSLATE_NOOP( "InstrumentFunctionNoteStacking", "Major" ), { 0, 4, 7, -1 } },
	{ QT_TRANSLATE_NOOP( "InstrumentFunctionNoteStacking", "Majb5" ), { 0, 4, 6, -1 } },
	{ QT_TRANSLATE_NOOP( "InstrumentFunctionNoteStacking", "minor" ), { 0, 3, 7, -1 } },
	{ QT_TRANSLATE_NOOP( "InstrumentFunctionNoteStacking", "minb5" ), { 0, 3, 6, -1 } },
	{ QT_TRANSLATE_NOOP( "InstrumentFunctionNoteStacking", "sus2" ), { 0, 2, 7, -1 } },
	{ QT_TRANSLATE_NOOP( "InstrumentFunctionNoteStacking", "sus4" ), { 0, 5, 7, -1 } },
	{ QT_TRANSLATE_NOOP( "InstrumentFunctionNoteStacking", "aug" ), { 0, 4, 8, -1 } },
	{ QT_TRANSLATE_NOOP( "InstrumentFunctionNoteStacking", "augsus4" ), { 0, 5, 8, -1 } },
	{ QT_TRANSLATE_NOOP( "InstrumentFunctionNoteStacking", "tri" ), { 0, 3, 6, 9, -1 } },
	
	{ QT_TRANSLATE_NOOP( "InstrumentFunctionNoteStacking", "6" ), { 0, 4, 7, 9, -1 } },
	{ QT_TRANSLATE_NOOP( "InstrumentFunctionNoteStacking", "6sus4" ), { 0, 5, 7, 9, -1 } },
	{ QT_TRANSLATE_NOOP( "InstrumentFunctionNoteStacking", "6add9" ), { 0, 4, 7, 9, 14, -1 } },
	{ QT_TRANSLATE_NOOP( "InstrumentFunctionNoteStacking", "m6" ), { 0, 3, 7, 9, -1 } },
	{ QT_TRANSLATE_NOOP( "InstrumentFunctionNoteStacking", "m6add9" ), { 0, 3, 7, 9, 14, -1 } },

	{ QT_TRANSLATE_NOOP( "InstrumentFunctionNoteStacking", "7" ), { 0, 4, 7, 10, -1 } },
	{ QT_TRANSLATE_NOOP( "InstrumentFunctionNoteStacking", "7sus4" ), { 0, 5, 7, 10, -1 } },
	{ QT_TRANSLATE_NOOP( "InstrumentFunctionNoteStacking", "7#5" ), { 0, 4, 8, 10, -1 } },
	{ QT_TRANSLATE_NOOP( "InstrumentFunctionNoteStacking", "7b5" ), { 0, 4, 6, 10, -1 } },
	{ QT_TRANSLATE_NOOP( "InstrumentFunctionNoteStacking", "7#9" ), { 0, 4, 7, 10, 15, -1 } },
	{ QT_TRANSLATE_NOOP( "InstrumentFunctionNoteStacking", "7b9" ), { 0, 4, 7, 10, 13, -1 } },
	{ QT_TRANSLATE_NOOP( "InstrumentFunctionNoteStacking", "7#5#9" ), { 0, 4, 8, 10, 15, -1 } },
	{ QT_TRANSLATE_NOOP( "InstrumentFunctionNoteStacking", "7#5b9" ), { 0, 4, 8, 10, 13, -1 } },
	{ QT_TRANSLATE_NOOP( "InstrumentFunctionNoteStacking", "7b5b9" ), { 0, 4, 6, 10, 13, -1 } },
	{ QT_TRANSLATE_NOOP( "InstrumentFunctionNoteStacking", "7add11" ), { 0, 4, 7, 10, 17, -1 } },
	{ QT_TRANSLATE_NOOP( "InstrumentFunctionNoteStacking", "7add13" ), { 0, 4, 7, 10, 21, -1 } },
	{ QT_TRANSLATE_NOOP( "InstrumentFunctionNoteStacking", "7#11" ), { 0, 4, 7, 10, 18, -1 } },
	{ QT_TRANSLATE_NOOP( "InstrumentFunctionNoteStacking", "Maj7" ), { 0, 4, 7, 11, -1 } },
	{ QT_TRANSLATE_NOOP( "InstrumentFunctionNoteStacking", "Maj7b5" ), { 0, 4, 6, 11, -1 } },
	{ QT_TRANSLATE_NOOP( "InstrumentFunctionNoteStacking", "Maj7#5" ), { 0, 4, 8, 11, -1 } },
	{ QT_TRANSLATE_NOOP( "InstrumentFunctionNoteStacking", "Maj7#11" ), { 0, 4, 7, 11, 18, -1 } },
	{ QT_TRANSLATE_NOOP( "InstrumentFunctionNoteStacking", "Maj7add13" ), { 0, 4, 7, 11, 21, -1 } },
	{ QT_TRANSLATE_NOOP( "InstrumentFunctionNoteStacking", "m7" ), { 0, 3, 7, 10, -1 } },
	{ QT_TRANSLATE_NOOP( "InstrumentFunctionNoteStacking", "m7b5" ), { 0, 3, 6, 10, -1 } },
	{ QT_TRANSLATE_NOOP( "InstrumentFunctionNoteStacking", "m7b9" ), { 0, 3, 7, 10, 13, -1 } },
	{ QT_TRANSLATE_NOOP( "InstrumentFunctionNoteStacking", "m7add11" ), { 0, 3, 7, 10, 17, -1 } },
	{ QT_TRANSLATE_NOOP( "InstrumentFunctionNoteStacking", "m7add13" ), { 0, 3, 7, 10, 21, -1 } },
	{ QT_TRANSLATE_NOOP( "InstrumentFunctionNoteStacking", "m-Maj7" ), { 0, 3, 7, 11, -1 } },
	{ QT_TRANSLATE_NOOP( "InstrumentFunctionNoteStacking", "m-Maj7add11" ), { 0, 3, 7, 11, 17, -1 } },
	{ QT_TRANSLATE_NOOP( "InstrumentFunctionNoteStacking", "m-Maj7add13" ), { 0, 3, 7, 11, 21, -1 } },

	{ QT_TRANSLATE_NOOP( "InstrumentFunctionNoteStacking", "9" ), { 0, 4, 7, 10, 14, -1 } },
	{ QT_TRANSLATE_NOOP( "InstrumentFunctionNoteStacking", "9sus4" ), { 0, 5, 7, 10, 14, -1 } },
	{ QT_TRANSLATE_NOOP( "InstrumentFunctionNoteStacking", "add9" ), { 0, 4, 7, 14, -1 } },
	{ QT_TRANSLATE_NOOP( "InstrumentFunctionNoteStacking", "9#5" ), { 0, 4, 8, 10, 14, -1 } },
	{ QT_TRANSLATE_NOOP( "InstrumentFunctionNoteStacking", "9b5" ), { 0, 4, 6, 10, 14, -1 } },
	{ QT_TRANSLATE_NOOP( "InstrumentFunctionNoteStacking", "9#11" ), { 0, 4, 7, 10, 14, 18, -1 } },
	{ QT_TRANSLATE_NOOP( "InstrumentFunctionNoteStacking", "9b13" ), { 0, 4, 7, 10, 14, 20, -1 } },
	{ QT_TRANSLATE_NOOP( "InstrumentFunctionNoteStacking", "Maj9" ), { 0, 4, 7, 11, 14, -1 } },
	{ QT_TRANSLATE_NOOP( "InstrumentFunctionNoteStacking", "Maj9sus4" ), { 0, 5, 7, 11, 15, -1 } },
	{ QT_TRANSLATE_NOOP( "InstrumentFunctionNoteStacking", "Maj9#5" ), { 0, 4, 8, 11, 14, -1 } },
	{ QT_TRANSLATE_NOOP( "InstrumentFunctionNoteStacking", "Maj9#11" ), { 0, 4, 7, 11, 14, 18, -1 } },
	{ QT_TRANSLATE_NOOP( "InstrumentFunctionNoteStacking", "m9" ), { 0, 3, 7, 10, 14, -1 } },
	{ QT_TRANSLATE_NOOP( "InstrumentFunctionNoteStacking", "madd9" ), { 0, 3, 7, 14, -1 } },
	{ QT_TRANSLATE_NOOP( "InstrumentFunctionNoteStacking", "m9b5" ), { 0, 3, 6, 10, 14, -1 } },
	{ QT_TRANSLATE_NOOP( "InstrumentFunctionNoteStacking", "m9-Maj7" ), { 0, 3, 7, 11, 14, -1 } },

	{ QT_TRANSLATE_NOOP( "InstrumentFunctionNoteStacking", "11" ), { 0, 4, 7, 10, 14, 17, -1 } },
	{ QT_TRANSLATE_NOOP( "InstrumentFunctionNoteStacking", "11b9" ), { 0, 4, 7, 10, 13, 17, -1 } },
	{ QT_TRANSLATE_NOOP( "InstrumentFunctionNoteStacking", "Maj11" ), { 0, 4, 7, 11, 14, 17, -1 } },
	{ QT_TRANSLATE_NOOP( "InstrumentFunctionNoteStacking", "m11" ), { 0, 3, 7, 10, 14, 17, -1 } },
	{ QT_TRANSLATE_NOOP( "InstrumentFunctionNoteStacking", "m-Maj11" ), { 0, 3, 7, 11, 14, 17, -1 } },

	{ QT_TRANSLATE_NOOP( "InstrumentFunctionNoteStacking", "13" ), { 0, 4, 7, 10, 14, 21, -1 } },
	{ QT_TRANSLATE_NOOP( "InstrumentFunctionNoteStacking", "13#9" ), { 0, 4, 7, 10, 15, 21, -1 } },
	{ QT_TRANSLATE_NOOP( "InstrumentFunctionNoteStacking", "13b9" ), { 0, 4, 7, 10, 13, 21, -1 } },
	{ QT_TRANSLATE_NOOP( "InstrumentFunctionNoteStacking", "13b5b9" ), { 0, 4, 6, 10, 13, 21, -1 } },
	{ QT_TRANSLATE_NOOP( "InstrumentFunctionNoteStacking", "Maj13" ), { 0, 4, 7, 11, 14, 21, -1 } },
	{ QT_TRANSLATE_NOOP( "InstrumentFunctionNoteStacking", "m13" ), { 0, 3, 7, 10, 14, 21, -1 } },
	{ QT_TRANSLATE_NOOP( "InstrumentFunctionNoteStacking", "m-Maj13" ), { 0, 3, 7, 11, 14, 21, -1 } },

	{ QT_TRANSLATE_NOOP( "InstrumentFunctionNoteStacking", "Major" ), { 0, 2, 4, 5, 7, 9, 11, -1 } },
	{ QT_TRANSLATE_NOOP( "InstrumentFunctionNoteStacking", "Harmonic minor" ), { 0, 2, 3, 5, 7, 8, 11, -1 } },
	{ QT_TRANSLATE_NOOP( "InstrumentFunctionNoteStacking", "Melodic minor" ), { 0, 2, 3, 5, 7, 9, 11, -1 } },
	{ QT_TRANSLATE_NOOP( "InstrumentFunctionNoteStacking", "Whole tone" ), { 0, 2, 4, 6, 8, 10, -1 } },
	{ QT_TRANSLATE_NOOP( "InstrumentFunctionNoteStacking", "Diminished" ), { 0, 2, 3, 5, 6, 8, 9, 11, -1 } },
	{ QT_TRANSLATE_NOOP( "InstrumentFunctionNoteStacking", "Major pentatonic" ), { 0, 2, 4, 7, 9, -1 } },
	{ QT_TRANSLATE_NOOP( "InstrumentFunctionNoteStacking", "Minor pentatonic" ), { 0, 3, 5, 7, 10, -1 } },
	{ QT_TRANSLATE_NOOP( "InstrumentFunctionNoteStacking", "Jap in sen" ), { 0, 1, 5, 7, 10, -1 } },
	{ QT_TRANSLATE_NOOP( "InstrumentFunctionNoteStacking", "Major bebop" ), { 0, 2, 4, 5, 7, 8, 9, 11, -1 } },
	{ QT_TRANSLATE_NOOP( "InstrumentFunctionNoteStacking", "Dominant bebop" ), { 0, 2, 4, 5, 7, 9, 10, 11, -1 } },
	{ QT_TRANSLATE_NOOP( "InstrumentFunctionNoteStacking", "Blues" ), { 0, 3, 5, 6, 7, 10, -1 } },
	{ QT_TRANSLATE_NOOP( "InstrumentFunctionNoteStacking", "Arabic" ), { 0, 1, 4, 5, 7, 8, 11, -1 } },
	{ QT_TRANSLATE_NOOP( "InstrumentFunctionNoteStacking", "Enigmatic" ), { 0, 1, 4, 6, 8, 10, 11, -1 } },
	{ QT_TRANSLATE_NOOP( "InstrumentFunctionNoteStacking", "Neopolitan" ), { 0, 1, 3, 5, 7, 9, 11, -1 } },
	{ QT_TRANSLATE_NOOP( "InstrumentFunctionNoteStacking", "Neopolitan minor" ), { 0, 1, 3, 5, 7, 8, 11, -1 } },
	{ QT_TRANSLATE_NOOP( "InstrumentFunctionNoteStacking", "Hungarian minor" ), { 0, 2, 3, 6, 7, 8, 11, -1 } },
	{ QT_TRANSLATE_NOOP( "InstrumentFunctionNoteStacking", "Dorian" ), { 0, 2, 3, 5, 7, 9, 10, -1 } },
	{ QT_TRANSLATE_NOOP( "InstrumentFunctionNoteStacking", "Phrygolydian" ), { 0, 1, 3, 5, 7, 8, 10, -1 } },
	{ QT_TRANSLATE_NOOP( "InstrumentFunctionNoteStacking", "Lydian" ), { 0, 2, 4, 6, 7, 9, 11, -1 } },
	{ QT_TRANSLATE_NOOP( "InstrumentFunctionNoteStacking", "Mixolydian" ), { 0, 2, 4, 5, 7, 9, 10, -1 } },
	{ QT_TRANSLATE_NOOP( "InstrumentFunctionNoteStacking", "Aeolian" ), { 0, 2, 3, 5, 7, 8, 10, -1 } },
	{ QT_TRANSLATE_NOOP( "InstrumentFunctionNoteStacking", "Locrian" ), { 0, 1, 3, 5, 6, 8, 10, -1 } },
	{ QT_TRANSLATE_NOOP( "InstrumentFunctionNoteStacking", "Minor" ), { 0, 2, 3, 5, 7, 8, 10, -1 } },
	{ QT_TRANSLATE_NOOP( "InstrumentFunctionNoteStacking", "Chromatic" ), { 0, 1, 2, 3, 4, 5, 6, 7, 8, 9, 10, 11, -1 } },
	{ QT_TRANSLATE_NOOP( "InstrumentFunctionNoteStacking", "Half-Whole Diminished" ), { 0, 1, 3, 4, 6, 7, 9, 10, -1 } },
} ;




InstrumentFunctionNoteStacking::Chord::Chord( const char * n, const ChordSemiTones & semi_tones ) :
	m_name( InstrumentFunctionNoteStacking::tr( n ) )
{
	for( m_size = 0; m_size < MAX_CHORD_POLYPHONY; m_size++ )
	{
		if( semi_tones[m_size] == -1 )
		{
			break;
		}

		m_semiTones[m_size] = semi_tones[m_size];
	}
}




bool InstrumentFunctionNoteStacking::Chord::hasSemiTone( int8_t semi_tone ) const
{
	for( int i = 0; i < size(); ++i )
	{
		if( semi_tone == m_semiTones[i] )
		{
			return true;
		}
	}
	return false;
}




InstrumentFunctionNoteStacking::ChordTable::ChordTable() :
	QVector<Chord>()
{
	for( int i = 0;
		i < static_cast<int>( sizeof s_initTable / sizeof *s_initTable );
		i++ )
	{
		push_back( Chord( s_initTable[i].m_name, s_initTable[i].m_semiTones ) );
	}
}




const InstrumentFunctionNoteStacking::Chord & InstrumentFunctionNoteStacking::ChordTable::getByName( const QString & name, bool is_scale ) const
{
	for( int i = 0; i < size(); i++ )
	{
		if( at( i ).getName() == name && is_scale == at( i ).isScale() )
			return at( i );
	}

	static Chord empty;
	return empty;
}




InstrumentFunctionNoteStacking::InstrumentFunctionNoteStacking( Model * _parent ) :
	Model( _parent, tr( "Chords" ) ),
	m_chordsEnabledModel( false, this ),
	m_chordsModel( this, tr( "Chord type" ) ),
	m_chordRangeModel( 1.0f, 1.0f, 9.0f, 1.0f, this, tr( "Chord range" ) )
{
	const ChordTable & chord_table = ChordTable::getInstance();
	for( int i = 0; i < chord_table.size(); ++i )
	{
		m_chordsModel.addItem( chord_table[i].getName() );
	}
}




InstrumentFunctionNoteStacking::~InstrumentFunctionNoteStacking()
{
}




void InstrumentFunctionNoteStacking::processNote( NotePlayHandle * _n )
{
	const int base_note_key = _n->key();
	const ChordTable & chord_table = ChordTable::getInstance();
	// we add chord-subnotes to note if either note is a base-note and
	// arpeggio is not used or note is part of an arpeggio
	// at the same time we only add sub-notes if nothing of the note was
	// played yet, because otherwise we would add chord-subnotes every
	// time an audio-buffer is rendered...
	if( ( _n->origin() == NotePlayHandle::OriginArpeggio || ( _n->hasParent() == false && _n->instrumentTrack()->isArpeggioEnabled() == false ) ) &&
			_n->totalFramesPlayed() == 0 &&
			m_chordsEnabledModel.value() == true )
	{
		// then insert sub-notes for chord
		const int selected_chord = m_chordsModel.value();

		for( int octave_cnt = 0; octave_cnt < m_chordRangeModel.value(); ++octave_cnt )
		{
			const int sub_note_key_base = base_note_key + octave_cnt * KeysPerOctave;
			// if octave_cnt == 1 we're in the first octave and
			// the base-note is already done, so we don't have to
			// create it in the following loop, then we loop until
			// there's a -1 in the interval-array
			for( int i = ( octave_cnt == 0 ) ? 1 : 0; i < chord_table[selected_chord].size(); ++i )
			{
				// add interval to sub-note-key
				const int sub_note_key = sub_note_key_base + (int) chord_table[selected_chord][i];
				// maybe we're out of range -> let's get outta
				// here!
				if( sub_note_key > NumKeys )
				{
					break;
				}
				// create copy of base-note
				note note_copy( _n->length(), 0, sub_note_key, _n->getVolume(), _n->getPanning(), _n->detuning() );

				// create sub-note-play-handle, only note is
				// different
				new NotePlayHandle( _n->instrumentTrack(), _n->offset(), _n->frames(), note_copy,
									_n, -1, NotePlayHandle::OriginNoteStacking );
			}
		}
	}


}




void InstrumentFunctionNoteStacking::saveSettings( QDomDocument & _doc, QDomElement & _this )
{
	m_chordsEnabledModel.saveSettings( _doc, _this, "chord-enabled" );
	m_chordsModel.saveSettings( _doc, _this, "chord" );
	m_chordRangeModel.saveSettings( _doc, _this, "chordrange" );
}




void InstrumentFunctionNoteStacking::loadSettings( const QDomElement & _this )
{
	m_chordsEnabledModel.loadSettings( _this, "chord-enabled" );
	m_chordsModel.loadSettings( _this, "chord" );
	m_chordRangeModel.loadSettings( _this, "chordrange" );
}







InstrumentFunctionArpeggio::InstrumentFunctionArpeggio( Model * _parent ) :
	Model( _parent, tr( "Arpeggio" ) ),
	m_arpEnabledModel( false ),
	m_arpModel( this, tr( "Arpeggio type" ) ),
	m_arpRangeModel( 1.0f, 1.0f, 9.0f, 1.0f, this, tr( "Arpeggio range" ) ),
<<<<<<< HEAD
	m_arpRepeatsModel( 1.0f, 1.0f, 8.0f, 1.0f, this, tr( "Note repeats" ) ),
=======
	m_arpSkipModel( 0.0f, 0.0f, 100.0f, 1.0f, this, tr( "Skip rate" ) ),
	m_arpMissModel( 0.0f, 0.0f, 100.0f, 1.0f, this, tr( "Miss rate" ) ),
	m_arpRepeatsModel( 1.0f, 1.0f, 8.0f, 1.0f, this, tr( "Note repeats" ) ),
	m_arpScrambleModel( 0.0f, 0.0f, 4.0f, 1.0f, this, tr( "Scramble mode" ) ),
	m_arpCycleModel( 0.0f, 0.0f, 5.0f, 1.0f, this, tr( "Cycle steps" ) ),
	m_arpFloorModel( 0.0f, 0.0f, 20.0f, 1.0f, this, tr( "Floor" ) ),
	m_arpCeilModel( 20.0f, 0.0f, 20.0f, 1.0f, this, tr( "Ceiling" ) ),
>>>>>>> 9b0e3dbb
	m_arpTimeModel( 100.0f, 25.0f, 2000.0f, 1.0f, 2000, this, tr( "Arpeggio time" ) ),
	m_arpGateModel( 100.0f, 1.0f, 200.0f, 1.0f, this, tr( "Arpeggio gate" ) ),
	m_arpDirectionModel( this, tr( "Arpeggio direction" ) ),
	m_arpModeModel( this, tr( "Arpeggio mode" ) )
{
	const InstrumentFunctionNoteStacking::ChordTable & chord_table = InstrumentFunctionNoteStacking::ChordTable::getInstance();
	for( int i = 0; i < chord_table.size(); ++i )
	{
		m_arpModel.addItem( chord_table[i].getName() );
	}

	m_arpDirectionModel.addItem( tr( "Up" ), new PixmapLoader( "arp_up" ) );
	m_arpDirectionModel.addItem( tr( "Down" ), new PixmapLoader( "arp_down" ) );
	m_arpDirectionModel.addItem( tr( "Up and down" ), new PixmapLoader( "arp_up_and_down" ) );
	m_arpDirectionModel.addItem( tr( "Random" ), new PixmapLoader( "arp_random" ) );
	m_arpDirectionModel.addItem( tr( "Down and up" ), new PixmapLoader( "arp_up_and_down" ) );
	m_arpDirectionModel.setInitValue( ArpDirUp );

	m_arpModeModel.addItem( tr( "Free" ), new PixmapLoader( "arp_free" ) );
	m_arpModeModel.addItem( tr( "Sort" ), new PixmapLoader( "arp_sort" ) );
	m_arpModeModel.addItem( tr( "Sync" ), new PixmapLoader( "arp_sync" ) );
}




InstrumentFunctionArpeggio::~InstrumentFunctionArpeggio()
{
}




void InstrumentFunctionArpeggio::processNote( NotePlayHandle * _n )
{
	const int base_note_key = _n->key();
	if( _n->origin() == NotePlayHandle::OriginArpeggio ||
		_n->origin() == NotePlayHandle::OriginNoteStacking ||
		!m_arpEnabledModel.value() ||
		( _n->isReleased() && _n->releaseFramesDone() >= _n->actualReleaseFramesToDo() ) )
	{
		return;
	}


	const int selected_arp = m_arpModel.value();

	ConstNotePlayHandleList cnphv = NotePlayHandle::nphsOfInstrumentTrack( _n->instrumentTrack() );

	if( m_arpModeModel.value() != FreeMode && cnphv.size() == 0 )
	{
		// maybe we're playing only a preset-preview-note?
		cnphv = PresetPreviewPlayHandle::nphsOfInstrumentTrack( _n->instrumentTrack() );
		if( cnphv.size() == 0 )
		{
			// still nothing found here, so lets return
			//return;
			cnphv.push_back( _n );
		}
	}

	const InstrumentFunctionNoteStacking::ChordTable & chord_table = InstrumentFunctionNoteStacking::ChordTable::getInstance();
	const int cur_chord_size = chord_table[selected_arp].size();
	const int range = (int)( cur_chord_size * m_arpRangeModel.value() * m_arpRepeatsModel.value() );
	const int total_range = range * cnphv.size();

	// number of frames that every note should be played
	const f_cnt_t arp_frames = (f_cnt_t)( m_arpTimeModel.value() / 1000.0f * engine::mixer()->processingSampleRate() );
	const f_cnt_t gated_frames = (f_cnt_t)( m_arpGateModel.value() * arp_frames / 100.0f );

	// used for calculating remaining frames for arp-note, we have to add
	// arp_frames-1, otherwise the first arp-note will not be setup
	// correctly... -> arp_frames frames silence at the start of every note!
	int cur_frame = ( ( m_arpModeModel.value() != FreeMode ) ?
						cnphv.first()->totalFramesPlayed() :
						_n->totalFramesPlayed() ) + arp_frames - 1;
	// used for loop
	f_cnt_t frames_processed = 0;

	while( frames_processed < engine::mixer()->framesPerPeriod() )
	{
		const f_cnt_t remaining_frames_for_cur_arp = arp_frames - ( cur_frame % arp_frames );
		// does current arp-note fill whole audio-buffer?
		if( remaining_frames_for_cur_arp > engine::mixer()->framesPerPeriod() )
		{
			// then we don't have to do something!
			break;
		}

		frames_processed += remaining_frames_for_cur_arp;

		// init with zero
		int cur_arp_idx = 0;

		// in sorted mode: is it our turn or do we have to be quiet for
		// now?
		if( m_arpModeModel.value() == SortMode &&
				( ( cur_frame / arp_frames ) % total_range ) / range != (f_cnt_t) _n->index() )
		{
			// update counters
			frames_processed += arp_frames;
			cur_frame += arp_frames;
			continue;
		}

		// Skip notes randomly
		if( m_arpSkipModel.value() )
		{
			if( 101 * ( (float) rand() / (float) RAND_MAX ) < m_arpSkipModel.value() )
			{
				// update counters
				frames_processed += arp_frames;
				cur_frame += arp_frames;
				continue;
			}
		}

		int dir = m_arpDirectionModel.value();

		// Miss notes randomly. We intercept int dir and abuse it
		// after need.  :)
		int miss = m_arpMissModel.value();
		if( miss )
		{
			if( 100 * ( (float) rand() / (float) RAND_MAX ) < ( miss * miss ) / 100 )
			{
				dir = ArpDirRandom;
			}
		}

		// process according to arpeggio-direction...
		if( dir == ArpDirUp )
		{
			cur_arp_idx = ( cur_frame / arp_frames ) % range;
		}
		else if( dir == ArpDirDown )
		{
			cur_arp_idx = range - ( cur_frame / arp_frames ) %
								range - 1;
		}
		else if( dir == ArpDirUpAndDown && range > 1 )
		{
			// imagine, we had to play the arp once up and then
			// once down -> makes 2 * range possible notes...
			// because we don't play the lower and upper notes
			// twice, we have to subtract 2
<<<<<<< HEAD
			cur_arp_idx = ( cur_frame / arp_frames ) % ( range * 2 - (int)( 2 * m_arpRepeatsModel.value() ) );
=======
			cur_arp_idx = ( cur_frame / arp_frames ) %
					( range * 2 - (int)( 2 * m_arpRepeatsModel.value() ) );
>>>>>>> 9b0e3dbb
			// if greater than range, we have to play down...
			// looks like the code for arp_dir==DOWN... :)
			if( cur_arp_idx >= range )
			{
				cur_arp_idx = range - cur_arp_idx % ( range - 1 ) - m_arpRepeatsModel.value();
			}
		}
		else if( dir == ArpDirDownAndUp && range > 1 )
		{
			// copied from ArpDirUpAndDown above
<<<<<<< HEAD
			cur_arp_idx = ( cur_frame / arp_frames ) % ( range * 2 - (int)( 2 * m_arpRepeatsModel.value() ) );
=======
			cur_arp_idx = ( cur_frame / arp_frames ) %
					( range * 2 - (int)( 2 * m_arpRepeatsModel.value() ) );
>>>>>>> 9b0e3dbb
			if( cur_arp_idx >= range )
			{
				cur_arp_idx = range - cur_arp_idx % ( range - 1 ) - m_arpRepeatsModel.value();
			}
			// inverts direction
			cur_arp_idx = range - cur_arp_idx - 1;
		}
		else if( dir == ArpDirRandom )
		{
			// just pick a random chord-index
			cur_arp_idx = (int)( range * ( (float) rand() / (float) RAND_MAX ) );
		}
		// Divide cur_arp_idx with wanted repeats. This method doesn't work with random though.
		cur_arp_idx = (int)( cur_arp_idx / m_arpRepeatsModel.value() );
<<<<<<< HEAD
=======

		// Scramble part 1
		int scramble = m_arpScrambleModel.value();
		if( scramble < 5 && dir != ArpDirRandom )
		{
			switch( scramble )
			{
				case 1:
					// Shift left one
					cur_arp_idx++;
					break;
				case 2:
					// Shift left two
					cur_arp_idx +=2;
					break;
				case 3:
					// Shift left three
					cur_arp_idx +=3;
					break;
				case 4:
					// Shift left four
					cur_arp_idx +=4;
					break;
			}
			if ( cur_arp_idx >= range )
			{
				int i = 0;
				while( cur_arp_idx >= (int)( range / m_arpRepeatsModel.value() ) )
				{
					cur_arp_idx -= range;
					i++;
				}
			}
		}

		// Cycle notes
		const int cycle = m_arpCycleModel.value();
		if( cycle )
		{
//			if( dir == arpDirUp || dir == arpDirDown )
			cur_arp_idx *= cycle + 1;
			int i = 0;
			while( cur_arp_idx >= (int)( range / m_arpRepeatsModel.value() ) )
			{
				cur_arp_idx -= range;
				i++;
			}
		}

		// Scramble part 2
		if( scramble > 4 && dir != ArpDirRandom )
		{
			switch( scramble )
			{
				case 5:
					// Shift left one
					cur_arp_idx++;
					if ( cur_arp_idx == 0 && range != 0 )
					{
						cur_arp_idx -= range;
					}
					break;
//				case 6:
//					break;
//	;) - Your expansion here!
//
			}
			if ( cur_arp_idx >= range )
			{
				cur_arp_idx -= range;
			}
		}

		// Floor.
		int floor = m_arpFloorModel.value();
		if( cur_arp_idx < floor )
		{
			cur_arp_idx = floor;
		}

		// Ceil. Note stuck at set index.
		int ceiling = m_arpCeilModel.value();
		if( cur_arp_idx > ceiling )
		{
			cur_arp_idx = ceiling;
		}

>>>>>>> 9b0e3dbb
		// now calculate final key for our arp-note
		const int sub_note_key = base_note_key + (cur_arp_idx / cur_chord_size ) *
							KeysPerOctave + chord_table[selected_arp][cur_arp_idx % cur_chord_size];

		// range-checking
		if( sub_note_key >= NumKeys ||
			sub_note_key < 0 ||
			engine::mixer()->criticalXRuns() )
		{
			continue;
		}

		float vol_level = 1.0f;
		if( _n->isReleased() )
		{
			vol_level = _n->volumeLevel( cur_frame + gated_frames );
		}

		// create new arp-note

		// create sub-note-play-handle, only ptr to note is different
		// and is_arp_note=true
		new NotePlayHandle( _n->instrumentTrack(),
							( ( m_arpModeModel.value() != FreeMode ) ?  cnphv.first()->offset() : _n->offset() ) + frames_processed,
							gated_frames,
							note( MidiTime( 0 ), MidiTime( 0 ), sub_note_key, (volume_t) qRound( _n->getVolume() * vol_level ),
									_n->getPanning(), _n->detuning() ),
							_n, -1, NotePlayHandle::OriginArpeggio );

		// update counters
		frames_processed += arp_frames;
		cur_frame += arp_frames;
	}
}




void InstrumentFunctionArpeggio::saveSettings( QDomDocument & _doc, QDomElement & _this )
{
	m_arpEnabledModel.saveSettings( _doc, _this, "arp-enabled" );
	m_arpModel.saveSettings( _doc, _this, "arp" );
	m_arpRangeModel.saveSettings( _doc, _this, "arprange" );
<<<<<<< HEAD
	m_arpRepeatsModel.saveSettings( _doc, _this, "arprepeats" );
=======
	m_arpCycleModel.saveSettings( _doc, _this, "cyclerange" );
	m_arpRepeatsModel.saveSettings( _doc, _this, "arprepeats" );
	m_arpScrambleModel.saveSettings( _doc, _this, "arpscramble" );
	m_arpSkipModel.saveSettings( _doc, _this, "arpskip" );
	m_arpMissModel.saveSettings( _doc, _this, "arpmiss" );
	m_arpFloorModel.saveSettings( _doc, _this, "arpfloor" );
	m_arpCeilModel.saveSettings( _doc, _this, "arpceiling" );
>>>>>>> 9b0e3dbb
	m_arpTimeModel.saveSettings( _doc, _this, "arptime" );
	m_arpGateModel.saveSettings( _doc, _this, "arpgate" );
	m_arpDirectionModel.saveSettings( _doc, _this, "arpdir" );
	m_arpModeModel.saveSettings( _doc, _this, "arpmode" );
}




void InstrumentFunctionArpeggio::loadSettings( const QDomElement & _this )
{
	m_arpEnabledModel.loadSettings( _this, "arp-enabled" );
	m_arpModel.loadSettings( _this, "arp" );
	m_arpRangeModel.loadSettings( _this, "arprange" );
<<<<<<< HEAD
	m_arpRepeatsModel.loadSettings( _this, "arprepeats" );
=======
	m_arpCycleModel.loadSettings( _this, "arpcycle" );
	m_arpRepeatsModel.loadSettings( _this, "arprepeats" );
	m_arpScrambleModel.loadSettings( _this, "arpscramble" );
	m_arpSkipModel.loadSettings( _this, "arpskip" );
	m_arpMissModel.loadSettings( _this, "arpmiss" );
	m_arpFloorModel.loadSettings( _this, "arpfloor" );
	m_arpCeilModel.loadSettings( _this, "arpceiling" );
>>>>>>> 9b0e3dbb
	m_arpTimeModel.loadSettings( _this, "arptime" );
	m_arpGateModel.loadSettings( _this, "arpgate" );
	m_arpDirectionModel.loadSettings( _this, "arpdir" );
/*
	// Keep compatibility with version 0.2.1 file format
	if( _this.hasAttribute( "arpsyncmode" ) )
	{
	 	m_arpTimeKnob->setSyncMode( 
 		( tempoSyncKnob::tempoSyncMode ) _this.attribute(
 						 "arpsyncmode" ).toInt() );
	}*/

	m_arpModeModel.loadSettings( _this, "arpmode" );
}


#include "moc_InstrumentFunctions.cxx"<|MERGE_RESOLUTION|>--- conflicted
+++ resolved
@@ -300,9 +300,6 @@
 	m_arpEnabledModel( false ),
 	m_arpModel( this, tr( "Arpeggio type" ) ),
 	m_arpRangeModel( 1.0f, 1.0f, 9.0f, 1.0f, this, tr( "Arpeggio range" ) ),
-<<<<<<< HEAD
-	m_arpRepeatsModel( 1.0f, 1.0f, 8.0f, 1.0f, this, tr( "Note repeats" ) ),
-=======
 	m_arpSkipModel( 0.0f, 0.0f, 100.0f, 1.0f, this, tr( "Skip rate" ) ),
 	m_arpMissModel( 0.0f, 0.0f, 100.0f, 1.0f, this, tr( "Miss rate" ) ),
 	m_arpRepeatsModel( 1.0f, 1.0f, 8.0f, 1.0f, this, tr( "Note repeats" ) ),
@@ -310,7 +307,6 @@
 	m_arpCycleModel( 0.0f, 0.0f, 5.0f, 1.0f, this, tr( "Cycle steps" ) ),
 	m_arpFloorModel( 0.0f, 0.0f, 20.0f, 1.0f, this, tr( "Floor" ) ),
 	m_arpCeilModel( 20.0f, 0.0f, 20.0f, 1.0f, this, tr( "Ceiling" ) ),
->>>>>>> 9b0e3dbb
 	m_arpTimeModel( 100.0f, 25.0f, 2000.0f, 1.0f, 2000, this, tr( "Arpeggio time" ) ),
 	m_arpGateModel( 100.0f, 1.0f, 200.0f, 1.0f, this, tr( "Arpeggio gate" ) ),
 	m_arpDirectionModel( this, tr( "Arpeggio direction" ) ),
@@ -457,12 +453,10 @@
 			// once down -> makes 2 * range possible notes...
 			// because we don't play the lower and upper notes
 			// twice, we have to subtract 2
-<<<<<<< HEAD
-			cur_arp_idx = ( cur_frame / arp_frames ) % ( range * 2 - (int)( 2 * m_arpRepeatsModel.value() ) );
-=======
+
 			cur_arp_idx = ( cur_frame / arp_frames ) %
 					( range * 2 - (int)( 2 * m_arpRepeatsModel.value() ) );
->>>>>>> 9b0e3dbb
+
 			// if greater than range, we have to play down...
 			// looks like the code for arp_dir==DOWN... :)
 			if( cur_arp_idx >= range )
@@ -473,12 +467,10 @@
 		else if( dir == ArpDirDownAndUp && range > 1 )
 		{
 			// copied from ArpDirUpAndDown above
-<<<<<<< HEAD
-			cur_arp_idx = ( cur_frame / arp_frames ) % ( range * 2 - (int)( 2 * m_arpRepeatsModel.value() ) );
-=======
+
 			cur_arp_idx = ( cur_frame / arp_frames ) %
 					( range * 2 - (int)( 2 * m_arpRepeatsModel.value() ) );
->>>>>>> 9b0e3dbb
+					
 			if( cur_arp_idx >= range )
 			{
 				cur_arp_idx = range - cur_arp_idx % ( range - 1 ) - m_arpRepeatsModel.value();
@@ -493,8 +485,6 @@
 		}
 		// Divide cur_arp_idx with wanted repeats. This method doesn't work with random though.
 		cur_arp_idx = (int)( cur_arp_idx / m_arpRepeatsModel.value() );
-<<<<<<< HEAD
-=======
 
 		// Scramble part 1
 		int scramble = m_arpScrambleModel.value();
@@ -582,7 +572,6 @@
 			cur_arp_idx = ceiling;
 		}
 
->>>>>>> 9b0e3dbb
 		// now calculate final key for our arp-note
 		const int sub_note_key = base_note_key + (cur_arp_idx / cur_chord_size ) *
 							KeysPerOctave + chord_table[selected_arp][cur_arp_idx % cur_chord_size];
@@ -626,9 +615,6 @@
 	m_arpEnabledModel.saveSettings( _doc, _this, "arp-enabled" );
 	m_arpModel.saveSettings( _doc, _this, "arp" );
 	m_arpRangeModel.saveSettings( _doc, _this, "arprange" );
-<<<<<<< HEAD
-	m_arpRepeatsModel.saveSettings( _doc, _this, "arprepeats" );
-=======
 	m_arpCycleModel.saveSettings( _doc, _this, "cyclerange" );
 	m_arpRepeatsModel.saveSettings( _doc, _this, "arprepeats" );
 	m_arpScrambleModel.saveSettings( _doc, _this, "arpscramble" );
@@ -636,7 +622,6 @@
 	m_arpMissModel.saveSettings( _doc, _this, "arpmiss" );
 	m_arpFloorModel.saveSettings( _doc, _this, "arpfloor" );
 	m_arpCeilModel.saveSettings( _doc, _this, "arpceiling" );
->>>>>>> 9b0e3dbb
 	m_arpTimeModel.saveSettings( _doc, _this, "arptime" );
 	m_arpGateModel.saveSettings( _doc, _this, "arpgate" );
 	m_arpDirectionModel.saveSettings( _doc, _this, "arpdir" );
@@ -651,9 +636,6 @@
 	m_arpEnabledModel.loadSettings( _this, "arp-enabled" );
 	m_arpModel.loadSettings( _this, "arp" );
 	m_arpRangeModel.loadSettings( _this, "arprange" );
-<<<<<<< HEAD
-	m_arpRepeatsModel.loadSettings( _this, "arprepeats" );
-=======
 	m_arpCycleModel.loadSettings( _this, "arpcycle" );
 	m_arpRepeatsModel.loadSettings( _this, "arprepeats" );
 	m_arpScrambleModel.loadSettings( _this, "arpscramble" );
@@ -661,7 +643,6 @@
 	m_arpMissModel.loadSettings( _this, "arpmiss" );
 	m_arpFloorModel.loadSettings( _this, "arpfloor" );
 	m_arpCeilModel.loadSettings( _this, "arpceiling" );
->>>>>>> 9b0e3dbb
 	m_arpTimeModel.loadSettings( _this, "arptime" );
 	m_arpGateModel.loadSettings( _this, "arpgate" );
 	m_arpDirectionModel.loadSettings( _this, "arpdir" );
