/*
 * Track.cpp - implementation of classes concerning tracks -> necessary for
 *             all track-like objects (beat/bassline, sample-track...)
 *
 * Copyright (c) 2004-2014 Tobias Doerffel <tobydox/at/users.sourceforge.net>
 *
 * This file is part of LMMS - https://lmms.io
 *
 * This program is free software; you can redistribute it and/or
 * modify it under the terms of the GNU General Public
 * License as published by the Free Software Foundation; either
 * version 2 of the License, or (at your option) any later version.
 *
 * This program is distributed in the hope that it will be useful,
 * but WITHOUT ANY WARRANTY; without even the implied warranty of
 * MERCHANTABILITY or FITNESS FOR A PARTICULAR PURPOSE.  See the GNU
 * General Public License for more details.
 *
 * You should have received a copy of the GNU General Public
 * License along with this program (see COPYING); if not, write to the
 * Free Software Foundation, Inc., 51 Franklin Street, Fifth Floor,
 * Boston, MA 02110-1301 USA.
 *
 */

/** \file Track.cpp
 *  \brief All classes concerning tracks and track-like objects
 */

/*
 * \mainpage Track classes
 *
 * \section introduction Introduction
 *
 * \todo fill this out
 */

#include "Track.h"

#include <assert.h>

#include <QLayout>
#include <QMenu>
#include <QMouseEvent>
#include <QPainter>
#include <QStyleOption>


#include "AutomationPattern.h"
#include "AutomationTrack.h"
#include "AutomationEditor.h"
#include "BBEditor.h"
#include "BBTrack.h"
#include "BBTrackContainer.h"
#include "ConfigManager.h"
#include "Clipboard.h"
#include "embed.h"
#include "Engine.h"
#include "GuiApplication.h"
#include "FxMixerView.h"
#include "gui_templates.h"
#include "MainWindow.h"
#include "Mixer.h"
#include "ProjectJournal.h"
#include "SampleTrack.h"
#include "Song.h"
#include "SongEditor.h"
#include "StringPairDrag.h"
#include "TextFloat.h"


/*! The width of the resize grip in pixels
 */
const int RESIZE_GRIP_WIDTH = 4;


/*! A pointer for that text bubble used when moving segments, etc.
 *
 * In a number of situations, LMMS displays a floating text bubble
 * beside the cursor as you move or resize elements of a track about.
 * This pointer keeps track of it, as you only ever need one at a time.
 */
TextFloat * TrackContentObjectView::s_textFloat = NULL;


// ===========================================================================
// TrackContentObject
// ===========================================================================
/*! \brief Create a new TrackContentObject
 *
 *  Creates a new track content object for the given track.
 *
 * \param _track The track that will contain the new object
 */
TrackContentObject::TrackContentObject( Track * track ) :
	Model( track ),
	m_track( track ),
	m_startPosition(),
	m_length(),
	m_mutedModel( false, this, tr( "Mute" ) ),
	m_selectViewOnCreate( false )
{
	if( getTrack() )
	{
		getTrack()->addTCO( this );
	}
	setJournalling( false );
	movePosition( 0 );
	changeLength( 0 );
	setJournalling( true );
}




/*! \brief Destroy a TrackContentObject
 *
 *  Destroys the given track content object.
 *
 */
TrackContentObject::~TrackContentObject()
{
	emit destroyedTCO();

	if( getTrack() )
	{
		getTrack()->removeTCO( this );
	}
}




/*! \brief Move this TrackContentObject's position in time
 *
 *  If the track content object has moved, update its position.  We
 *  also add a journal entry for undo and update the display.
 *
 * \param _pos The new position of the track content object.
 */
void TrackContentObject::movePosition( const MidiTime & pos )
{
	if( m_startPosition != pos )
	{
		Engine::mixer()->requestChangeInModel();
		m_startPosition = pos;
		Engine::mixer()->doneChangeInModel();
		Engine::getSong()->updateLength();
		emit positionChanged();
	}
}




/*! \brief Change the length of this TrackContentObject
 *
 *  If the track content object's length has chaanged, update it.  We
 *  also add a journal entry for undo and update the display.
 *
 * \param _length The new length of the track content object.
 */
void TrackContentObject::changeLength( const MidiTime & length )
{
	m_length = length;
	Engine::getSong()->updateLength();
	emit lengthChanged();
}




bool TrackContentObject::comparePosition(const TrackContentObject *a, const TrackContentObject *b)
{
	return a->startPosition() < b->startPosition();
}




/*! \brief Copy this TrackContentObject to the clipboard.
 *
 *  Copies this track content object to the clipboard.
 */
void TrackContentObject::copy()
{
	Clipboard::copy( this );
}




/*! \brief Pastes this TrackContentObject into a track.
 *
 *  Pastes this track content object into a track.
 *
 * \param _je The journal entry to undo
 */
void TrackContentObject::paste()
{
	if( Clipboard::getContent( nodeName() ) != NULL )
	{
		const MidiTime pos = startPosition();
		restoreState( *( Clipboard::getContent( nodeName() ) ) );
		movePosition( pos );
	}
	AutomationPattern::resolveAllIDs();
	GuiApplication::instance()->automationEditor()->m_editor->updateAfterPatternChange();
}




/*! \brief Mutes this TrackContentObject
 *
 *  Restore the previous state of this track content object.  This will
 *  restore the position or the length of the track content object
 *  depending on what was changed.
 *
 * \param _je The journal entry to undo
 */
void TrackContentObject::toggleMute()
{
	m_mutedModel.setValue( !m_mutedModel.value() );
	emit dataChanged();
}




MidiTime TrackContentObject::startTimeOffset() const
{
	return m_startTimeOffset;
}




void TrackContentObject::setStartTimeOffset( const MidiTime &startTimeOffset )
{
	m_startTimeOffset = startTimeOffset;
}







// ===========================================================================
// trackContentObjectView
// ===========================================================================
/*! \brief Create a new trackContentObjectView
 *
 *  Creates a new track content object view for the given
 *  track content object in the given track view.
 *
 * \param _tco The track content object to be displayed
 * \param _tv  The track view that will contain the new object
 */
TrackContentObjectView::TrackContentObjectView( TrackContentObject * tco,
							TrackView * tv ) :
	selectableObject( tv->getTrackContentWidget() ),
	ModelView( NULL, this ),
	m_tco( tco ),
	m_trackView( tv ),
	m_action( NoAction ),
	m_initialMousePos( QPoint( 0, 0 ) ),
	m_initialMouseGlobalPos( QPoint( 0, 0 ) ),
	m_initialTCOPos( MidiTime(0) ),
	m_initialTCOEnd( MidiTime(0) ),
	m_initialOffsets( QVector<MidiTime>() ),
	m_hint( NULL ),
	m_mutedColor( 0, 0, 0 ),
	m_mutedBackgroundColor( 0, 0, 0 ),
	m_selectedColor( 0, 0, 0 ),
	m_textColor( 0, 0, 0 ),
	m_textShadowColor( 0, 0, 0 ),
	m_BBPatternBackground( 0, 0, 0 ),
	m_gradient( true ),
	m_needsUpdate( true )
{
	if( s_textFloat == NULL )
	{
		s_textFloat = new TextFloat;
		s_textFloat->setPixmap( embed::getIconPixmap( "clock" ) );
	}

	setAttribute( Qt::WA_OpaquePaintEvent, true );
	setAttribute( Qt::WA_DeleteOnClose, true );
	setFocusPolicy( Qt::StrongFocus );
	setCursor( QCursor( embed::getIconPixmap( "hand" ), 3, 3 ) );
	move( 0, 0 );
	show();

	setFixedHeight( tv->getTrackContentWidget()->height() - 1);
	setAcceptDrops( true );
	setMouseTracking( true );

	connect( m_tco, SIGNAL( lengthChanged() ),
			this, SLOT( updateLength() ) );
	connect( gui->songEditor()->m_editor->zoomingModel(), SIGNAL( dataChanged() ), this, SLOT( updateLength() ) );
	connect( m_tco, SIGNAL( positionChanged() ),
			this, SLOT( updatePosition() ) );
	connect( m_tco, SIGNAL( destroyedTCO() ), this, SLOT( close() ) );
	setModel( m_tco );

	m_trackView->getTrackContentWidget()->addTCOView( this );
	updateLength();
	updatePosition();
}




/*! \brief Destroy a trackContentObjectView
 *
 *  Destroys the given track content object view.
 *
 */
TrackContentObjectView::~TrackContentObjectView()
{
	delete m_hint;
	// we have to give our track-container the focus because otherwise the
	// op-buttons of our track-widgets could become focus and when the user
	// presses space for playing song, just one of these buttons is pressed
	// which results in unwanted effects
	m_trackView->trackContainerView()->setFocus();
}


/*! \brief Update a TrackContentObjectView
 *
 *  TCO's get drawn only when needed,
 *  and when a TCO is updated,
 *  it needs to be redrawn.
 *
 */
void TrackContentObjectView::update()
{
	if( fixedTCOs() )
	{
		updateLength();
	}
	m_needsUpdate = true;
	selectableObject::update();
}



/*! \brief Does this trackContentObjectView have a fixed TCO?
 *
 *  Returns whether the containing trackView has fixed
 *  TCOs.
 *
 * \todo What the hell is a TCO here - track content object?  And in
 *  what circumstance are they fixed?
 */
bool TrackContentObjectView::fixedTCOs()
{
	return m_trackView->trackContainerView()->fixedTCOs();
}



// qproperty access functions, to be inherited & used by TCOviews
//! \brief CSS theming qproperty access method
QColor TrackContentObjectView::mutedColor() const
{ return m_mutedColor; }

QColor TrackContentObjectView::mutedBackgroundColor() const
{ return m_mutedBackgroundColor; }

QColor TrackContentObjectView::selectedColor() const
{ return m_selectedColor; }

QColor TrackContentObjectView::textColor() const
{ return m_textColor; }

QColor TrackContentObjectView::textBackgroundColor() const
{
	return m_textBackgroundColor;
}

QColor TrackContentObjectView::textShadowColor() const
{ return m_textShadowColor; }

QColor TrackContentObjectView::BBPatternBackground() const
{ return m_BBPatternBackground; }

bool TrackContentObjectView::gradient() const
{ return m_gradient; }

//! \brief CSS theming qproperty access method
void TrackContentObjectView::setMutedColor( const QColor & c )
{ m_mutedColor = QColor( c ); }

void TrackContentObjectView::setMutedBackgroundColor( const QColor & c )
{ m_mutedBackgroundColor = QColor( c ); }

void TrackContentObjectView::setSelectedColor( const QColor & c )
{ m_selectedColor = QColor( c ); }

void TrackContentObjectView::setTextColor( const QColor & c )
{ m_textColor = QColor( c ); }

void TrackContentObjectView::setTextBackgroundColor( const QColor & c )
{
	m_textBackgroundColor = c;
}

void TrackContentObjectView::setTextShadowColor( const QColor & c )
{ m_textShadowColor = QColor( c ); }

void TrackContentObjectView::setBBPatternBackground( const QColor & c )
{ m_BBPatternBackground = QColor( c ); }

void TrackContentObjectView::setGradient( const bool & b )
{ m_gradient = b; }

// access needsUpdate member variable
bool TrackContentObjectView::needsUpdate()
{ return m_needsUpdate; }
void TrackContentObjectView::setNeedsUpdate( bool b )
{ m_needsUpdate = b; }

/*! \brief Close a trackContentObjectView
 *
 *  Closes a track content object view by asking the track
 *  view to remove us and then asking the QWidget to close us.
 *
 * \return Boolean state of whether the QWidget was able to close.
 */
bool TrackContentObjectView::close()
{
	m_trackView->getTrackContentWidget()->removeTCOView( this );
	return QWidget::close();
}




/*! \brief Removes a trackContentObjectView from its track view.
 *
 *  Like the close() method, this asks the track view to remove this
 *  track content object view.  However, the track content object is
 *  scheduled for later deletion rather than closed immediately.
 *
 */
void TrackContentObjectView::remove()
{
	m_trackView->getTrack()->addJournalCheckPoint();

	// delete ourself
	close();
	m_tco->deleteLater();
}




/*! \brief Cut this trackContentObjectView from its track to the clipboard.
 *
 *  Perform the 'cut' action of the clipboard - copies the track content
 *  object to the clipboard and then removes it from the track.
 */
void TrackContentObjectView::cut()
{
	m_tco->copy();
	remove();
}




/*! \brief Updates a trackContentObjectView's length
 *
 *  If this track content object view has a fixed TCO, then we must
 *  keep the width of our parent.  Otherwise, calculate our width from
 *  the track content object's length in pixels adding in the border.
 *
 */
void TrackContentObjectView::updateLength()
{
	if( fixedTCOs() )
	{
		setFixedWidth( parentWidget()->width() );
	}
	else
	{
		setFixedWidth(
		static_cast<int>( m_tco->length() * pixelsPerBar() /
					MidiTime::ticksPerBar() ) + 1 /*+
						TCO_BORDER_WIDTH * 2-1*/ );
	}
	m_trackView->trackContainerView()->update();
}




/*! \brief Updates a trackContentObjectView's position.
 *
 *  Ask our track view to change our position.  Then make sure that the
 *  track view is updated in case this position has changed the track
 *  view's length.
 *
 */
void TrackContentObjectView::updatePosition()
{
	m_trackView->getTrackContentWidget()->changePosition();
	// moving a TCO can result in change of song-length etc.,
	// therefore we update the track-container
	m_trackView->trackContainerView()->update();
}



/*! \brief Change the trackContentObjectView's display when something
 *  being dragged enters it.
 *
 *  We need to notify Qt to change our display if something being
 *  dragged has entered our 'airspace'.
 *
 * \param dee The QDragEnterEvent to watch.
 */
void TrackContentObjectView::dragEnterEvent( QDragEnterEvent * dee )
{
	TrackContentWidget * tcw = getTrackView()->getTrackContentWidget();
<<<<<<< HEAD
	MidiTime tcoPos = MidiTime( m_tco->startPosition().getBar(), 0 );
=======
	MidiTime tcoPos = MidiTime( m_tco->startPosition() );
>>>>>>> 1c715bc3
	if( tcw->canPasteSelection( tcoPos, dee ) == false )
	{
		dee->ignore();
	}
	else
	{
		StringPairDrag::processDragEnterEvent( dee, "tco_" +
					QString::number( m_tco->getTrack()->type() ) );
	}
}




/*! \brief Handle something being dropped on this trackContentObjectView.
 *
 *  When something has been dropped on this trackContentObjectView, and
 *  it's a track content object, then use an instance of our dataFile reader
 *  to take the xml of the track content object and turn it into something
 *  we can write over our current state.
 *
 * \param de The QDropEvent to handle.
 */
void TrackContentObjectView::dropEvent( QDropEvent * de )
{
	QString type = StringPairDrag::decodeKey( de );
	QString value = StringPairDrag::decodeValue( de );

	// Track must be the same type to paste into
	if( type != ( "tco_" + QString::number( m_tco->getTrack()->type() ) ) )
	{
		return;
	}

	// Defer to rubberband paste if we're in that mode
	if( m_trackView->trackContainerView()->allowRubberband() == true )
	{
		TrackContentWidget * tcw = getTrackView()->getTrackContentWidget();
<<<<<<< HEAD
		MidiTime tcoPos = MidiTime( m_tco->startPosition().getBar(), 0 );
=======
		MidiTime tcoPos = MidiTime( m_tco->startPosition() );
>>>>>>> 1c715bc3
		if( tcw->pasteSelection( tcoPos, de ) == true )
		{
			de->accept();
		}
		return;
	}

	// Don't allow pasting a tco into itself.
	QObject* qwSource = de->source();
	if( qwSource != NULL &&
	    dynamic_cast<TrackContentObjectView *>( qwSource ) == this )
	{
		return;
	}

	// Copy state into existing tco
	DataFile dataFile( value.toUtf8() );
	MidiTime pos = m_tco->startPosition();
	QDomElement tcos = dataFile.content().firstChildElement( "tcos" );
	m_tco->restoreState( tcos.firstChildElement().firstChildElement() );
	m_tco->movePosition( pos );
	AutomationPattern::resolveAllIDs();
	de->accept();
}




/*! \brief Handle a dragged selection leaving our 'airspace'.
 *
 * \param e The QEvent to watch.
 */
void TrackContentObjectView::leaveEvent( QEvent * e )
{
	if( cursor().shape() != Qt::BitmapCursor )
	{
		setCursor( QCursor( embed::getIconPixmap( "hand" ), 3, 3 ) );
	}
	if( e != NULL )
	{
		QWidget::leaveEvent( e );
	}
}

/*! \brief Create a DataFile suitable for copying multiple trackContentObjects.
 *
 *	trackContentObjects in the vector are written to the "tcos" node in the
 *  DataFile.  The trackContentObjectView's initial mouse position is written
 *  to the "initialMouseX" node in the DataFile.  When dropped on a track,
 *  this is used to create copies of the TCOs.
 *
 * \param tcos The trackContectObjects to save in a DataFile
 */
DataFile TrackContentObjectView::createTCODataFiles(
    				const QVector<TrackContentObjectView *> & tcoViews) const
{
	Track * t = m_trackView->getTrack();
	TrackContainer * tc = t->trackContainer();
	DataFile dataFile( DataFile::DragNDropData );
	QDomElement tcoParent = dataFile.createElement( "tcos" );

	typedef QVector<TrackContentObjectView *> tcoViewVector;
	for( tcoViewVector::const_iterator it = tcoViews.begin();
			it != tcoViews.end(); ++it )
	{
		// Insert into the dom under the "tcos" element
		Track* tcoTrack = ( *it )->m_trackView->getTrack();
		int trackIndex = tc->tracks().indexOf( tcoTrack );
		QDomElement tcoElement = dataFile.createElement( "tco" );
		tcoElement.setAttribute( "trackIndex", trackIndex );
		tcoElement.setAttribute( "trackType", tcoTrack->type() );
		tcoElement.setAttribute( "trackName", tcoTrack->name() );
		( *it )->m_tco->saveState( dataFile, tcoElement );
		tcoParent.appendChild( tcoElement );
	}

	dataFile.content().appendChild( tcoParent );

	// Add extra metadata needed for calculations later
	int initialTrackIndex = tc->tracks().indexOf( t );
	if( initialTrackIndex < 0 )
	{
		printf("Failed to find selected track in the TrackContainer.\n");
		return dataFile;
	}
	QDomElement metadata = dataFile.createElement( "copyMetadata" );
	// initialTrackIndex is the index of the track that was touched
	metadata.setAttribute( "initialTrackIndex", initialTrackIndex );
	metadata.setAttribute( "trackContainerId", tc->id() );
	// grabbedTCOPos is the pos of the bar containing the TCO we grabbed
	metadata.setAttribute( "grabbedTCOPos", m_tco->startPosition() );

	dataFile.content().appendChild( metadata );

	return dataFile;
}

void TrackContentObjectView::paintTextLabel(QString const & text, QPainter & painter)
{
	if (text.trimmed() == "")
	{
		return;
	}

	painter.setRenderHint( QPainter::TextAntialiasing );

	QFont labelFont = this->font();
	labelFont.setHintingPreference( QFont::PreferFullHinting );
	painter.setFont( labelFont );

	const int textTop = TCO_BORDER_WIDTH + 1;
	const int textLeft = TCO_BORDER_WIDTH + 3;

	QFontMetrics fontMetrics(labelFont);
	QString elidedPatternName = fontMetrics.elidedText(text, Qt::ElideMiddle, width() - 2 * textLeft);

	if (elidedPatternName.length() < 2)
	{
		elidedPatternName = text.trimmed();
	}

	painter.fillRect(QRect(0, 0, width(), fontMetrics.height() + 2 * textTop), textBackgroundColor());

	int const finalTextTop = textTop + fontMetrics.ascent();
	painter.setPen(textShadowColor());
	painter.drawText( textLeft + 1, finalTextTop + 1, elidedPatternName );
	painter.setPen( textColor() );
	painter.drawText( textLeft, finalTextTop, elidedPatternName );
}

/*! \brief Handle a mouse press on this trackContentObjectView.
 *
 *  Handles the various ways in which a trackContentObjectView can be
 *  used with a click of a mouse button.
 *
 *  * If our container supports rubber band selection then handle
 *    selection events.
 *  * or if shift-left button, add this object to the selection
 *  * or if ctrl-left button, start a drag-copy event
 *  * or if just plain left button, resize if we're resizeable
 *  * or if ctrl-middle button, mute the track content object
 *  * or if middle button, maybe delete the track content object.
 *
 * \param me The QMouseEvent to handle.
 */
void TrackContentObjectView::mousePressEvent( QMouseEvent * me )
{
	setInitialPos( me->pos() );
	setInitialOffsets();
	if( !fixedTCOs() && me->button() == Qt::LeftButton )
	{
		if( me->modifiers() & Qt::ControlModifier )
		{
			if( isSelected() )
			{
				m_action = CopySelection;
			}
			else
			{
				m_action = ToggleSelected;
			}
		}
		else if( !me->modifiers()
			|| (me->modifiers() & Qt::AltModifier)
			|| (me->modifiers() & Qt::ShiftModifier) )
		{
			if( isSelected() )
			{
				m_action = MoveSelection;
			}
			else
			{
				gui->songEditor()->m_editor->selectAllTcos( false );
				m_tco->addJournalCheckPoint();

				// move or resize
				m_tco->setJournalling( false );

				setInitialPos( me->pos() );
				setInitialOffsets();

				SampleTCO * sTco = dynamic_cast<SampleTCO*>( m_tco );
				if( me->x() < RESIZE_GRIP_WIDTH && sTco
						&& !m_tco->getAutoResize() )
				{
					m_action = ResizeLeft;
					setCursor( Qt::SizeHorCursor );
				}
				else if( me->x() < width() - RESIZE_GRIP_WIDTH )
				{
					m_action = Move;
					setCursor( Qt::SizeAllCursor );
				}
				else if( !m_tco->getAutoResize() )
				{
					m_action = Resize;
					setCursor( Qt::SizeHorCursor );
				}

				if( m_action == Move )
				{
					s_textFloat->setTitle( tr( "Current position" ) );
					s_textFloat->setText( QString( "%1:%2" ).
						arg( m_tco->startPosition().getBar() + 1 ).
						arg( m_tco->startPosition().getTicks() %
								MidiTime::ticksPerBar() ) );
				}
				else if( m_action == Resize || m_action == ResizeLeft )
				{
					s_textFloat->setTitle( tr( "Current length" ) );
					s_textFloat->setText( tr( "%1:%2 (%3:%4 to %5:%6)" ).
							arg( m_tco->length().getBar() ).
							arg( m_tco->length().getTicks() %
									MidiTime::ticksPerBar() ).
							arg( m_tco->startPosition().getBar() + 1 ).
							arg( m_tco->startPosition().getTicks() %
									MidiTime::ticksPerBar() ).
							arg( m_tco->endPosition().getBar() + 1 ).
							arg( m_tco->endPosition().getTicks() %
									MidiTime::ticksPerBar() ) );
				}
				// s_textFloat->reparent( this );
				// setup text-float as if TCO was already moved/resized
				s_textFloat->moveGlobal( this, QPoint( width() + 2, height() + 2) );
				s_textFloat->show();
			}

			delete m_hint;
			QString hint = m_action == Move || m_action == MoveSelection
						? tr( "Press <%1> and drag to make a copy." )
						: tr( "Press <%1> for free resizing." );
			m_hint = TextFloat::displayMessage( tr( "Hint" ), hint.arg(UI_CTRL_KEY),
					embed::getIconPixmap( "hint" ), 0 );
		}
	}
	else if( me->button() == Qt::RightButton )
	{
		if( me->modifiers() & Qt::ControlModifier )
		{
			m_tco->toggleMute();
		}
		else if( me->modifiers() & Qt::ShiftModifier && !fixedTCOs() )
		{
			remove();
		}
	}
	else if( me->button() == Qt::MidButton )
	{
		if( me->modifiers() & Qt::ControlModifier )
		{
			m_tco->toggleMute();
		}
		else if( !fixedTCOs() )
		{
			remove();
		}
	}
}




/*! \brief Handle a mouse movement (drag) on this trackContentObjectView.
 *
 *  Handles the various ways in which a trackContentObjectView can be
 *  used with a mouse drag.
 *
 *  * If in move mode, move ourselves in the track,
 *  * or if in move-selection mode, move the entire selection,
 *  * or if in resize mode, resize ourselves,
 *  * otherwise ???
 *
 * \param me The QMouseEvent to handle.
 * \todo what does the final else case do here?
 */
void TrackContentObjectView::mouseMoveEvent( QMouseEvent * me )
{
	if( m_action == CopySelection || m_action == ToggleSelected )
	{
		if( mouseMovedDistance( me, 2 ) == true )
		{
			QVector<TrackContentObjectView *> tcoViews;
			if( m_action == CopySelection )
			{
				// Collect all selected TCOs
				QVector<selectableObject *> so =
					m_trackView->trackContainerView()->selectedObjects();
				for( auto it = so.begin(); it != so.end(); ++it )
				{
					TrackContentObjectView * tcov =
						dynamic_cast<TrackContentObjectView *>( *it );
					if( tcov != NULL )
					{
						tcoViews.push_back( tcov );
					}
				}
			}
			else
			{
				gui->songEditor()->m_editor->selectAllTcos( false );
				tcoViews.push_back( this );
			}
			// Clear the action here because mouseReleaseEvent will not get
			// triggered once we go into drag.
			m_action = NoAction;

			// Write the TCOs to the DataFile for copying
			DataFile dataFile = createTCODataFiles( tcoViews );

			// TODO -- thumbnail for all selected
			QPixmap thumbnail = grab().scaled(
				128, 128,
				Qt::KeepAspectRatio,
				Qt::SmoothTransformation );
			new StringPairDrag( QString( "tco_%1" ).arg(
								m_tco->getTrack()->type() ),
								dataFile.toString(), thumbnail, this );
		}
	}

	if( me->modifiers() & Qt::ControlModifier )
	{
		delete m_hint;
		m_hint = NULL;
	}

	const float ppb = m_trackView->trackContainerView()->pixelsPerBar();
	if( m_action == Move )
	{
<<<<<<< HEAD
		const int x = mapToParent( me->pos() ).x() - m_initialMousePos.x();
		MidiTime t = qMax( 0, (int)
			m_trackView->trackContainerView()->currentPosition()+
				static_cast<int>( x * MidiTime::ticksPerBar() /
									ppb ) );
		if( ! ( me->modifiers() & Qt::ControlModifier )
		   && me->button() == Qt::NoButton )
		{
			t = t.toNearestBar();
		}
		m_tco->movePosition( t );
		m_trackView->getTrackContentWidget()->changePosition();
		s_textFloat->setText( QString( "%1:%2" ).
				arg( m_tco->startPosition().getBar() + 1 ).
				arg( m_tco->startPosition().getTicks() %
						MidiTime::ticksPerBar() ) );
=======
		MidiTime newPos = draggedTCOPos( me );

		// Don't go left of bar zero
		newPos = max( 0, newPos.getTicks() );
		m_tco->movePosition( newPos );
		m_trackView->getTrackContentWidget()->changePosition();
		s_textFloat->setText( QString( "%1:%2" ).
				arg( newPos.getTact() + 1 ).
				arg( newPos.getTicks() %
						MidiTime::ticksPerTact() ) );
>>>>>>> 1c715bc3
		s_textFloat->moveGlobal( this, QPoint( width() + 2, height() + 2 ) );
	}
	else if( m_action == MoveSelection )
	{
		// 1: Find the position we want to move the grabbed TCO to
		MidiTime newPos = draggedTCOPos( me );

		// 2: Handle moving the other selected TCOs the same distance
		QVector<selectableObject *> so =
			m_trackView->trackContainerView()->selectedObjects();
<<<<<<< HEAD
		QVector<TrackContentObject *> tcos;
		int smallestPos = 0;
		MidiTime dtick = MidiTime( static_cast<int>( dx *
					MidiTime::ticksPerBar() / ppb ) );
		if( snap )
		{
			dtick = dtick.toNearestBar();
		}
		// find out smallest position of all selected objects for not
		// moving an object before zero
=======
		QVector<TrackContentObject *> tcos; // List of selected clips
		int leftmost = 0; // Leftmost clip's offset from grabbed clip
		// Populate tcos, find leftmost
>>>>>>> 1c715bc3
		for( QVector<selectableObject *>::iterator it = so.begin();
							it != so.end(); ++it )
		{
			TrackContentObjectView * tcov =
				dynamic_cast<TrackContentObjectView *>( *it );
<<<<<<< HEAD
			if( tcov == NULL )
			{
				continue;
			}
			TrackContentObject * tco = tcov->m_tco;
			tcos.push_back( tco );
			smallestPos = qMin<int>( smallestPos,
					(int)tco->startPosition() + dtick );
		}
		dtick -= smallestPos;
		if( snap )
		{
			dtick = dtick.toAbsoluteBar(); // round toward 0
=======
			if( tcov == NULL ) { continue; }
			tcos.push_back( tcov->m_tco );
			int index = std::distance( so.begin(), it );
			leftmost = min (leftmost, m_initialOffsets[index].getTicks() );
>>>>>>> 1c715bc3
		}
		// Make sure the leftmost clip doesn't get moved to a negative position
		if ( newPos.getTicks() + leftmost < 0 ) { newPos = -leftmost; }

		for( QVector<TrackContentObject *>::iterator it = tcos.begin();
							it != tcos.end(); ++it )
		{
			int index = std::distance( tcos.begin(), it );
			( *it )->movePosition( newPos + m_initialOffsets[index] );
		}
	}
	else if( m_action == Resize || m_action == ResizeLeft )
	{
		// If the user is holding alt, or pressed ctrl after beginning the drag, don't quantize
		const bool unquantized = (me->modifiers() & Qt::ControlModifier) || (me->modifiers() & Qt::AltModifier);
		const float snapSize = gui->songEditor()->m_editor->getSnapSize();
		// Length in ticks of one snap increment
		const MidiTime snapLength = MidiTime( (int)(snapSize * MidiTime::ticksPerTact()) );

		if( m_action == Resize )
		{
<<<<<<< HEAD
			MidiTime t = qMax( MidiTime::ticksPerBar() / 16, static_cast<int>( me->x() * MidiTime::ticksPerBar() / ppb ) );
			if( ! ( me->modifiers() & Qt::ControlModifier ) && me->button() == Qt::NoButton )
			{
				t = qMax<int>( MidiTime::ticksPerBar(), t.toNearestBar() );
=======
			// The clip's new length
			MidiTime l = static_cast<int>( me->x() * MidiTime::ticksPerTact() / ppt );

			if ( unquantized )
			{	// We want to preserve this adjusted offset,
				// even if the user switches to snapping later
				setInitialPos( m_initialMousePos );
				// Don't resize to less than 1 tick
				m_tco->changeLength( qMax<int>( 1, l ) );
			}
			else if ( me->modifiers() & Qt::ShiftModifier )
			{	// If shift is held, quantize clip's end position
				MidiTime end = MidiTime( m_initialTCOPos + l ).quantize( snapSize );
				// The end position has to be after the clip's start
				MidiTime min = m_initialTCOPos.quantize( snapSize );
				if ( min <= m_initialTCOPos ) min += snapLength;
				m_tco->changeLength( qMax<int>(min - m_initialTCOPos, end - m_initialTCOPos) );
			}
			else
			{	// Otherwise, resize in fixed increments
				MidiTime initialLength = m_initialTCOEnd - m_initialTCOPos;
				MidiTime offset = MidiTime( l - initialLength ).quantize( snapSize );
				// Don't resize to less than 1 tick
				MidiTime min = MidiTime( initialLength % snapLength );
				if (min < 1) min += snapLength;
				m_tco->changeLength( qMax<int>( min, initialLength + offset) );
>>>>>>> 1c715bc3
			}
		}
		else
		{
			SampleTCO * sTco = dynamic_cast<SampleTCO*>( m_tco );
			if( sTco )
			{
				const int x = mapToParent( me->pos() ).x() - m_initialMousePos.x();

				MidiTime t = qMax( 0, (int)
								   m_trackView->trackContainerView()->currentPosition()+
<<<<<<< HEAD
								   static_cast<int>( x * MidiTime::ticksPerBar() /
													 ppb ) );
				if( ! ( me->modifiers() & Qt::ControlModifier )
						&& me->button() == Qt::NoButton )
				{
					t = t.toNearestBar();
=======
								   static_cast<int>( x * MidiTime::ticksPerTact() / ppt ) );

				if( unquantized )
				{	// We want to preserve this adjusted offset,
					// even if the user switches to snapping later
					setInitialPos( m_initialMousePos );
					//Don't resize to less than 1 tick
					t = qMin<int>( m_initialTCOEnd - 1, t);
>>>>>>> 1c715bc3
				}
				else if( me->modifiers() & Qt::ShiftModifier )
				{	// If shift is held, quantize clip's start position
					// Don't let the start position move past the end position
					MidiTime max = m_initialTCOEnd.quantize( snapSize );
					if ( max >= m_initialTCOEnd ) max -= snapLength;
					t = qMin<int>( max, t.quantize( snapSize ) );
				}
				else
				{	// Otherwise, resize in fixed increments
					// Don't resize to less than 1 tick
					MidiTime initialLength = m_initialTCOEnd - m_initialTCOPos;
					MidiTime minLength = MidiTime( initialLength % snapLength );
					if (minLength < 1) minLength += snapLength;
					MidiTime offset = MidiTime(t - m_initialTCOPos).quantize( snapSize );
					t = qMin<int>( m_initialTCOEnd - minLength, m_initialTCOPos + offset );
				}

				MidiTime oldPos = m_tco->startPosition();
<<<<<<< HEAD
				if( m_tco->length() + ( oldPos - t ) >= MidiTime::ticksPerBar() )
=======
				if( m_tco->length() + ( oldPos - t ) >= 1 )
>>>>>>> 1c715bc3
				{
					m_tco->movePosition( t );
					m_trackView->getTrackContentWidget()->changePosition();
					m_tco->changeLength( m_tco->length() + ( oldPos - t ) );
					sTco->setStartTimeOffset( sTco->startTimeOffset() + ( oldPos - t ) );
				}
			}
		}
		s_textFloat->setText( tr( "%1:%2 (%3:%4 to %5:%6)" ).
				arg( m_tco->length().getBar() ).
				arg( m_tco->length().getTicks() %
						MidiTime::ticksPerBar() ).
				arg( m_tco->startPosition().getBar() + 1 ).
				arg( m_tco->startPosition().getTicks() %
						MidiTime::ticksPerBar() ).
				arg( m_tco->endPosition().getBar() + 1 ).
				arg( m_tco->endPosition().getTicks() %
						MidiTime::ticksPerBar() ) );
		s_textFloat->moveGlobal( this, QPoint( width() + 2, height() + 2) );
	}
	else
	{
		SampleTCO * sTco = dynamic_cast<SampleTCO*>( m_tco );
		if( ( me->x() > width() - RESIZE_GRIP_WIDTH && !me->buttons() && !m_tco->getAutoResize() )
		||  ( me->x() < RESIZE_GRIP_WIDTH && !me->buttons() && sTco && !m_tco->getAutoResize() ) )
		{
			setCursor( Qt::SizeHorCursor );
		}
		else
		{
			leaveEvent( NULL );
		}
	}
}




/*! \brief Handle a mouse release on this trackContentObjectView.
 *
 *  If we're in move or resize mode, journal the change as appropriate.
 *  Then tidy up.
 *
 * \param me The QMouseEvent to handle.
 */
void TrackContentObjectView::mouseReleaseEvent( QMouseEvent * me )
{
	// If the CopySelection was chosen as the action due to mouse movement,
	// it will have been cleared.  At this point Toggle is the desired action.
	// An active StringPairDrag will prevent this method from being called,
	// so a real CopySelection would not have occurred.
	if( m_action == CopySelection ||
	    ( m_action == ToggleSelected && mouseMovedDistance( me, 2 ) == false ) )
	{
		setSelected( !isSelected() );
	}

	if( m_action == Move || m_action == Resize || m_action == ResizeLeft )
	{
		// TODO: Fix m_tco->setJournalling() consistency
		m_tco->setJournalling( true );
	}
	m_action = NoAction;
	delete m_hint;
	m_hint = NULL;
	s_textFloat->hide();
	leaveEvent( NULL );
	selectableObject::mouseReleaseEvent( me );
}




/*! \brief Set up the context menu for this trackContentObjectView.
 *
 *  Set up the various context menu events that can apply to a
 *  track content object view.
 *
 * \param cme The QContextMenuEvent to add the actions to.
 */
void TrackContentObjectView::contextMenuEvent( QContextMenuEvent * cme )
{
	if( cme->modifiers() )
	{
		return;
	}

	QMenu contextMenu( this );
	if( fixedTCOs() == false )
	{
		contextMenu.addAction( embed::getIconPixmap( "cancel" ),
					tr( "Delete (middle mousebutton)" ),
						this, SLOT( remove() ) );
		contextMenu.addSeparator();
		contextMenu.addAction( embed::getIconPixmap( "edit_cut" ),
					tr( "Cut" ), this, SLOT( cut() ) );
	}
	contextMenu.addAction( embed::getIconPixmap( "edit_copy" ),
					tr( "Copy" ), m_tco, SLOT( copy() ) );
	contextMenu.addAction( embed::getIconPixmap( "edit_paste" ),
					tr( "Paste" ), m_tco, SLOT( paste() ) );
	contextMenu.addSeparator();
	contextMenu.addAction( embed::getIconPixmap( "muted" ),
				tr( "Mute/unmute (<%1> + middle click)" ).arg(UI_CTRL_KEY),
						m_tco, SLOT( toggleMute() ) );
	constructContextMenu( &contextMenu );

	contextMenu.exec( QCursor::pos() );
}




<<<<<<< HEAD

/*! \brief How many pixels a bar takes for this trackContentObjectView.
=======
/*! \brief How many pixels a tact (bar) takes for this trackContentObjectView.
>>>>>>> 1c715bc3
 *
 * \return the number of pixels per bar.
 */
float TrackContentObjectView::pixelsPerBar()
{
	return m_trackView->trackContainerView()->pixelsPerBar();
}


/*! \brief Save the offsets between all selected tracks and a clicked track */
void TrackContentObjectView::setInitialOffsets()
{
	QVector<selectableObject *> so = m_trackView->trackContainerView()->selectedObjects();
	QVector<MidiTime> offsets;
	for( QVector<selectableObject *>::iterator it = so.begin();
						it != so.end(); ++it )
	{
		TrackContentObjectView * tcov =
			dynamic_cast<TrackContentObjectView *>( *it );
		if( tcov == NULL )
		{
			continue;
		}
		offsets.push_back( tcov->m_tco->startPosition() - m_initialTCOPos );
	}

	m_initialOffsets = offsets;
}




/*! \brief Detect whether the mouse moved more than n pixels on screen.
 *
 * \param _me The QMouseEvent.
 * \param distance The threshold distance that the mouse has moved to return true.
 */
bool TrackContentObjectView::mouseMovedDistance( QMouseEvent * me, int distance )
{
	QPoint dPos = mapToGlobal( me->pos() ) - m_initialMouseGlobalPos;
	const int pixelsMoved = dPos.manhattanLength();
	return ( pixelsMoved > distance || pixelsMoved < -distance );
}



/*! \brief Calculate the new position of a dragged TCO from a mouse event
 *
 *
 * \param me The QMouseEvent
 */
MidiTime TrackContentObjectView::draggedTCOPos( QMouseEvent * me )
{
	//Pixels per tact
	const float ppt = m_trackView->trackContainerView()->pixelsPerTact();
	// The pixel distance that the mouse has moved
	const int mouseOff = mapToGlobal(me->pos()).x() - m_initialMouseGlobalPos.x();
	MidiTime newPos = m_initialTCOPos + mouseOff * MidiTime::ticksPerTact() / ppt;
	MidiTime offset = newPos - m_initialTCOPos;
	// If the user is holding alt, or pressed ctrl after beginning the drag, don't quantize
	if (    me->button() != Qt::NoButton
		|| (me->modifiers() & Qt::ControlModifier)
		|| (me->modifiers() & Qt::AltModifier)    )
	{
		// We want to preserve this adjusted offset,
		// even if the user switches to snapping
		setInitialPos( m_initialMousePos );
	}
	else if ( me->modifiers() & Qt::ShiftModifier )
	{	// If shift is held, quantize position (Default in 1.2.0 and earlier)
		// or end position, whichever is closest to the actual position
		MidiTime startQ = newPos.quantize( gui->songEditor()->m_editor->getSnapSize() );
		// Find start position that gives snapped clip end position
		MidiTime endQ = ( newPos + m_tco->length() );
		endQ = endQ.quantize( gui->songEditor()->m_editor->getSnapSize() );
		endQ = endQ - m_tco->length();
		// Select the position closest to actual position
		if ( abs(newPos - startQ) < abs(newPos - endQ) ) newPos = startQ;
		else newPos = endQ;
	}
	else
	{	// Otherwise, quantize moved distance (preserves user offsets)
		newPos = m_initialTCOPos + offset.quantize( gui->songEditor()->m_editor->getSnapSize() );
	}
	return newPos;
}




// ===========================================================================
// trackContentWidget
// ===========================================================================
/*! \brief Create a new trackContentWidget
 *
 *  Creates a new track content widget for the given track.
 *  The content widget comprises the 'grip bar' and the 'tools' button
 *  for the track's context menu.
 *
 * \param parent The parent track.
 */
TrackContentWidget::TrackContentWidget( TrackView * parent ) :
	QWidget( parent ),
	m_trackView( parent ),
	m_darkerColor( Qt::SolidPattern ),
	m_lighterColor( Qt::SolidPattern ),
	m_gridColor( Qt::SolidPattern ),
	m_embossColor( Qt::SolidPattern )
{
	setAcceptDrops( true );

	connect( parent->trackContainerView(),
			SIGNAL( positionChanged( const MidiTime & ) ),
			this, SLOT( changePosition( const MidiTime & ) ) );

	setStyle( QApplication::style() );

	updateBackground();
}




/*! \brief Destroy this trackContentWidget
 *
 *  Destroys the trackContentWidget.
 */
TrackContentWidget::~TrackContentWidget()
{
}




void TrackContentWidget::updateBackground()
{
	const TrackContainerView * tcv = m_trackView->trackContainerView();

	// Assume even-pixels-per-bar. Makes sense, should be like this anyways
	int ppb = static_cast<int>( tcv->pixelsPerBar() );

	int w = ppb * 4;
	int h = height();
	m_background = QPixmap( w * 2, height() );
	QPainter pmp( &m_background );

	pmp.fillRect( 0, 0, w, h, darkerColor() );
	pmp.fillRect( w, 0, w , h, lighterColor() );

	// draw lines
	// vertical lines
<<<<<<< HEAD
	pmp.setPen( QPen( gridColor(), 1 ) );	
	for( float x = 0; x < w * 2; x += ppb )
=======
	pmp.setPen( QPen( gridColor(), 1 ) );
	for( float x = 0; x < w * 2; x += ppt )
>>>>>>> 1c715bc3
	{
		pmp.drawLine( QLineF( x, 0.0, x, h ) );
	}

	pmp.setPen( QPen( embossColor(), 1 ) );
	for( float x = 1.0; x < w * 2; x += ppb )
	{
		pmp.drawLine( QLineF( x, 0.0, x, h ) );
	}

	// horizontal line
	pmp.setPen( QPen( gridColor(), 1 ) );
	pmp.drawLine( 0, h-1, w*2, h-1 );

	pmp.end();

	// Force redraw
	update();
}




/*! \brief Adds a trackContentObjectView to this widget.
 *
 *  Adds a(nother) trackContentObjectView to our list of views.  We also
 *  check that our position is up-to-date.
 *
 * \param tcov The trackContentObjectView to add.
 */
void TrackContentWidget::addTCOView( TrackContentObjectView * tcov )
{
	TrackContentObject * tco = tcov->getTrackContentObject();

	m_tcoViews.push_back( tcov );

	tco->saveJournallingState( false );
	changePosition();
	tco->restoreJournallingState();
}




/*! \brief Removes the given trackContentObjectView to this widget.
 *
 *  Removes the given trackContentObjectView from our list of views.
 *
 * \param tcov The trackContentObjectView to add.
 */
void TrackContentWidget::removeTCOView( TrackContentObjectView * tcov )
{
	tcoViewVector::iterator it = std::find( m_tcoViews.begin(),
						m_tcoViews.end(),
						tcov );
	if( it != m_tcoViews.end() )
	{
		m_tcoViews.erase( it );
		Engine::getSong()->setModified();
	}
}




/*! \brief Update ourselves by updating all the tCOViews attached.
 *
 */
void TrackContentWidget::update()
{
	for( tcoViewVector::iterator it = m_tcoViews.begin();
				it != m_tcoViews.end(); ++it )
	{
		( *it )->setFixedHeight( height() - 1 );
		( *it )->update();
	}
	QWidget::update();
}




// resposible for moving track-content-widgets to appropriate position after
// change of visible viewport
/*! \brief Move the trackContentWidget to a new place in time
 *
 * \param newPos The MIDI time to move to.
 */
void TrackContentWidget::changePosition( const MidiTime & newPos )
{
	if( m_trackView->trackContainerView() == gui->getBBEditor()->trackContainerView() )
	{
		const int curBB = Engine::getBBTrackContainer()->currentBB();
		setUpdatesEnabled( false );

		// first show TCO for current BB...
		for( tcoViewVector::iterator it = m_tcoViews.begin();
						it != m_tcoViews.end(); ++it )
		{
		if( ( *it )->getTrackContentObject()->
                            startPosition().getBar() == curBB )
			{
				( *it )->move( 0, ( *it )->y() );
				( *it )->raise();
				( *it )->show();
			}
			else
			{
				( *it )->lower();
			}
		}
		// ...then hide others to avoid flickering
		for( tcoViewVector::iterator it = m_tcoViews.begin();
					it != m_tcoViews.end(); ++it )
		{
			if( ( *it )->getTrackContentObject()->
	                            startPosition().getBar() != curBB )
			{
				( *it )->hide();
			}
		}
		setUpdatesEnabled( true );
		return;
	}

	MidiTime pos = newPos;
	if( pos < 0 )
	{
		pos = m_trackView->trackContainerView()->currentPosition();
	}

	const int begin = pos;
	const int end = endPosition( pos );
	const float ppb = m_trackView->trackContainerView()->pixelsPerBar();

	setUpdatesEnabled( false );
	for( tcoViewVector::iterator it = m_tcoViews.begin();
						it != m_tcoViews.end(); ++it )
	{
		TrackContentObjectView * tcov = *it;
		TrackContentObject * tco = tcov->getTrackContentObject();

		tco->changeLength( tco->length() );

		const int ts = tco->startPosition();
		const int te = tco->endPosition()-3;
		if( ( ts >= begin && ts <= end ) ||
			( te >= begin && te <= end ) ||
			( ts <= begin && te >= end ) )
		{
			tcov->move( static_cast<int>( ( ts - begin ) * ppb /
						MidiTime::ticksPerBar() ),
								tcov->y() );
			if( !tcov->isVisible() )
			{
				tcov->show();
			}
		}
		else
		{
			tcov->move( -tcov->width()-10, tcov->y() );
		}
	}
	setUpdatesEnabled( true );

	// redraw background
//	update();
}




/*! \brief Return the position of the trackContentWidget in Bars.
 *
 * \param mouseX the mouse's current X position in pixels.
 */
MidiTime TrackContentWidget::getPosition( int mouseX )
{
	TrackContainerView * tv = m_trackView->trackContainerView();
	return MidiTime( tv->currentPosition() +
					 mouseX *
					 MidiTime::ticksPerBar() /
					 static_cast<int>( tv->pixelsPerBar() ) );
}




/*! \brief Respond to a drag enter event on the trackContentWidget
 *
 * \param dee the Drag Enter Event to respond to
 */
void TrackContentWidget::dragEnterEvent( QDragEnterEvent * dee )
{
<<<<<<< HEAD
	MidiTime tcoPos = MidiTime( getPosition( dee->pos().x() ).getBar(), 0 );
=======
	MidiTime tcoPos = getPosition( dee->pos().x() );
>>>>>>> 1c715bc3
	if( canPasteSelection( tcoPos, dee ) == false )
	{
		dee->ignore();
	}
	else
	{
		StringPairDrag::processDragEnterEvent( dee, "tco_" +
						QString::number( getTrack()->type() ) );
	}
}




/*! \brief Returns whether a selection of TCOs can be pasted into this
 *
 * \param tcoPos the position of the TCO slot being pasted on
 * \param de the DropEvent generated
 */
bool TrackContentWidget::canPasteSelection( MidiTime tcoPos, const QDropEvent* de )
{
	const QMimeData * mimeData = de->mimeData();

	Track * t = getTrack();
	QString type = StringPairDrag::decodeMimeKey( mimeData );
	QString value = StringPairDrag::decodeMimeValue( mimeData );

	// We can only paste into tracks of the same type
	if( type != ( "tco_" + QString::number( t->type() ) ) ||
		m_trackView->trackContainerView()->fixedTCOs() == true )
	{
		return false;
	}

	// value contains XML needed to reconstruct TCOs and place them
	DataFile dataFile( value.toUtf8() );

	// Extract the metadata and which TCO was grabbed
	QDomElement metadata = dataFile.content().firstChildElement( "copyMetadata" );
	QDomAttr tcoPosAttr = metadata.attributeNode( "grabbedTCOPos" );
	MidiTime grabbedTCOPos = tcoPosAttr.value().toInt();
	MidiTime grabbedTCOBar = MidiTime( grabbedTCOPos.getBar(), 0 );

	// Extract the track index that was originally clicked
	QDomAttr tiAttr = metadata.attributeNode( "initialTrackIndex" );
	const int initialTrackIndex = tiAttr.value().toInt();

	// Get the current track's index
	const TrackContainer::TrackList tracks = t->trackContainer()->tracks();
	const int currentTrackIndex = tracks.indexOf( t );

	// Don't paste if we're on the same bar
	auto sourceTrackContainerId = metadata.attributeNode( "trackContainerId" ).value().toUInt();
	if( de->source() && sourceTrackContainerId == t->trackContainer()->id() &&
			tcoPos == grabbedTCOBar && currentTrackIndex == initialTrackIndex )
	{
		return false;
	}

	// Extract the tco data
	QDomElement tcoParent = dataFile.content().firstChildElement( "tcos" );
	QDomNodeList tcoNodes = tcoParent.childNodes();

	// Determine if all the TCOs will land on a valid track
	for( int i = 0; i < tcoNodes.length(); i++ )
	{
		QDomElement tcoElement = tcoNodes.item( i ).toElement();
		int trackIndex = tcoElement.attributeNode( "trackIndex" ).value().toInt();
		int finalTrackIndex = trackIndex + currentTrackIndex - initialTrackIndex;

		// Track must be in TrackContainer's tracks
		if( finalTrackIndex < 0 || finalTrackIndex >= tracks.size() )
		{
			return false;
		}

		// Track must be of the same type
		auto startTrackType = tcoElement.attributeNode("trackType").value().toInt();
		Track * endTrack = tracks.at( finalTrackIndex );
		if( startTrackType != endTrack->type() )
		{
			return false;
		}
	}

	return true;
}

/*! \brief Pastes a selection of TCOs onto the track
 *
 * \param tcoPos the position of the TCO slot being pasted on
 * \param de the DropEvent generated
 */
bool TrackContentWidget::pasteSelection( MidiTime tcoPos, QDropEvent * de )
{
	if( canPasteSelection( tcoPos, de ) == false )
	{
		return false;
	}

	QString type = StringPairDrag::decodeKey( de );
	QString value = StringPairDrag::decodeValue( de );

	getTrack()->addJournalCheckPoint();

	// value contains XML needed to reconstruct TCOs and place them
	DataFile dataFile( value.toUtf8() );

	// Extract the tco data
	QDomElement tcoParent = dataFile.content().firstChildElement( "tcos" );
	QDomNodeList tcoNodes = tcoParent.childNodes();

	// Extract the track index that was originally clicked
	QDomElement metadata = dataFile.content().firstChildElement( "copyMetadata" );
	QDomAttr tiAttr = metadata.attributeNode( "initialTrackIndex" );
	int initialTrackIndex = tiAttr.value().toInt();
	QDomAttr tcoPosAttr = metadata.attributeNode( "grabbedTCOPos" );
	MidiTime grabbedTCOPos = tcoPosAttr.value().toInt();
<<<<<<< HEAD
	MidiTime grabbedTCOBar = MidiTime( grabbedTCOPos.getBar(), 0 );
=======
>>>>>>> 1c715bc3

	// Snap the mouse position to the beginning of the dropped bar, in ticks
	const TrackContainer::TrackList tracks = getTrack()->trackContainer()->tracks();
	const int currentTrackIndex = tracks.indexOf( getTrack() );

	bool wasSelection = m_trackView->trackContainerView()->rubberBand()->selectedObjects().count();

	// Unselect the old group
		const QVector<selectableObject *> so =
			m_trackView->trackContainerView()->selectedObjects();
		for( QVector<selectableObject *>::const_iterator it = so.begin();
		    	it != so.end(); ++it )
		{
			( *it )->setSelected( false );
		}


	// TODO -- Need to draw the hovericon either way, or ghost the TCOs
	// onto their final position.

	// All patterns should be offset the same amount as the grabbed pattern
	// The offset is quantized (rather than the positions) to preserve fine adjustments
	int offset = MidiTime(tcoPos - grabbedTCOPos).quantize(gui->songEditor()->m_editor->getSnapSize());

	for( int i = 0; i<tcoNodes.length(); i++ )
	{
		QDomElement outerTCOElement = tcoNodes.item( i ).toElement();
		QDomElement tcoElement = outerTCOElement.firstChildElement();

		int trackIndex = outerTCOElement.attributeNode( "trackIndex" ).value().toInt();
		int finalTrackIndex = trackIndex + ( currentTrackIndex - initialTrackIndex );
		Track * t = tracks.at( finalTrackIndex );

<<<<<<< HEAD
		// Compute the final position by moving the TCO's pos by
		// the number of bars between the first TCO and the mouse drop TCO
		MidiTime oldPos = tcoElement.attributeNode( "pos" ).value().toInt();
		MidiTime offset = oldPos - MidiTime( oldPos.getBar(), 0 );
		MidiTime oldBar = MidiTime( oldPos.getBar(), 0 );
		MidiTime delta = offset + ( oldBar - grabbedTCOBar );
		MidiTime pos = tcoPos + delta;
=======
		// The new position is the old position plus the offset.
		MidiTime pos = tcoElement.attributeNode( "pos" ).value().toInt() + offset;
		// If we land on ourselves, offset by one snap
		MidiTime shift = MidiTime::ticksPerTact() * gui->songEditor()->m_editor->getSnapSize();
		if (offset == 0) { pos += shift; }
>>>>>>> 1c715bc3

		TrackContentObject * tco = t->createTCO( pos );
		tco->restoreState( tcoElement );
		tco->movePosition( pos );
		if( wasSelection )
		{
			tco->selectViewOnCreate( true );
		}

		//check tco name, if the same as source track name dont copy
		QString sourceTrackName = outerTCOElement.attributeNode( "trackName" ).value();
		if( tco->name() == sourceTrackName )
		{
			tco->setName( "" );
		}
	}

	AutomationPattern::resolveAllIDs();

	return true;
}


/*! \brief Respond to a drop event on the trackContentWidget
 *
 * \param de the Drop Event to respond to
 */
void TrackContentWidget::dropEvent( QDropEvent * de )
{
<<<<<<< HEAD
	MidiTime tcoPos = MidiTime( getPosition( de->pos().x() ).getBar(), 0 );
=======
	MidiTime tcoPos = MidiTime( getPosition( de->pos().x() ) );
>>>>>>> 1c715bc3
	if( pasteSelection( tcoPos, de ) == true )
	{
		de->accept();
	}
}




/*! \brief Respond to a mouse press on the trackContentWidget
 *
 * \param me the mouse press event to respond to
 */
void TrackContentWidget::mousePressEvent( QMouseEvent * me )
{
	if( m_trackView->trackContainerView()->allowRubberband() == true )
	{
		QWidget::mousePressEvent( me );
	}
	else if( me->modifiers() & Qt::ShiftModifier )
	{
		QWidget::mousePressEvent( me );
	}
	else if( me->button() == Qt::LeftButton &&
			!m_trackView->trackContainerView()->fixedTCOs() )
	{
		QVector<selectableObject*> so =  m_trackView->trackContainerView()->rubberBand()->selectedObjects();
		for( int i = 0; i < so.count(); ++i )
		{
			so.at( i )->setSelected( false);
		}
		getTrack()->addJournalCheckPoint();
		const MidiTime pos = getPosition( me->x() ).getBar() *
						MidiTime::ticksPerBar();
		TrackContentObject * tco = getTrack()->createTCO( pos );

		tco->saveJournallingState( false );
		tco->movePosition( pos );
		tco->restoreJournallingState();
	}
}




/*! \brief Repaint the trackContentWidget on command
 *
 * \param pe the Paint Event to respond to
 */
void TrackContentWidget::paintEvent( QPaintEvent * pe )
{
	// Assume even-pixels-per-bar. Makes sense, should be like this anyways
	const TrackContainerView * tcv = m_trackView->trackContainerView();
	int ppb = static_cast<int>( tcv->pixelsPerBar() );
	QPainter p( this );
	// Don't draw background on BB-Editor
	if( m_trackView->trackContainerView() != gui->getBBEditor()->trackContainerView() )
	{
		p.drawTiledPixmap( rect(), m_background, QPoint(
				tcv->currentPosition().getBar() * ppb, 0 ) );
	}
}




/*! \brief Updates the background tile pixmap on size changes.
 *
 * \param resizeEvent the resize event to pass to base class
 */
void TrackContentWidget::resizeEvent( QResizeEvent * resizeEvent )
{
	// Update backgroud
	updateBackground();
	// Force redraw
	QWidget::resizeEvent( resizeEvent );
}




/*! \brief Return the track shown by the trackContentWidget
 *
 */
Track * TrackContentWidget::getTrack()
{
	return m_trackView->getTrack();
}




/*! \brief Return the end position of the trackContentWidget in Bars.
 *
 * \param posStart the starting position of the Widget (from getPosition())
 */
MidiTime TrackContentWidget::endPosition( const MidiTime & posStart )
{
	const float ppb = m_trackView->trackContainerView()->pixelsPerBar();
	const int w = width();
	return posStart + static_cast<int>( w * MidiTime::ticksPerBar() / ppb );
}




// qproperty access methods
//! \brief CSS theming qproperty access method
QBrush TrackContentWidget::darkerColor() const
{ return m_darkerColor; }

//! \brief CSS theming qproperty access method
QBrush TrackContentWidget::lighterColor() const
{ return m_lighterColor; }

//! \brief CSS theming qproperty access method
QBrush TrackContentWidget::gridColor() const
{ return m_gridColor; }

//! \brief CSS theming qproperty access method
QBrush TrackContentWidget::embossColor() const
{ return m_embossColor; }

//! \brief CSS theming qproperty access method
void TrackContentWidget::setDarkerColor( const QBrush & c )
{ m_darkerColor = c; }

//! \brief CSS theming qproperty access method
void TrackContentWidget::setLighterColor( const QBrush & c )
{ m_lighterColor = c; }

//! \brief CSS theming qproperty access method
void TrackContentWidget::setGridColor( const QBrush & c )
{ m_gridColor = c; }

//! \brief CSS theming qproperty access method
void TrackContentWidget::setEmbossColor( const QBrush & c )
{ m_embossColor = c; }


// ===========================================================================
// trackOperationsWidget
// ===========================================================================


QPixmap * TrackOperationsWidget::s_grip = NULL;     /*!< grip pixmap */


/*! \brief Create a new trackOperationsWidget
 *
 * The trackOperationsWidget is the grip and the mute button of a track.
 *
 * \param parent the trackView to contain this widget
 */
TrackOperationsWidget::TrackOperationsWidget( TrackView * parent ) :
	QWidget( parent ),             /*!< The parent widget */
	m_trackView( parent )          /*!< The parent track view */
{
	ToolTip::add( this, tr( "Press <%1> while clicking on move-grip "
				"to begin a new drag'n'drop action." ).arg(UI_CTRL_KEY) );

	QMenu * toMenu = new QMenu( this );
	toMenu->setFont( pointSize<9>( toMenu->font() ) );
	connect( toMenu, SIGNAL( aboutToShow() ), this, SLOT( updateMenu() ) );


	setObjectName( "automationEnabled" );


	m_trackOps = new QPushButton( this );
	m_trackOps->move( 12, 1 );
	m_trackOps->setFocusPolicy( Qt::NoFocus );
	m_trackOps->setMenu( toMenu );
	ToolTip::add( m_trackOps, tr( "Actions" ) );


	m_muteBtn = new PixmapButton( this, tr( "Mute" ) );
	m_muteBtn->setActiveGraphic( embed::getIconPixmap( "led_off" ) );
	m_muteBtn->setInactiveGraphic( embed::getIconPixmap( "led_green" ) );
	m_muteBtn->setCheckable( true );

	m_soloBtn = new PixmapButton( this, tr( "Solo" ) );
	m_soloBtn->setActiveGraphic( embed::getIconPixmap( "led_red" ) );
	m_soloBtn->setInactiveGraphic( embed::getIconPixmap( "led_off" ) );
	m_soloBtn->setCheckable( true );

	if( ConfigManager::inst()->value( "ui",
					  "compacttrackbuttons" ).toInt() )
	{
		m_muteBtn->move( 46, 0 );
		m_soloBtn->move( 46, 16 );
	}
	else
	{
		m_muteBtn->move( 46, 8 );
		m_soloBtn->move( 62, 8 );
	}

	m_muteBtn->show();
	ToolTip::add( m_muteBtn, tr( "Mute" ) );

	m_soloBtn->show();
	ToolTip::add( m_soloBtn, tr( "Solo" ) );

	connect( this, SIGNAL( trackRemovalScheduled( TrackView * ) ),
			m_trackView->trackContainerView(),
				SLOT( deleteTrackView( TrackView * ) ),
							Qt::QueuedConnection );
}




/*! \brief Destroy an existing trackOperationsWidget
 *
 */
TrackOperationsWidget::~TrackOperationsWidget()
{
}




/*! \brief Respond to trackOperationsWidget mouse events
 *
 *  If it's the left mouse button, and Ctrl is held down, and we're
 *  not a Beat+Bassline Editor track, then start a new drag event to
 *  copy this track.
 *
 *  Otherwise, ignore all other events.
 *
 *  \param me The mouse event to respond to.
 */
void TrackOperationsWidget::mousePressEvent( QMouseEvent * me )
{
	if( me->button() == Qt::LeftButton &&
		me->modifiers() & Qt::ControlModifier &&
			m_trackView->getTrack()->type() != Track::BBTrack )
	{
		DataFile dataFile( DataFile::DragNDropData );
		m_trackView->getTrack()->saveState( dataFile, dataFile.content() );
		new StringPairDrag( QString( "track_%1" ).arg(
					m_trackView->getTrack()->type() ),
			dataFile.toString(), m_trackView->getTrackSettingsWidget()->grab(),
									this );
	}
	else if( me->button() == Qt::LeftButton )
	{
		// track-widget (parent-widget) initiates track-move
		me->ignore();
	}
}




/*! \brief Repaint the trackOperationsWidget
 *
 *  If we're not moving, and in the Beat+Bassline Editor, then turn
 *  automation on or off depending on its previous state and show
 *  ourselves.
 *
 *  Otherwise, hide ourselves.
 *
 *  \todo Flesh this out a bit - is it correct?
 *  \param pe The paint event to respond to
 */
void TrackOperationsWidget::paintEvent( QPaintEvent * pe )
{
	QPainter p( this );
	p.fillRect( rect(), palette().brush(QPalette::Background) );

	if( m_trackView->isMovingTrack() == false )
	{
		s_grip = new QPixmap( embed::getIconPixmap(
							"track_op_grip" ) );

		p.drawPixmap( 2, 2, *s_grip );
	}
	else
	{
		s_grip = new QPixmap( embed::getIconPixmap(
							"track_op_grip_c" ) );

		p.drawPixmap( 2, 2, *s_grip );
	}
}




/*! \brief Clone this track
 *
 */
void TrackOperationsWidget::cloneTrack()
{
	TrackContainerView *tcView = m_trackView->trackContainerView();

	Track *newTrack = m_trackView->getTrack()->clone();
	TrackView *newTrackView = tcView->createTrackView( newTrack );

	int index = tcView->trackViews().indexOf( m_trackView );
	int i = tcView->trackViews().size();
	while ( i != index + 1 )
	{
		tcView->moveTrackView( newTrackView, i - 1 );
		i--;
	}
}


/*! \brief Clear this track - clears all TCOs from the track */
void TrackOperationsWidget::clearTrack()
{
	Track * t = m_trackView->getTrack();
	t->addJournalCheckPoint();
	t->lock();
	t->deleteTCOs();
	t->unlock();
}



/*! \brief Remove this track from the track list
 *
 */
void TrackOperationsWidget::removeTrack()
{
	emit trackRemovalScheduled( m_trackView );
}




/*! \brief Update the trackOperationsWidget context menu
 *
 *  For all track types, we have the Clone and Remove options.
 *  For instrument-tracks we also offer the MIDI-control-menu
 *  For automation tracks, extra options: turn on/off recording
 *  on all TCOs (same should be added for sample tracks when
 *  sampletrack recording is implemented)
 */
void TrackOperationsWidget::updateMenu()
{
	QMenu * toMenu = m_trackOps->menu();
	toMenu->clear();
	toMenu->addAction( embed::getIconPixmap( "edit_copy", 16, 16 ),
						tr( "Clone this track" ),
						this, SLOT( cloneTrack() ) );
	toMenu->addAction( embed::getIconPixmap( "cancel", 16, 16 ),
						tr( "Remove this track" ),
						this, SLOT( removeTrack() ) );

	if( ! m_trackView->trackContainerView()->fixedTCOs() )
	{
		toMenu->addAction( tr( "Clear this track" ), this, SLOT( clearTrack() ) );
	}
	if (QMenu *fxMenu = m_trackView->createFxMenu(tr("FX %1: %2"), tr("Assign to new FX Channel")))
	{
		toMenu->addMenu(fxMenu);
	}

	if (InstrumentTrackView * trackView = dynamic_cast<InstrumentTrackView *>(m_trackView))
	{
		toMenu->addSeparator();
		toMenu->addMenu(trackView->midiMenu());
	}
	if( dynamic_cast<AutomationTrackView *>( m_trackView ) )
	{
		toMenu->addAction( tr( "Turn all recording on" ), this, SLOT( recordingOn() ) );
		toMenu->addAction( tr( "Turn all recording off" ), this, SLOT( recordingOff() ) );
	}
}


void TrackOperationsWidget::toggleRecording( bool on )
{
	AutomationTrackView * atv = dynamic_cast<AutomationTrackView *>( m_trackView );
	if( atv )
	{
		for( TrackContentObject * tco : atv->getTrack()->getTCOs() )
		{
			AutomationPattern * ap = dynamic_cast<AutomationPattern *>( tco );
			if( ap ) { ap->setRecording( on ); }
		}
		atv->update();
	}
}



void TrackOperationsWidget::recordingOn()
{
	toggleRecording( true );
}


void TrackOperationsWidget::recordingOff()
{
	toggleRecording( false );
}


// ===========================================================================
// track
// ===========================================================================

/*! \brief Create a new (empty) track object
 *
 *  The track object is the whole track, linking its contents, its
 *  automation, name, type, and so forth.
 *
 * \param type The type of track (Song Editor or Beat+Bassline Editor)
 * \param tc The track Container object to encapsulate in this track.
 *
 * \todo check the definitions of all the properties - are they OK?
 */
Track::Track( TrackTypes type, TrackContainer * tc ) :
	Model( tc ),                   /*!< The track Model */
	m_trackContainer( tc ),        /*!< The track container object */
	m_type( type ),                /*!< The track type */
	m_name(),                       /*!< The track's name */
	m_mutedModel( false, this, tr( "Mute" ) ),
					 /*!< For controlling track muting */
	m_soloModel( false, this, tr( "Solo" ) ),
					/*!< For controlling track soloing */
	m_simpleSerializingMode( false ),
	m_trackContentObjects()         /*!< The track content objects (segments) */
{
	m_trackContainer->addTrack( this );
	m_height = -1;
}




/*! \brief Destroy this track
 *
 *  If the track container is a Beat+Bassline container, step through
 *  its list of tracks and remove us.
 *
 *  Then delete the TrackContentObject's contents, remove this track from
 *  the track container.
 *
 *  Finally step through this track's automation and forget all of them.
 */
Track::~Track()
{
	lock();
	emit destroyedTrack();

	while( !m_trackContentObjects.isEmpty() )
	{
		delete m_trackContentObjects.last();
	}

	m_trackContainer->removeTrack( this );
	unlock();
}




/*! \brief Create a track based on the given track type and container.
 *
 *  \param tt The type of track to create
 *  \param tc The track container to attach to
 */
Track * Track::create( TrackTypes tt, TrackContainer * tc )
{
	Engine::mixer()->requestChangeInModel();

	Track * t = NULL;

	switch( tt )
	{
		case InstrumentTrack: t = new ::InstrumentTrack( tc ); break;
		case BBTrack: t = new ::BBTrack( tc ); break;
		case SampleTrack: t = new ::SampleTrack( tc ); break;
//		case EVENT_TRACK:
//		case VIDEO_TRACK:
		case AutomationTrack: t = new ::AutomationTrack( tc ); break;
		case HiddenAutomationTrack:
						t = new ::AutomationTrack( tc, true ); break;
		default: break;
	}

	if( tc == Engine::getBBTrackContainer() && t )
	{
		t->createTCOsForBB( Engine::getBBTrackContainer()->numOfBBs()
									- 1 );
	}

	tc->updateAfterTrackAdd();

	Engine::mixer()->doneChangeInModel();

	return t;
}




/*! \brief Create a track inside TrackContainer from track type in a QDomElement and restore state from XML
 *
 *  \param element The QDomElement containing the type of track to create
 *  \param tc The track container to attach to
 */
Track * Track::create( const QDomElement & element, TrackContainer * tc )
{
	Engine::mixer()->requestChangeInModel();

	Track * t = create(
		static_cast<TrackTypes>( element.attribute( "type" ).toInt() ),
									tc );
	if( t != NULL )
	{
		t->restoreState( element );
	}

	Engine::mixer()->doneChangeInModel();

	return t;
}




/*! \brief Clone a track from this track
 *
 */
Track * Track::clone()
{
	QDomDocument doc;
	QDomElement parent = doc.createElement( "clone" );
	saveState( doc, parent );
	return create( parent.firstChild().toElement(), m_trackContainer );
}






/*! \brief Save this track's settings to file
 *
 *  We save the track type and its muted state and solo state, then append the track-
 *  specific settings.  Then we iterate through the trackContentObjects
 *  and save all their states in turn.
 *
 *  \param doc The QDomDocument to use to save
 *  \param element The The QDomElement to save into
 *  \todo Does this accurately describe the parameters?  I think not!?
 *  \todo Save the track height
 */
void Track::saveSettings( QDomDocument & doc, QDomElement & element )
{
	if( !m_simpleSerializingMode )
	{
		element.setTagName( "track" );
	}
	element.setAttribute( "type", type() );
	element.setAttribute( "name", name() );
	m_mutedModel.saveSettings( doc, element, "muted" );
	m_soloModel.saveSettings( doc, element, "solo" );

	if( m_height >= MINIMAL_TRACK_HEIGHT )
	{
		element.setAttribute( "trackheight", m_height );
	}

	QDomElement tsDe = doc.createElement( nodeName() );
	// let actual track (InstrumentTrack, bbTrack, sampleTrack etc.) save
	// its settings
	element.appendChild( tsDe );
	saveTrackSpecificSettings( doc, tsDe );

	if( m_simpleSerializingMode )
	{
		m_simpleSerializingMode = false;
		return;
	}

	// now save settings of all TCO's
	for( tcoVector::const_iterator it = m_trackContentObjects.begin();
				it != m_trackContentObjects.end(); ++it )
	{
		( *it )->saveState( doc, element );
	}
}




/*! \brief Load the settings from a file
 *
 *  We load the track's type and muted state and solo state, then clear out our
 *  current TrackContentObject.
 *
 *  Then we step through the QDomElement's children and load the
 *  track-specific settings and trackContentObjects states from it
 *  one at a time.
 *
 *  \param element the QDomElement to load track settings from
 *  \todo Load the track height.
 */
void Track::loadSettings( const QDomElement & element )
{
	if( element.attribute( "type" ).toInt() != type() )
	{
		qWarning( "Current track-type does not match track-type of "
							"settings-node!\n" );
	}

	setName( element.hasAttribute( "name" ) ? element.attribute( "name" ) :
			element.firstChild().toElement().attribute( "name" ) );

	m_mutedModel.loadSettings( element, "muted" );
	m_soloModel.loadSettings( element, "solo" );

	if( m_simpleSerializingMode )
	{
		QDomNode node = element.firstChild();
		while( !node.isNull() )
		{
			if( node.isElement() && node.nodeName() == nodeName() )
			{
				loadTrackSpecificSettings( node.toElement() );
				break;
			}
			node = node.nextSibling();
		}
		m_simpleSerializingMode = false;
		return;
	}

	while( !m_trackContentObjects.empty() )
	{
		delete m_trackContentObjects.front();
//		m_trackContentObjects.erase( m_trackContentObjects.begin() );
	}

	QDomNode node = element.firstChild();
	while( !node.isNull() )
	{
		if( node.isElement() )
		{
			if( node.nodeName() == nodeName() )
			{
				loadTrackSpecificSettings( node.toElement() );
			}
			else if( node.nodeName() != "muted"
			&& node.nodeName() != "solo"
			&& !node.toElement().attribute( "metadata" ).toInt() )
			{
				TrackContentObject * tco = createTCO(
								MidiTime( 0 ) );
				tco->restoreState( node.toElement() );
				saveJournallingState( false );
				restoreJournallingState();
			}
		}
		node = node.nextSibling();
	}

	int storedHeight = element.attribute( "trackheight" ).toInt();
	if( storedHeight >= MINIMAL_TRACK_HEIGHT )
	{
		m_height = storedHeight;
	}
}




/*! \brief Add another TrackContentObject into this track
 *
 *  \param tco The TrackContentObject to attach to this track.
 */
TrackContentObject * Track::addTCO( TrackContentObject * tco )
{
	m_trackContentObjects.push_back( tco );

	emit trackContentObjectAdded( tco );

	return tco;		// just for convenience
}




/*! \brief Remove a given TrackContentObject from this track
 *
 *  \param tco The TrackContentObject to remove from this track.
 */
void Track::removeTCO( TrackContentObject * tco )
{
	tcoVector::iterator it = std::find( m_trackContentObjects.begin(),
					m_trackContentObjects.end(),
					tco );
	if( it != m_trackContentObjects.end() )
	{
		m_trackContentObjects.erase( it );
		if( Engine::getSong() )
		{
			Engine::getSong()->updateLength();
			Engine::getSong()->setModified();
		}
	}
}


/*! \brief Remove all TCOs from this track */
void Track::deleteTCOs()
{
	while( ! m_trackContentObjects.isEmpty() )
	{
		delete m_trackContentObjects.first();
	}
}


/*! \brief Return the number of trackContentObjects we contain
 *
 *  \return the number of trackContentObjects we currently contain.
 */
int Track::numOfTCOs()
{
	return m_trackContentObjects.size();
}




/*! \brief Get a TrackContentObject by number
 *
 *  If the TCO number is less than our TCO array size then fetch that
 *  numbered object from the array.  Otherwise we warn the user that
 *  we've somehow requested a TCO that is too large, and create a new
 *  TCO for them.
 *  \param tcoNum The number of the TrackContentObject to fetch.
 *  \return the given TrackContentObject or a new one if out of range.
 *  \todo reject TCO numbers less than zero.
 *  \todo if we create a TCO here, should we somehow attach it to the
 *     track?
 */
TrackContentObject * Track::getTCO( int tcoNum )
{
	if( tcoNum < m_trackContentObjects.size() )
	{
		return m_trackContentObjects[tcoNum];
	}
	printf( "called Track::getTCO( %d ), "
			"but TCO %d doesn't exist\n", tcoNum, tcoNum );
	return createTCO( tcoNum * MidiTime::ticksPerBar() );

}




/*! \brief Determine the given TrackContentObject's number in our array.
 *
 *  \param tco The TrackContentObject to search for.
 *  \return its number in our array.
 */
int Track::getTCONum( const TrackContentObject * tco )
{
//	for( int i = 0; i < getTrackContentWidget()->numOfTCOs(); ++i )
	tcoVector::iterator it = std::find( m_trackContentObjects.begin(),
					m_trackContentObjects.end(),
					tco );
	if( it != m_trackContentObjects.end() )
	{
/*		if( getTCO( i ) == _tco )
		{
			return i;
		}*/
		return it - m_trackContentObjects.begin();
	}
	qWarning( "Track::getTCONum(...) -> _tco not found!\n" );
	return 0;
}




/*! \brief Retrieve a list of trackContentObjects that fall within a period.
 *
 *  Here we're interested in a range of trackContentObjects that intersect
 *  the given time period.
 *
 *  We return the TCOs we find in order by time, earliest TCOs first.
 *
 *  \param tcoV The list to contain the found trackContentObjects.
 *  \param start The MIDI start time of the range.
 *  \param end   The MIDI endi time of the range.
 */
void Track::getTCOsInRange( tcoVector & tcoV, const MidiTime & start,
							const MidiTime & end )
{
	for( TrackContentObject* tco : m_trackContentObjects )
	{
		int s = tco->startPosition();
		int e = tco->endPosition();
		if( ( s <= end ) && ( e >= start ) )
		{
			// TCO is within given range
			// Insert sorted by TCO's position
			tcoV.insert(std::upper_bound(tcoV.begin(), tcoV.end(), tco, TrackContentObject::comparePosition),
						tco);
		}
	}
}




/*! \brief Swap the position of two trackContentObjects.
 *
 *  First, we arrange to swap the positions of the two TCOs in the
 *  trackContentObjects list.  Then we swap their start times as well.
 *
 *  \param tcoNum1 The first TrackContentObject to swap.
 *  \param tcoNum2 The second TrackContentObject to swap.
 */
void Track::swapPositionOfTCOs( int tcoNum1, int tcoNum2 )
{
	qSwap( m_trackContentObjects[tcoNum1],
					m_trackContentObjects[tcoNum2] );

	const MidiTime pos = m_trackContentObjects[tcoNum1]->startPosition();

	m_trackContentObjects[tcoNum1]->movePosition(
			m_trackContentObjects[tcoNum2]->startPosition() );
	m_trackContentObjects[tcoNum2]->movePosition( pos );
}




void Track::createTCOsForBB( int bb )
{
	while( numOfTCOs() < bb + 1 )
	{
		MidiTime position = MidiTime( numOfTCOs(), 0 );
		TrackContentObject * tco = createTCO( position );
		tco->movePosition( position );
		tco->changeLength( MidiTime( 1, 0 ) );
	}
}




/*! \brief Move all the trackContentObjects after a certain time later by one bar.
 *
 *  \param pos The time at which we want to insert the bar.
 *  \todo if we stepped through this list last to first, and the list was
 *    in ascending order by TCO time, once we hit a TCO that was earlier
 *    than the insert time, we could fall out of the loop early.
 */
void Track::insertBar( const MidiTime & pos )
{
	// we'll increase the position of every TCO, positioned behind pos, by
	// one bar 
	for( tcoVector::iterator it = m_trackContentObjects.begin();
				it != m_trackContentObjects.end(); ++it )
	{
		if( ( *it )->startPosition() >= pos )
		{
			( *it )->movePosition( (*it)->startPosition() +
						MidiTime::ticksPerBar() );
		}
	}
}




/*! \brief Move all the trackContentObjects after a certain time earlier by one bar.
 *
 *  \param pos The time at which we want to remove the bar.
 */
void Track::removeBar( const MidiTime & pos )
{
	// we'll decrease the position of every TCO, positioned behind pos, by
	// one bar
	for( tcoVector::iterator it = m_trackContentObjects.begin();
				it != m_trackContentObjects.end(); ++it )
	{
		if( ( *it )->startPosition() >= pos )
		{
			( *it )->movePosition( qMax( ( *it )->startPosition() -
						MidiTime::ticksPerBar(), 0 ) );
		}
	}
}




/*! \brief Return the length of the entire track in bars
 *
 *  We step through our list of TCOs and determine their end position,
 *  keeping track of the latest time found in ticks.  Then we return
 *  that in bars by dividing by the number of ticks per bar.
 */
bar_t Track::length() const
{
	// find last end-position
	tick_t last = 0;
	for( tcoVector::const_iterator it = m_trackContentObjects.begin();
				it != m_trackContentObjects.end(); ++it )
	{
		if( Engine::getSong()->isExporting() &&
				( *it )->isMuted() )
		{
			continue;
		}

		const tick_t cur = ( *it )->endPosition();
		if( cur > last )
		{
			last = cur;
		}
	}

	return last / MidiTime::ticksPerBar();
}



/*! \brief Invert the track's solo state.
 *
 *  We have to go through all the tracks determining if any other track
 *  is already soloed.  Then we have to save the mute state of all tracks,
 *  and set our mute state to on and all the others to off.
 */
void Track::toggleSolo()
{
	const TrackContainer::TrackList & tl = m_trackContainer->tracks();

	bool soloBefore = false;
	for( TrackContainer::TrackList::const_iterator it = tl.begin();
							it != tl.end(); ++it )
	{
		if( *it != this )
		{
			if( ( *it )->m_soloModel.value() )
			{
				soloBefore = true;
				break;
			}
		}
	}

	const bool solo = m_soloModel.value();
	for( TrackContainer::TrackList::const_iterator it = tl.begin();
							it != tl.end(); ++it )
	{
		if( solo )
		{
			// save mute-state in case no track was solo before
			if( !soloBefore )
			{
				( *it )->m_mutedBeforeSolo = ( *it )->isMuted();
			}
			( *it )->setMuted( *it == this ? false : true );
			if( *it != this )
			{
				( *it )->m_soloModel.setValue( false );
			}
		}
		else if( !soloBefore )
		{
			( *it )->setMuted( ( *it )->m_mutedBeforeSolo );
		}
	}
}




BoolModel *Track::getMutedModel()
{
	return &m_mutedModel;
}






// ===========================================================================
// trackView
// ===========================================================================

/*! \brief Create a new track View.
 *
 *  The track View is handles the actual display of the track, including
 *  displaying its various widgets and the track segments.
 *
 *  \param track The track to display.
 *  \param tcv The track Container View for us to be displayed in.
 *  \todo Is my description of these properties correct?
 */
TrackView::TrackView( Track * track, TrackContainerView * tcv ) :
	QWidget( tcv->contentWidget() ),   /*!< The Track Container View's content widget. */
	ModelView( NULL, this ),            /*!< The model view of this track */
	m_track( track ),                  /*!< The track we're displaying */
	m_trackContainerView( tcv ),       /*!< The track Container View we're displayed in */
	m_trackOperationsWidget( this ),    /*!< Our trackOperationsWidget */
	m_trackSettingsWidget( this ),      /*!< Our trackSettingsWidget */
	m_trackContentWidget( this ),       /*!< Our trackContentWidget */
	m_action( NoAction )                /*!< The action we're currently performing */
{
	setAutoFillBackground( true );
	QPalette pal;
	pal.setColor( backgroundRole(), QColor( 32, 36, 40 ) );
	setPalette( pal );

	m_trackSettingsWidget.setAutoFillBackground( true );

	QHBoxLayout * layout = new QHBoxLayout( this );
	layout->setMargin( 0 );
	layout->setSpacing( 0 );
	layout->addWidget( &m_trackOperationsWidget );
	layout->addWidget( &m_trackSettingsWidget );
	layout->addWidget( &m_trackContentWidget, 1 );
	setFixedHeight( m_track->getHeight() );

	resizeEvent( NULL );

	setAcceptDrops( true );
	setAttribute( Qt::WA_DeleteOnClose, true );


	connect( m_track, SIGNAL( destroyedTrack() ), this, SLOT( close() ) );
	connect( m_track,
		SIGNAL( trackContentObjectAdded( TrackContentObject * ) ),
			this, SLOT( createTCOView( TrackContentObject * ) ),
			Qt::QueuedConnection );

	connect( &m_track->m_mutedModel, SIGNAL( dataChanged() ),
			&m_trackContentWidget, SLOT( update() ) );

	connect( &m_track->m_soloModel, SIGNAL( dataChanged() ),
			m_track, SLOT( toggleSolo() ), Qt::DirectConnection );
	// create views for already existing TCOs
	for( Track::tcoVector::iterator it =
					m_track->m_trackContentObjects.begin();
			it != m_track->m_trackContentObjects.end(); ++it )
	{
		createTCOView( *it );
	}

	m_trackContainerView->addTrackView( this );
}




/*! \brief Destroy this track View.
 *
 */
TrackView::~TrackView()
{
}




/*! \brief Resize this track View.
 *
 *  \param re the Resize Event to handle.
 */
void TrackView::resizeEvent( QResizeEvent * re )
{
	if( ConfigManager::inst()->value( "ui",
					  "compacttrackbuttons" ).toInt() )
	{
		m_trackOperationsWidget.setFixedSize( TRACK_OP_WIDTH_COMPACT, height() - 1 );
		m_trackSettingsWidget.setFixedSize( DEFAULT_SETTINGS_WIDGET_WIDTH_COMPACT, height() - 1 );
	}
	else
	{
		m_trackOperationsWidget.setFixedSize( TRACK_OP_WIDTH, height() - 1 );
		m_trackSettingsWidget.setFixedSize( DEFAULT_SETTINGS_WIDGET_WIDTH, height() - 1 );
	}
	m_trackContentWidget.setFixedHeight( height() );
}




/*! \brief Update this track View and all its content objects.
 *
 */
void TrackView::update()
{
	m_trackContentWidget.update();
	if( !m_trackContainerView->fixedTCOs() )
	{
		m_trackContentWidget.changePosition();
	}
	QWidget::update();
}




/*! \brief Create a menu for assigning/creating channels for this track.
 *
 */
QMenu * TrackView::createFxMenu(QString title, QString newFxLabel)
{
	Q_UNUSED(title)
	Q_UNUSED(newFxLabel)
	return NULL;
}




/*! \brief Close this track View.
 *
 */
bool TrackView::close()
{
	m_trackContainerView->removeTrackView( this );
	return QWidget::close();
}




/*! \brief Register that the model of this track View has changed.
 *
 */
void TrackView::modelChanged()
{
	m_track = castModel<Track>();
	assert( m_track != NULL );
	connect( m_track, SIGNAL( destroyedTrack() ), this, SLOT( close() ) );
	m_trackOperationsWidget.m_muteBtn->setModel( &m_track->m_mutedModel );
	m_trackOperationsWidget.m_soloBtn->setModel( &m_track->m_soloModel );
	ModelView::modelChanged();
	setFixedHeight( m_track->getHeight() );
}




/*! \brief Start a drag event on this track View.
 *
 *  \param dee the DragEnterEvent to start.
 */
void TrackView::dragEnterEvent( QDragEnterEvent * dee )
{
	StringPairDrag::processDragEnterEvent( dee, "track_" +
					QString::number( m_track->type() ) );
}




/*! \brief Accept a drop event on this track View.
 *
 *  We only accept drop events that are of the same type as this track.
 *  If so, we decode the data from the drop event by just feeding it
 *  back into the engine as a state.
 *
 *  \param de the DropEvent to handle.
 */
void TrackView::dropEvent( QDropEvent * de )
{
	QString type = StringPairDrag::decodeKey( de );
	QString value = StringPairDrag::decodeValue( de );
	if( type == ( "track_" + QString::number( m_track->type() ) ) )
	{
		// value contains our XML-data so simply create a
		// DataFile which does the rest for us...
		DataFile dataFile( value.toUtf8() );
		Engine::mixer()->requestChangeInModel();
		m_track->restoreState( dataFile.content().firstChild().toElement() );
		Engine::mixer()->doneChangeInModel();
		de->accept();
	}
}




/*! \brief Handle a mouse press event on this track View.
 *
 *  If this track container supports rubber band selection, let the
 *  widget handle that and don't bother with any other handling.
 *
 *  If the left mouse button is pressed, we handle two things.  If
 *  SHIFT is pressed, then we resize vertically.  Otherwise we start
 *  the process of moving this track to a new position.
 *
 *  Otherwise we let the widget handle the mouse event as normal.
 *
 *  \param me the MouseEvent to handle.
 */
void TrackView::mousePressEvent( QMouseEvent * me )
{

	// If previously dragged too small, restore on shift-leftclick
	if( height() < DEFAULT_TRACK_HEIGHT &&
		me->modifiers() & Qt::ShiftModifier &&
		me->button() == Qt::LeftButton )
	{
		setFixedHeight( DEFAULT_TRACK_HEIGHT );
		m_track->setHeight( DEFAULT_TRACK_HEIGHT );
	}


	int widgetTotal = ConfigManager::inst()->value( "ui",
							"compacttrackbuttons" ).toInt()==1 ?
		DEFAULT_SETTINGS_WIDGET_WIDTH_COMPACT + TRACK_OP_WIDTH_COMPACT :
		DEFAULT_SETTINGS_WIDGET_WIDTH + TRACK_OP_WIDTH;
	if( m_trackContainerView->allowRubberband() == true  && me->x() > widgetTotal )
	{
		QWidget::mousePressEvent( me );
	}
	else if( me->button() == Qt::LeftButton )
	{
		if( me->modifiers() & Qt::ShiftModifier )
		{
			m_action = ResizeTrack;
			QCursor::setPos( mapToGlobal( QPoint( me->x(),
								height() ) ) );
			QCursor c( Qt::SizeVerCursor);
			QApplication::setOverrideCursor( c );
		}
		else
		{
			if( me->x()>10 ) // 10 = The width of the grip + 2 pixels to the left and right.
			{
				QWidget::mousePressEvent( me );
				return;
			}

			m_action = MoveTrack;

			QCursor c( Qt::SizeVerCursor );
			QApplication::setOverrideCursor( c );
			// update because in move-mode, all elements in
			// track-op-widgets are hidden as a visual feedback
			m_trackOperationsWidget.update();
		}

		me->accept();
	}
	else
	{
		QWidget::mousePressEvent( me );
	}
}




/*! \brief Handle a mouse move event on this track View.
 *
 *  If this track container supports rubber band selection, let the
 *  widget handle that and don't bother with any other handling.
 *
 *  Otherwise if we've started the move process (from mousePressEvent())
 *  then move ourselves into that position, reordering the track list
 *  with moveTrackViewUp() and moveTrackViewDown() to suit.  We make a
 *  note of this in the undo journal in case the user wants to undo this
 *  move.
 *
 *  Likewise if we've started a resize process, handle this too, making
 *  sure that we never go below the minimum track height.
 *
 *  \param me the MouseEvent to handle.
 */
void TrackView::mouseMoveEvent( QMouseEvent * me )
{
	int widgetTotal = ConfigManager::inst()->value( "ui",
							"compacttrackbuttons" ).toInt()==1 ?
		DEFAULT_SETTINGS_WIDGET_WIDTH_COMPACT + TRACK_OP_WIDTH_COMPACT :
		DEFAULT_SETTINGS_WIDGET_WIDTH + TRACK_OP_WIDTH;
	if( m_trackContainerView->allowRubberband() == true && me->x() > widgetTotal )
	{
		QWidget::mouseMoveEvent( me );
	}
	else if( m_action == MoveTrack )
	{
		// look which track-widget the mouse-cursor is over
		const int yPos =
			m_trackContainerView->contentWidget()->mapFromGlobal( me->globalPos() ).y();
		const TrackView * trackAtY = m_trackContainerView->trackViewAt( yPos );

		// debug code
		//	qDebug( "y position %d", yPos );

		// a track-widget not equal to ourself?
		if( trackAtY != NULL && trackAtY != this )
		{
			// then move us up/down there!
			if( me->y() < 0 )
			{
				m_trackContainerView->moveTrackViewUp( this );
			}
			else
			{
				m_trackContainerView->moveTrackViewDown( this );
			}
		}
	}
	else if( m_action == ResizeTrack )
	{
		setFixedHeight( qMax<int>( me->y(), MINIMAL_TRACK_HEIGHT ) );
		m_trackContainerView->realignTracks();
		m_track->setHeight( height() );
	}

	if( height() < DEFAULT_TRACK_HEIGHT )
	{
		ToolTip::add( this, m_track->m_name );
	}
}



/*! \brief Handle a mouse release event on this track View.
 *
 *  \param me the MouseEvent to handle.
 */
void TrackView::mouseReleaseEvent( QMouseEvent * me )
{
	m_action = NoAction;
	while( QApplication::overrideCursor() != NULL )
	{
		QApplication::restoreOverrideCursor();
	}
	m_trackOperationsWidget.update();

	QWidget::mouseReleaseEvent( me );
}




/*! \brief Repaint this track View.
 *
 *  \param pe the PaintEvent to start.
 */
void TrackView::paintEvent( QPaintEvent * pe )
{
	QStyleOption opt;
	opt.initFrom( this );
	QPainter p( this );
	style()->drawPrimitive( QStyle::PE_Widget, &opt, &p, this );
}




/*! \brief Create a TrackContentObject View in this track View.
 *
 *  \param tco the TrackContentObject to create the view for.
 *  \todo is this a good description for what this method does?
 */
void TrackView::createTCOView( TrackContentObject * tco )
{
	TrackContentObjectView * tv = tco->createView( this );
	if( tco->getSelectViewOnCreate() == true )
	{
		tv->setSelected( true );
	}
	tco->selectViewOnCreate( false );
}<|MERGE_RESOLUTION|>--- conflicted
+++ resolved
@@ -527,11 +527,8 @@
 void TrackContentObjectView::dragEnterEvent( QDragEnterEvent * dee )
 {
 	TrackContentWidget * tcw = getTrackView()->getTrackContentWidget();
-<<<<<<< HEAD
-	MidiTime tcoPos = MidiTime( m_tco->startPosition().getBar(), 0 );
-=======
 	MidiTime tcoPos = MidiTime( m_tco->startPosition() );
->>>>>>> 1c715bc3
+
 	if( tcw->canPasteSelection( tcoPos, dee ) == false )
 	{
 		dee->ignore();
@@ -570,11 +567,8 @@
 	if( m_trackView->trackContainerView()->allowRubberband() == true )
 	{
 		TrackContentWidget * tcw = getTrackView()->getTrackContentWidget();
-<<<<<<< HEAD
-		MidiTime tcoPos = MidiTime( m_tco->startPosition().getBar(), 0 );
-=======
 		MidiTime tcoPos = MidiTime( m_tco->startPosition() );
->>>>>>> 1c715bc3
+
 		if( tcw->pasteSelection( tcoPos, de ) == true )
 		{
 			de->accept();
@@ -904,24 +898,6 @@
 	const float ppb = m_trackView->trackContainerView()->pixelsPerBar();
 	if( m_action == Move )
 	{
-<<<<<<< HEAD
-		const int x = mapToParent( me->pos() ).x() - m_initialMousePos.x();
-		MidiTime t = qMax( 0, (int)
-			m_trackView->trackContainerView()->currentPosition()+
-				static_cast<int>( x * MidiTime::ticksPerBar() /
-									ppb ) );
-		if( ! ( me->modifiers() & Qt::ControlModifier )
-		   && me->button() == Qt::NoButton )
-		{
-			t = t.toNearestBar();
-		}
-		m_tco->movePosition( t );
-		m_trackView->getTrackContentWidget()->changePosition();
-		s_textFloat->setText( QString( "%1:%2" ).
-				arg( m_tco->startPosition().getBar() + 1 ).
-				arg( m_tco->startPosition().getTicks() %
-						MidiTime::ticksPerBar() ) );
-=======
 		MidiTime newPos = draggedTCOPos( me );
 
 		// Don't go left of bar zero
@@ -929,10 +905,9 @@
 		m_tco->movePosition( newPos );
 		m_trackView->getTrackContentWidget()->changePosition();
 		s_textFloat->setText( QString( "%1:%2" ).
-				arg( newPos.getTact() + 1 ).
+				arg( newPos.getBar() + 1 ).
 				arg( newPos.getTicks() %
-						MidiTime::ticksPerTact() ) );
->>>>>>> 1c715bc3
+						MidiTime::ticksPerBar() ) );
 		s_textFloat->moveGlobal( this, QPoint( width() + 2, height() + 2 ) );
 	}
 	else if( m_action == MoveSelection )
@@ -943,47 +918,18 @@
 		// 2: Handle moving the other selected TCOs the same distance
 		QVector<selectableObject *> so =
 			m_trackView->trackContainerView()->selectedObjects();
-<<<<<<< HEAD
-		QVector<TrackContentObject *> tcos;
-		int smallestPos = 0;
-		MidiTime dtick = MidiTime( static_cast<int>( dx *
-					MidiTime::ticksPerBar() / ppb ) );
-		if( snap )
-		{
-			dtick = dtick.toNearestBar();
-		}
-		// find out smallest position of all selected objects for not
-		// moving an object before zero
-=======
 		QVector<TrackContentObject *> tcos; // List of selected clips
 		int leftmost = 0; // Leftmost clip's offset from grabbed clip
 		// Populate tcos, find leftmost
->>>>>>> 1c715bc3
 		for( QVector<selectableObject *>::iterator it = so.begin();
 							it != so.end(); ++it )
 		{
 			TrackContentObjectView * tcov =
 				dynamic_cast<TrackContentObjectView *>( *it );
-<<<<<<< HEAD
-			if( tcov == NULL )
-			{
-				continue;
-			}
-			TrackContentObject * tco = tcov->m_tco;
-			tcos.push_back( tco );
-			smallestPos = qMin<int>( smallestPos,
-					(int)tco->startPosition() + dtick );
-		}
-		dtick -= smallestPos;
-		if( snap )
-		{
-			dtick = dtick.toAbsoluteBar(); // round toward 0
-=======
 			if( tcov == NULL ) { continue; }
 			tcos.push_back( tcov->m_tco );
 			int index = std::distance( so.begin(), it );
 			leftmost = min (leftmost, m_initialOffsets[index].getTicks() );
->>>>>>> 1c715bc3
 		}
 		// Make sure the leftmost clip doesn't get moved to a negative position
 		if ( newPos.getTicks() + leftmost < 0 ) { newPos = -leftmost; }
@@ -1001,18 +947,12 @@
 		const bool unquantized = (me->modifiers() & Qt::ControlModifier) || (me->modifiers() & Qt::AltModifier);
 		const float snapSize = gui->songEditor()->m_editor->getSnapSize();
 		// Length in ticks of one snap increment
-		const MidiTime snapLength = MidiTime( (int)(snapSize * MidiTime::ticksPerTact()) );
+		const MidiTime snapLength = MidiTime( (int)(snapSize * MidiTime::ticksPerBar()) );
 
 		if( m_action == Resize )
 		{
-<<<<<<< HEAD
-			MidiTime t = qMax( MidiTime::ticksPerBar() / 16, static_cast<int>( me->x() * MidiTime::ticksPerBar() / ppb ) );
-			if( ! ( me->modifiers() & Qt::ControlModifier ) && me->button() == Qt::NoButton )
-			{
-				t = qMax<int>( MidiTime::ticksPerBar(), t.toNearestBar() );
-=======
 			// The clip's new length
-			MidiTime l = static_cast<int>( me->x() * MidiTime::ticksPerTact() / ppt );
+			MidiTime l = static_cast<int>( me->x() * MidiTime::ticksPerBar() / ppb );
 
 			if ( unquantized )
 			{	// We want to preserve this adjusted offset,
@@ -1037,7 +977,6 @@
 				MidiTime min = MidiTime( initialLength % snapLength );
 				if (min < 1) min += snapLength;
 				m_tco->changeLength( qMax<int>( min, initialLength + offset) );
->>>>>>> 1c715bc3
 			}
 		}
 		else
@@ -1048,16 +987,8 @@
 				const int x = mapToParent( me->pos() ).x() - m_initialMousePos.x();
 
 				MidiTime t = qMax( 0, (int)
-								   m_trackView->trackContainerView()->currentPosition()+
-<<<<<<< HEAD
-								   static_cast<int>( x * MidiTime::ticksPerBar() /
-													 ppb ) );
-				if( ! ( me->modifiers() & Qt::ControlModifier )
-						&& me->button() == Qt::NoButton )
-				{
-					t = t.toNearestBar();
-=======
-								   static_cast<int>( x * MidiTime::ticksPerTact() / ppt ) );
+									m_trackView->trackContainerView()->currentPosition() +
+									static_cast<int>( x * MidiTime::ticksPerBar() / ppb ) );
 
 				if( unquantized )
 				{	// We want to preserve this adjusted offset,
@@ -1065,7 +996,6 @@
 					setInitialPos( m_initialMousePos );
 					//Don't resize to less than 1 tick
 					t = qMin<int>( m_initialTCOEnd - 1, t);
->>>>>>> 1c715bc3
 				}
 				else if( me->modifiers() & Qt::ShiftModifier )
 				{	// If shift is held, quantize clip's start position
@@ -1085,11 +1015,7 @@
 				}
 
 				MidiTime oldPos = m_tco->startPosition();
-<<<<<<< HEAD
-				if( m_tco->length() + ( oldPos - t ) >= MidiTime::ticksPerBar() )
-=======
 				if( m_tco->length() + ( oldPos - t ) >= 1 )
->>>>>>> 1c715bc3
 				{
 					m_tco->movePosition( t );
 					m_trackView->getTrackContentWidget()->changePosition();
@@ -1203,12 +1129,7 @@
 
 
 
-<<<<<<< HEAD
-
 /*! \brief How many pixels a bar takes for this trackContentObjectView.
-=======
-/*! \brief How many pixels a tact (bar) takes for this trackContentObjectView.
->>>>>>> 1c715bc3
  *
  * \return the number of pixels per bar.
  */
@@ -1262,11 +1183,11 @@
  */
 MidiTime TrackContentObjectView::draggedTCOPos( QMouseEvent * me )
 {
-	//Pixels per tact
-	const float ppt = m_trackView->trackContainerView()->pixelsPerTact();
+	//Pixels per bar
+	const float ppb = m_trackView->trackContainerView()->pixelsPerBar();
 	// The pixel distance that the mouse has moved
 	const int mouseOff = mapToGlobal(me->pos()).x() - m_initialMouseGlobalPos.x();
-	MidiTime newPos = m_initialTCOPos + mouseOff * MidiTime::ticksPerTact() / ppt;
+	MidiTime newPos = m_initialTCOPos + mouseOff * MidiTime::ticksPerBar() / ppb;
 	MidiTime offset = newPos - m_initialTCOPos;
 	// If the user is holding alt, or pressed ctrl after beginning the drag, don't quantize
 	if (    me->button() != Qt::NoButton
@@ -1360,13 +1281,8 @@
 
 	// draw lines
 	// vertical lines
-<<<<<<< HEAD
-	pmp.setPen( QPen( gridColor(), 1 ) );	
+	pmp.setPen( QPen( gridColor(), 1 ) );
 	for( float x = 0; x < w * 2; x += ppb )
-=======
-	pmp.setPen( QPen( gridColor(), 1 ) );
-	for( float x = 0; x < w * 2; x += ppt )
->>>>>>> 1c715bc3
 	{
 		pmp.drawLine( QLineF( x, 0.0, x, h ) );
 	}
@@ -1561,12 +1477,8 @@
  */
 void TrackContentWidget::dragEnterEvent( QDragEnterEvent * dee )
 {
-<<<<<<< HEAD
-	MidiTime tcoPos = MidiTime( getPosition( dee->pos().x() ).getBar(), 0 );
-=======
 	MidiTime tcoPos = getPosition( dee->pos().x() );
->>>>>>> 1c715bc3
-	if( canPasteSelection( tcoPos, dee ) == false )
+  if( canPasteSelection( tcoPos, dee ) == false )
 	{
 		dee->ignore();
 	}
@@ -1684,10 +1596,6 @@
 	int initialTrackIndex = tiAttr.value().toInt();
 	QDomAttr tcoPosAttr = metadata.attributeNode( "grabbedTCOPos" );
 	MidiTime grabbedTCOPos = tcoPosAttr.value().toInt();
-<<<<<<< HEAD
-	MidiTime grabbedTCOBar = MidiTime( grabbedTCOPos.getBar(), 0 );
-=======
->>>>>>> 1c715bc3
 
 	// Snap the mouse position to the beginning of the dropped bar, in ticks
 	const TrackContainer::TrackList tracks = getTrack()->trackContainer()->tracks();
@@ -1721,21 +1629,11 @@
 		int finalTrackIndex = trackIndex + ( currentTrackIndex - initialTrackIndex );
 		Track * t = tracks.at( finalTrackIndex );
 
-<<<<<<< HEAD
-		// Compute the final position by moving the TCO's pos by
-		// the number of bars between the first TCO and the mouse drop TCO
-		MidiTime oldPos = tcoElement.attributeNode( "pos" ).value().toInt();
-		MidiTime offset = oldPos - MidiTime( oldPos.getBar(), 0 );
-		MidiTime oldBar = MidiTime( oldPos.getBar(), 0 );
-		MidiTime delta = offset + ( oldBar - grabbedTCOBar );
-		MidiTime pos = tcoPos + delta;
-=======
 		// The new position is the old position plus the offset.
 		MidiTime pos = tcoElement.attributeNode( "pos" ).value().toInt() + offset;
 		// If we land on ourselves, offset by one snap
-		MidiTime shift = MidiTime::ticksPerTact() * gui->songEditor()->m_editor->getSnapSize();
+		MidiTime shift = MidiTime::ticksPerBar() * gui->songEditor()->m_editor->getSnapSize();
 		if (offset == 0) { pos += shift; }
->>>>>>> 1c715bc3
 
 		TrackContentObject * tco = t->createTCO( pos );
 		tco->restoreState( tcoElement );
@@ -1765,11 +1663,7 @@
  */
 void TrackContentWidget::dropEvent( QDropEvent * de )
 {
-<<<<<<< HEAD
-	MidiTime tcoPos = MidiTime( getPosition( de->pos().x() ).getBar(), 0 );
-=======
 	MidiTime tcoPos = MidiTime( getPosition( de->pos().x() ) );
->>>>>>> 1c715bc3
 	if( pasteSelection( tcoPos, de ) == true )
 	{
 		de->accept();
