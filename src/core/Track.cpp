/*
 * Track.cpp - implementation of classes concerning tracks -> necessary for
 *             all track-like objects (beat/bassline, sample-track...)
 *
 * Copyright (c) 2004-2014 Tobias Doerffel <tobydox/at/users.sourceforge.net>
 *
 * This file is part of LMMS - https://lmms.io
 *
 * This program is free software; you can redistribute it and/or
 * modify it under the terms of the GNU General Public
 * License as published by the Free Software Foundation; either
 * version 2 of the License, or (at your option) any later version.
 *
 * This program is distributed in the hope that it will be useful,
 * but WITHOUT ANY WARRANTY; without even the implied warranty of
 * MERCHANTABILITY or FITNESS FOR A PARTICULAR PURPOSE.  See the GNU
 * General Public License for more details.
 *
 * You should have received a copy of the GNU General Public
 * License along with this program (see COPYING); if not, write to the
 * Free Software Foundation, Inc., 51 Franklin Street, Fifth Floor,
 * Boston, MA 02110-1301 USA.
 *
 */

/** \file Track.cpp
 *  \brief All classes concerning tracks and track-like objects
 */

/*
 * \mainpage Track classes
 *
 * \section introduction Introduction
 *
 * \todo fill this out
 */

#include "Track.h"

#include <assert.h>

#include <QLayout>
#include <QMenu>
#include <QMouseEvent>
#include <QPainter>
#include <QStyleOption>


#include "AutomationPattern.h"
#include "AutomationTrack.h"
#include "AutomationEditor.h"
#include "BBEditor.h"
#include "BBTrack.h"
#include "BBTrackContainer.h"
#include "ConfigManager.h"
#include "Clipboard.h"
#include "embed.h"
#include "Engine.h"
#include "GuiApplication.h"
#include "FxMixerView.h"
#include "gui_templates.h"
#include "MainWindow.h"
#include "Mixer.h"
#include "ProjectJournal.h"
#include "SampleTrack.h"
#include "Song.h"
#include "SongEditor.h"
#include "StringPairDrag.h"
#include "TextFloat.h"


/*! The width of the resize grip in pixels
 */
const int RESIZE_GRIP_WIDTH = 4;


/*! A pointer for that text bubble used when moving segments, etc.
 *
 * In a number of situations, LMMS displays a floating text bubble
 * beside the cursor as you move or resize elements of a track about.
 * This pointer keeps track of it, as you only ever need one at a time.
 */
TextFloat * TrackContentObjectView::s_textFloat = NULL;


// ===========================================================================
// TrackContentObject
// ===========================================================================
/*! \brief Create a new TrackContentObject
 *
 *  Creates a new track content object for the given track.
 *
 * \param _track The track that will contain the new object
 */
TrackContentObject::TrackContentObject( Track * track ) :
	Model( track ),
	m_track( track ),
	m_name( QString::null ),
	m_startPosition(),
	m_length(),
	m_mutedModel( false, this, tr( "Mute" ) ),
	m_selectViewOnCreate( false )
{
	if( getTrack() )
	{
		getTrack()->addTCO( this );
	}
	setJournalling( false );
	movePosition( 0 );
	changeLength( 0 );
	setJournalling( true );
}




/*! \brief Destroy a TrackContentObject
 *
 *  Destroys the given track content object.
 *
 */
TrackContentObject::~TrackContentObject()
{
	emit destroyedTCO();

	if( getTrack() )
	{
		getTrack()->removeTCO( this );
	}
}




/*! \brief Move this TrackContentObject's position in time
 *
 *  If the track content object has moved, update its position.  We
 *  also add a journal entry for undo and update the display.
 *
 * \param _pos The new position of the track content object.
 */
void TrackContentObject::movePosition( const MidiTime & pos )
{
	if( m_startPosition != pos )
	{
		m_startPosition = pos;
		Engine::getSong()->updateLength();
		emit positionChanged();
	}
}




/*! \brief Change the length of this TrackContentObject
 *
 *  If the track content object's length has chaanged, update it.  We
 *  also add a journal entry for undo and update the display.
 *
 * \param _length The new length of the track content object.
 */
void TrackContentObject::changeLength( const MidiTime & length )
{
	m_length = length;
	Engine::getSong()->updateLength();
	emit lengthChanged();
}




bool TrackContentObject::comparePosition(const TrackContentObject *a, const TrackContentObject *b)
{
	return a->startPosition() < b->startPosition();
}




/*! \brief Copy this TrackContentObject to the clipboard.
 *
 *  Copies this track content object to the clipboard.
 */
void TrackContentObject::copy()
{
	Clipboard::copy( this );
}




/*! \brief Pastes this TrackContentObject into a track.
 *
 *  Pastes this track content object into a track.
 *
 * \param _je The journal entry to undo
 */
void TrackContentObject::paste()
{
	if( Clipboard::getContent( nodeName() ) != NULL )
	{
		const MidiTime pos = startPosition();
		restoreState( *( Clipboard::getContent( nodeName() ) ) );
		movePosition( pos );
	}
	AutomationPattern::resolveAllIDs();
	GuiApplication::instance()->automationEditor()->m_editor->updateAfterPatternChange();
}




/*! \brief Mutes this TrackContentObject
 *
 *  Restore the previous state of this track content object.  This will
 *  restore the position or the length of the track content object
 *  depending on what was changed.
 *
 * \param _je The journal entry to undo
 */
void TrackContentObject::toggleMute()
{
	m_mutedModel.setValue( !m_mutedModel.value() );
	emit dataChanged();
}




MidiTime TrackContentObject::startTimeOffset() const
{
	return m_startTimeOffset;
}




void TrackContentObject::setStartTimeOffset( const MidiTime &startTimeOffset )
{
	m_startTimeOffset = startTimeOffset;
}







// ===========================================================================
// trackContentObjectView
// ===========================================================================
/*! \brief Create a new trackContentObjectView
 *
 *  Creates a new track content object view for the given
 *  track content object in the given track view.
 *
 * \param _tco The track content object to be displayed
 * \param _tv  The track view that will contain the new object
 */
TrackContentObjectView::TrackContentObjectView( TrackContentObject * tco,
							TrackView * tv ) :
	selectableObject( tv->getTrackContentWidget() ),
	ModelView( NULL, this ),
	m_tco( tco ),
	m_trackView( tv ),
	m_action( NoAction ),
	m_initialMousePos( QPoint( 0, 0 ) ),
	m_initialMouseGlobalPos( QPoint( 0, 0 ) ),
	m_hint( NULL ),
	m_mutedColor( 0, 0, 0 ),
	m_mutedBackgroundColor( 0, 0, 0 ),
	m_selectedColor( 0, 0, 0 ),
	m_textColor( 0, 0, 0 ),
	m_textShadowColor( 0, 0, 0 ),
	m_BBPatternBackground( 0, 0, 0 ),
	m_gradient( true ),
	m_needsUpdate( true )
{
	if( s_textFloat == NULL )
	{
		s_textFloat = new TextFloat;
		s_textFloat->setPixmap( embed::getIconPixmap( "clock" ) );
	}

	setAttribute( Qt::WA_OpaquePaintEvent, true );
	setAttribute( Qt::WA_DeleteOnClose, true );
	setFocusPolicy( Qt::StrongFocus );
	setCursor( QCursor( embed::getIconPixmap( "hand" ), 3, 3 ) );
	move( 0, 0 );
	show();

	setFixedHeight( tv->getTrackContentWidget()->height() - 1);
	setAcceptDrops( true );
	setMouseTracking( true );

	connect( m_tco, SIGNAL( lengthChanged() ),
			this, SLOT( updateLength() ) );
	connect( gui->songEditor()->m_editor->zoomingModel(), SIGNAL( dataChanged() ), this, SLOT( updateLength() ) );
	connect( m_tco, SIGNAL( positionChanged() ),
			this, SLOT( updatePosition() ) );
	connect( m_tco, SIGNAL( destroyedTCO() ), this, SLOT( close() ) );
	setModel( m_tco );

	m_trackView->getTrackContentWidget()->addTCOView( this );
	updateLength();
	updatePosition();
}




/*! \brief Destroy a trackContentObjectView
 *
 *  Destroys the given track content object view.
 *
 */
TrackContentObjectView::~TrackContentObjectView()
{
	delete m_hint;
	// we have to give our track-container the focus because otherwise the
	// op-buttons of our track-widgets could become focus and when the user
	// presses space for playing song, just one of these buttons is pressed
	// which results in unwanted effects
	m_trackView->trackContainerView()->setFocus();
}


/*! \brief Update a TrackContentObjectView
 *
 *  TCO's get drawn only when needed, 
 *  and when a TCO is updated, 
 *  it needs to be redrawn.
 *
 */
void TrackContentObjectView::update()
{
	if( fixedTCOs() )
	{
		updateLength();
	}
	m_needsUpdate = true;
	selectableObject::update();
}



/*! \brief Does this trackContentObjectView have a fixed TCO?
 *
 *  Returns whether the containing trackView has fixed
 *  TCOs.
 *
 * \todo What the hell is a TCO here - track content object?  And in
 *  what circumstance are they fixed?
 */
bool TrackContentObjectView::fixedTCOs()
{
	return m_trackView->trackContainerView()->fixedTCOs();
}



// qproperty access functions, to be inherited & used by TCOviews
//! \brief CSS theming qproperty access method
QColor TrackContentObjectView::mutedColor() const
{ return m_mutedColor; }

QColor TrackContentObjectView::mutedBackgroundColor() const
{ return m_mutedBackgroundColor; }

QColor TrackContentObjectView::recordingBackgroundColor() const
{ return m_recordingBackgroundColor; }

QColor TrackContentObjectView::selectedColor() const
{ return m_selectedColor; }

QColor TrackContentObjectView::textColor() const
{ return m_textColor; }

QColor TrackContentObjectView::textBackgroundColor() const
{
	return m_textBackgroundColor;
}

QColor TrackContentObjectView::textShadowColor() const
{ return m_textShadowColor; }

QColor TrackContentObjectView::BBPatternBackground() const
{ return m_BBPatternBackground; }

bool TrackContentObjectView::gradient() const
{ return m_gradient; }

//! \brief CSS theming qproperty access method
void TrackContentObjectView::setMutedColor( const QColor & c )
{ m_mutedColor = QColor( c ); }

void TrackContentObjectView::setMutedBackgroundColor( const QColor & c )
{ m_mutedBackgroundColor = QColor( c ); }

void TrackContentObjectView::setSelectedColor( const QColor & c )
{ m_selectedColor = QColor( c ); }

void TrackContentObjectView::setTextColor( const QColor & c )
{ m_textColor = QColor( c ); }

void TrackContentObjectView::setTextBackgroundColor( const QColor & c )
{
	m_textBackgroundColor = c;
}

void TrackContentObjectView::setTextShadowColor( const QColor & c )
{ m_textShadowColor = QColor( c ); }

void TrackContentObjectView::setBBPatternBackground( const QColor & c )
{ m_BBPatternBackground = QColor( c ); }

void TrackContentObjectView::setRecordingBackgroundColor (const QColor & c )
{ m_recordingBackgroundColor = QColor( c ); }

void TrackContentObjectView::setGradient( const bool & b )
{ m_gradient = b; }

// access needsUpdate member variable
bool TrackContentObjectView::needsUpdate()
{ return m_needsUpdate; }
void TrackContentObjectView::setNeedsUpdate( bool b )
{ m_needsUpdate = b; }

/*! \brief Close a trackContentObjectView
 *
 *  Closes a track content object view by asking the track
 *  view to remove us and then asking the QWidget to close us.
 *
 * \return Boolean state of whether the QWidget was able to close.
 */
bool TrackContentObjectView::close()
{
	m_trackView->getTrackContentWidget()->removeTCOView( this );
	return QWidget::close();
}




/*! \brief Removes a trackContentObjectView from its track view.
 *
 *  Like the close() method, this asks the track view to remove this
 *  track content object view.  However, the track content object is
 *  scheduled for later deletion rather than closed immediately.
 *
 */
void TrackContentObjectView::remove()
{
	m_trackView->getTrack()->addJournalCheckPoint();

	// delete ourself
	close();
	m_tco->deleteLater();
}




/*! \brief Cut this trackContentObjectView from its track to the clipboard.
 *
 *  Perform the 'cut' action of the clipboard - copies the track content
 *  object to the clipboard and then removes it from the track.
 */
void TrackContentObjectView::cut()
{
	m_tco->copy();
	remove();
}




/*! \brief Updates a trackContentObjectView's length
 *
 *  If this track content object view has a fixed TCO, then we must
 *  keep the width of our parent.  Otherwise, calculate our width from
 *  the track content object's length in pixels adding in the border.
 *
 */
void TrackContentObjectView::updateLength()
{
	if( fixedTCOs() )
	{
		setFixedWidth( parentWidget()->width() );
	}
	else
	{
		setFixedWidth(
		static_cast<int>( m_tco->length() * pixelsPerTact() /
					MidiTime::ticksPerTact() ) + 1 /*+
						TCO_BORDER_WIDTH * 2-1*/ );
	}
	m_trackView->trackContainerView()->update();
}




/*! \brief Updates a trackContentObjectView's position.
 *
 *  Ask our track view to change our position.  Then make sure that the
 *  track view is updated in case this position has changed the track
 *  view's length.
 *
 */
void TrackContentObjectView::updatePosition()
{
	m_trackView->getTrackContentWidget()->changePosition();
	// moving a TCO can result in change of song-length etc.,
	// therefore we update the track-container
	m_trackView->trackContainerView()->update();
}



/*! \brief Change the trackContentObjectView's display when something
 *  being dragged enters it.
 *
 *  We need to notify Qt to change our display if something being
 *  dragged has entered our 'airspace'.
 *
 * \param dee The QDragEnterEvent to watch.
 */
void TrackContentObjectView::dragEnterEvent( QDragEnterEvent * dee )
{
	TrackContentWidget * tcw = getTrackView()->getTrackContentWidget();
	MidiTime tcoPos = MidiTime( m_tco->startPosition().getTact(), 0 );
	if( tcw->canPasteSelection( tcoPos, dee->mimeData() ) == false )
	{
		dee->ignore();
	}
	else
	{
		StringPairDrag::processDragEnterEvent( dee, "tco_" +
					QString::number( m_tco->getTrack()->type() ) );
	}
}




/*! \brief Handle something being dropped on this trackContentObjectView.
 *
 *  When something has been dropped on this trackContentObjectView, and
 *  it's a track content object, then use an instance of our dataFile reader
 *  to take the xml of the track content object and turn it into something
 *  we can write over our current state.
 *
 * \param de The QDropEvent to handle.
 */
void TrackContentObjectView::dropEvent( QDropEvent * de )
{
	QString type = StringPairDrag::decodeKey( de );
	QString value = StringPairDrag::decodeValue( de );

	// Track must be the same type to paste into
	if( type != ( "tco_" + QString::number( m_tco->getTrack()->type() ) ) )
	{
		return;
	}

	// Defer to rubberband paste if we're in that mode
	if( m_trackView->trackContainerView()->allowRubberband() == true )
	{
		TrackContentWidget * tcw = getTrackView()->getTrackContentWidget();
		MidiTime tcoPos = MidiTime( m_tco->startPosition().getTact(), 0 );
		if( tcw->pasteSelection( tcoPos, de ) == true )
		{
			de->accept();
		}
		return;
	}

	// Don't allow pasting a tco into itself.
	QObject* qwSource = de->source();
	if( qwSource != NULL &&
	    dynamic_cast<TrackContentObjectView *>( qwSource ) == this )
	{
		return;
	}

	// Copy state into existing tco
	DataFile dataFile( value.toUtf8() );
	MidiTime pos = m_tco->startPosition();
	QDomElement tcos = dataFile.content().firstChildElement( "tcos" );
	m_tco->restoreState( tcos.firstChildElement().firstChildElement() );
	m_tco->movePosition( pos );
	AutomationPattern::resolveAllIDs();
	de->accept();
}




/*! \brief Handle a dragged selection leaving our 'airspace'.
 *
 * \param e The QEvent to watch.
 */
void TrackContentObjectView::leaveEvent( QEvent * e )
{
	while( QApplication::overrideCursor() != NULL )
	{
		QApplication::restoreOverrideCursor();
	}
	if( e != NULL )
	{
		QWidget::leaveEvent( e );
	}
}

/*! \brief Create a DataFile suitable for copying multiple trackContentObjects.
 *
 *	trackContentObjects in the vector are written to the "tcos" node in the
 *  DataFile.  The trackContentObjectView's initial mouse position is written
 *  to the "initialMouseX" node in the DataFile.  When dropped on a track,
 *  this is used to create copies of the TCOs.
 *
 * \param tcos The trackContectObjects to save in a DataFile
 */
DataFile TrackContentObjectView::createTCODataFiles(
    				const QVector<TrackContentObjectView *> & tcoViews) const
{
	Track * t = m_trackView->getTrack();
	TrackContainer * tc = t->trackContainer();
	DataFile dataFile( DataFile::DragNDropData );
	QDomElement tcoParent = dataFile.createElement( "tcos" );

	typedef QVector<TrackContentObjectView *> tcoViewVector;
	for( tcoViewVector::const_iterator it = tcoViews.begin();
			it != tcoViews.end(); ++it )
	{
		// Insert into the dom under the "tcos" element
		int trackIndex = tc->tracks().indexOf( ( *it )->m_trackView->getTrack() );
		QDomElement tcoElement = dataFile.createElement( "tco" );
		tcoElement.setAttribute( "trackIndex", trackIndex );
		( *it )->m_tco->saveState( dataFile, tcoElement );
		tcoParent.appendChild( tcoElement );
	}

	dataFile.content().appendChild( tcoParent );

	// Add extra metadata needed for calculations later
	int initialTrackIndex = tc->tracks().indexOf( t );
	if( initialTrackIndex < 0 )
	{
		printf("Failed to find selected track in the TrackContainer.\n");
		return dataFile;
	}
	QDomElement metadata = dataFile.createElement( "copyMetadata" );
	// initialTrackIndex is the index of the track that was touched
	metadata.setAttribute( "initialTrackIndex", initialTrackIndex );
	// grabbedTCOPos is the pos of the tact containing the TCO we grabbed
	metadata.setAttribute( "grabbedTCOPos", m_tco->startPosition() );

	dataFile.content().appendChild( metadata );

	return dataFile;
}

void TrackContentObjectView::paintTextLabel(QString const & text, QPainter & painter)
{
	if (text.trimmed() == "")
	{
		return;
	}

	painter.setRenderHint( QPainter::TextAntialiasing );

	QFont labelFont = this->font();
	labelFont.setHintingPreference( QFont::PreferFullHinting );
	painter.setFont( labelFont );

	const int textTop = TCO_BORDER_WIDTH + 1;
	const int textLeft = TCO_BORDER_WIDTH + 3;

	QFontMetrics fontMetrics(labelFont);
	QString elidedPatternName = fontMetrics.elidedText(text, Qt::ElideMiddle, width() - 2 * textLeft);

	if (elidedPatternName.length() < 2)
	{
		elidedPatternName = text.trimmed();
	}

	painter.fillRect(QRect(0, 0, width(), fontMetrics.height() + 2 * textTop), textBackgroundColor());

	int const finalTextTop = textTop + fontMetrics.ascent();
	painter.setPen(textShadowColor());
	painter.drawText( textLeft + 1, finalTextTop + 1, elidedPatternName );
	painter.setPen( textColor() );
	painter.drawText( textLeft, finalTextTop, elidedPatternName );
}

/*! \brief Handle a mouse press on this trackContentObjectView.
 *
 *  Handles the various ways in which a trackContentObjectView can be
 *  used with a click of a mouse button.
 *
 *  * If our container supports rubber band selection then handle
 *    selection events.
 *  * or if shift-left button, add this object to the selection
 *  * or if ctrl-left button, start a drag-copy event
 *  * or if just plain left button, resize if we're resizeable
 *  * or if ctrl-middle button, mute the track content object
 *  * or if middle button, maybe delete the track content object.
 *
 * \param me The QMouseEvent to handle.
 */
void TrackContentObjectView::mousePressEvent( QMouseEvent * me )
{
	setInitialMousePos( me->pos() );
	if( !fixedTCOs() && me->button() == Qt::LeftButton )
	{
		if( me->modifiers() & Qt::ControlModifier )
		{
			if( isSelected() )
			{
				m_action = CopySelection;
			}
			else
			{
				m_action = ToggleSelected;
			}
		}
		else if( !me->modifiers() )
		{
			if( isSelected() )
			{
				m_action = MoveSelection;
			}
			else
			{
				gui->songEditor()->m_editor->selectAllTcos( false );
				m_tco->addJournalCheckPoint();

				// move or resize
				m_tco->setJournalling( false );

				setInitialMousePos( me->pos() );

				SampleTCO * sTco = dynamic_cast<SampleTCO*>( m_tco );
				if( me->x() < RESIZE_GRIP_WIDTH && sTco
						&& !m_tco->getAutoResize() )
				{
					m_action = ResizeLeft;
					m_oldTime = m_tco->startPosition();
					QCursor c( Qt::SizeHorCursor );
					QApplication::setOverrideCursor( c );
					s_textFloat->setTitle( tr( "Current length" ) );
				}
				else if( me->x() < width() - RESIZE_GRIP_WIDTH )
				{
					m_action = Move;
					m_oldTime = m_tco->startPosition();
					QCursor c( Qt::SizeAllCursor );
					QApplication::setOverrideCursor( c );
					s_textFloat->setTitle( tr( "Current position" ) );
				}
				else if( !m_tco->getAutoResize() )
				{
					m_action = Resize;
					m_oldTime = m_tco->length();
					QCursor c( Qt::SizeHorCursor );
					QApplication::setOverrideCursor( c );
					s_textFloat->setTitle( tr( "Current length" ) );
				}
				// s_textFloat->reparent( this );
				// setup text-float as if TCO was already moved/resized
				mouseMoveEvent( me );
				s_textFloat->show();
			}

			delete m_hint;
			QString hint = m_action == Move || m_action == MoveSelection
						? tr( "Press <%1> and drag to make a copy." )
						: tr( "Press <%1> for free resizing." );
			m_hint = TextFloat::displayMessage( tr( "Hint" ), hint.arg(
								#ifdef LMMS_BUILD_APPLE
								"⌘"),
								#else
								"Ctrl"),
								#endif
					embed::getIconPixmap( "hint" ), 0 );
		}
	}
	else if( me->button() == Qt::RightButton )
	{
		if( me->modifiers() & Qt::ControlModifier )
		{
			m_tco->toggleMute();
		}
		else if( me->modifiers() & Qt::ShiftModifier && !fixedTCOs() )
		{
			remove();
		}
	}
	else if( me->button() == Qt::MidButton )
	{
		if( me->modifiers() & Qt::ControlModifier )
		{
			m_tco->toggleMute();
		}
		else if( !fixedTCOs() )
		{
			remove();
		}
	}
}




/*! \brief Handle a mouse movement (drag) on this trackContentObjectView.
 *
 *  Handles the various ways in which a trackContentObjectView can be
 *  used with a mouse drag.
 *
 *  * If in move mode, move ourselves in the track,
 *  * or if in move-selection mode, move the entire selection,
 *  * or if in resize mode, resize ourselves,
 *  * otherwise ???
 *
 * \param me The QMouseEvent to handle.
 * \todo what does the final else case do here?
 */
void TrackContentObjectView::mouseMoveEvent( QMouseEvent * me )
{
	if( m_action == CopySelection || m_action == ToggleSelected )
	{
		if( mouseMovedDistance( me, 2 ) == true )
		{
			QVector<TrackContentObjectView *> tcoViews;
			if( m_action == CopySelection )
			{
				// Collect all selected TCOs
				QVector<selectableObject *> so =
					m_trackView->trackContainerView()->selectedObjects();
				for( auto it = so.begin(); it != so.end(); ++it )
				{
					TrackContentObjectView * tcov =
						dynamic_cast<TrackContentObjectView *>( *it );
					if( tcov != NULL )
					{
						tcoViews.push_back( tcov );
					}
				}
			}
			else
			{
				gui->songEditor()->m_editor->selectAllTcos( false );
				tcoViews.push_back( this );
			}
			// Clear the action here because mouseReleaseEvent will not get
			// triggered once we go into drag.
			m_action = NoAction;

			// Write the TCOs to the DataFile for copying
			DataFile dataFile = createTCODataFiles( tcoViews );

			// TODO -- thumbnail for all selected
			QPixmap thumbnail = QPixmap::grabWidget( this ).scaled(
				128, 128,
				Qt::KeepAspectRatio,
				Qt::SmoothTransformation );
			new StringPairDrag( QString( "tco_%1" ).arg(
								m_tco->getTrack()->type() ),
								dataFile.toString(), thumbnail, this );
		}
	}

	if( me->modifiers() & Qt::ControlModifier )
	{
		delete m_hint;
		m_hint = NULL;
	}

	const float ppt = m_trackView->trackContainerView()->pixelsPerTact();
	if( m_action == Move )
	{
		const int x = mapToParent( me->pos() ).x() - m_initialMousePos.x();
		MidiTime t = qMax( 0, (int)
			m_trackView->trackContainerView()->currentPosition()+
				static_cast<int>( x * MidiTime::ticksPerTact() /
									ppt ) );
		if( ! ( me->modifiers() & Qt::ControlModifier )
		   && me->button() == Qt::NoButton )
		{
			t = t.toNearestTact();
		}
		m_tco->movePosition( t );
		m_trackView->getTrackContentWidget()->changePosition();
		s_textFloat->setText( QString( "%1:%2" ).
				arg( m_tco->startPosition().getTact() + 1 ).
				arg( m_tco->startPosition().getTicks() %
						MidiTime::ticksPerTact() ) );
		s_textFloat->moveGlobal( this, QPoint( width() + 2,
		                                        height() + 2 ) );
	}
	else if( m_action == MoveSelection )
	{
		const int dx = me->x() - m_initialMousePos.x();
		QVector<selectableObject *> so =
			m_trackView->trackContainerView()->selectedObjects();
		QVector<TrackContentObject *> tcos;
		MidiTime smallest_pos, t;
		// find out smallest position of all selected objects for not
		// moving an object before zero
		for( QVector<selectableObject *>::iterator it = so.begin();
							it != so.end(); ++it )
		{
			TrackContentObjectView * tcov =
				dynamic_cast<TrackContentObjectView *>( *it );
			if( tcov == NULL )
			{
				continue;
			}
			TrackContentObject * tco = tcov->m_tco;
			tcos.push_back( tco );
			smallest_pos = qMin<int>( smallest_pos,
					(int)tco->startPosition() +
				static_cast<int>( dx *
					MidiTime::ticksPerTact() / ppt ) );
		}
		for( QVector<TrackContentObject *>::iterator it = tcos.begin();
							it != tcos.end(); ++it )
		{
			t = ( *it )->startPosition() +
				static_cast<int>( dx *MidiTime::ticksPerTact() /
					 ppt )-smallest_pos;
			if( ! ( me->modifiers() & Qt::ControlModifier )
					   && me->button() == Qt::NoButton )
			{
				t = t.toNearestTact();
			}
			( *it )->movePosition( t );
		}
	}
	else if( m_action == Resize || m_action == ResizeLeft )
	{
		if( m_action == Resize )
		{
			MidiTime t = qMax( MidiTime::ticksPerTact() / 16, static_cast<int>( me->x() * MidiTime::ticksPerTact() / ppt ) );
			if( ! ( me->modifiers() & Qt::ControlModifier ) && me->button() == Qt::NoButton )
			{
				t = qMax<int>( MidiTime::ticksPerTact(), t.toNearestTact() );
			}
			m_tco->changeLength( t );
		}
		else
		{
			SampleTCO * sTco = dynamic_cast<SampleTCO*>( m_tco );
			if( sTco )
			{
				const int x = mapToParent( me->pos() ).x() - m_initialMousePos.x();

				MidiTime t = qMax( 0, (int)
								   m_trackView->trackContainerView()->currentPosition()+
								   static_cast<int>( x * MidiTime::ticksPerTact() /
													 ppt ) );
				if( ! ( me->modifiers() & Qt::ControlModifier )
						&& me->button() == Qt::NoButton )
				{
					t = t.toNearestTact();
				}
				MidiTime oldPos = m_tco->startPosition();
				if( m_tco->length() + ( oldPos - t ) >= MidiTime::ticksPerTact() )
				{
					m_tco->movePosition( t );
					m_trackView->getTrackContentWidget()->changePosition();
					m_tco->changeLength( m_tco->length() + ( oldPos - t ) );

					if (! sTco->isEmpty ())
						sTco->setStartTimeOffset( sTco->startTimeOffset() + ( oldPos - t ) );
				}
			}
		}
		s_textFloat->setText( tr( "%1:%2 (%3:%4 to %5:%6)" ).
				arg( m_tco->length().getTact() ).
				arg( m_tco->length().getTicks() %
						MidiTime::ticksPerTact() ).
				arg( m_tco->startPosition().getTact() + 1 ).
				arg( m_tco->startPosition().getTicks() %
						MidiTime::ticksPerTact() ).
				arg( m_tco->endPosition().getTact() + 1 ).
				arg( m_tco->endPosition().getTicks() %
						MidiTime::ticksPerTact() ) );
		s_textFloat->moveGlobal( this, QPoint( width() + 2,
					height() + 2) );
	}
	else
	{
		SampleTCO * sTco = dynamic_cast<SampleTCO*>( m_tco );
		if( ( me->x() > width() - RESIZE_GRIP_WIDTH && !me->buttons() && !m_tco->getAutoResize() )
		||  ( me->x() < RESIZE_GRIP_WIDTH && !me->buttons() && sTco && !m_tco->getAutoResize() ) )
		{
			if( QApplication::overrideCursor() != NULL &&
				QApplication::overrideCursor()->shape() !=
							Qt::SizeHorCursor )
			{
				while( QApplication::overrideCursor() != NULL )
				{
					QApplication::restoreOverrideCursor();
				}
			}
			QCursor c( Qt::SizeHorCursor );
			QApplication::setOverrideCursor( c );
		}
		else
		{
			leaveEvent( NULL );
		}
	}
}




/*! \brief Handle a mouse release on this trackContentObjectView.
 *
 *  If we're in move or resize mode, journal the change as appropriate.
 *  Then tidy up.
 *
 * \param me The QMouseEvent to handle.
 */
void TrackContentObjectView::mouseReleaseEvent( QMouseEvent * me )
{
	// If the CopySelection was chosen as the action due to mouse movement,
	// it will have been cleared.  At this point Toggle is the desired action.
	// An active StringPairDrag will prevent this method from being called,
	// so a real CopySelection would not have occurred.
	if( m_action == CopySelection ||
	    ( m_action == ToggleSelected && mouseMovedDistance( me, 2 ) == false ) )
	{
		setSelected( !isSelected() );
	}

	if( m_action == Move || m_action == Resize || m_action == ResizeLeft )
	{
		// TODO: Fix m_tco->setJournalling() consistency
		m_tco->setJournalling( true );
	}
	m_action = NoAction;
	delete m_hint;
	m_hint = NULL;
	s_textFloat->hide();
	leaveEvent( NULL );
	selectableObject::mouseReleaseEvent( me );
}




/*! \brief Set up the context menu for this trackContentObjectView.
 *
 *  Set up the various context menu events that can apply to a
 *  track content object view.
 *
 * \param cme The QContextMenuEvent to add the actions to.
 */
void TrackContentObjectView::contextMenuEvent( QContextMenuEvent * cme )
{
	if( cme->modifiers() )
	{
		return;
	}

	QMenu contextMenu( this );
	if( fixedTCOs() == false )
	{
		contextMenu.addAction( embed::getIconPixmap( "cancel" ),
					tr( "Delete (middle mousebutton)" ),
						this, SLOT( remove() ) );
		contextMenu.addSeparator();
		contextMenu.addAction( embed::getIconPixmap( "edit_cut" ),
					tr( "Cut" ), this, SLOT( cut() ) );
	}
	contextMenu.addAction( embed::getIconPixmap( "edit_copy" ),
					tr( "Copy" ), m_tco, SLOT( copy() ) );
	contextMenu.addAction( embed::getIconPixmap( "edit_paste" ),
					tr( "Paste" ), m_tco, SLOT( paste() ) );
	contextMenu.addSeparator();
	contextMenu.addAction( embed::getIconPixmap( "muted" ),
				tr( "Mute/unmute (<%1> + middle click)" ).arg(
					#ifdef LMMS_BUILD_APPLE
					"⌘"),
					#else
					"Ctrl"),
					#endif
						m_tco, SLOT( toggleMute() ) );
	constructContextMenu( &contextMenu );

	contextMenu.exec( QCursor::pos() );
}





/*! \brief How many pixels a tact (bar) takes for this trackContentObjectView.
 *
 * \return the number of pixels per tact (bar).
 */
float TrackContentObjectView::pixelsPerTact()
{
	return m_trackView->trackContainerView()->pixelsPerTact();
}




/*! \brief Detect whether the mouse moved more than n pixels on screen.
 *
 * \param _me The QMouseEvent.
 * \param distance The threshold distance that the mouse has moved to return true.
 */
bool TrackContentObjectView::mouseMovedDistance( QMouseEvent * me, int distance )
{
	QPoint dPos = mapToGlobal( me->pos() ) - m_initialMouseGlobalPos;
	const int pixelsMoved = dPos.manhattanLength();
	return ( pixelsMoved > distance || pixelsMoved < -distance );
}




// ===========================================================================
// trackContentWidget
// ===========================================================================
/*! \brief Create a new trackContentWidget
 *
 *  Creates a new track content widget for the given track.
 *  The content widget comprises the 'grip bar' and the 'tools' button
 *  for the track's context menu.
 *
 * \param parent The parent track.
 */
TrackContentWidget::TrackContentWidget( TrackView * parent ) :
	QWidget( parent ),
	m_trackView( parent ),
	m_darkerColor( Qt::SolidPattern ),
	m_lighterColor( Qt::SolidPattern ),
	m_gridColor( Qt::SolidPattern ),
	m_embossColor( Qt::SolidPattern )
{
	setAcceptDrops( true );

	connect( parent->trackContainerView(),
			SIGNAL( positionChanged( const MidiTime & ) ),
			this, SLOT( changePosition( const MidiTime & ) ) );

	setStyle( QApplication::style() );

	updateBackground();
}




/*! \brief Destroy this trackContentWidget
 *
 *  Destroys the trackContentWidget.
 */
TrackContentWidget::~TrackContentWidget()
{
}




void TrackContentWidget::updateBackground()
{
	const int tactsPerBar = 4;
	const TrackContainerView * tcv = m_trackView->trackContainerView();

	// Assume even-pixels-per-tact. Makes sense, should be like this anyways
	int ppt = static_cast<int>( tcv->pixelsPerTact() );

	int w = ppt * tactsPerBar;
	int h = height();
	m_background = QPixmap( w * 2, height() );
	QPainter pmp( &m_background );

	pmp.fillRect( 0, 0, w, h, darkerColor() );
	pmp.fillRect( w, 0, w , h, lighterColor() );

	// draw lines
	// vertical lines
	pmp.setPen( QPen( gridColor(), 1 ) );	
	for( float x = 0; x < w * 2; x += ppt )
	{
		pmp.drawLine( QLineF( x, 0.0, x, h ) );
	}

	pmp.setPen( QPen( embossColor(), 1 ) );
	for( float x = 1.0; x < w * 2; x += ppt )
	{
		pmp.drawLine( QLineF( x, 0.0, x, h ) );
	}
	
	// horizontal line
	pmp.setPen( QPen( gridColor(), 1 ) );	
	pmp.drawLine( 0, h-1, w*2, h-1 );

	pmp.end();

	// Force redraw
	update();
}




/*! \brief Adds a trackContentObjectView to this widget.
 *
 *  Adds a(nother) trackContentObjectView to our list of views.  We also
 *  check that our position is up-to-date.
 *
 * \param tcov The trackContentObjectView to add.
 */
void TrackContentWidget::addTCOView( TrackContentObjectView * tcov )
{
	TrackContentObject * tco = tcov->getTrackContentObject();

	m_tcoViews.push_back( tcov );

	tco->saveJournallingState( false );
	changePosition();
	tco->restoreJournallingState();
}




/*! \brief Removes the given trackContentObjectView to this widget.
 *
 *  Removes the given trackContentObjectView from our list of views.
 *
 * \param tcov The trackContentObjectView to add.
 */
void TrackContentWidget::removeTCOView( TrackContentObjectView * tcov )
{
	tcoViewVector::iterator it = qFind( m_tcoViews.begin(),
						m_tcoViews.end(),
						tcov );
	if( it != m_tcoViews.end() )
	{
		m_tcoViews.erase( it );
		Engine::getSong()->setModified();
	}
}




/*! \brief Update ourselves by updating all the tCOViews attached.
 *
 */
void TrackContentWidget::update()
{
	for( tcoViewVector::iterator it = m_tcoViews.begin();
				it != m_tcoViews.end(); ++it )
	{
		( *it )->setFixedHeight( height() - 1 );
		( *it )->update();
	}
	QWidget::update();
}




// resposible for moving track-content-widgets to appropriate position after
// change of visible viewport
/*! \brief Move the trackContentWidget to a new place in time
 *
 * \param newPos The MIDI time to move to.
 */
void TrackContentWidget::changePosition( const MidiTime & newPos )
{
	if( m_trackView->trackContainerView() == gui->getBBEditor()->trackContainerView() )
	{
		const int curBB = Engine::getBBTrackContainer()->currentBB();
		setUpdatesEnabled( false );

		// first show TCO for current BB...
		for( tcoViewVector::iterator it = m_tcoViews.begin();
						it != m_tcoViews.end(); ++it )
		{
		if( ( *it )->getTrackContentObject()->
                            startPosition().getTact() == curBB )
			{
				( *it )->move( 0, ( *it )->y() );
				( *it )->raise();
				( *it )->show();
			}
			else
			{
				( *it )->lower();
			}
		}
		// ...then hide others to avoid flickering
		for( tcoViewVector::iterator it = m_tcoViews.begin();
					it != m_tcoViews.end(); ++it )
		{
			if( ( *it )->getTrackContentObject()->
	                            startPosition().getTact() != curBB )
			{
				( *it )->hide();
			}
		}
		setUpdatesEnabled( true );
		return;
	}

	MidiTime pos = newPos;
	if( pos < 0 )
	{
		pos = m_trackView->trackContainerView()->currentPosition();
	}

	const int begin = pos;
	const int end = endPosition( pos );
	const float ppt = m_trackView->trackContainerView()->pixelsPerTact();

	setUpdatesEnabled( false );
	for( tcoViewVector::iterator it = m_tcoViews.begin();
						it != m_tcoViews.end(); ++it )
	{
		TrackContentObjectView * tcov = *it;
		TrackContentObject * tco = tcov->getTrackContentObject();

		tco->changeLength( tco->length() );

		const int ts = tco->startPosition();
		const int te = tco->endPosition()-3;
		if( ( ts >= begin && ts <= end ) ||
			( te >= begin && te <= end ) ||
			( ts <= begin && te >= end ) )
		{
			tcov->move( static_cast<int>( ( ts - begin ) * ppt /
						MidiTime::ticksPerTact() ),
								tcov->y() );
			if( !tcov->isVisible() )
			{
				tcov->show();
			}
		}
		else
		{
			tcov->move( -tcov->width()-10, tcov->y() );
		}
	}
	setUpdatesEnabled( true );

	// redraw background
//	update();
}




/*! \brief Return the position of the trackContentWidget in Tacts.
 *
 * \param mouseX the mouse's current X position in pixels.
 */
MidiTime TrackContentWidget::getPosition( int mouseX )
{
	TrackContainerView * tv = m_trackView->trackContainerView();
	return MidiTime( tv->currentPosition() +
					 mouseX *
					 MidiTime::ticksPerTact() /
					 static_cast<int>( tv->pixelsPerTact() ) );
}




/*! \brief Respond to a drag enter event on the trackContentWidget
 *
 * \param dee the Drag Enter Event to respond to
 */
void TrackContentWidget::dragEnterEvent( QDragEnterEvent * dee )
{
	MidiTime tcoPos = MidiTime( getPosition( dee->pos().x() ).getTact(), 0 );
	if( canPasteSelection( tcoPos, dee->mimeData() ) == false )
	{
		dee->ignore();
	}
	else
	{
		StringPairDrag::processDragEnterEvent( dee, "tco_" +
						QString::number( getTrack()->type() ) );
	}
}




/*! \brief Returns whether a selection of TCOs can be pasted into this
 *
 * \param tcoPos the position of the TCO slot being pasted on
 * \param de the DropEvent generated
 */
bool TrackContentWidget::canPasteSelection( MidiTime tcoPos, const QMimeData * mimeData )
{
	Track * t = getTrack();
	QString type = StringPairDrag::decodeMimeKey( mimeData );
	QString value = StringPairDrag::decodeMimeValue( mimeData );

	// We can only paste into tracks of the same type
	if( type != ( "tco_" + QString::number( t->type() ) ) ||
		m_trackView->trackContainerView()->fixedTCOs() == true )
	{
		return false;
	}

	// value contains XML needed to reconstruct TCOs and place them
	DataFile dataFile( value.toUtf8() );

	// Extract the metadata and which TCO was grabbed
	QDomElement metadata = dataFile.content().firstChildElement( "copyMetadata" );
	QDomAttr tcoPosAttr = metadata.attributeNode( "grabbedTCOPos" );
	MidiTime grabbedTCOPos = tcoPosAttr.value().toInt();
	MidiTime grabbedTCOTact = MidiTime( grabbedTCOPos.getTact(), 0 );

	// Extract the track index that was originally clicked
	QDomAttr tiAttr = metadata.attributeNode( "initialTrackIndex" );
	const int initialTrackIndex = tiAttr.value().toInt();

	// Get the current track's index
	const TrackContainer::TrackList tracks = t->trackContainer()->tracks();
	const int currentTrackIndex = tracks.indexOf( t );

	// Don't paste if we're on the same tact
	if( tcoPos == grabbedTCOTact && currentTrackIndex == initialTrackIndex )
	{
		return false;
	}

	// Extract the tco data
	QDomElement tcoParent = dataFile.content().firstChildElement( "tcos" );
	QDomNodeList tcoNodes = tcoParent.childNodes();

	// Determine if all the TCOs will land on a valid track
	for( int i = 0; i < tcoNodes.length(); i++ )
	{
		QDomElement tcoElement = tcoNodes.item( i ).toElement();
		int trackIndex = tcoElement.attributeNode( "trackIndex" ).value().toInt();
		int finalTrackIndex = trackIndex + currentTrackIndex - initialTrackIndex;

		// Track must be in TrackContainer's tracks
		if( finalTrackIndex < 0 || finalTrackIndex >= tracks.size() )
		{
			return false;
		}

		// Track must be of the same type
		Track * startTrack = tracks.at( trackIndex );
		Track * endTrack = tracks.at( finalTrackIndex );
		if( startTrack->type() != endTrack->type() )
		{
			return false;
		}
	}

	return true;
}

/*! \brief Pastes a selection of TCOs onto the track
 *
 * \param tcoPos the position of the TCO slot being pasted on
 * \param de the DropEvent generated
 */
bool TrackContentWidget::pasteSelection( MidiTime tcoPos, QDropEvent * de )
{
	if( canPasteSelection( tcoPos, de->mimeData() ) == false )
	{
		return false;
	}

	QString type = StringPairDrag::decodeKey( de );
	QString value = StringPairDrag::decodeValue( de );

	getTrack()->addJournalCheckPoint();

	// value contains XML needed to reconstruct TCOs and place them
	DataFile dataFile( value.toUtf8() );

	// Extract the tco data
	QDomElement tcoParent = dataFile.content().firstChildElement( "tcos" );
	QDomNodeList tcoNodes = tcoParent.childNodes();

	// Extract the track index that was originally clicked
	QDomElement metadata = dataFile.content().firstChildElement( "copyMetadata" );
	QDomAttr tiAttr = metadata.attributeNode( "initialTrackIndex" );
	int initialTrackIndex = tiAttr.value().toInt();
	QDomAttr tcoPosAttr = metadata.attributeNode( "grabbedTCOPos" );
	MidiTime grabbedTCOPos = tcoPosAttr.value().toInt();
	MidiTime grabbedTCOTact = MidiTime( grabbedTCOPos.getTact(), 0 );

	// Snap the mouse position to the beginning of the dropped tact, in ticks
	const TrackContainer::TrackList tracks = getTrack()->trackContainer()->tracks();
	const int currentTrackIndex = tracks.indexOf( getTrack() );

	bool wasSelection = m_trackView->trackContainerView()->rubberBand()->selectedObjects().count();

	// Unselect the old group
		const QVector<selectableObject *> so =
			m_trackView->trackContainerView()->selectedObjects();
		for( QVector<selectableObject *>::const_iterator it = so.begin();
		    	it != so.end(); ++it )
		{
			( *it )->setSelected( false );
		}


	// TODO -- Need to draw the hovericon either way, or ghost the TCOs
	// onto their final position.

	for( int i = 0; i<tcoNodes.length(); i++ )
	{
		QDomElement outerTCOElement = tcoNodes.item( i ).toElement();
		QDomElement tcoElement = outerTCOElement.firstChildElement();

		int trackIndex = outerTCOElement.attributeNode( "trackIndex" ).value().toInt();
		int finalTrackIndex = trackIndex + ( currentTrackIndex - initialTrackIndex );
		Track * t = tracks.at( finalTrackIndex );

		// Compute the final position by moving the tco's pos by
		// the number of tacts between the first TCO and the mouse drop TCO
		MidiTime oldPos = tcoElement.attributeNode( "pos" ).value().toInt();
		MidiTime offset = oldPos - MidiTime( oldPos.getTact(), 0 );
		MidiTime oldTact = MidiTime( oldPos.getTact(), 0 );
		MidiTime delta = offset + ( oldTact - grabbedTCOTact );
		MidiTime pos = tcoPos + delta;

		TrackContentObject * tco = t->createTCO( pos );
		tco->restoreState( tcoElement );
		tco->movePosition( pos );
		if( wasSelection )
		{
			tco->selectViewOnCreate( true );
		}

		//check tco name, if the same as source track name dont copy
		if( tco->name() == tracks[trackIndex]->name() )
		{
			tco->setName( "" );
		}
	}

	AutomationPattern::resolveAllIDs();

	return true;
}


/*! \brief Respond to a drop event on the trackContentWidget
 *
 * \param de the Drop Event to respond to
 */
void TrackContentWidget::dropEvent( QDropEvent * de )
{
	MidiTime tcoPos = MidiTime( getPosition( de->pos().x() ).getTact(), 0 );
	if( pasteSelection( tcoPos, de ) == true )
	{
		de->accept();
	}
}




/*! \brief Respond to a mouse press on the trackContentWidget
 *
 * \param me the mouse press event to respond to
 */
void TrackContentWidget::mousePressEvent( QMouseEvent * me )
{
	if( m_trackView->trackContainerView()->allowRubberband() == true )
	{
		QWidget::mousePressEvent( me );
	}
	else if( me->modifiers() & Qt::ShiftModifier )
	{
		QWidget::mousePressEvent( me );
	}
	else if( me->button() == Qt::LeftButton &&
			!m_trackView->trackContainerView()->fixedTCOs() )
	{
		QVector<selectableObject*> so =  m_trackView->trackContainerView()->rubberBand()->selectedObjects();
		for( int i = 0; i < so.count(); ++i )
		{
			so.at( i )->setSelected( false);
		}
		getTrack()->addJournalCheckPoint();
		const MidiTime pos = getPosition( me->x() ).getTact() *
						MidiTime::ticksPerTact();
		TrackContentObject * tco = getTrack()->createTCO( pos );

		tco->saveJournallingState( false );
		tco->movePosition( pos );
		tco->restoreJournallingState();
	}
}




/*! \brief Repaint the trackContentWidget on command
 *
 * \param pe the Paint Event to respond to
 */
void TrackContentWidget::paintEvent( QPaintEvent * pe )
{
	// Assume even-pixels-per-tact. Makes sense, should be like this anyways
	const TrackContainerView * tcv = m_trackView->trackContainerView();
	int ppt = static_cast<int>( tcv->pixelsPerTact() );
	QPainter p( this );
	// Don't draw background on BB-Editor
	if( m_trackView->trackContainerView() != gui->getBBEditor()->trackContainerView() )
	{
		p.drawTiledPixmap( rect(), m_background, QPoint(
				tcv->currentPosition().getTact() * ppt, 0 ) );
	}
}




/*! \brief Updates the background tile pixmap on size changes.
 *
 * \param resizeEvent the resize event to pass to base class
 */
void TrackContentWidget::resizeEvent( QResizeEvent * resizeEvent )
{
	// Update backgroud
	updateBackground();
	// Force redraw
	QWidget::resizeEvent( resizeEvent );
}




/*! \brief Return the track shown by the trackContentWidget
 *
 */
Track * TrackContentWidget::getTrack()
{
	return m_trackView->getTrack();
}




/*! \brief Return the end position of the trackContentWidget in Tacts.
 *
 * \param posStart the starting position of the Widget (from getPosition())
 */
MidiTime TrackContentWidget::endPosition( const MidiTime & posStart )
{
	const float ppt = m_trackView->trackContainerView()->pixelsPerTact();
	const int w = width();
	return posStart + static_cast<int>( w * MidiTime::ticksPerTact() / ppt );
}




// qproperty access methods
//! \brief CSS theming qproperty access method
QBrush TrackContentWidget::darkerColor() const
{ return m_darkerColor; }

//! \brief CSS theming qproperty access method
QBrush TrackContentWidget::lighterColor() const
{ return m_lighterColor; }

//! \brief CSS theming qproperty access method
QBrush TrackContentWidget::gridColor() const
{ return m_gridColor; }

//! \brief CSS theming qproperty access method
QBrush TrackContentWidget::embossColor() const
{ return m_embossColor; }

//! \brief CSS theming qproperty access method
void TrackContentWidget::setDarkerColor( const QBrush & c )
{ m_darkerColor = c; }

//! \brief CSS theming qproperty access method
void TrackContentWidget::setLighterColor( const QBrush & c )
{ m_lighterColor = c; }

//! \brief CSS theming qproperty access method
void TrackContentWidget::setGridColor( const QBrush & c )
{ m_gridColor = c; }

//! \brief CSS theming qproperty access method
void TrackContentWidget::setEmbossColor( const QBrush & c )
{ m_embossColor = c; }


// ===========================================================================
// trackOperationsWidget
// ===========================================================================


QPixmap * TrackOperationsWidget::s_grip = NULL;     /*!< grip pixmap */


/*! \brief Create a new trackOperationsWidget
 *
 * The trackOperationsWidget is the grip and the mute button of a track.
 *
 * \param parent the trackView to contain this widget
 */
TrackOperationsWidget::TrackOperationsWidget( TrackView * parent ) :
	QWidget( parent ),             /*!< The parent widget */
	m_trackView( parent )          /*!< The parent track view */
{
	ToolTip::add( this, tr( "Press <%1> while clicking on move-grip "
				"to begin a new drag'n'drop-action." ).arg(
					#ifdef LMMS_BUILD_APPLE
					"⌘") );
					#else
					"Ctrl") );
					#endif

	QMenu * toMenu = new QMenu( this );
	toMenu->setFont( pointSize<9>( toMenu->font() ) );
	connect( toMenu, SIGNAL( aboutToShow() ), this, SLOT( updateMenu() ) );


	setObjectName( "automationEnabled" );


	m_trackOps = new QPushButton( this );
	m_trackOps->move( 12, 1 );
	m_trackOps->setFocusPolicy( Qt::NoFocus );
	m_trackOps->setMenu( toMenu );
	ToolTip::add( m_trackOps, tr( "Actions for this track" ) );


	m_muteBtn = new PixmapButton( this, tr( "Mute" ) );
	m_muteBtn->setActiveGraphic( embed::getIconPixmap( "led_off" ) );
	m_muteBtn->setInactiveGraphic( embed::getIconPixmap( "led_green" ) );
	m_muteBtn->setCheckable( true );

	m_soloBtn = new PixmapButton( this, tr( "Solo" ) );
	m_soloBtn->setActiveGraphic( embed::getIconPixmap( "led_red" ) );
	m_soloBtn->setInactiveGraphic( embed::getIconPixmap( "led_off" ) );
	m_soloBtn->setCheckable( true );

	if( ConfigManager::inst()->value( "ui",
					  "compacttrackbuttons" ).toInt() )
	{
		m_muteBtn->move( 46, 0 );
		m_soloBtn->move( 46, 16 );
	}
	else
	{
		m_muteBtn->move( 46, 8 );
		m_soloBtn->move( 62, 8 );
	}

	m_muteBtn->show();
	ToolTip::add( m_muteBtn, tr( "Mute this track" ) );

	m_soloBtn->show();
	ToolTip::add( m_soloBtn, tr( "Solo" ) );

	connect( this, SIGNAL( trackRemovalScheduled( TrackView * ) ),
			m_trackView->trackContainerView(),
				SLOT( deleteTrackView( TrackView * ) ),
							Qt::QueuedConnection );
}




/*! \brief Destroy an existing trackOperationsWidget
 *
 */
TrackOperationsWidget::~TrackOperationsWidget()
{
}




/*! \brief Respond to trackOperationsWidget mouse events
 *
 *  If it's the left mouse button, and Ctrl is held down, and we're
 *  not a Beat+Bassline Editor track, then start a new drag event to
 *  copy this track.
 *
 *  Otherwise, ignore all other events.
 *
 *  \param me The mouse event to respond to.
 */
void TrackOperationsWidget::mousePressEvent( QMouseEvent * me )
{
	if( me->button() == Qt::LeftButton &&
		me->modifiers() & Qt::ControlModifier &&
			m_trackView->getTrack()->type() != Track::BBTrack )
	{
		DataFile dataFile( DataFile::DragNDropData );
		m_trackView->getTrack()->saveState( dataFile, dataFile.content() );
		new StringPairDrag( QString( "track_%1" ).arg(
					m_trackView->getTrack()->type() ),
			dataFile.toString(), QPixmap::grabWidget(
				m_trackView->getTrackSettingsWidget() ),
									this );
	}
	else if( me->button() == Qt::LeftButton )
	{
		// track-widget (parent-widget) initiates track-move
		me->ignore();
	}
}




/*! \brief Repaint the trackOperationsWidget
 *
 *  If we're not moving, and in the Beat+Bassline Editor, then turn
 *  automation on or off depending on its previous state and show
 *  ourselves.
 *
 *  Otherwise, hide ourselves.
 *
 *  \todo Flesh this out a bit - is it correct?
 *  \param pe The paint event to respond to
 */
void TrackOperationsWidget::paintEvent( QPaintEvent * pe )
{
	QPainter p( this );
	p.fillRect( rect(), palette().brush(QPalette::Background) );

	if( m_trackView->isMovingTrack() == false )
	{
		s_grip = new QPixmap( embed::getIconPixmap(
							"track_op_grip" ) );

		p.drawPixmap( 2, 2, *s_grip );
	}
	else
	{
		s_grip = new QPixmap( embed::getIconPixmap(
							"track_op_grip_c" ) );

		p.drawPixmap( 2, 2, *s_grip );
	}
}




/*! \brief Clone this track
 *
 */
void TrackOperationsWidget::cloneTrack()
{
	TrackContainerView *tcView = m_trackView->trackContainerView();

	Track *newTrack = m_trackView->getTrack()->clone();
	TrackView *newTrackView = tcView->createTrackView( newTrack );

	int index = tcView->trackViews().indexOf( m_trackView );
	int i = tcView->trackViews().size();
	while ( i != index + 1 )
	{
		tcView->moveTrackView( newTrackView, i - 1 );
		i--;
	}
}


/*! \brief Clear this track - clears all TCOs from the track */
void TrackOperationsWidget::clearTrack()
{
	Track * t = m_trackView->getTrack();
	t->lock();
	t->deleteTCOs();
	t->unlock();
}

QPushButton *TrackOperationsWidget::trackOps() const
{
	return m_trackOps;
}



/*! \brief Remove this track from the track list
 *
 */
void TrackOperationsWidget::removeTrack()
{
	emit trackRemovalScheduled( m_trackView );
}




/*! \brief Update the trackOperationsWidget context menu
 *
 *  For all track types, we have the Clone and Remove options.
 *  For instrument-tracks we also offer the MIDI-control-menu
 *  For automation tracks, extra options: turn on/off recording
 *  on all TCOs (same should be added for sample tracks when
 *  sampletrack recording is implemented)
 */
void TrackOperationsWidget::updateMenu()
{
<<<<<<< HEAD
	return m_trackView->updateTrackOperationsWidgetMenu (this);
=======
	QMenu * toMenu = m_trackOps->menu();
	toMenu->clear();
	toMenu->addAction( embed::getIconPixmap( "edit_copy", 16, 16 ),
						tr( "Clone this track" ),
						this, SLOT( cloneTrack() ) );
	toMenu->addAction( embed::getIconPixmap( "cancel", 16, 16 ),
						tr( "Remove this track" ),
						this, SLOT( removeTrack() ) );
	
	if( ! m_trackView->trackContainerView()->fixedTCOs() )
	{
		toMenu->addAction( tr( "Clear this track" ), this, SLOT( clearTrack() ) );
	}
	if( InstrumentTrackView * trackView = dynamic_cast<InstrumentTrackView *>( m_trackView ) )
	{
		QMenu *fxMenu = trackView->createFxMenu( tr( "FX %1: %2" ), tr( "Assign to new FX Channel" ));
		toMenu->addMenu(fxMenu);

		toMenu->addSeparator();
		toMenu->addMenu( trackView->midiMenu() );
	}
	if( dynamic_cast<AutomationTrackView *>( m_trackView ) )
	{
		toMenu->addAction( tr( "Turn all recording on" ), this, SLOT( recordingOn() ) );
		toMenu->addAction( tr( "Turn all recording off" ), this, SLOT( recordingOff() ) );
	}
}


void TrackOperationsWidget::toggleRecording( bool on )
{
	AutomationTrackView * atv = dynamic_cast<AutomationTrackView *>( m_trackView );
	if( atv )
	{
		for( TrackContentObject * tco : atv->getTrack()->getTCOs() )
		{
			AutomationPattern * ap = dynamic_cast<AutomationPattern *>( tco );
			if( ap ) { ap->setRecording( on ); }
		}
		atv->update();
	}
}



void TrackOperationsWidget::recordingOn()
{
	toggleRecording( true );
}


void TrackOperationsWidget::recordingOff()
{
	toggleRecording( false );
>>>>>>> d2e068ca
}

// ===========================================================================
// track
// ===========================================================================

/*! \brief Create a new (empty) track object
 *
 *  The track object is the whole track, linking its contents, its
 *  automation, name, type, and so forth.
 *
 * \param type The type of track (Song Editor or Beat+Bassline Editor)
 * \param tc The track Container object to encapsulate in this track.
 *
 * \todo check the definitions of all the properties - are they OK?
 */
Track::Track( TrackTypes type, TrackContainer * tc ) :
	Model( tc ),                   /*!< The track Model */
	m_trackContainer( tc ),        /*!< The track container object */
	m_type( type ),                /*!< The track type */
	m_name(),                       /*!< The track's name */
	m_mutedModel( false, this, tr( "Mute" ) ),
					 /*!< For controlling track muting */
	m_soloModel( false, this, tr( "Solo" ) ),
					/*!< For controlling track soloing */
	m_simpleSerializingMode( false ),
	m_trackContentObjects()         /*!< The track content objects (segments) */
{
	m_trackContainer->addTrack( this );
	m_height = -1;
}




/*! \brief Destroy this track
 *
 *  If the track container is a Beat+Bassline container, step through
 *  its list of tracks and remove us.
 *
 *  Then delete the TrackContentObject's contents, remove this track from
 *  the track container.
 *
 *  Finally step through this track's automation and forget all of them.
 */
Track::~Track()
{
	lock();
	emit destroyedTrack();

	while( !m_trackContentObjects.isEmpty() )
	{
		delete m_trackContentObjects.last();
	}

	m_trackContainer->removeTrack( this );
	unlock();
}




/*! \brief Create a track based on the given track type and container.
 *
 *  \param tt The type of track to create
 *  \param tc The track container to attach to
 */
Track * Track::create( TrackTypes tt, TrackContainer * tc )
{
	Engine::mixer()->requestChangeInModel();

	Track * t = NULL;

	switch( tt )
	{
		case InstrumentTrack: t = new ::InstrumentTrack( tc ); break;
		case BBTrack: t = new ::BBTrack( tc ); break;
		case SampleTrack: t = new ::SampleTrack( tc ); break;
//		case EVENT_TRACK:
//		case VIDEO_TRACK:
		case AutomationTrack: t = new ::AutomationTrack( tc ); break;
		case HiddenAutomationTrack:
						t = new ::AutomationTrack( tc, true ); break;
		default: break;
	}

	if( tc == Engine::getBBTrackContainer() && t )
	{
		t->createTCOsForBB( Engine::getBBTrackContainer()->numOfBBs()
									- 1 );
	}

	tc->updateAfterTrackAdd();

	Engine::mixer()->doneChangeInModel();

	return t;
}




/*! \brief Create a track inside TrackContainer from track type in a QDomElement and restore state from XML
 *
 *  \param element The QDomElement containing the type of track to create
 *  \param tc The track container to attach to
 */
Track * Track::create( const QDomElement & element, TrackContainer * tc )
{
	Engine::mixer()->requestChangeInModel();

	Track * t = create(
		static_cast<TrackTypes>( element.attribute( "type" ).toInt() ),
									tc );
	if( t != NULL )
	{
		t->restoreState( element );
	}

	Engine::mixer()->doneChangeInModel();

	return t;
}




/*! \brief Clone a track from this track
 *
 */
Track * Track::clone()
{
	QDomDocument doc;
	QDomElement parent = doc.createElement( "clone" );
	saveState( doc, parent );
	return create( parent.firstChild().toElement(), m_trackContainer );
}






/*! \brief Save this track's settings to file
 *
 *  We save the track type and its muted state and solo state, then append the track-
 *  specific settings.  Then we iterate through the trackContentObjects
 *  and save all their states in turn.
 *
 *  \param doc The QDomDocument to use to save
 *  \param element The The QDomElement to save into
 *  \todo Does this accurately describe the parameters?  I think not!?
 *  \todo Save the track height
 */
void Track::saveSettings( QDomDocument & doc, QDomElement & element )
{
	if( !m_simpleSerializingMode )
	{
		element.setTagName( "track" );
	}
	element.setAttribute( "type", type() );
	element.setAttribute( "name", name() );
	element.setAttribute( "muted", isMuted() );
	element.setAttribute( "solo", isSolo() );
	if( m_height >= MINIMAL_TRACK_HEIGHT )
	{
		element.setAttribute( "trackheight", m_height );
	}

	QDomElement tsDe = doc.createElement( nodeName() );
	// let actual track (InstrumentTrack, bbTrack, sampleTrack etc.) save
	// its settings
	element.appendChild( tsDe );
	saveTrackSpecificSettings( doc, tsDe );

	if( m_simpleSerializingMode )
	{
		m_simpleSerializingMode = false;
		return;
	}

	// now save settings of all TCO's
	for( tcoVector::const_iterator it = m_trackContentObjects.begin();
				it != m_trackContentObjects.end(); ++it )
	{
		( *it )->saveState( doc, element );
	}
}




/*! \brief Load the settings from a file
 *
 *  We load the track's type and muted state and solo state, then clear out our
 *  current TrackContentObject.
 *
 *  Then we step through the QDomElement's children and load the
 *  track-specific settings and trackContentObjects states from it
 *  one at a time.
 *
 *  \param element the QDomElement to load track settings from
 *  \todo Load the track height.
 */
void Track::loadSettings( const QDomElement & element )
{
	if( element.attribute( "type" ).toInt() != type() )
	{
		qWarning( "Current track-type does not match track-type of "
							"settings-node!\n" );
	}

	setName( element.hasAttribute( "name" ) ? element.attribute( "name" ) :
			element.firstChild().toElement().attribute( "name" ) );

	setMuted( element.attribute( "muted" ).toInt() );
	setSolo( element.attribute( "solo" ).toInt() );

	if( m_simpleSerializingMode )
	{
		QDomNode node = element.firstChild();
		while( !node.isNull() )
		{
			if( node.isElement() && node.nodeName() == nodeName() )
			{
				loadTrackSpecificSettings( node.toElement() );
				break;
			}
			node = node.nextSibling();
		}
		m_simpleSerializingMode = false;
		return;
	}

	while( !m_trackContentObjects.empty() )
	{
		delete m_trackContentObjects.front();
//		m_trackContentObjects.erase( m_trackContentObjects.begin() );
	}

	QDomNode node = element.firstChild();
	while( !node.isNull() )
	{
		if( node.isElement() )
		{
			if( node.nodeName() == nodeName() )
			{
				loadTrackSpecificSettings( node.toElement() );
			}
			else if(
			!node.toElement().attribute( "metadata" ).toInt() )
			{
				TrackContentObject * tco = createTCO(
								MidiTime( 0 ) );
				tco->restoreState( node.toElement() );
				saveJournallingState( false );
				restoreJournallingState();
			}
		}
		node = node.nextSibling();
	}

	int storedHeight = element.attribute( "trackheight" ).toInt();
	if( storedHeight >= MINIMAL_TRACK_HEIGHT )
	{
		m_height = storedHeight;
	}
}




/*! \brief Add another TrackContentObject into this track
 *
 *  \param tco The TrackContentObject to attach to this track.
 */
TrackContentObject * Track::addTCO( TrackContentObject * tco )
{
	m_trackContentObjects.push_back( tco );

	emit trackContentObjectAdded( tco );

	return tco;		// just for convenience
}




/*! \brief Remove a given TrackContentObject from this track
 *
 *  \param tco The TrackContentObject to remove from this track.
 */
void Track::removeTCO( TrackContentObject * tco )
{
	tcoVector::iterator it = qFind( m_trackContentObjects.begin(),
					m_trackContentObjects.end(),
					tco );
	if( it != m_trackContentObjects.end() )
	{
		m_trackContentObjects.erase( it );
		if( Engine::getSong() )
		{
			Engine::getSong()->updateLength();
			Engine::getSong()->setModified();
		}
	}
}


/*! \brief Remove all TCOs from this track */
void Track::deleteTCOs()
{
	while( ! m_trackContentObjects.isEmpty() )
	{
		delete m_trackContentObjects.first();
	}
}


/*! \brief Return the number of trackContentObjects we contain
 *
 *  \return the number of trackContentObjects we currently contain.
 */
int Track::numOfTCOs()
{
	return m_trackContentObjects.size();
}




/*! \brief Get a TrackContentObject by number
 *
 *  If the TCO number is less than our TCO array size then fetch that
 *  numbered object from the array.  Otherwise we warn the user that
 *  we've somehow requested a TCO that is too large, and create a new
 *  TCO for them.
 *  \param tcoNum The number of the TrackContentObject to fetch.
 *  \return the given TrackContentObject or a new one if out of range.
 *  \todo reject TCO numbers less than zero.
 *  \todo if we create a TCO here, should we somehow attach it to the
 *     track?
 */
TrackContentObject * Track::getTCO( int tcoNum )
{
	if( tcoNum < m_trackContentObjects.size() )
	{
		return m_trackContentObjects[tcoNum];
	}
	printf( "called Track::getTCO( %d ), "
			"but TCO %d doesn't exist\n", tcoNum, tcoNum );
	return createTCO( tcoNum * MidiTime::ticksPerTact() );

}




/*! \brief Determine the given TrackContentObject's number in our array.
 *
 *  \param tco The TrackContentObject to search for.
 *  \return its number in our array.
 */
int Track::getTCONum( const TrackContentObject * tco )
{
//	for( int i = 0; i < getTrackContentWidget()->numOfTCOs(); ++i )
	tcoVector::iterator it = qFind( m_trackContentObjects.begin(),
					m_trackContentObjects.end(),
					tco );
	if( it != m_trackContentObjects.end() )
	{
/*		if( getTCO( i ) == _tco )
		{
			return i;
		}*/
		return it - m_trackContentObjects.begin();
	}
	qWarning( "Track::getTCONum(...) -> _tco not found!\n" );
	return 0;
}




/*! \brief Retrieve a list of trackContentObjects that fall within a period.
 *
 *  Here we're interested in a range of trackContentObjects that intersect
 *  the given time period.
 *
 *  We return the TCOs we find in order by time, earliest TCOs first.
 *
 *  \param tcoV The list to contain the found trackContentObjects.
 *  \param start The MIDI start time of the range.
 *  \param end   The MIDI endi time of the range.
 */
void Track::getTCOsInRange( tcoVector & tcoV, const MidiTime & start,
							const MidiTime & end )
{
	for( TrackContentObject* tco : m_trackContentObjects )
	{
		int s = tco->startPosition();
		int e = tco->endPosition();
		if( ( s <= end ) && ( e >= start ) )
		{
			// TCO is within given range
			// Insert sorted by TCO's position
			tcoV.insert(std::upper_bound(tcoV.begin(), tcoV.end(), tco, TrackContentObject::comparePosition),
						tco);
		}
	}
}




/*! \brief Swap the position of two trackContentObjects.
 *
 *  First, we arrange to swap the positions of the two TCOs in the
 *  trackContentObjects list.  Then we swap their start times as well.
 *
 *  \param tcoNum1 The first TrackContentObject to swap.
 *  \param tcoNum2 The second TrackContentObject to swap.
 */
void Track::swapPositionOfTCOs( int tcoNum1, int tcoNum2 )
{
	qSwap( m_trackContentObjects[tcoNum1],
					m_trackContentObjects[tcoNum2] );

	const MidiTime pos = m_trackContentObjects[tcoNum1]->startPosition();

	m_trackContentObjects[tcoNum1]->movePosition(
			m_trackContentObjects[tcoNum2]->startPosition() );
	m_trackContentObjects[tcoNum2]->movePosition( pos );
}




void Track::createTCOsForBB( int bb )
{
	while( numOfTCOs() < bb + 1 )
	{
		MidiTime position = MidiTime( numOfTCOs(), 0 );
		TrackContentObject * tco = createTCO( position );
		tco->movePosition( position );
		tco->changeLength( MidiTime( 1, 0 ) );
	}
}




/*! \brief Move all the trackContentObjects after a certain time later by one bar.
 *
 *  \param pos The time at which we want to insert the bar.
 *  \todo if we stepped through this list last to first, and the list was
 *    in ascending order by TCO time, once we hit a TCO that was earlier
 *    than the insert time, we could fall out of the loop early.
 */
void Track::insertTact( const MidiTime & pos )
{
	// we'll increase the position of every TCO, positioned behind pos, by
	// one tact
	for( tcoVector::iterator it = m_trackContentObjects.begin();
				it != m_trackContentObjects.end(); ++it )
	{
		if( ( *it )->startPosition() >= pos )
		{
			( *it )->movePosition( (*it)->startPosition() +
						MidiTime::ticksPerTact() );
		}
	}
}




/*! \brief Move all the trackContentObjects after a certain time earlier by one bar.
 *
 *  \param pos The time at which we want to remove the bar.
 */
void Track::removeTact( const MidiTime & pos )
{
	// we'll decrease the position of every TCO, positioned behind pos, by
	// one tact
	for( tcoVector::iterator it = m_trackContentObjects.begin();
				it != m_trackContentObjects.end(); ++it )
	{
		if( ( *it )->startPosition() >= pos )
		{
			( *it )->movePosition( qMax( ( *it )->startPosition() -
						MidiTime::ticksPerTact(), 0 ) );
		}
	}
}




/*! \brief Return the length of the entire track in bars
 *
 *  We step through our list of TCOs and determine their end position,
 *  keeping track of the latest time found in ticks.  Then we return
 *  that in bars by dividing by the number of ticks per bar.
 */
tact_t Track::length() const
{
	// find last end-position
	tick_t last = 0;
	for( tcoVector::const_iterator it = m_trackContentObjects.begin();
				it != m_trackContentObjects.end(); ++it )
	{
		if( Engine::getSong()->isExporting() &&
				( *it )->isMuted() )
		{
			continue;
		}

		const tick_t cur = ( *it )->endPosition();
		if( cur > last )
		{
			last = cur;
		}
	}

	return last / MidiTime::ticksPerTact();
}



/*! \brief Invert the track's solo state.
 *
 *  We have to go through all the tracks determining if any other track
 *  is already soloed.  Then we have to save the mute state of all tracks,
 *  and set our mute state to on and all the others to off.
 */
void Track::toggleSolo()
{
	const TrackContainer::TrackList & tl = m_trackContainer->tracks();

	bool soloBefore = false;
	for( TrackContainer::TrackList::const_iterator it = tl.begin();
							it != tl.end(); ++it )
	{
		if( *it != this )
		{
			if( ( *it )->m_soloModel.value() )
			{
				soloBefore = true;
				break;
			}
		}
	}

	const bool solo = m_soloModel.value();
	for( TrackContainer::TrackList::const_iterator it = tl.begin();
							it != tl.end(); ++it )
	{
		if( solo )
		{
			// save mute-state in case no track was solo before
			if( !soloBefore )
			{
				( *it )->m_mutedBeforeSolo = ( *it )->isMuted();
			}
			( *it )->setMuted( *it == this ? false : true );
			if( *it != this )
			{
				( *it )->m_soloModel.setValue( false );
			}
		}
		else if( !soloBefore )
		{
			( *it )->setMuted( ( *it )->m_mutedBeforeSolo );
		}
	}
}




BoolModel *Track::getMutedModel()
{
	return &m_mutedModel;
}






// ===========================================================================
// trackView
// ===========================================================================

/*! \brief Create a new track View.
 *
 *  The track View is handles the actual display of the track, including
 *  displaying its various widgets and the track segments.
 *
 *  \param track The track to display.
 *  \param tcv The track Container View for us to be displayed in.
 *  \todo Is my description of these properties correct?
 */
TrackView::TrackView( Track * track, TrackContainerView * tcv ) :
	QWidget( tcv->contentWidget() ),   /*!< The Track Container View's content widget. */
	ModelView( NULL, this ),            /*!< The model view of this track */
	m_track( track ),                  /*!< The track we're displaying */
	m_trackContainerView( tcv ),       /*!< The track Container View we're displayed in */
	m_trackOperationsWidget( this ),    /*!< Our trackOperationsWidget */
	m_trackSettingsWidget( this ),      /*!< Our trackSettingsWidget */
	m_trackContentWidget( this ),       /*!< Our trackContentWidget */
	m_action( NoAction )                /*!< The action we're currently performing */
{
	setAutoFillBackground( true );
	QPalette pal;
	pal.setColor( backgroundRole(), QColor( 32, 36, 40 ) );
	setPalette( pal );

	m_trackSettingsWidget.setAutoFillBackground( true );

	QHBoxLayout * layout = new QHBoxLayout( this );
	layout->setMargin( 0 );
	layout->setSpacing( 0 );
	layout->addWidget( &m_trackOperationsWidget );
	layout->addWidget( &m_trackSettingsWidget );
	layout->addWidget( &m_trackContentWidget, 1 );
	setFixedHeight( m_track->getHeight() );

	resizeEvent( NULL );

	setAcceptDrops( true );
	setAttribute( Qt::WA_DeleteOnClose, true );


	connect( m_track, SIGNAL( destroyedTrack() ), this, SLOT( close() ) );
	connect( m_track,
		SIGNAL( trackContentObjectAdded( TrackContentObject * ) ),
			this, SLOT( createTCOView( TrackContentObject * ) ),
			Qt::QueuedConnection );

	connect( &m_track->m_mutedModel, SIGNAL( dataChanged() ),
			&m_trackContentWidget, SLOT( update() ) );

	connect( &m_track->m_soloModel, SIGNAL( dataChanged() ),
			m_track, SLOT( toggleSolo() ) );
	// create views for already existing TCOs
	for( Track::tcoVector::iterator it =
					m_track->m_trackContentObjects.begin();
			it != m_track->m_trackContentObjects.end(); ++it )
	{
		createTCOView( *it );
	}

	m_trackContainerView->addTrackView( this );
}




/*! \brief Destroy this track View.
 *
 */
TrackView::~TrackView()
{
}




/*! \brief Resize this track View.
 *
 *  \param re the Resize Event to handle.
 */
void TrackView::resizeEvent( QResizeEvent * re )
{
	if( ConfigManager::inst()->value( "ui",
					  "compacttrackbuttons" ).toInt() )
	{
		m_trackOperationsWidget.setFixedSize( TRACK_OP_WIDTH_COMPACT, height() - 1 );
		m_trackSettingsWidget.setFixedSize( DEFAULT_SETTINGS_WIDGET_WIDTH_COMPACT, height() - 1 );
	}
	else
	{
		m_trackOperationsWidget.setFixedSize( TRACK_OP_WIDTH, height() - 1 );
		m_trackSettingsWidget.setFixedSize( DEFAULT_SETTINGS_WIDGET_WIDTH, height() - 1 );
	}
	m_trackContentWidget.setFixedHeight( height() );
}




/*! \brief Update this track View and all its content objects.
 *
 */
void TrackView::update()
{
	m_trackContentWidget.update();
	if( !m_trackContainerView->fixedTCOs() )
	{
		m_trackContentWidget.changePosition();
	}
	QWidget::update();
}

void TrackView::updateTrackOperationsWidgetMenu(TrackOperationsWidget *trackOperations)
{
	QMenu * toMenu = trackOperations->m_trackOps->menu();
	toMenu->clear();
	toMenu->addAction( embed::getIconPixmap( "edit_copy", 16, 16 ),
						tr( "Clone this track" ),
						trackOperations, SLOT( cloneTrack() ) );
	toMenu->addAction( embed::getIconPixmap( "cancel", 16, 16 ),
						tr( "Remove this track" ),
						trackOperations, SLOT( removeTrack() ) );

	if( ! trackContainerView()->fixedTCOs() )
	{
		toMenu->addAction( tr( "Clear this track" ), trackOperations, SLOT( clearTrack() ) );
	}

}




/*! \brief Close this track View.
 *
 */
bool TrackView::close()
{
	m_trackContainerView->removeTrackView( this );
	return QWidget::close();
}




/*! \brief Register that the model of this track View has changed.
 *
 */
void TrackView::modelChanged()
{
	m_track = castModel<Track>();
	assert( m_track != NULL );
	connect( m_track, SIGNAL( destroyedTrack() ), this, SLOT( close() ) );
	m_trackOperationsWidget.m_muteBtn->setModel( &m_track->m_mutedModel );
	m_trackOperationsWidget.m_soloBtn->setModel( &m_track->m_soloModel );
	ModelView::modelChanged();
	setFixedHeight( m_track->getHeight() );
}




/*! \brief Start a drag event on this track View.
 *
 *  \param dee the DragEnterEvent to start.
 */
void TrackView::dragEnterEvent( QDragEnterEvent * dee )
{
	StringPairDrag::processDragEnterEvent( dee, "track_" +
					QString::number( m_track->type() ) );
}




/*! \brief Accept a drop event on this track View.
 *
 *  We only accept drop events that are of the same type as this track.
 *  If so, we decode the data from the drop event by just feeding it
 *  back into the engine as a state.
 *
 *  \param de the DropEvent to handle.
 */
void TrackView::dropEvent( QDropEvent * de )
{
	QString type = StringPairDrag::decodeKey( de );
	QString value = StringPairDrag::decodeValue( de );
	if( type == ( "track_" + QString::number( m_track->type() ) ) )
	{
		// value contains our XML-data so simply create a
		// DataFile which does the rest for us...
		DataFile dataFile( value.toUtf8() );
		Engine::mixer()->requestChangeInModel();
		m_track->restoreState( dataFile.content().firstChild().toElement() );
		Engine::mixer()->doneChangeInModel();
		de->accept();
	}
}




/*! \brief Handle a mouse press event on this track View.
 *
 *  If this track container supports rubber band selection, let the
 *  widget handle that and don't bother with any other handling.
 *
 *  If the left mouse button is pressed, we handle two things.  If
 *  SHIFT is pressed, then we resize vertically.  Otherwise we start
 *  the process of moving this track to a new position.
 *
 *  Otherwise we let the widget handle the mouse event as normal.
 *
 *  \param me the MouseEvent to handle.
 */
void TrackView::mousePressEvent( QMouseEvent * me )
{

	// If previously dragged too small, restore on shift-leftclick
	if( height() < DEFAULT_TRACK_HEIGHT &&
		me->modifiers() & Qt::ShiftModifier &&
		me->button() == Qt::LeftButton )
	{
		setFixedHeight( DEFAULT_TRACK_HEIGHT );
		m_track->setHeight( DEFAULT_TRACK_HEIGHT );
	}


	int widgetTotal = ConfigManager::inst()->value( "ui",
							"compacttrackbuttons" ).toInt()==1 ?
		DEFAULT_SETTINGS_WIDGET_WIDTH_COMPACT + TRACK_OP_WIDTH_COMPACT :
		DEFAULT_SETTINGS_WIDGET_WIDTH + TRACK_OP_WIDTH;
	if( m_trackContainerView->allowRubberband() == true  && me->x() > widgetTotal )
	{
		QWidget::mousePressEvent( me );
	}
	else if( me->button() == Qt::LeftButton )
	{
		if( me->modifiers() & Qt::ShiftModifier )
		{
			m_action = ResizeTrack;
			QCursor::setPos( mapToGlobal( QPoint( me->x(),
								height() ) ) );
			QCursor c( Qt::SizeVerCursor);
			QApplication::setOverrideCursor( c );
		}
		else
		{
			if( me->x()>10 ) // 10 = The width of the grip + 2 pixels to the left and right.
			{
				QWidget::mousePressEvent( me );
				return;
			}

			m_action = MoveTrack;

			QCursor c( Qt::SizeVerCursor );
			QApplication::setOverrideCursor( c );
			// update because in move-mode, all elements in
			// track-op-widgets are hidden as a visual feedback
			m_trackOperationsWidget.update();
		}

		me->accept();
	}
	else
	{
		QWidget::mousePressEvent( me );
	}
}




/*! \brief Handle a mouse move event on this track View.
 *
 *  If this track container supports rubber band selection, let the
 *  widget handle that and don't bother with any other handling.
 *
 *  Otherwise if we've started the move process (from mousePressEvent())
 *  then move ourselves into that position, reordering the track list
 *  with moveTrackViewUp() and moveTrackViewDown() to suit.  We make a
 *  note of this in the undo journal in case the user wants to undo this
 *  move.
 *
 *  Likewise if we've started a resize process, handle this too, making
 *  sure that we never go below the minimum track height.
 *
 *  \param me the MouseEvent to handle.
 */
void TrackView::mouseMoveEvent( QMouseEvent * me )
{
	int widgetTotal = ConfigManager::inst()->value( "ui",
							"compacttrackbuttons" ).toInt()==1 ?
		DEFAULT_SETTINGS_WIDGET_WIDTH_COMPACT + TRACK_OP_WIDTH_COMPACT :
		DEFAULT_SETTINGS_WIDGET_WIDTH + TRACK_OP_WIDTH;
	if( m_trackContainerView->allowRubberband() == true && me->x() > widgetTotal )
	{
		QWidget::mouseMoveEvent( me );
	}
	else if( m_action == MoveTrack )
	{
		// look which track-widget the mouse-cursor is over
		const int yPos = 
			m_trackContainerView->contentWidget()->mapFromGlobal( me->globalPos() ).y();
		const TrackView * trackAtY = m_trackContainerView->trackViewAt( yPos );

// debug code
//			qDebug( "y position %d", yPos );

		// a track-widget not equal to ourself?
		if( trackAtY != NULL && trackAtY != this )
		{
			// then move us up/down there!
			if( me->y() < 0 )
			{
				m_trackContainerView->moveTrackViewUp( this );
			}
			else
			{
				m_trackContainerView->moveTrackViewDown( this );
			}
		}
	}
	else if( m_action == ResizeTrack )
	{
		setFixedHeight( qMax<int>( me->y(), MINIMAL_TRACK_HEIGHT ) );
		m_trackContainerView->realignTracks();
		m_track->setHeight( height() );
	}

	if( height() < DEFAULT_TRACK_HEIGHT )
	{
		ToolTip::add( this, m_track->m_name );
	}
}



/*! \brief Handle a mouse release event on this track View.
 *
 *  \param me the MouseEvent to handle.
 */
void TrackView::mouseReleaseEvent( QMouseEvent * me )
{
	m_action = NoAction;
	while( QApplication::overrideCursor() != NULL )
	{
		QApplication::restoreOverrideCursor();
	}
	m_trackOperationsWidget.update();

	QWidget::mouseReleaseEvent( me );
}




/*! \brief Repaint this track View.
 *
 *  \param pe the PaintEvent to start.
 */
void TrackView::paintEvent( QPaintEvent * pe )
{
	QStyleOption opt;
	opt.initFrom( this );
	QPainter p( this );
	style()->drawPrimitive( QStyle::PE_Widget, &opt, &p, this );
}




/*! \brief Create a TrackContentObject View in this track View.
 *
 *  \param tco the TrackContentObject to create the view for.
 *  \todo is this a good description for what this method does?
 */
void TrackView::createTCOView( TrackContentObject * tco )
{
	TrackContentObjectView * tv = tco->createView( this );
	if( tco->getSelectViewOnCreate() == true )
	{
		tv->setSelected( true );
	}
	tco->selectViewOnCreate( false );
}<|MERGE_RESOLUTION|>--- conflicted
+++ resolved
@@ -972,9 +972,7 @@
 					m_tco->movePosition( t );
 					m_trackView->getTrackContentWidget()->changePosition();
 					m_tco->changeLength( m_tco->length() + ( oldPos - t ) );
-
-					if (! sTco->isEmpty ())
-						sTco->setStartTimeOffset( sTco->startTimeOffset() + ( oldPos - t ) );
+					sTco->setStartTimeOffset( sTco->startTimeOffset() + ( oldPos - t ) );
 				}
 			}
 		}
@@ -1920,65 +1918,41 @@
  */
 void TrackOperationsWidget::updateMenu()
 {
-<<<<<<< HEAD
 	return m_trackView->updateTrackOperationsWidgetMenu (this);
-=======
-	QMenu * toMenu = m_trackOps->menu();
-	toMenu->clear();
-	toMenu->addAction( embed::getIconPixmap( "edit_copy", 16, 16 ),
-						tr( "Clone this track" ),
-						this, SLOT( cloneTrack() ) );
-	toMenu->addAction( embed::getIconPixmap( "cancel", 16, 16 ),
-						tr( "Remove this track" ),
-						this, SLOT( removeTrack() ) );
-	
-	if( ! m_trackView->trackContainerView()->fixedTCOs() )
-	{
-		toMenu->addAction( tr( "Clear this track" ), this, SLOT( clearTrack() ) );
-	}
-	if( InstrumentTrackView * trackView = dynamic_cast<InstrumentTrackView *>( m_trackView ) )
-	{
-		QMenu *fxMenu = trackView->createFxMenu( tr( "FX %1: %2" ), tr( "Assign to new FX Channel" ));
-		toMenu->addMenu(fxMenu);
-
-		toMenu->addSeparator();
-		toMenu->addMenu( trackView->midiMenu() );
-	}
-	if( dynamic_cast<AutomationTrackView *>( m_trackView ) )
-	{
-		toMenu->addAction( tr( "Turn all recording on" ), this, SLOT( recordingOn() ) );
-		toMenu->addAction( tr( "Turn all recording off" ), this, SLOT( recordingOff() ) );
-	}
-}
-
-
-void TrackOperationsWidget::toggleRecording( bool on )
+}
+
+
+void TrackOperationsWidget::recordingOn()
 {
 	AutomationTrackView * atv = dynamic_cast<AutomationTrackView *>( m_trackView );
 	if( atv )
 	{
-		for( TrackContentObject * tco : atv->getTrack()->getTCOs() )
-		{
-			AutomationPattern * ap = dynamic_cast<AutomationPattern *>( tco );
-			if( ap ) { ap->setRecording( on ); }
+		const Track::tcoVector & tcov = atv->getTrack()->getTCOs();
+		for( Track::tcoVector::const_iterator it = tcov.begin(); it != tcov.end(); ++it )
+		{
+			AutomationPattern * ap = dynamic_cast<AutomationPattern *>( *it );
+			if( ap ) { ap->setRecording( true ); }
 		}
 		atv->update();
 	}
 }
 
 
-
-void TrackOperationsWidget::recordingOn()
-{
-	toggleRecording( true );
-}
-
-
 void TrackOperationsWidget::recordingOff()
 {
-	toggleRecording( false );
->>>>>>> d2e068ca
-}
+	AutomationTrackView * atv = dynamic_cast<AutomationTrackView *>( m_trackView );
+	if( atv )
+	{
+		const Track::tcoVector & tcov = atv->getTrack()->getTCOs();
+		for( Track::tcoVector::const_iterator it = tcov.begin(); it != tcov.end(); ++it )
+		{
+			AutomationPattern * ap = dynamic_cast<AutomationPattern *>( *it );
+			if( ap ) { ap->setRecording( false ); }
+		}
+		atv->update();
+	}
+}
+
 
 // ===========================================================================
 // track
