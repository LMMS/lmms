/*
 * Track.cpp - implementation of Track class
 *
 * Copyright (c) 2004-2014 Tobias Doerffel <tobydox/at/users.sourceforge.net>
 *
 * This file is part of LMMS - https://lmms.io
 *
 * This program is free software; you can redistribute it and/or
 * modify it under the terms of the GNU General Public
 * License as published by the Free Software Foundation; either
 * version 2 of the License, or (at your option) any later version.
 *
 * This program is distributed in the hope that it will be useful,
 * but WITHOUT ANY WARRANTY; without even the implied warranty of
 * MERCHANTABILITY or FITNESS FOR A PARTICULAR PURPOSE.  See the GNU
 * General Public License for more details.
 *
 * You should have received a copy of the GNU General Public
 * License along with this program (see COPYING); if not, write to the
 * Free Software Foundation, Inc., 51 Franklin Street, Fifth Floor,
 * Boston, MA 02110-1301 USA.
 *
 */

/** \file Track.cpp
 *  \brief Implementation of Track class
 */

<<<<<<< HEAD
/*
 * \mainpage Track classes
 *
 * \section introduction Introduction
 *
 * \todo fill this out
 */

#include "Track.h"

#include <assert.h>
#include <cstdlib>

#include <QLayout>
#include <QLinearGradient>
#include <QMenu>
#include <QMouseEvent>
#include <QPainter>
#include <QStyleOption>
#include <QVariant>
#include <QClipboard>


#include "AutomationPattern.h"
#include "AutomationTrack.h"
#include "AutomationEditor.h"
#include "BBEditor.h"
#include "BBTrack.h"
#include "BBTrackContainer.h"
#include "ConfigManager.h"
#include "Clipboard.h"
#include "ColorChooser.h"
#include "embed.h"
#include "Engine.h"
#include "GuiApplication.h"
#include "FxMixerView.h"
#include "gui_templates.h"
#include "MainWindow.h"
#include "Mixer.h"
#include "ProjectJournal.h"
#include "SampleTrack.h"
#include "Song.h"
#include "SongEditor.h"
#include "StringPairDrag.h"
#include "TextFloat.h"
#include "Pattern.h"
#include "Note.h"


/*! The width of the resize grip in pixels
 */
const int RESIZE_GRIP_WIDTH = 4;

/*! Alternate between a darker and a lighter background color every 4 bars
 */
const int BARS_PER_GROUP = 4;


/*! A pointer for that text bubble used when moving segments, etc.
 *
 * In a number of situations, LMMS displays a floating text bubble
 * beside the cursor as you move or resize elements of a track about.
 * This pointer keeps track of it, as you only ever need one at a time.
 */
TextFloat * TrackContentObjectView::s_textFloat = NULL;


// ===========================================================================
// TrackContentObject
// ===========================================================================
/*! \brief Create a new TrackContentObject
 *
 *  Creates a new track content object for the given track.
 *
 * \param _track The track that will contain the new object
 */
TrackContentObject::TrackContentObject( Track * track ) :
	Model( track ),
	m_track( track ),
	m_startPosition(),
	m_length(),
	m_mutedModel( false, this, tr( "Mute" ) ),
	m_selectViewOnCreate( false ),
	m_color( 128, 128, 128 ),
	m_useCustomClipColor( false )
{
	if( getTrack() )
	{
		getTrack()->addTCO( this );
	}
	setJournalling( false );
	movePosition( 0 );
	changeLength( 0 );
	setJournalling( true );
}




/*! \brief Destroy a TrackContentObject
 *
 *  Destroys the given track content object.
 *
 */
TrackContentObject::~TrackContentObject()
{
	emit destroyedTCO();

	if( getTrack() )
	{
		getTrack()->removeTCO( this );
	}
}




/*! \brief Move this TrackContentObject's position in time
 *
 *  If the track content object has moved, update its position.  We
 *  also add a journal entry for undo and update the display.
 *
 * \param _pos The new position of the track content object.
 */
void TrackContentObject::movePosition( const TimePos & pos )
{
	TimePos newPos = qMax(0, pos.getTicks());
	if (m_startPosition != newPos)
	{
		Engine::mixer()->requestChangeInModel();
		m_startPosition = newPos;
		Engine::mixer()->doneChangeInModel();
		Engine::getSong()->updateLength();
		emit positionChanged();
	}
}




/*! \brief Change the length of this TrackContentObject
 *
 *  If the track content object's length has changed, update it.  We
 *  also add a journal entry for undo and update the display.
 *
 * \param _length The new length of the track content object.
 */
void TrackContentObject::changeLength( const TimePos & length )
{
	m_length = length;
	Engine::getSong()->updateLength();
	emit lengthChanged();
}




bool TrackContentObject::comparePosition(const TrackContentObject *a, const TrackContentObject *b)
{
	return a->startPosition() < b->startPosition();
}




/*! \brief Copies the state of a TrackContentObject to another TrackContentObject
 *
 *  This method copies the state of a TCO to another TCO
 */
void TrackContentObject::copyStateTo( TrackContentObject *src, TrackContentObject *dst )
{
	// If the node names match we copy the state
	if( src->nodeName() == dst->nodeName() ){
		QDomDocument doc;
		QDomElement parent = doc.createElement( "StateCopy" );
		src->saveState( doc, parent );

		const TimePos pos = dst->startPosition();
		dst->restoreState( parent.firstChild().toElement() );
		dst->movePosition( pos );

		AutomationPattern::resolveAllIDs();
		GuiApplication::instance()->automationEditor()->m_editor->updateAfterPatternChange();
	}
}




/*! \brief Mutes this TrackContentObject
 *
 *  Restore the previous state of this track content object.  This will
 *  restore the position or the length of the track content object
 *  depending on what was changed.
 *
 * \param _je The journal entry to undo
 */
void TrackContentObject::toggleMute()
{
	m_mutedModel.setValue( !m_mutedModel.value() );
	emit dataChanged();
}




TimePos TrackContentObject::startTimeOffset() const
{
	return m_startTimeOffset;
}




void TrackContentObject::setStartTimeOffset( const TimePos &startTimeOffset )
{
	m_startTimeOffset = startTimeOffset;
}

// Update TCO color if it follows the track color
void TrackContentObject::updateColor()
{
	if( ! m_useCustomClipColor )
	{
		emit trackColorChanged();
	}
}


void TrackContentObject::useCustomClipColor( bool b )
{
	m_useCustomClipColor = b;
	updateColor();
}


bool TrackContentObject::hasColor()
{
	return usesCustomClipColor() || getTrack()->useColor();
}





// ===========================================================================
// trackContentObjectView
// ===========================================================================
/*! \brief Create a new trackContentObjectView
 *
 *  Creates a new track content object view for the given
 *  track content object in the given track view.
 *
 * \param _tco The track content object to be displayed
 * \param _tv  The track view that will contain the new object
 */
TrackContentObjectView::TrackContentObjectView( TrackContentObject * tco,
							TrackView * tv ) :
	selectableObject( tv->getTrackContentWidget() ),
	ModelView( NULL, this ),
	m_tco( tco ),
	m_trackView( tv ),
	m_action( NoAction ),
	m_initialMousePos( QPoint( 0, 0 ) ),
	m_initialMouseGlobalPos( QPoint( 0, 0 ) ),
	m_initialTCOPos( TimePos(0) ),
	m_initialTCOEnd( TimePos(0) ),
	m_initialOffsets( QVector<TimePos>() ),
	m_hint( NULL ),
	m_mutedColor( 0, 0, 0 ),
	m_mutedBackgroundColor( 0, 0, 0 ),
	m_selectedColor( 0, 0, 0 ),
	m_textColor( 0, 0, 0 ),
	m_textShadowColor( 0, 0, 0 ),
	m_BBPatternBackground( 0, 0, 0 ),
	m_gradient( true ),
	m_mouseHotspotHand( 0, 0 ),
	m_cursorSetYet( false ),
	m_needsUpdate( true )
{
	if( s_textFloat == NULL )
	{
		s_textFloat = new TextFloat;
		s_textFloat->setPixmap( embed::getIconPixmap( "clock" ) );
	}

	setAttribute( Qt::WA_OpaquePaintEvent, true );
	setAttribute( Qt::WA_DeleteOnClose, true );
	setFocusPolicy( Qt::StrongFocus );
	setCursor( QCursor( embed::getIconPixmap( "hand" ), m_mouseHotspotHand.width(), m_mouseHotspotHand.height() ) );
	move( 0, 0 );
	show();

	setFixedHeight( tv->getTrackContentWidget()->height() - 1);
	setAcceptDrops( true );
	setMouseTracking( true );

	connect( m_tco, SIGNAL( lengthChanged() ),
			this, SLOT( updateLength() ) );
	connect( gui->songEditor()->m_editor->zoomingModel(), SIGNAL( dataChanged() ), this, SLOT( updateLength() ) );
	connect( m_tco, SIGNAL( positionChanged() ),
			this, SLOT( updatePosition() ) );
	connect( m_tco, SIGNAL( destroyedTCO() ), this, SLOT( close() ) );
	setModel( m_tco );
	connect( m_tco, SIGNAL( trackColorChanged() ), this, SLOT( update() ) );
	connect( m_trackView->getTrackOperationsWidget(), SIGNAL( colorParented() ), this, SLOT( useTrackColor() ) );

	m_trackView->getTrackContentWidget()->addTCOView( this );
	updateLength();
	updatePosition();
}




/*! \brief Destroy a trackContentObjectView
 *
 *  Destroys the given track content object view.
 *
 */
TrackContentObjectView::~TrackContentObjectView()
{
	delete m_hint;
	// we have to give our track-container the focus because otherwise the
	// op-buttons of our track-widgets could become focus and when the user
	// presses space for playing song, just one of these buttons is pressed
	// which results in unwanted effects
	m_trackView->trackContainerView()->setFocus();
}


/*! \brief Update a TrackContentObjectView
 *
 *  TCO's get drawn only when needed,
 *  and when a TCO is updated,
 *  it needs to be redrawn.
 *
 */
void TrackContentObjectView::update()
{
	if( !m_cursorSetYet )
	{
		setCursor( QCursor( embed::getIconPixmap( "hand" ), m_mouseHotspotHand.width(), m_mouseHotspotHand.height() ) );
		m_cursorSetYet = true;
	}

	if( fixedTCOs() )
	{
		updateLength();
	}
	m_needsUpdate = true;
	selectableObject::update();
}



/*! \brief Does this trackContentObjectView have a fixed TCO?
 *
 *  Returns whether the containing trackView has fixed
 *  TCOs.
 *
 * \todo What the hell is a TCO here - track content object?  And in
 *  what circumstance are they fixed?
 */
bool TrackContentObjectView::fixedTCOs()
{
	return m_trackView->trackContainerView()->fixedTCOs();
}



// qproperty access functions, to be inherited & used by TCOviews
//! \brief CSS theming qproperty access method
QColor TrackContentObjectView::mutedColor() const
{ return m_mutedColor; }

QColor TrackContentObjectView::mutedBackgroundColor() const
{ return m_mutedBackgroundColor; }

QColor TrackContentObjectView::selectedColor() const
{ return m_selectedColor; }

QColor TrackContentObjectView::textColor() const
{ return m_textColor; }

QColor TrackContentObjectView::textBackgroundColor() const
{
	return m_textBackgroundColor;
}

QColor TrackContentObjectView::textShadowColor() const
{ return m_textShadowColor; }

QColor TrackContentObjectView::BBPatternBackground() const
{ return m_BBPatternBackground; }

bool TrackContentObjectView::gradient() const
{ return m_gradient; }

//! \brief CSS theming qproperty access method
void TrackContentObjectView::setMutedColor( const QColor & c )
{ m_mutedColor = QColor( c ); }

void TrackContentObjectView::setMutedBackgroundColor( const QColor & c )
{ m_mutedBackgroundColor = QColor( c ); }

void TrackContentObjectView::setSelectedColor( const QColor & c )
{ m_selectedColor = QColor( c ); }

void TrackContentObjectView::setTextColor( const QColor & c )
{ m_textColor = QColor( c ); }

void TrackContentObjectView::setTextBackgroundColor( const QColor & c )
{
	m_textBackgroundColor = c;
}

void TrackContentObjectView::setTextShadowColor( const QColor & c )
{ m_textShadowColor = QColor( c ); }

void TrackContentObjectView::setBBPatternBackground( const QColor & c )
{ m_BBPatternBackground = QColor( c ); }

void TrackContentObjectView::setGradient( const bool & b )
{ m_gradient = b; }

void TrackContentObjectView::setMouseHotspotHand(const QSize & s)
{
	m_mouseHotspotHand = s;
}

// access needsUpdate member variable
bool TrackContentObjectView::needsUpdate()
{ return m_needsUpdate; }
void TrackContentObjectView::setNeedsUpdate( bool b )
{ m_needsUpdate = b; }

/*! \brief Close a trackContentObjectView
 *
 *  Closes a track content object view by asking the track
 *  view to remove us and then asking the QWidget to close us.
 *
 * \return Boolean state of whether the QWidget was able to close.
 */
bool TrackContentObjectView::close()
{
	m_trackView->getTrackContentWidget()->removeTCOView( this );
	return QWidget::close();
}




/*! \brief Removes a trackContentObjectView from its track view.
 *
 *  Like the close() method, this asks the track view to remove this
 *  track content object view.  However, the track content object is
 *  scheduled for later deletion rather than closed immediately.
 *
 */
void TrackContentObjectView::remove()
{
	m_trackView->getTrack()->addJournalCheckPoint();

	// delete ourself
	close();
	m_tco->deleteLater();
}




/*! \brief Updates a trackContentObjectView's length
 *
 *  If this track content object view has a fixed TCO, then we must
 *  keep the width of our parent.  Otherwise, calculate our width from
 *  the track content object's length in pixels adding in the border.
 *
 */
void TrackContentObjectView::updateLength()
{
	if( fixedTCOs() )
	{
		setFixedWidth( parentWidget()->width() );
	}
	else
	{
		setFixedWidth(
		static_cast<int>( m_tco->length() * pixelsPerBar() /
					TimePos::ticksPerBar() ) + 1 /*+
						TCO_BORDER_WIDTH * 2-1*/ );
	}
	m_trackView->trackContainerView()->update();
}




/*! \brief Updates a trackContentObjectView's position.
 *
 *  Ask our track view to change our position.  Then make sure that the
 *  track view is updated in case this position has changed the track
 *  view's length.
 *
 */
void TrackContentObjectView::updatePosition()
{
	m_trackView->getTrackContentWidget()->changePosition();
	// moving a TCO can result in change of song-length etc.,
	// therefore we update the track-container
	m_trackView->trackContainerView()->update();
}




void TrackContentObjectView::changeClipColor()
{
	// Get a color from the user
	QColor new_color = ColorChooser( this ).withPalette( ColorChooser::Palette::Track )->getColor( m_tco->color() );
	if( ! new_color.isValid() )
	{ return; }
	
	// Use that color
	m_tco->setColor( new_color );
	m_tco->useCustomClipColor( true );
	update();
}



void TrackContentObjectView::useTrackColor()
{
	m_tco->useCustomClipColor( false );
	update();
}





/*! \brief Change the trackContentObjectView's display when something
 *  being dragged enters it.
 *
 *  We need to notify Qt to change our display if something being
 *  dragged has entered our 'airspace'.
 *
 * \param dee The QDragEnterEvent to watch.
 */
void TrackContentObjectView::dragEnterEvent( QDragEnterEvent * dee )
{
	TrackContentWidget * tcw = getTrackView()->getTrackContentWidget();
	TimePos tcoPos = TimePos( m_tco->startPosition() );

	if( tcw->canPasteSelection( tcoPos, dee ) == false )
	{
		dee->ignore();
	}
	else
	{
		StringPairDrag::processDragEnterEvent( dee, "tco_" +
					QString::number( m_tco->getTrack()->type() ) );
	}
}




/*! \brief Handle something being dropped on this trackContentObjectView.
 *
 *  When something has been dropped on this trackContentObjectView, and
 *  it's a track content object, then use an instance of our dataFile reader
 *  to take the xml of the track content object and turn it into something
 *  we can write over our current state.
 *
 * \param de The QDropEvent to handle.
 */
void TrackContentObjectView::dropEvent( QDropEvent * de )
{
	QString type = StringPairDrag::decodeKey( de );
	QString value = StringPairDrag::decodeValue( de );

	// Track must be the same type to paste into
	if( type != ( "tco_" + QString::number( m_tco->getTrack()->type() ) ) )
	{
		return;
	}

	// Defer to rubberband paste if we're in that mode
	if( m_trackView->trackContainerView()->allowRubberband() == true )
	{
		TrackContentWidget * tcw = getTrackView()->getTrackContentWidget();
		TimePos tcoPos = TimePos( m_tco->startPosition() );

		if( tcw->pasteSelection( tcoPos, de ) == true )
		{
			de->accept();
		}
		return;
	}

	// Don't allow pasting a tco into itself.
	QObject* qwSource = de->source();
	if( qwSource != NULL &&
	    dynamic_cast<TrackContentObjectView *>( qwSource ) == this )
	{
		return;
	}

	// Copy state into existing tco
	DataFile dataFile( value.toUtf8() );
	TimePos pos = m_tco->startPosition();
	QDomElement tcos = dataFile.content().firstChildElement( "tcos" );
	m_tco->restoreState( tcos.firstChildElement().firstChildElement() );
	m_tco->movePosition( pos );
	AutomationPattern::resolveAllIDs();
	de->accept();
}




/*! \brief Handle a dragged selection leaving our 'airspace'.
 *
 * \param e The QEvent to watch.
 */
void TrackContentObjectView::leaveEvent( QEvent * e )
{
	if( cursor().shape() != Qt::BitmapCursor )
	{
		setCursor( QCursor( embed::getIconPixmap( "hand" ), m_mouseHotspotHand.width(), m_mouseHotspotHand.height() ) );
	}
	if( e != NULL )
	{
		QWidget::leaveEvent( e );
	}
}

/*! \brief Create a DataFile suitable for copying multiple trackContentObjects.
 *
 *	trackContentObjects in the vector are written to the "tcos" node in the
 *  DataFile.  The trackContentObjectView's initial mouse position is written
 *  to the "initialMouseX" node in the DataFile.  When dropped on a track,
 *  this is used to create copies of the TCOs.
 *
 * \param tcos The trackContectObjects to save in a DataFile
 */
DataFile TrackContentObjectView::createTCODataFiles(
    				const QVector<TrackContentObjectView *> & tcoViews) const
{
	Track * t = m_trackView->getTrack();
	TrackContainer * tc = t->trackContainer();
	DataFile dataFile( DataFile::DragNDropData );
	QDomElement tcoParent = dataFile.createElement( "tcos" );

	typedef QVector<TrackContentObjectView *> tcoViewVector;
	for( tcoViewVector::const_iterator it = tcoViews.begin();
			it != tcoViews.end(); ++it )
	{
		// Insert into the dom under the "tcos" element
		Track* tcoTrack = ( *it )->m_trackView->getTrack();
		int trackIndex = tc->tracks().indexOf( tcoTrack );
		QDomElement tcoElement = dataFile.createElement( "tco" );
		tcoElement.setAttribute( "trackIndex", trackIndex );
		tcoElement.setAttribute( "trackType", tcoTrack->type() );
		tcoElement.setAttribute( "trackName", tcoTrack->name() );
		( *it )->m_tco->saveState( dataFile, tcoElement );
		tcoParent.appendChild( tcoElement );
	}

	dataFile.content().appendChild( tcoParent );

	// Add extra metadata needed for calculations later
	int initialTrackIndex = tc->tracks().indexOf( t );
	if( initialTrackIndex < 0 )
	{
		printf("Failed to find selected track in the TrackContainer.\n");
		return dataFile;
	}
	QDomElement metadata = dataFile.createElement( "copyMetadata" );
	// initialTrackIndex is the index of the track that was touched
	metadata.setAttribute( "initialTrackIndex", initialTrackIndex );
	metadata.setAttribute( "trackContainerId", tc->id() );
	// grabbedTCOPos is the pos of the bar containing the TCO we grabbed
	metadata.setAttribute( "grabbedTCOPos", m_tco->startPosition() );

	dataFile.content().appendChild( metadata );

	return dataFile;
}

void TrackContentObjectView::paintTextLabel(QString const & text, QPainter & painter)
{
	if (text.trimmed() == "")
	{
		return;
	}

	painter.setRenderHint( QPainter::TextAntialiasing );

	QFont labelFont = this->font();
	labelFont.setHintingPreference( QFont::PreferFullHinting );
	painter.setFont( labelFont );

	const int textTop = TCO_BORDER_WIDTH + 1;
	const int textLeft = TCO_BORDER_WIDTH + 3;

	QFontMetrics fontMetrics(labelFont);
	QString elidedPatternName = fontMetrics.elidedText(text, Qt::ElideMiddle, width() - 2 * textLeft);

	if (elidedPatternName.length() < 2)
	{
		elidedPatternName = text.trimmed();
	}

	painter.fillRect(QRect(0, 0, width(), fontMetrics.height() + 2 * textTop), textBackgroundColor());

	int const finalTextTop = textTop + fontMetrics.ascent();
	painter.setPen(textShadowColor());
	painter.drawText( textLeft + 1, finalTextTop + 1, elidedPatternName );
	painter.setPen( textColor() );
	painter.drawText( textLeft, finalTextTop, elidedPatternName );
}

/*! \brief Handle a mouse press on this trackContentObjectView.
 *
 *  Handles the various ways in which a trackContentObjectView can be
 *  used with a click of a mouse button.
 *
 *  * If our container supports rubber band selection then handle
 *    selection events.
 *  * or if shift-left button, add this object to the selection
 *  * or if ctrl-left button, start a drag-copy event
 *  * or if just plain left button, resize if we're resizeable
 *  * or if ctrl-middle button, mute the track content object
 *  * or if middle button, maybe delete the track content object.
 *
 * \param me The QMouseEvent to handle.
 */
void TrackContentObjectView::mousePressEvent( QMouseEvent * me )
{
	// Right now, active is only used on right/mid clicks actions, so we use a ternary operator
	// to avoid the overhead of calling getClickedTCOs when it's not used
	auto active = me->button() == Qt::LeftButton
		? QVector<TrackContentObjectView *>()
		: getClickedTCOs();

	setInitialPos( me->pos() );
	setInitialOffsets();
	if( !fixedTCOs() && me->button() == Qt::LeftButton )
	{
		if( me->modifiers() & Qt::ControlModifier )
		{
			if( isSelected() )
			{
				m_action = CopySelection;
			}
			else
			{
				m_action = ToggleSelected;
			}
		}
		else if( !me->modifiers()
			|| (me->modifiers() & Qt::AltModifier)
			|| (me->modifiers() & Qt::ShiftModifier) )
		{
			if( isSelected() )
			{
				m_action = MoveSelection;
			}
			else
			{
				gui->songEditor()->m_editor->selectAllTcos( false );
				m_tco->addJournalCheckPoint();

				// move or resize
				m_tco->setJournalling( false );

				setInitialPos( me->pos() );
				setInitialOffsets();

				SampleTCO * sTco = dynamic_cast<SampleTCO*>( m_tco );
				if( me->x() < RESIZE_GRIP_WIDTH && sTco
						&& !m_tco->getAutoResize() )
				{
					m_action = ResizeLeft;
					setCursor( Qt::SizeHorCursor );
				}
				else if( m_tco->getAutoResize() || me->x() < width() - RESIZE_GRIP_WIDTH )
				{
					m_action = Move;
					setCursor( Qt::SizeAllCursor );
				}
				else
				{
					m_action = Resize;
					setCursor( Qt::SizeHorCursor );
				}

				if( m_action == Move )
				{
					s_textFloat->setTitle( tr( "Current position" ) );
					s_textFloat->setText( QString( "%1:%2" ).
						arg( m_tco->startPosition().getBar() + 1 ).
						arg( m_tco->startPosition().getTicks() %
								TimePos::ticksPerBar() ) );
				}
				else if( m_action == Resize || m_action == ResizeLeft )
				{
					s_textFloat->setTitle( tr( "Current length" ) );
					s_textFloat->setText( tr( "%1:%2 (%3:%4 to %5:%6)" ).
							arg( m_tco->length().getBar() ).
							arg( m_tco->length().getTicks() %
									TimePos::ticksPerBar() ).
							arg( m_tco->startPosition().getBar() + 1 ).
							arg( m_tco->startPosition().getTicks() %
									TimePos::ticksPerBar() ).
							arg( m_tco->endPosition().getBar() + 1 ).
							arg( m_tco->endPosition().getTicks() %
									TimePos::ticksPerBar() ) );
				}
				// s_textFloat->reparent( this );
				// setup text-float as if TCO was already moved/resized
				s_textFloat->moveGlobal( this, QPoint( width() + 2, height() + 2) );
				s_textFloat->show();
			}

			delete m_hint;
			QString hint = m_action == Move || m_action == MoveSelection
						? tr( "Press <%1> and drag to make a copy." )
						: tr( "Press <%1> for free resizing." );
			m_hint = TextFloat::displayMessage( tr( "Hint" ), hint.arg(UI_CTRL_KEY),
					embed::getIconPixmap( "hint" ), 0 );
		}
	}
	else if( me->button() == Qt::RightButton )
	{
		if( me->modifiers() & Qt::ControlModifier )
		{
			toggleMute( active );
		}
		else if( me->modifiers() & Qt::ShiftModifier && !fixedTCOs() )
		{
			remove( active );
		}
	}
	else if( me->button() == Qt::MidButton )
	{
		if( me->modifiers() & Qt::ControlModifier )
		{
			toggleMute( active );
		}
		else if( !fixedTCOs() )
		{
			remove( active );
		}
	}
}




/*! \brief Handle a mouse movement (drag) on this trackContentObjectView.
 *
 *  Handles the various ways in which a trackContentObjectView can be
 *  used with a mouse drag.
 *
 *  * If in move mode, move ourselves in the track,
 *  * or if in move-selection mode, move the entire selection,
 *  * or if in resize mode, resize ourselves,
 *  * otherwise ???
 *
 * \param me The QMouseEvent to handle.
 * \todo what does the final else case do here?
 */
void TrackContentObjectView::mouseMoveEvent( QMouseEvent * me )
{
	if( m_action == CopySelection || m_action == ToggleSelected )
	{
		if( mouseMovedDistance( me, 2 ) == true )
		{
			QVector<TrackContentObjectView *> tcoViews;
			if( m_action == CopySelection )
			{
				// Collect all selected TCOs
				QVector<selectableObject *> so =
					m_trackView->trackContainerView()->selectedObjects();
				for( auto it = so.begin(); it != so.end(); ++it )
				{
					TrackContentObjectView * tcov =
						dynamic_cast<TrackContentObjectView *>( *it );
					if( tcov != NULL )
					{
						tcoViews.push_back( tcov );
					}
				}
			}
			else
			{
				gui->songEditor()->m_editor->selectAllTcos( false );
				tcoViews.push_back( this );
			}
			// Clear the action here because mouseReleaseEvent will not get
			// triggered once we go into drag.
			m_action = NoAction;

			// Write the TCOs to the DataFile for copying
			DataFile dataFile = createTCODataFiles( tcoViews );

			// TODO -- thumbnail for all selected
			QPixmap thumbnail = grab().scaled(
				128, 128,
				Qt::KeepAspectRatio,
				Qt::SmoothTransformation );
			new StringPairDrag( QString( "tco_%1" ).arg(
								m_tco->getTrack()->type() ),
								dataFile.toString(), thumbnail, this );
		}
	}

	if( me->modifiers() & Qt::ControlModifier )
	{
		delete m_hint;
		m_hint = NULL;
	}

	const float ppb = m_trackView->trackContainerView()->pixelsPerBar();
	if( m_action == Move )
	{
		TimePos newPos = draggedTCOPos( me );

		m_tco->movePosition(newPos);
		newPos = m_tco->startPosition(); // Get the real position the TCO was dragged to for the label
		m_trackView->getTrackContentWidget()->changePosition();
		s_textFloat->setText( QString( "%1:%2" ).
				arg( newPos.getBar() + 1 ).
				arg( newPos.getTicks() %
						TimePos::ticksPerBar() ) );
		s_textFloat->moveGlobal( this, QPoint( width() + 2, height() + 2 ) );
	}
	else if( m_action == MoveSelection )
	{
		// 1: Find the position we want to move the grabbed TCO to
		TimePos newPos = draggedTCOPos( me );

		// 2: Handle moving the other selected TCOs the same distance
		QVector<selectableObject *> so =
			m_trackView->trackContainerView()->selectedObjects();
		QVector<TrackContentObject *> tcos; // List of selected clips
		int leftmost = 0; // Leftmost clip's offset from grabbed clip
		// Populate tcos, find leftmost
		for( QVector<selectableObject *>::iterator it = so.begin();
							it != so.end(); ++it )
		{
			TrackContentObjectView * tcov =
				dynamic_cast<TrackContentObjectView *>( *it );
			if( tcov == NULL ) { continue; }
			tcos.push_back( tcov->m_tco );
			int index = std::distance( so.begin(), it );
			leftmost = min (leftmost, m_initialOffsets[index].getTicks() );
		}
		// Make sure the leftmost clip doesn't get moved to a negative position
		if ( newPos.getTicks() + leftmost < 0 ) { newPos = -leftmost; }

		for( QVector<TrackContentObject *>::iterator it = tcos.begin();
							it != tcos.end(); ++it )
		{
			int index = std::distance( tcos.begin(), it );
			( *it )->movePosition( newPos + m_initialOffsets[index] );
		}
	}
	else if( m_action == Resize || m_action == ResizeLeft )
	{
		// If the user is holding alt, or pressed ctrl after beginning the drag, don't quantize
		const bool unquantized = (me->modifiers() & Qt::ControlModifier) || (me->modifiers() & Qt::AltModifier);
		const float snapSize = gui->songEditor()->m_editor->getSnapSize();
		// Length in ticks of one snap increment
		const TimePos snapLength = TimePos( (int)(snapSize * TimePos::ticksPerBar()) );

		if( m_action == Resize )
		{
			// The clip's new length
			TimePos l = static_cast<int>( me->x() * TimePos::ticksPerBar() / ppb );

			if ( unquantized )
			{	// We want to preserve this adjusted offset,
				// even if the user switches to snapping later
				setInitialPos( m_initialMousePos );
				// Don't resize to less than 1 tick
				m_tco->changeLength( qMax<int>( 1, l ) );
			}
			else if ( me->modifiers() & Qt::ShiftModifier )
			{	// If shift is held, quantize clip's end position
				TimePos end = TimePos( m_initialTCOPos + l ).quantize( snapSize );
				// The end position has to be after the clip's start
				TimePos min = m_initialTCOPos.quantize( snapSize );
				if ( min <= m_initialTCOPos ) min += snapLength;
				m_tco->changeLength( qMax<int>(min - m_initialTCOPos, end - m_initialTCOPos) );
			}
			else
			{	// Otherwise, resize in fixed increments
				TimePos initialLength = m_initialTCOEnd - m_initialTCOPos;
				TimePos offset = TimePos( l - initialLength ).quantize( snapSize );
				// Don't resize to less than 1 tick
				TimePos min = TimePos( initialLength % snapLength );
				if (min < 1) min += snapLength;
				m_tco->changeLength( qMax<int>( min, initialLength + offset) );
			}
		}
		else
		{
			SampleTCO * sTco = dynamic_cast<SampleTCO*>( m_tco );
			if( sTco )
			{
				const int x = mapToParent( me->pos() ).x() - m_initialMousePos.x();

				TimePos t = qMax( 0, (int)
									m_trackView->trackContainerView()->currentPosition() +
									static_cast<int>( x * TimePos::ticksPerBar() / ppb ) );

				if( unquantized )
				{	// We want to preserve this adjusted offset,
					// even if the user switches to snapping later
					setInitialPos( m_initialMousePos );
					//Don't resize to less than 1 tick
					t = qMin<int>( m_initialTCOEnd - 1, t);
				}
				else if( me->modifiers() & Qt::ShiftModifier )
				{	// If shift is held, quantize clip's start position
					// Don't let the start position move past the end position
					TimePos max = m_initialTCOEnd.quantize( snapSize );
					if ( max >= m_initialTCOEnd ) max -= snapLength;
					t = qMin<int>( max, t.quantize( snapSize ) );
				}
				else
				{	// Otherwise, resize in fixed increments
					// Don't resize to less than 1 tick
					TimePos initialLength = m_initialTCOEnd - m_initialTCOPos;
					TimePos minLength = TimePos( initialLength % snapLength );
					if (minLength < 1) minLength += snapLength;
					TimePos offset = TimePos(t - m_initialTCOPos).quantize( snapSize );
					t = qMin<int>( m_initialTCOEnd - minLength, m_initialTCOPos + offset );
				}

				TimePos oldPos = m_tco->startPosition();
				if( m_tco->length() + ( oldPos - t ) >= 1 )
				{
					m_tco->movePosition( t );
					m_tco->changeLength( m_tco->length() + ( oldPos - t ) );
					sTco->setStartTimeOffset( sTco->startTimeOffset() + ( oldPos - t ) );
				}
			}
		}
		s_textFloat->setText( tr( "%1:%2 (%3:%4 to %5:%6)" ).
				arg( m_tco->length().getBar() ).
				arg( m_tco->length().getTicks() %
						TimePos::ticksPerBar() ).
				arg( m_tco->startPosition().getBar() + 1 ).
				arg( m_tco->startPosition().getTicks() %
						TimePos::ticksPerBar() ).
				arg( m_tco->endPosition().getBar() + 1 ).
				arg( m_tco->endPosition().getTicks() %
						TimePos::ticksPerBar() ) );
		s_textFloat->moveGlobal( this, QPoint( width() + 2, height() + 2) );
	}
	else
	{
		SampleTCO * sTco = dynamic_cast<SampleTCO*>( m_tco );
		if( ( me->x() > width() - RESIZE_GRIP_WIDTH && !me->buttons() && !m_tco->getAutoResize() )
		||  ( me->x() < RESIZE_GRIP_WIDTH && !me->buttons() && sTco && !m_tco->getAutoResize() ) )
		{
			setCursor( Qt::SizeHorCursor );
		}
		else
		{
			leaveEvent( NULL );
		}
	}
}




/*! \brief Handle a mouse release on this trackContentObjectView.
 *
 *  If we're in move or resize mode, journal the change as appropriate.
 *  Then tidy up.
 *
 * \param me The QMouseEvent to handle.
 */
void TrackContentObjectView::mouseReleaseEvent( QMouseEvent * me )
{
	// If the CopySelection was chosen as the action due to mouse movement,
	// it will have been cleared.  At this point Toggle is the desired action.
	// An active StringPairDrag will prevent this method from being called,
	// so a real CopySelection would not have occurred.
	if( m_action == CopySelection ||
	    ( m_action == ToggleSelected && mouseMovedDistance( me, 2 ) == false ) )
	{
		setSelected( !isSelected() );
	}

	if( m_action == Move || m_action == Resize || m_action == ResizeLeft )
	{
		// TODO: Fix m_tco->setJournalling() consistency
		m_tco->setJournalling( true );
	}
	m_action = NoAction;
	delete m_hint;
	m_hint = NULL;
	s_textFloat->hide();
	leaveEvent( NULL );
	selectableObject::mouseReleaseEvent( me );
}




/*! \brief Set up the context menu for this trackContentObjectView.
 *
 *  Set up the various context menu events that can apply to a
 *  track content object view.
 *
 * \param cme The QContextMenuEvent to add the actions to.
 */
void TrackContentObjectView::contextMenuEvent( QContextMenuEvent * cme )
{
	QVector<TrackContentObjectView *> selectedTCOs = getClickedTCOs();

	// Depending on whether we right-clicked a selection or an individual TCO we will have
	// different labels for the actions.
	bool individualTCO = selectedTCOs.size() <= 1;

	if( cme->modifiers() )
	{
		return;
	}

	QMenu contextMenu( this );

	bool canMergeTCOs = individualTCO ? false : canMergeSelection(selectedTCOs);

	if( fixedTCOs() == false )
	{
		contextMenu.addAction(
			embed::getIconPixmap( "cancel" ),
			individualTCO
				? tr("Delete (middle mousebutton)")
				: tr("Delete selection (middle mousebutton)"),
			[this](){ contextMenuAction( Remove ); } );

		contextMenu.addSeparator();

		contextMenu.addAction(
			embed::getIconPixmap( "edit_cut" ),
			individualTCO
				? tr("Cut")
				: tr("Cut selection"),
			[this](){ contextMenuAction( Cut ); } );

		if (canMergeTCOs)
		{
			contextMenu.addAction(
				embed::getIconPixmap("edit_merge"),
				tr("Merge Selection"),
				[this](){ contextMenuAction(Merge); }
			);
		}
	}

	contextMenu.addAction(
		embed::getIconPixmap( "edit_copy" ),
		individualTCO
			? tr("Copy")
			: tr("Copy selection"),
		[this](){ contextMenuAction( Copy ); } );

	contextMenu.addAction(
		embed::getIconPixmap( "edit_paste" ),
		tr( "Paste" ),
		[this](){ contextMenuAction( Paste ); } );

	contextMenu.addSeparator();

	contextMenu.addAction(
		embed::getIconPixmap( "muted" ),
		(individualTCO
			? tr("Mute/unmute (<%1> + middle click)")
			: tr("Mute/unmute selection (<%1> + middle click)")).arg(UI_CTRL_KEY),
		[this](){ contextMenuAction( Mute ); } );

	contextMenu.addSeparator();

	contextMenu.addAction( embed::getIconPixmap( "colorize" ),
			tr( "Set clip color" ), this, SLOT( changeClipColor() ) );
	contextMenu.addAction( embed::getIconPixmap( "colorize" ),
			tr( "Use track color" ), this, SLOT( useTrackColor() ) );

	constructContextMenu( &contextMenu );

	contextMenu.exec( QCursor::pos() );
}

// This method processes the actions from the context menu of the TCO View.
void TrackContentObjectView::contextMenuAction( ContextMenuAction action )
{
	QVector<TrackContentObjectView *> active = getClickedTCOs();
	// active will be later used for the remove, copy, cut or toggleMute methods

	switch( action )
	{
		case Remove:
			remove( active );
			break;
		case Cut:
			cut( active );
			break;
		case Copy:
			copy( active );
			break;
		case Paste:
			paste();
			break;
		case Mute:
			toggleMute( active );
			break;
		case Merge:
			mergeTCOs(active);
			break;
	}
}

QVector<TrackContentObjectView *> TrackContentObjectView::getClickedTCOs()
{
	// Get a list of selected selectableObjects
	QVector<selectableObject *> sos = gui->songEditor()->m_editor->selectedObjects();

	// Convert to a list of selected TCOVs
	QVector<TrackContentObjectView *> selection;
	selection.reserve( sos.size() );
	for( auto so: sos )
	{
		TrackContentObjectView *tcov = dynamic_cast<TrackContentObjectView *> ( so );
		if( tcov != nullptr )
		{
			selection.append( tcov );
		}
	}

	// If we clicked part of the selection, affect all selected clips. Otherwise affect the clip we clicked
	return selection.contains(this)
		? selection
		: QVector<TrackContentObjectView *>( 1, this );
}

void TrackContentObjectView::remove( QVector<TrackContentObjectView *> tcovs )
{
	for( auto tcov: tcovs )
	{
		// No need to check if it's nullptr because we check when building the QVector
		tcov->remove();
	}
}

void TrackContentObjectView::copy( QVector<TrackContentObjectView *> tcovs )
{
	// For copyStringPair()
	using namespace Clipboard;

	// Write the TCOs to a DataFile for copying
	DataFile dataFile = createTCODataFiles( tcovs );

	// Copy the TCO type as a key and the TCO data file to the clipboard
	copyStringPair( QString( "tco_%1" ).arg( m_tco->getTrack()->type() ),
		dataFile.toString() );
}

void TrackContentObjectView::cut( QVector<TrackContentObjectView *> tcovs )
{
	// Copy the selected TCOs
	copy( tcovs );

	// Now that the TCOs are copied we can delete them, since we are cutting
	remove( tcovs );
}

void TrackContentObjectView::paste()
{
	// For getMimeData()
	using namespace Clipboard;

	// If possible, paste the selection on the TimePos of the selected Track and remove it
	TimePos tcoPos = TimePos( m_tco->startPosition() );

	TrackContentWidget *tcw = getTrackView()->getTrackContentWidget();

	if( tcw->pasteSelection( tcoPos, getMimeData() ) )
	{
		// If we succeed on the paste we delete the TCO we pasted on
		remove();
	}
}

void TrackContentObjectView::toggleMute( QVector<TrackContentObjectView *> tcovs )
{
	for( auto tcov: tcovs )
	{
		// No need to check for nullptr because we check while building the tcovs QVector
		tcov->getTrackContentObject()->toggleMute();
	}
}

bool TrackContentObjectView::canMergeSelection(QVector<TrackContentObjectView *> tcovs)
{
	// We can only merge InstrumentTrack's TCOs, so check if we only have those in the selection,
	// and also if they all belong to the same track

	// We start assuming we can merge and if any condition is broken we set it to false
	bool canMerge = true;

	// Variable to check if all TCOs belong to the same track
	TrackView * previousOwnerTrackView = nullptr;

	// Then we check every selected TCO to see if all of them are InstrumentTrack's TCOs.
	// If any isn't, we set canMerge to false and quit the loop.
	for (auto tcov: tcovs)
	{
		TrackView * ownerTrackView = tcov->getTrackView();

		// Set the previousOwnerTrackView to the first TrackView
		if (!previousOwnerTrackView)
		{
			previousOwnerTrackView = ownerTrackView;
		}

		// If there are TCOs from different tracks or TCOs from tracks
		// other than an InstrumentTrack, can't merge them
		if (ownerTrackView != previousOwnerTrackView
			|| !dynamic_cast<InstrumentTrackView *>(ownerTrackView))
		{
			canMerge = false;
			break;
		}
	}

	return canMerge;
}

void TrackContentObjectView::mergeTCOs(QVector<TrackContentObjectView *> tcovs)
{
	// Get the track that we are merging TCOs in
	InstrumentTrack * track =
		dynamic_cast<InstrumentTrack *>(tcovs.at(0)->getTrackView()->getTrack());

	if (!track)
	{
		qWarning("Warning: Couldn't retrieve InstrumentTrack in mergeTCOs()");
		return;
	}

	// For Undo/Redo
	track->addJournalCheckPoint();
	track->saveJournallingState(false);

	// Find the earliest position of all the selected TCOVs
	TimePos earliestPos = tcovs.at(0)->getTrackContentObject()->startPosition();
	TimePos currentPos = earliestPos;

	for (auto tcov: tcovs)
	{
		currentPos = tcov->getTrackContentObject()->startPosition();
		if (currentPos < earliestPos)
		{
			earliestPos = currentPos;
		}
	}

	// Create a pattern where all notes will be added
	Pattern * newPattern = dynamic_cast<Pattern *>(track->createTCO(earliestPos));
	if (!newPattern)
	{
		qWarning("Warning: Failed to convert TCO to Pattern on mergeTCOs");
		return;
	}

	newPattern->saveJournallingState(false);

	// Add the notes and remove the TCOs that are being merged
	for (auto tcov: tcovs)
	{
		// Convert TCOV to PatternView
		PatternView * pView = dynamic_cast<PatternView *>(tcov);

		if (!pView)
		{
			qWarning("Warning: Non-pattern TCO on InstrumentTrack");
			continue;
		}

		NoteVector currentTCONotes = pView->getPattern()->notes();
		TimePos pViewPos = pView->getPattern()->startPosition();

		for (Note * note: currentTCONotes)
		{
			Note * newNote = newPattern->addNote(*note, false);
			TimePos originalNotePos = newNote->pos();
			newNote->setPos(originalNotePos + (pViewPos - earliestPos));
		}

		// We disable the journalling system before removing, so the
		// removal doesn't get added to the undo/redo history
		tcov->getTrackContentObject()->saveJournallingState(false);
		// No need to check for nullptr because we check while building the tcovs QVector
		tcov->remove();
		// TODO: Is it a good idea to restore the journalling state after remove()
		// or is the next line completely unnecessary?
		tcov->getTrackContentObject()->restoreJournallingState();
	}

	// Update length since we might have moved notes beyond the end of the pattern length
	newPattern->updateLength();
	// Rearrange notes because we might have moved them
	newPattern->rearrangeAllNotes();
	// Restore journalling states now that the operation is finished
	track->restoreJournallingState();
	newPattern->restoreJournallingState();
	// Update engine
	Engine::getSong()->setModified();
	gui->songEditor()->update();
}



/*! \brief How many pixels a bar takes for this trackContentObjectView.
 *
 * \return the number of pixels per bar.
 */
float TrackContentObjectView::pixelsPerBar()
{
	return m_trackView->trackContainerView()->pixelsPerBar();
}


/*! \brief Save the offsets between all selected tracks and a clicked track */
void TrackContentObjectView::setInitialOffsets()
{
	QVector<selectableObject *> so = m_trackView->trackContainerView()->selectedObjects();
	QVector<TimePos> offsets;
	for( QVector<selectableObject *>::iterator it = so.begin();
						it != so.end(); ++it )
	{
		TrackContentObjectView * tcov =
			dynamic_cast<TrackContentObjectView *>( *it );
		if( tcov == NULL )
		{
			continue;
		}
		offsets.push_back( tcov->m_tco->startPosition() - m_initialTCOPos );
	}

	m_initialOffsets = offsets;
}




/*! \brief Detect whether the mouse moved more than n pixels on screen.
 *
 * \param _me The QMouseEvent.
 * \param distance The threshold distance that the mouse has moved to return true.
 */
bool TrackContentObjectView::mouseMovedDistance( QMouseEvent * me, int distance )
{
	QPoint dPos = mapToGlobal( me->pos() ) - m_initialMouseGlobalPos;
	const int pixelsMoved = dPos.manhattanLength();
	return ( pixelsMoved > distance || pixelsMoved < -distance );
}



/*! \brief Calculate the new position of a dragged TCO from a mouse event
 *
 *
 * \param me The QMouseEvent
 */
TimePos TrackContentObjectView::draggedTCOPos( QMouseEvent * me )
{
	//Pixels per bar
	const float ppb = m_trackView->trackContainerView()->pixelsPerBar();
	// The pixel distance that the mouse has moved
	const int mouseOff = mapToGlobal(me->pos()).x() - m_initialMouseGlobalPos.x();
	TimePos newPos = m_initialTCOPos + mouseOff * TimePos::ticksPerBar() / ppb;
	TimePos offset = newPos - m_initialTCOPos;
	// If the user is holding alt, or pressed ctrl after beginning the drag, don't quantize
	if (    me->button() != Qt::NoButton
		|| (me->modifiers() & Qt::ControlModifier)
		|| (me->modifiers() & Qt::AltModifier)    )
	{
		// We want to preserve this adjusted offset,
		// even if the user switches to snapping
		setInitialPos( m_initialMousePos );
	}
	else if ( me->modifiers() & Qt::ShiftModifier )
	{	// If shift is held, quantize position (Default in 1.2.0 and earlier)
		// or end position, whichever is closest to the actual position
		TimePos startQ = newPos.quantize( gui->songEditor()->m_editor->getSnapSize() );
		// Find start position that gives snapped clip end position
		TimePos endQ = ( newPos + m_tco->length() );
		endQ = endQ.quantize( gui->songEditor()->m_editor->getSnapSize() );
		endQ = endQ - m_tco->length();
		// Select the position closest to actual position
		if ( abs(newPos - startQ) < abs(newPos - endQ) ) newPos = startQ;
		else newPos = endQ;
	}
	else
	{	// Otherwise, quantize moved distance (preserves user offsets)
		newPos = m_initialTCOPos + offset.quantize( gui->songEditor()->m_editor->getSnapSize() );
	}
	return newPos;
}


// Return the color that the TCO's background should be
QColor TrackContentObjectView::getColorForDisplay( QColor defaultColor )
{
	// Get the pure TCO color
	auto tcoColor = m_tco->hasColor()
					? m_tco->usesCustomClipColor()
						? m_tco->color()
						: m_tco->getTrack()->color()
					: defaultColor;

	// Set variables
	QColor c, mutedCustomColor;
	bool muted = m_tco->getTrack()->isMuted() || m_tco->isMuted();
	mutedCustomColor = tcoColor;
	mutedCustomColor.setHsv( mutedCustomColor.hsvHue(), mutedCustomColor.hsvSaturation() / 4, mutedCustomColor.value() );

	// Change the pure color by state: selected, muted, colored, normal
	if( isSelected() )
	{
		c = m_tco->hasColor()
			? ( muted
				? mutedCustomColor.darker( 350 )
				: tcoColor.darker( 150 ) )
			: selectedColor();
	}
	else
	{
		if( muted )
		{
			c = m_tco->hasColor()
				? mutedCustomColor.darker( 250 )
				: mutedBackgroundColor();
		}
		else
		{
			c = tcoColor;
		}
	}
	
	// Return color to caller
	return c;
}





// ===========================================================================
// trackContentWidget
// ===========================================================================
/*! \brief Create a new trackContentWidget
 *
 *  Creates a new track content widget for the given track.
 *  The content widget comprises the 'grip bar' and the 'tools' button
 *  for the track's context menu.
 *
 * \param parent The parent track.
 */
TrackContentWidget::TrackContentWidget( TrackView * parent ) :
	QWidget( parent ),
	m_trackView( parent ),
	m_darkerColor( Qt::SolidPattern ),
	m_lighterColor( Qt::SolidPattern ),
	m_gridColor( Qt::SolidPattern ),
	m_embossColor( Qt::SolidPattern )
{
	setAcceptDrops( true );

	connect( parent->trackContainerView(),
			SIGNAL( positionChanged( const TimePos & ) ),
			this, SLOT( changePosition( const TimePos & ) ) );

	setStyle( QApplication::style() );

	updateBackground();
}




/*! \brief Destroy this trackContentWidget
 *
 *  Destroys the trackContentWidget.
 */
TrackContentWidget::~TrackContentWidget()
{
}




void TrackContentWidget::updateBackground()
{
	const TrackContainerView * tcv = m_trackView->trackContainerView();

	// Assume even-pixels-per-bar. Makes sense, should be like this anyways
	int ppb = static_cast<int>( tcv->pixelsPerBar() );

	int w = ppb * BARS_PER_GROUP;
	int h = height();
	m_background = QPixmap( w * 2, height() );
	QPainter pmp( &m_background );

	pmp.fillRect( 0, 0, w, h, darkerColor() );
	pmp.fillRect( w, 0, w , h, lighterColor() );

	// draw lines
	// vertical lines
	pmp.setPen( QPen( gridColor(), 1 ) );
	for( float x = 0; x < w * 2; x += ppb )
	{
		pmp.drawLine( QLineF( x, 0.0, x, h ) );
	}

	pmp.setPen( QPen( embossColor(), 1 ) );
	for( float x = 1.0; x < w * 2; x += ppb )
	{
		pmp.drawLine( QLineF( x, 0.0, x, h ) );
	}

	// horizontal line
	pmp.setPen( QPen( gridColor(), 1 ) );
	pmp.drawLine( 0, h-1, w*2, h-1 );

	pmp.end();

	// Force redraw
	update();
}




/*! \brief Adds a trackContentObjectView to this widget.
 *
 *  Adds a(nother) trackContentObjectView to our list of views.  We also
 *  check that our position is up-to-date.
 *
 * \param tcov The trackContentObjectView to add.
 */
void TrackContentWidget::addTCOView( TrackContentObjectView * tcov )
{
	TrackContentObject * tco = tcov->getTrackContentObject();

	m_tcoViews.push_back( tcov );

	tco->saveJournallingState( false );
	changePosition();
	tco->restoreJournallingState();
}




/*! \brief Removes the given trackContentObjectView to this widget.
 *
 *  Removes the given trackContentObjectView from our list of views.
 *
 * \param tcov The trackContentObjectView to add.
 */
void TrackContentWidget::removeTCOView( TrackContentObjectView * tcov )
{
	tcoViewVector::iterator it = std::find( m_tcoViews.begin(),
						m_tcoViews.end(),
						tcov );
	if( it != m_tcoViews.end() )
	{
		m_tcoViews.erase( it );
		Engine::getSong()->setModified();
	}
}




/*! \brief Update ourselves by updating all the tCOViews attached.
 *
 */
void TrackContentWidget::update()
{
	for( tcoViewVector::iterator it = m_tcoViews.begin();
				it != m_tcoViews.end(); ++it )
	{
		( *it )->setFixedHeight( height() - 1 );
		( *it )->update();
	}
	QWidget::update();
}




// resposible for moving track-content-widgets to appropriate position after
// change of visible viewport
/*! \brief Move the trackContentWidget to a new place in time
 *
 * \param newPos The MIDI time to move to.
 */
void TrackContentWidget::changePosition( const TimePos & newPos )
{
	if( m_trackView->trackContainerView() == gui->getBBEditor()->trackContainerView() )
	{
		const int curBB = Engine::getBBTrackContainer()->currentBB();
		setUpdatesEnabled( false );

		// first show TCO for current BB...
		for( tcoViewVector::iterator it = m_tcoViews.begin();
						it != m_tcoViews.end(); ++it )
		{
		if( ( *it )->getTrackContentObject()->
						startPosition().getBar() == curBB )
			{
				( *it )->move( 0, ( *it )->y() );
				( *it )->raise();
				( *it )->show();
			}
			else
			{
				( *it )->lower();
			}
		}
		// ...then hide others to avoid flickering
		for( tcoViewVector::iterator it = m_tcoViews.begin();
					it != m_tcoViews.end(); ++it )
		{
			if( ( *it )->getTrackContentObject()->
						startPosition().getBar() != curBB )
			{
				( *it )->hide();
			}
		}
		setUpdatesEnabled( true );
		return;
	}

	TimePos pos = newPos;
	if( pos < 0 )
	{
		pos = m_trackView->trackContainerView()->currentPosition();
	}

	const int begin = pos;
	const int end = endPosition( pos );
	const float ppb = m_trackView->trackContainerView()->pixelsPerBar();

	setUpdatesEnabled( false );
	for( tcoViewVector::iterator it = m_tcoViews.begin();
						it != m_tcoViews.end(); ++it )
	{
		TrackContentObjectView * tcov = *it;
		TrackContentObject * tco = tcov->getTrackContentObject();

		tco->changeLength( tco->length() );

		const int ts = tco->startPosition();
		const int te = tco->endPosition()-3;
		if( ( ts >= begin && ts <= end ) ||
			( te >= begin && te <= end ) ||
			( ts <= begin && te >= end ) )
		{
			tcov->move( static_cast<int>( ( ts - begin ) * ppb /
						TimePos::ticksPerBar() ),
								tcov->y() );
			if( !tcov->isVisible() )
			{
				tcov->show();
			}
		}
		else
		{
			tcov->move( -tcov->width()-10, tcov->y() );
		}
	}
	setUpdatesEnabled( true );

	// redraw background
//	update();
}




/*! \brief Return the position of the trackContentWidget in bars.
 *
 * \param mouseX the mouse's current X position in pixels.
 */
TimePos TrackContentWidget::getPosition( int mouseX )
{
	TrackContainerView * tv = m_trackView->trackContainerView();
	return TimePos( tv->currentPosition() +
					 mouseX *
					 TimePos::ticksPerBar() /
					 static_cast<int>( tv->pixelsPerBar() ) );
}




/*! \brief Respond to a drag enter event on the trackContentWidget
 *
 * \param dee the Drag Enter Event to respond to
 */
void TrackContentWidget::dragEnterEvent( QDragEnterEvent * dee )
{
	TimePos tcoPos = getPosition( dee->pos().x() );
  if( canPasteSelection( tcoPos, dee ) == false )
	{
		dee->ignore();
	}
	else
	{
		StringPairDrag::processDragEnterEvent( dee, "tco_" +
						QString::number( getTrack()->type() ) );
	}
}




/*! \brief Returns whether a selection of TCOs can be pasted into this
 *
 * \param tcoPos the position of the TCO slot being pasted on
 * \param de the DropEvent generated
 */
bool TrackContentWidget::canPasteSelection( TimePos tcoPos, const QDropEvent* de )
{
	const QMimeData * mimeData = de->mimeData();

	// If the source of the DropEvent is the current instance of LMMS we don't allow pasting in the same bar
	// if it's another instance of LMMS we allow it
	return de->source()
		? canPasteSelection( tcoPos, mimeData )
		: canPasteSelection( tcoPos, mimeData, true );
}

// Overloaded method to make it possible to call this method without a Drag&Drop event
bool TrackContentWidget::canPasteSelection( TimePos tcoPos, const QMimeData* md , bool allowSameBar )
{
	// For decodeKey() and decodeValue()
	using namespace Clipboard;

	Track * t = getTrack();
	QString type = decodeKey( md );
	QString value = decodeValue( md );

	// We can only paste into tracks of the same type
	if( type != ( "tco_" + QString::number( t->type() ) ) ||
		m_trackView->trackContainerView()->fixedTCOs() == true )
	{
		return false;
	}

	// value contains XML needed to reconstruct TCOs and place them
	DataFile dataFile( value.toUtf8() );

	// Extract the metadata and which TCO was grabbed
	QDomElement metadata = dataFile.content().firstChildElement( "copyMetadata" );
	QDomAttr tcoPosAttr = metadata.attributeNode( "grabbedTCOPos" );
	TimePos grabbedTCOPos = tcoPosAttr.value().toInt();
	TimePos grabbedTCOBar = TimePos( grabbedTCOPos.getBar(), 0 );

	// Extract the track index that was originally clicked
	QDomAttr tiAttr = metadata.attributeNode( "initialTrackIndex" );
	const int initialTrackIndex = tiAttr.value().toInt();

	// Get the current track's index
	const TrackContainer::TrackList tracks = t->trackContainer()->tracks();
	const int currentTrackIndex = tracks.indexOf( t );

	// Don't paste if we're on the same bar and allowSameBar is false
	auto sourceTrackContainerId = metadata.attributeNode( "trackContainerId" ).value().toUInt();
	if( !allowSameBar && sourceTrackContainerId == t->trackContainer()->id() &&
			tcoPos == grabbedTCOBar && currentTrackIndex == initialTrackIndex )
	{
		return false;
	}

	// Extract the tco data
	QDomElement tcoParent = dataFile.content().firstChildElement( "tcos" );
	QDomNodeList tcoNodes = tcoParent.childNodes();

	// Determine if all the TCOs will land on a valid track
	for( int i = 0; i < tcoNodes.length(); i++ )
	{
		QDomElement tcoElement = tcoNodes.item( i ).toElement();
		int trackIndex = tcoElement.attributeNode( "trackIndex" ).value().toInt();
		int finalTrackIndex = trackIndex + currentTrackIndex - initialTrackIndex;

		// Track must be in TrackContainer's tracks
		if( finalTrackIndex < 0 || finalTrackIndex >= tracks.size() )
		{
			return false;
		}

		// Track must be of the same type
		auto startTrackType = tcoElement.attributeNode("trackType").value().toInt();
		Track * endTrack = tracks.at( finalTrackIndex );
		if( startTrackType != endTrack->type() )
		{
			return false;
		}
	}

	return true;
}

/*! \brief Pastes a selection of TCOs onto the track
 *
 * \param tcoPos the position of the TCO slot being pasted on
 * \param de the DropEvent generated
 */
bool TrackContentWidget::pasteSelection( TimePos tcoPos, QDropEvent * de )
{
	const QMimeData * mimeData = de->mimeData();

	if( canPasteSelection( tcoPos, de ) == false )
	{
		return false;
	}

	// We set skipSafetyCheck to true because we already called canPasteSelection
	return pasteSelection( tcoPos, mimeData, true );
}

// Overloaded method so we can call it without a Drag&Drop event
bool TrackContentWidget::pasteSelection( TimePos tcoPos, const QMimeData * md, bool skipSafetyCheck )
{
	// For decodeKey() and decodeValue()
	using namespace Clipboard;

	// When canPasteSelection was already called before, skipSafetyCheck will skip this
	if( !skipSafetyCheck && canPasteSelection( tcoPos, md ) == false )
	{
		return false;
	}

	QString type = decodeKey( md );
	QString value = decodeValue( md );

	getTrack()->addJournalCheckPoint();

	// value contains XML needed to reconstruct TCOs and place them
	DataFile dataFile( value.toUtf8() );

	// Extract the tco data
	QDomElement tcoParent = dataFile.content().firstChildElement( "tcos" );
	QDomNodeList tcoNodes = tcoParent.childNodes();

	// Extract the track index that was originally clicked
	QDomElement metadata = dataFile.content().firstChildElement( "copyMetadata" );
	QDomAttr tiAttr = metadata.attributeNode( "initialTrackIndex" );
	int initialTrackIndex = tiAttr.value().toInt();
	QDomAttr tcoPosAttr = metadata.attributeNode( "grabbedTCOPos" );
	TimePos grabbedTCOPos = tcoPosAttr.value().toInt();

	// Snap the mouse position to the beginning of the dropped bar, in ticks
	const TrackContainer::TrackList tracks = getTrack()->trackContainer()->tracks();
	const int currentTrackIndex = tracks.indexOf( getTrack() );

	bool wasSelection = m_trackView->trackContainerView()->rubberBand()->selectedObjects().count();

	// Unselect the old group
		const QVector<selectableObject *> so =
			m_trackView->trackContainerView()->selectedObjects();
		for( QVector<selectableObject *>::const_iterator it = so.begin();
		    	it != so.end(); ++it )
		{
			( *it )->setSelected( false );
		}


	// TODO -- Need to draw the hovericon either way, or ghost the TCOs
	// onto their final position.

	float snapSize = gui->songEditor()->m_editor->getSnapSize();
	// All patterns should be offset the same amount as the grabbed pattern
	TimePos offset = TimePos(tcoPos - grabbedTCOPos);
	// Users expect clips to "fall" backwards, so bias the offset
	offset = offset - TimePos::ticksPerBar() * snapSize / 2;
	// The offset is quantized (rather than the positions) to preserve fine adjustments
	offset = offset.quantize(snapSize);

	// Get the leftmost TCO and fix the offset if it reaches below bar 0
	TimePos leftmostPos = grabbedTCOPos;
	for(int i = 0; i < tcoNodes.length(); ++i)
	{
		QDomElement outerTCOElement = tcoNodes.item(i).toElement();
		QDomElement tcoElement = outerTCOElement.firstChildElement();

		TimePos pos = tcoElement.attributeNode("pos").value().toInt();

		if(pos < leftmostPos) { leftmostPos = pos; }
	}
	// Fix offset if it sets the left most TCO to a negative position
	offset = std::max(offset.getTicks(), -leftmostPos.getTicks());

	for( int i = 0; i<tcoNodes.length(); i++ )
	{
		QDomElement outerTCOElement = tcoNodes.item( i ).toElement();
		QDomElement tcoElement = outerTCOElement.firstChildElement();

		int trackIndex = outerTCOElement.attributeNode( "trackIndex" ).value().toInt();
		int finalTrackIndex = trackIndex + ( currentTrackIndex - initialTrackIndex );
		Track * t = tracks.at( finalTrackIndex );

		// The new position is the old position plus the offset.
		TimePos pos = tcoElement.attributeNode( "pos" ).value().toInt() + offset;
		// If we land on ourselves, offset by one snap
		TimePos shift = TimePos::ticksPerBar() * gui->songEditor()->m_editor->getSnapSize();
		if (offset == 0) { pos += shift; }

		TrackContentObject * tco = t->createTCO( pos );
		tco->restoreState( tcoElement );
		tco->movePosition(pos); // Because we restored the state, we need to move the TCO again.
		if( wasSelection )
		{
			tco->selectViewOnCreate( true );
		}
	}

	AutomationPattern::resolveAllIDs();

	return true;
}


/*! \brief Respond to a drop event on the trackContentWidget
 *
 * \param de the Drop Event to respond to
 */
void TrackContentWidget::dropEvent( QDropEvent * de )
{
	TimePos tcoPos = TimePos( getPosition( de->pos().x() ) );
	if( pasteSelection( tcoPos, de ) == true )
	{
		de->accept();
	}
}




/*! \brief Respond to a mouse press on the trackContentWidget
 *
 * \param me the mouse press event to respond to
 */
void TrackContentWidget::mousePressEvent( QMouseEvent * me )
{
	if( m_trackView->trackContainerView()->allowRubberband() == true )
	{
		QWidget::mousePressEvent( me );
	}
	else if( me->modifiers() & Qt::ShiftModifier )
	{
		QWidget::mousePressEvent( me );
	}
	else if( me->button() == Qt::LeftButton &&
			!m_trackView->trackContainerView()->fixedTCOs() )
	{
		QVector<selectableObject*> so =  m_trackView->trackContainerView()->rubberBand()->selectedObjects();
		for( int i = 0; i < so.count(); ++i )
		{
			so.at( i )->setSelected( false);
		}
		getTrack()->addJournalCheckPoint();
		const TimePos pos = getPosition( me->x() ).getBar() *
						TimePos::ticksPerBar();
		getTrack()->createTCO(pos);
	}
}




/*! \brief Repaint the trackContentWidget on command
 *
 * \param pe the Paint Event to respond to
 */
void TrackContentWidget::paintEvent( QPaintEvent * pe )
{
	// Assume even-pixels-per-bar. Makes sense, should be like this anyways
	const TrackContainerView * tcv = m_trackView->trackContainerView();
	int ppb = static_cast<int>( tcv->pixelsPerBar() );
	QPainter p( this );
	// Don't draw background on BB-Editor
	if( m_trackView->trackContainerView() != gui->getBBEditor()->trackContainerView() )
	{
		p.drawTiledPixmap( rect(), m_background, QPoint(
				tcv->currentPosition().getBar() * ppb, 0 ) );
	}
}




/*! \brief Updates the background tile pixmap on size changes.
 *
 * \param resizeEvent the resize event to pass to base class
 */
void TrackContentWidget::resizeEvent( QResizeEvent * resizeEvent )
{
	// Update backgroud
	updateBackground();
	// Force redraw
	QWidget::resizeEvent( resizeEvent );
}




/*! \brief Return the track shown by the trackContentWidget
 *
 */
Track * TrackContentWidget::getTrack()
{
	return m_trackView->getTrack();
}




/*! \brief Return the end position of the trackContentWidget in Bars.
 *
 * \param posStart the starting position of the Widget (from getPosition())
 */
TimePos TrackContentWidget::endPosition( const TimePos & posStart )
{
	const float ppb = m_trackView->trackContainerView()->pixelsPerBar();
	const int w = width();
	return posStart + static_cast<int>( w * TimePos::ticksPerBar() / ppb );
}

void TrackContentWidget::contextMenuEvent( QContextMenuEvent * cme )
{
	// For hasFormat(), MimeType enum class and getMimeData()
	using namespace Clipboard;

	if( cme->modifiers() )
	{
		return;
	}

	// If we don't have TCO data in the clipboard there's no need to create this menu
	// since "paste" is the only action at the moment.
	if( ! hasFormat( MimeType::StringPair )  )
	{
		return;
	}

	QMenu contextMenu( this );
	QAction *pasteA = contextMenu.addAction( embed::getIconPixmap( "edit_paste" ),
					tr( "Paste" ), [this, cme](){ contextMenuAction( cme, Paste ); } );
	// If we can't paste in the current TCW for some reason, disable the action so the user knows
	pasteA->setEnabled( canPasteSelection( getPosition( cme->x() ), getMimeData() ) ? true : false );

	contextMenu.exec( QCursor::pos() );
}

void TrackContentWidget::contextMenuAction( QContextMenuEvent * cme, ContextMenuAction action )
{
	// For getMimeData()
	using namespace Clipboard;

	switch( action )
	{
		case Paste:
		// Paste the selection on the TimePos of the context menu event
		TimePos tcoPos = getPosition( cme->x() );

		pasteSelection( tcoPos, getMimeData() );
		break;
	}
}



// qproperty access methods
//! \brief CSS theming qproperty access method
QBrush TrackContentWidget::darkerColor() const
{ return m_darkerColor; }

//! \brief CSS theming qproperty access method
QBrush TrackContentWidget::lighterColor() const
{ return m_lighterColor; }

//! \brief CSS theming qproperty access method
QBrush TrackContentWidget::gridColor() const
{ return m_gridColor; }

//! \brief CSS theming qproperty access method
QBrush TrackContentWidget::embossColor() const
{ return m_embossColor; }

//! \brief CSS theming qproperty access method
void TrackContentWidget::setDarkerColor( const QBrush & c )
{ m_darkerColor = c; }

//! \brief CSS theming qproperty access method
void TrackContentWidget::setLighterColor( const QBrush & c )
{ m_lighterColor = c; }

//! \brief CSS theming qproperty access method
void TrackContentWidget::setGridColor( const QBrush & c )
{ m_gridColor = c; }

//! \brief CSS theming qproperty access method
void TrackContentWidget::setEmbossColor( const QBrush & c )
{ m_embossColor = c; }


// ===========================================================================
// trackOperationsWidget
// ===========================================================================

/*! \brief Create a new trackOperationsWidget
 *
 * The trackOperationsWidget is the grip and the mute button of a track.
 *
 * \param parent the trackView to contain this widget
 */
TrackOperationsWidget::TrackOperationsWidget( TrackView * parent ) :
	QWidget( parent ),             /*!< The parent widget */
	m_trackView( parent )          /*!< The parent track view */
{
	ToolTip::add( this, tr( "Press <%1> while clicking on move-grip "
				"to begin a new drag'n'drop action." ).arg(UI_CTRL_KEY) );

	QMenu * toMenu = new QMenu( this );
	toMenu->setFont( pointSize<9>( toMenu->font() ) );
	connect( toMenu, SIGNAL( aboutToShow() ), this, SLOT( updateMenu() ) );


	setObjectName( "automationEnabled" );


	m_trackOps = new QPushButton( this );
	m_trackOps->move( 12, 1 );
	m_trackOps->setFocusPolicy( Qt::NoFocus );
	m_trackOps->setMenu( toMenu );
	ToolTip::add( m_trackOps, tr( "Actions" ) );


	m_muteBtn = new PixmapButton( this, tr( "Mute" ) );
	m_muteBtn->setActiveGraphic( embed::getIconPixmap( "led_off" ) );
	m_muteBtn->setInactiveGraphic( embed::getIconPixmap( "led_green" ) );
	m_muteBtn->setCheckable( true );

	m_soloBtn = new PixmapButton( this, tr( "Solo" ) );
	m_soloBtn->setActiveGraphic( embed::getIconPixmap( "led_red" ) );
	m_soloBtn->setInactiveGraphic( embed::getIconPixmap( "led_off" ) );
	m_soloBtn->setCheckable( true );

	if( ConfigManager::inst()->value( "ui",
					  "compacttrackbuttons" ).toInt() )
	{
		m_muteBtn->move( 46, 0 );
		m_soloBtn->move( 46, 16 );
	}
	else
	{
		m_muteBtn->move( 46, 8 );
		m_soloBtn->move( 62, 8 );
	}

	m_muteBtn->show();
	ToolTip::add( m_muteBtn, tr( "Mute" ) );

	m_soloBtn->show();
	ToolTip::add( m_soloBtn, tr( "Solo" ) );

	connect( this, SIGNAL( trackRemovalScheduled( TrackView * ) ),
			m_trackView->trackContainerView(),
				SLOT( deleteTrackView( TrackView * ) ),
							Qt::QueuedConnection );
	
	connect( m_trackView->getTrack()->getMutedModel(), SIGNAL( dataChanged() ),
			this, SLOT( update() ) );
	
}




/*! \brief Destroy an existing trackOperationsWidget
 *
 */
TrackOperationsWidget::~TrackOperationsWidget()
{
}




/*! \brief Respond to trackOperationsWidget mouse events
 *
 *  If it's the left mouse button, and Ctrl is held down, and we're
 *  not a Beat+Bassline Editor track, then start a new drag event to
 *  copy this track.
 *
 *  Otherwise, ignore all other events.
 *
 *  \param me The mouse event to respond to.
 */
void TrackOperationsWidget::mousePressEvent( QMouseEvent * me )
{
	if( me->button() == Qt::LeftButton &&
		me->modifiers() & Qt::ControlModifier &&
			m_trackView->getTrack()->type() != Track::BBTrack )
	{
		DataFile dataFile( DataFile::DragNDropData );
		m_trackView->getTrack()->saveState( dataFile, dataFile.content() );
		new StringPairDrag( QString( "track_%1" ).arg(
					m_trackView->getTrack()->type() ),
			dataFile.toString(), m_trackView->getTrackSettingsWidget()->grab(),
									this );
	}
	else if( me->button() == Qt::LeftButton )
	{
		// track-widget (parent-widget) initiates track-move
		me->ignore();
	}
}




/*! \brief Repaint the trackOperationsWidget
 *
 *  If we're not moving, and in the Beat+Bassline Editor, then turn
 *  automation on or off depending on its previous state and show
 *  ourselves.
 *
 *  Otherwise, hide ourselves.
 *
 *  \todo Flesh this out a bit - is it correct?
 *  \param pe The paint event to respond to
 */
void TrackOperationsWidget::paintEvent( QPaintEvent * pe )
{
	QPainter p( this );
	
	p.fillRect( rect(), palette().brush(QPalette::Background) );
	
	if( m_trackView->getTrack()->useColor() && ! m_trackView->getTrack()->getMutedModel()->value() ) 
	{
		QRect coloredRect( 0, 0, 10, m_trackView->getTrack()->getHeight() );
		
		p.fillRect( coloredRect, m_trackView->getTrack()->color() );
	}

	if( m_trackView->isMovingTrack() == false )
	{
		p.drawPixmap( 2, 2, embed::getIconPixmap("track_op_grip"));
	}
	else
	{
		p.drawPixmap( 2, 2, embed::getIconPixmap("track_op_grip_c"));
	}
}




/*! \brief Clone this track
 *
 */
void TrackOperationsWidget::cloneTrack()
{
	TrackContainerView *tcView = m_trackView->trackContainerView();

	Track *newTrack = m_trackView->getTrack()->clone();
	TrackView *newTrackView = tcView->createTrackView( newTrack );

	int index = tcView->trackViews().indexOf( m_trackView );
	int i = tcView->trackViews().size();
	while ( i != index + 1 )
	{
		tcView->moveTrackView( newTrackView, i - 1 );
		i--;
	}
}


/*! \brief Clear this track - clears all TCOs from the track */
void TrackOperationsWidget::clearTrack()
{
	Track * t = m_trackView->getTrack();
	t->addJournalCheckPoint();
	t->lock();
	t->deleteTCOs();
	t->unlock();
}



/*! \brief Remove this track from the track list
 *
 */
void TrackOperationsWidget::removeTrack()
{
	emit trackRemovalScheduled( m_trackView );
}

void TrackOperationsWidget::changeTrackColor()
{
	QColor new_color = ColorChooser( this ).withPalette( ColorChooser::Palette::Track )-> \
		getColor( m_trackView->getTrack()->color() );
	
	if( ! new_color.isValid() )
	{ return; }

	emit colorChanged( new_color );
	
	Engine::getSong()->setModified();
	update();
}

void TrackOperationsWidget::resetTrackColor()
{
	emit colorReset();
	Engine::getSong()->setModified();
	update();
}

void TrackOperationsWidget::randomTrackColor()
{
	QColor buffer = ColorChooser::getPalette( ColorChooser::Palette::Track )[ rand() % 48 ];

	emit colorChanged( buffer );
	Engine::getSong()->setModified();
	update();
}

void TrackOperationsWidget::useTrackColor()
{
	emit colorParented();
	Engine::getSong()->setModified();
}


/*! \brief Update the trackOperationsWidget context menu
 *
 *  For all track types, we have the Clone and Remove options.
 *  For instrument-tracks we also offer the MIDI-control-menu
 *  For automation tracks, extra options: turn on/off recording
 *  on all TCOs (same should be added for sample tracks when
 *  sampletrack recording is implemented)
 */
void TrackOperationsWidget::updateMenu()
{
	QMenu * toMenu = m_trackOps->menu();
	toMenu->clear();
	toMenu->addAction( embed::getIconPixmap( "edit_copy", 16, 16 ),
						tr( "Clone this track" ),
						this, SLOT( cloneTrack() ) );
	toMenu->addAction( embed::getIconPixmap( "cancel", 16, 16 ),
						tr( "Remove this track" ),
						this, SLOT( removeTrack() ) );

	if( ! m_trackView->trackContainerView()->fixedTCOs() )
	{
		toMenu->addAction( tr( "Clear this track" ), this, SLOT( clearTrack() ) );
	}
	if (QMenu *fxMenu = m_trackView->createFxMenu(tr("FX %1: %2"), tr("Assign to new FX Channel")))
	{
		toMenu->addMenu(fxMenu);
	}

	if (InstrumentTrackView * trackView = dynamic_cast<InstrumentTrackView *>(m_trackView))
	{
		toMenu->addSeparator();
		toMenu->addMenu(trackView->midiMenu());
	}
	if( dynamic_cast<AutomationTrackView *>( m_trackView ) )
	{
		toMenu->addAction( tr( "Turn all recording on" ), this, SLOT( recordingOn() ) );
		toMenu->addAction( tr( "Turn all recording off" ), this, SLOT( recordingOff() ) );
	}
	
	toMenu->addSeparator();
	toMenu->addAction( embed::getIconPixmap( "colorize" ),
						tr( "Change color" ), this, SLOT( changeTrackColor() ) );
	toMenu->addAction( embed::getIconPixmap( "colorize" ),
						tr( "Reset color to default" ), this, SLOT( resetTrackColor() ) );
	toMenu->addAction( embed::getIconPixmap( "colorize" ),
						tr( "Set random color" ), this, SLOT( randomTrackColor() ) );
	toMenu->addSeparator();
	toMenu->addAction( embed::getIconPixmap( "colorize" ),
						tr( "Clear clip colors" ), this, SLOT( useTrackColor() ) );
}


void TrackOperationsWidget::toggleRecording( bool on )
{
	AutomationTrackView * atv = dynamic_cast<AutomationTrackView *>( m_trackView );
	if( atv )
	{
		for( TrackContentObject * tco : atv->getTrack()->getTCOs() )
		{
			AutomationPattern * ap = dynamic_cast<AutomationPattern *>( tco );
			if( ap ) { ap->setRecording( on ); }
		}
		atv->update();
	}
}



void TrackOperationsWidget::recordingOn()
{
	toggleRecording( true );
}
=======
>>>>>>> 040fb488

#include "Track.h"

#include <QVariant>

#include "AutomationPattern.h"
#include "AutomationTrack.h"
#include "BBTrack.h"
#include "BBTrackContainer.h"
#include "ConfigManager.h"
#include "Engine.h"
#include "InstrumentTrack.h"
#include "SampleTrack.h"
#include "Song.h"


/*! \brief Create a new (empty) track object
 *
 *  The track object is the whole track, linking its contents, its
 *  automation, name, type, and so forth.
 *
 * \param type The type of track (Song Editor or Beat+Bassline Editor)
 * \param tc The track Container object to encapsulate in this track.
 *
 * \todo check the definitions of all the properties - are they OK?
 */
Track::Track( TrackTypes type, TrackContainer * tc ) :
	Model( tc ),                   /*!< The track Model */
	m_trackContainer( tc ),        /*!< The track container object */
	m_type( type ),                /*!< The track type */
	m_name(),                       /*!< The track's name */
	m_mutedModel( false, this, tr( "Mute" ) ), /*!< For controlling track muting */
	m_soloModel( false, this, tr( "Solo" ) ), /*!< For controlling track soloing */
	m_simpleSerializingMode( false ),
	m_trackContentObjects(),        /*!< The track content objects (segments) */
	m_color( 0, 0, 0 ),
	m_hasColor( false )
{
	m_trackContainer->addTrack( this );
	m_height = -1;
}




/*! \brief Destroy this track
 *
 *  If the track container is a Beat+Bassline container, step through
 *  its list of tracks and remove us.
 *
 *  Then delete the TrackContentObject's contents, remove this track from
 *  the track container.
 *
 *  Finally step through this track's automation and forget all of them.
 */
Track::~Track()
{
	lock();
	emit destroyedTrack();

	while( !m_trackContentObjects.isEmpty() )
	{
		delete m_trackContentObjects.last();
	}

	m_trackContainer->removeTrack( this );
	unlock();
}




/*! \brief Create a track based on the given track type and container.
 *
 *  \param tt The type of track to create
 *  \param tc The track container to attach to
 */
Track * Track::create( TrackTypes tt, TrackContainer * tc )
{
	Engine::mixer()->requestChangeInModel();

	Track * t = NULL;

	switch( tt )
	{
		case InstrumentTrack: t = new ::InstrumentTrack( tc ); break;
		case BBTrack: t = new ::BBTrack( tc ); break;
		case SampleTrack: t = new ::SampleTrack( tc ); break;
//		case EVENT_TRACK:
//		case VIDEO_TRACK:
		case AutomationTrack: t = new ::AutomationTrack( tc ); break;
		case HiddenAutomationTrack:
						t = new ::AutomationTrack( tc, true ); break;
		default: break;
	}

	if( tc == Engine::getBBTrackContainer() && t )
	{
		t->createTCOsForBB( Engine::getBBTrackContainer()->numOfBBs()
									- 1 );
	}

	tc->updateAfterTrackAdd();

	Engine::mixer()->doneChangeInModel();

	return t;
}




/*! \brief Create a track inside TrackContainer from track type in a QDomElement and restore state from XML
 *
 *  \param element The QDomElement containing the type of track to create
 *  \param tc The track container to attach to
 */
Track * Track::create( const QDomElement & element, TrackContainer * tc )
{
	Engine::mixer()->requestChangeInModel();

	Track * t = create(
		static_cast<TrackTypes>( element.attribute( "type" ).toInt() ),
									tc );
	if( t != NULL )
	{
		t->restoreState( element );
	}

	Engine::mixer()->doneChangeInModel();

	return t;
}




/*! \brief Clone a track from this track
 *
 */
Track* Track::clone()
{
	QDomDocument doc;
	QDomElement parent = doc.createElement("clone");
	saveState(doc, parent);
	Track* t = create(parent.firstChild().toElement(), m_trackContainer);

	AutomationPattern::resolveAllIDs();
	return t;
}






/*! \brief Save this track's settings to file
 *
 *  We save the track type and its muted state and solo state, then append the track-
 *  specific settings.  Then we iterate through the trackContentObjects
 *  and save all their states in turn.
 *
 *  \param doc The QDomDocument to use to save
 *  \param element The The QDomElement to save into
 *  \todo Does this accurately describe the parameters?  I think not!?
 *  \todo Save the track height
 */
void Track::saveSettings( QDomDocument & doc, QDomElement & element )
{
	if( !m_simpleSerializingMode )
	{
		element.setTagName( "track" );
	}
	element.setAttribute( "type", type() );
	element.setAttribute( "name", name() );
	m_mutedModel.saveSettings( doc, element, "muted" );
	m_soloModel.saveSettings( doc, element, "solo" );
	// Save the mutedBeforeSolo value so we can recover the muted state if any solo was active (issue 5562)
	element.setAttribute( "mutedBeforeSolo", int(m_mutedBeforeSolo) );

	if( m_height >= MINIMAL_TRACK_HEIGHT )
	{
		element.setAttribute( "trackheight", m_height );
	}
	
	if( m_hasColor )
	{
		element.setAttribute( "color", m_color.name() );
	}
	
	QDomElement tsDe = doc.createElement( nodeName() );
	// let actual track (InstrumentTrack, bbTrack, sampleTrack etc.) save
	// its settings
	element.appendChild( tsDe );
	saveTrackSpecificSettings( doc, tsDe );

	if( m_simpleSerializingMode )
	{
		m_simpleSerializingMode = false;
		return;
	}

	// now save settings of all TCO's
	for( tcoVector::const_iterator it = m_trackContentObjects.begin();
				it != m_trackContentObjects.end(); ++it )
	{
		( *it )->saveState( doc, element );
	}
}




/*! \brief Load the settings from a file
 *
 *  We load the track's type and muted state and solo state, then clear out our
 *  current TrackContentObject.
 *
 *  Then we step through the QDomElement's children and load the
 *  track-specific settings and trackContentObjects states from it
 *  one at a time.
 *
 *  \param element the QDomElement to load track settings from
 *  \todo Load the track height.
 */
void Track::loadSettings( const QDomElement & element )
{
	if( element.attribute( "type" ).toInt() != type() )
	{
		qWarning( "Current track-type does not match track-type of "
							"settings-node!\n" );
	}

	setName( element.hasAttribute( "name" ) ? element.attribute( "name" ) :
			element.firstChild().toElement().attribute( "name" ) );

	m_mutedModel.loadSettings( element, "muted" );
	m_soloModel.loadSettings( element, "solo" );
	// Get the mutedBeforeSolo value so we can recover the muted state if any solo was active.
	// Older project files that didn't have this attribute will set the value to false (issue 5562)
	m_mutedBeforeSolo = QVariant( element.attribute( "mutedBeforeSolo", "0" ) ).toBool();

	if( element.hasAttribute( "color" ) )
	{
		m_color.setNamedColor( element.attribute( "color" ) );
		m_hasColor = true;
	}

	if( m_simpleSerializingMode )
	{
		QDomNode node = element.firstChild();
		while( !node.isNull() )
		{
			if( node.isElement() && node.nodeName() == nodeName() )
			{
				loadTrackSpecificSettings( node.toElement() );
				break;
			}
			node = node.nextSibling();
		}
		m_simpleSerializingMode = false;
		return;
	}

	while( !m_trackContentObjects.empty() )
	{
		delete m_trackContentObjects.front();
//		m_trackContentObjects.erase( m_trackContentObjects.begin() );
	}

	QDomNode node = element.firstChild();
	while( !node.isNull() )
	{
		if( node.isElement() )
		{
			if( node.nodeName() == nodeName() )
			{
				loadTrackSpecificSettings( node.toElement() );
			}
			else if( node.nodeName() != "muted"
			&& node.nodeName() != "solo"
			&& !node.toElement().attribute( "metadata" ).toInt() )
			{
				TrackContentObject * tco = createTCO(
								TimePos( 0 ) );
				tco->restoreState( node.toElement() );
			}
		}
		node = node.nextSibling();
	}

	int storedHeight = element.attribute( "trackheight" ).toInt();
	if( storedHeight >= MINIMAL_TRACK_HEIGHT )
	{
		m_height = storedHeight;
	}
}




/*! \brief Add another TrackContentObject into this track
 *
 *  \param tco The TrackContentObject to attach to this track.
 */
TrackContentObject * Track::addTCO( TrackContentObject * tco )
{
	m_trackContentObjects.push_back( tco );

	emit trackContentObjectAdded( tco );

	return tco;		// just for convenience
}




/*! \brief Remove a given TrackContentObject from this track
 *
 *  \param tco The TrackContentObject to remove from this track.
 */
void Track::removeTCO( TrackContentObject * tco )
{
	tcoVector::iterator it = std::find( m_trackContentObjects.begin(),
					m_trackContentObjects.end(),
					tco );
	if( it != m_trackContentObjects.end() )
	{
		m_trackContentObjects.erase( it );
		if( Engine::getSong() )
		{
			Engine::getSong()->updateLength();
			Engine::getSong()->setModified();
		}
	}
}


/*! \brief Remove all TCOs from this track */
void Track::deleteTCOs()
{
	while( ! m_trackContentObjects.isEmpty() )
	{
		delete m_trackContentObjects.first();
	}
}


/*! \brief Return the number of trackContentObjects we contain
 *
 *  \return the number of trackContentObjects we currently contain.
 */
int Track::numOfTCOs()
{
	return m_trackContentObjects.size();
}




/*! \brief Get a TrackContentObject by number
 *
 *  If the TCO number is less than our TCO array size then fetch that
 *  numbered object from the array.  Otherwise we warn the user that
 *  we've somehow requested a TCO that is too large, and create a new
 *  TCO for them.
 *  \param tcoNum The number of the TrackContentObject to fetch.
 *  \return the given TrackContentObject or a new one if out of range.
 *  \todo reject TCO numbers less than zero.
 *  \todo if we create a TCO here, should we somehow attach it to the
 *     track?
 */
TrackContentObject * Track::getTCO( int tcoNum )
{
	if( tcoNum < m_trackContentObjects.size() )
	{
		return m_trackContentObjects[tcoNum];
	}
	printf( "called Track::getTCO( %d ), "
			"but TCO %d doesn't exist\n", tcoNum, tcoNum );
	return createTCO( tcoNum * TimePos::ticksPerBar() );

}




/*! \brief Determine the given TrackContentObject's number in our array.
 *
 *  \param tco The TrackContentObject to search for.
 *  \return its number in our array.
 */
int Track::getTCONum( const TrackContentObject * tco )
{
//	for( int i = 0; i < getTrackContentWidget()->numOfTCOs(); ++i )
	tcoVector::iterator it = std::find( m_trackContentObjects.begin(),
					m_trackContentObjects.end(),
					tco );
	if( it != m_trackContentObjects.end() )
	{
/*		if( getTCO( i ) == _tco )
		{
			return i;
		}*/
		return it - m_trackContentObjects.begin();
	}
	qWarning( "Track::getTCONum(...) -> _tco not found!\n" );
	return 0;
}




/*! \brief Retrieve a list of trackContentObjects that fall within a period.
 *
 *  Here we're interested in a range of trackContentObjects that intersect
 *  the given time period.
 *
 *  We return the TCOs we find in order by time, earliest TCOs first.
 *
 *  \param tcoV The list to contain the found trackContentObjects.
 *  \param start The MIDI start time of the range.
 *  \param end   The MIDI endi time of the range.
 */
void Track::getTCOsInRange( tcoVector & tcoV, const TimePos & start,
							const TimePos & end )
{
	for( TrackContentObject* tco : m_trackContentObjects )
	{
		int s = tco->startPosition();
		int e = tco->endPosition();
		if( ( s <= end ) && ( e >= start ) )
		{
			// TCO is within given range
			// Insert sorted by TCO's position
			tcoV.insert(std::upper_bound(tcoV.begin(), tcoV.end(), tco, TrackContentObject::comparePosition),
						tco);
		}
	}
}




/*! \brief Swap the position of two trackContentObjects.
 *
 *  First, we arrange to swap the positions of the two TCOs in the
 *  trackContentObjects list.  Then we swap their start times as well.
 *
 *  \param tcoNum1 The first TrackContentObject to swap.
 *  \param tcoNum2 The second TrackContentObject to swap.
 */
void Track::swapPositionOfTCOs( int tcoNum1, int tcoNum2 )
{
	qSwap( m_trackContentObjects[tcoNum1],
					m_trackContentObjects[tcoNum2] );

	const TimePos pos = m_trackContentObjects[tcoNum1]->startPosition();

	m_trackContentObjects[tcoNum1]->movePosition(
			m_trackContentObjects[tcoNum2]->startPosition() );
	m_trackContentObjects[tcoNum2]->movePosition( pos );
}




void Track::createTCOsForBB( int bb )
{
	while( numOfTCOs() < bb + 1 )
	{
		TimePos position = TimePos( numOfTCOs(), 0 );
		TrackContentObject * tco = createTCO( position );
		tco->changeLength( TimePos( 1, 0 ) );
	}
}




/*! \brief Move all the trackContentObjects after a certain time later by one bar.
 *
 *  \param pos The time at which we want to insert the bar.
 *  \todo if we stepped through this list last to first, and the list was
 *    in ascending order by TCO time, once we hit a TCO that was earlier
 *    than the insert time, we could fall out of the loop early.
 */
void Track::insertBar( const TimePos & pos )
{
	// we'll increase the position of every TCO, positioned behind pos, by
	// one bar
	for( tcoVector::iterator it = m_trackContentObjects.begin();
				it != m_trackContentObjects.end(); ++it )
	{
		if( ( *it )->startPosition() >= pos )
		{
			( *it )->movePosition( (*it)->startPosition() +
						TimePos::ticksPerBar() );
		}
	}
}




/*! \brief Move all the trackContentObjects after a certain time earlier by one bar.
 *
 *  \param pos The time at which we want to remove the bar.
 */
void Track::removeBar( const TimePos & pos )
{
	// we'll decrease the position of every TCO, positioned behind pos, by
	// one bar
	for( tcoVector::iterator it = m_trackContentObjects.begin();
				it != m_trackContentObjects.end(); ++it )
	{
		if( ( *it )->startPosition() >= pos )
		{
			(*it)->movePosition((*it)->startPosition() - TimePos::ticksPerBar());
		}
	}
}




/*! \brief Return the length of the entire track in bars
 *
 *  We step through our list of TCOs and determine their end position,
 *  keeping track of the latest time found in ticks.  Then we return
 *  that in bars by dividing by the number of ticks per bar.
 */
bar_t Track::length() const
{
	// find last end-position
	tick_t last = 0;
	for( tcoVector::const_iterator it = m_trackContentObjects.begin();
				it != m_trackContentObjects.end(); ++it )
	{
		if( Engine::getSong()->isExporting() &&
				( *it )->isMuted() )
		{
			continue;
		}

		const tick_t cur = ( *it )->endPosition();
		if( cur > last )
		{
			last = cur;
		}
	}

	return last / TimePos::ticksPerBar();
}



/*! \brief Invert the track's solo state.
 *
 *  We have to go through all the tracks determining if any other track
 *  is already soloed.  Then we have to save the mute state of all tracks,
 *  and set our mute state to on and all the others to off.
 */
void Track::toggleSolo()
{
	const TrackContainer::TrackList & tl = m_trackContainer->tracks();

	bool soloBefore = false;
	for( TrackContainer::TrackList::const_iterator it = tl.begin();
							it != tl.end(); ++it )
	{
		if( *it != this )
		{
			if( ( *it )->m_soloModel.value() )
			{
				soloBefore = true;
				break;
			}
		}
	}

	const bool solo = m_soloModel.value();
	// Should we use the new behavior of solo or the older/legacy one?
	const bool soloLegacyBehavior = ConfigManager::inst()->value("app", "sololegacybehavior", "0").toInt();

	for( TrackContainer::TrackList::const_iterator it = tl.begin();
							it != tl.end(); ++it )
	{
		if( solo )
		{
			// save mute-state in case no track was solo before
			if( !soloBefore )
			{
				( *it )->m_mutedBeforeSolo = ( *it )->isMuted();
			}
			// Don't mute AutomationTracks (keep their original state) unless we are on the sololegacybehavior mode
			if( *it == this )
			{
				( *it )->setMuted( false );
			}
			else if( soloLegacyBehavior || ( *it )->type() != AutomationTrack )
			{
				( *it )->setMuted( true );
			}
			if( *it != this )
			{
				( *it )->m_soloModel.setValue( false );
			}
		}
		else if( !soloBefore )
		{
			// Unless we are on the sololegacybehavior mode, only restores the
			// mute state if the track isn't an Automation Track
			if( soloLegacyBehavior || ( *it )->type() != AutomationTrack )
			{
				( *it )->setMuted( ( *it )->m_mutedBeforeSolo );
			}
		}
	}
}

void Track::trackColorChanged( QColor & c )
{
	for (int i = 0; i < numOfTCOs(); i++)
	{
		m_trackContentObjects[i]->updateColor();
	}
	m_hasColor = true;
	m_color = c;
}

void Track::trackColorReset()
{
	for (int i = 0; i < numOfTCOs(); i++)
	{
		m_trackContentObjects[i]->updateColor();
	}
	m_hasColor = false;
}


BoolModel *Track::getMutedModel()
{
	return &m_mutedModel;
}
<|MERGE_RESOLUTION|>--- conflicted
+++ resolved
@@ -26,2543 +26,6 @@
  *  \brief Implementation of Track class
  */
 
-<<<<<<< HEAD
-/*
- * \mainpage Track classes
- *
- * \section introduction Introduction
- *
- * \todo fill this out
- */
-
-#include "Track.h"
-
-#include <assert.h>
-#include <cstdlib>
-
-#include <QLayout>
-#include <QLinearGradient>
-#include <QMenu>
-#include <QMouseEvent>
-#include <QPainter>
-#include <QStyleOption>
-#include <QVariant>
-#include <QClipboard>
-
-
-#include "AutomationPattern.h"
-#include "AutomationTrack.h"
-#include "AutomationEditor.h"
-#include "BBEditor.h"
-#include "BBTrack.h"
-#include "BBTrackContainer.h"
-#include "ConfigManager.h"
-#include "Clipboard.h"
-#include "ColorChooser.h"
-#include "embed.h"
-#include "Engine.h"
-#include "GuiApplication.h"
-#include "FxMixerView.h"
-#include "gui_templates.h"
-#include "MainWindow.h"
-#include "Mixer.h"
-#include "ProjectJournal.h"
-#include "SampleTrack.h"
-#include "Song.h"
-#include "SongEditor.h"
-#include "StringPairDrag.h"
-#include "TextFloat.h"
-#include "Pattern.h"
-#include "Note.h"
-
-
-/*! The width of the resize grip in pixels
- */
-const int RESIZE_GRIP_WIDTH = 4;
-
-/*! Alternate between a darker and a lighter background color every 4 bars
- */
-const int BARS_PER_GROUP = 4;
-
-
-/*! A pointer for that text bubble used when moving segments, etc.
- *
- * In a number of situations, LMMS displays a floating text bubble
- * beside the cursor as you move or resize elements of a track about.
- * This pointer keeps track of it, as you only ever need one at a time.
- */
-TextFloat * TrackContentObjectView::s_textFloat = NULL;
-
-
-// ===========================================================================
-// TrackContentObject
-// ===========================================================================
-/*! \brief Create a new TrackContentObject
- *
- *  Creates a new track content object for the given track.
- *
- * \param _track The track that will contain the new object
- */
-TrackContentObject::TrackContentObject( Track * track ) :
-	Model( track ),
-	m_track( track ),
-	m_startPosition(),
-	m_length(),
-	m_mutedModel( false, this, tr( "Mute" ) ),
-	m_selectViewOnCreate( false ),
-	m_color( 128, 128, 128 ),
-	m_useCustomClipColor( false )
-{
-	if( getTrack() )
-	{
-		getTrack()->addTCO( this );
-	}
-	setJournalling( false );
-	movePosition( 0 );
-	changeLength( 0 );
-	setJournalling( true );
-}
-
-
-
-
-/*! \brief Destroy a TrackContentObject
- *
- *  Destroys the given track content object.
- *
- */
-TrackContentObject::~TrackContentObject()
-{
-	emit destroyedTCO();
-
-	if( getTrack() )
-	{
-		getTrack()->removeTCO( this );
-	}
-}
-
-
-
-
-/*! \brief Move this TrackContentObject's position in time
- *
- *  If the track content object has moved, update its position.  We
- *  also add a journal entry for undo and update the display.
- *
- * \param _pos The new position of the track content object.
- */
-void TrackContentObject::movePosition( const TimePos & pos )
-{
-	TimePos newPos = qMax(0, pos.getTicks());
-	if (m_startPosition != newPos)
-	{
-		Engine::mixer()->requestChangeInModel();
-		m_startPosition = newPos;
-		Engine::mixer()->doneChangeInModel();
-		Engine::getSong()->updateLength();
-		emit positionChanged();
-	}
-}
-
-
-
-
-/*! \brief Change the length of this TrackContentObject
- *
- *  If the track content object's length has changed, update it.  We
- *  also add a journal entry for undo and update the display.
- *
- * \param _length The new length of the track content object.
- */
-void TrackContentObject::changeLength( const TimePos & length )
-{
-	m_length = length;
-	Engine::getSong()->updateLength();
-	emit lengthChanged();
-}
-
-
-
-
-bool TrackContentObject::comparePosition(const TrackContentObject *a, const TrackContentObject *b)
-{
-	return a->startPosition() < b->startPosition();
-}
-
-
-
-
-/*! \brief Copies the state of a TrackContentObject to another TrackContentObject
- *
- *  This method copies the state of a TCO to another TCO
- */
-void TrackContentObject::copyStateTo( TrackContentObject *src, TrackContentObject *dst )
-{
-	// If the node names match we copy the state
-	if( src->nodeName() == dst->nodeName() ){
-		QDomDocument doc;
-		QDomElement parent = doc.createElement( "StateCopy" );
-		src->saveState( doc, parent );
-
-		const TimePos pos = dst->startPosition();
-		dst->restoreState( parent.firstChild().toElement() );
-		dst->movePosition( pos );
-
-		AutomationPattern::resolveAllIDs();
-		GuiApplication::instance()->automationEditor()->m_editor->updateAfterPatternChange();
-	}
-}
-
-
-
-
-/*! \brief Mutes this TrackContentObject
- *
- *  Restore the previous state of this track content object.  This will
- *  restore the position or the length of the track content object
- *  depending on what was changed.
- *
- * \param _je The journal entry to undo
- */
-void TrackContentObject::toggleMute()
-{
-	m_mutedModel.setValue( !m_mutedModel.value() );
-	emit dataChanged();
-}
-
-
-
-
-TimePos TrackContentObject::startTimeOffset() const
-{
-	return m_startTimeOffset;
-}
-
-
-
-
-void TrackContentObject::setStartTimeOffset( const TimePos &startTimeOffset )
-{
-	m_startTimeOffset = startTimeOffset;
-}
-
-// Update TCO color if it follows the track color
-void TrackContentObject::updateColor()
-{
-	if( ! m_useCustomClipColor )
-	{
-		emit trackColorChanged();
-	}
-}
-
-
-void TrackContentObject::useCustomClipColor( bool b )
-{
-	m_useCustomClipColor = b;
-	updateColor();
-}
-
-
-bool TrackContentObject::hasColor()
-{
-	return usesCustomClipColor() || getTrack()->useColor();
-}
-
-
-
-
-
-// ===========================================================================
-// trackContentObjectView
-// ===========================================================================
-/*! \brief Create a new trackContentObjectView
- *
- *  Creates a new track content object view for the given
- *  track content object in the given track view.
- *
- * \param _tco The track content object to be displayed
- * \param _tv  The track view that will contain the new object
- */
-TrackContentObjectView::TrackContentObjectView( TrackContentObject * tco,
-							TrackView * tv ) :
-	selectableObject( tv->getTrackContentWidget() ),
-	ModelView( NULL, this ),
-	m_tco( tco ),
-	m_trackView( tv ),
-	m_action( NoAction ),
-	m_initialMousePos( QPoint( 0, 0 ) ),
-	m_initialMouseGlobalPos( QPoint( 0, 0 ) ),
-	m_initialTCOPos( TimePos(0) ),
-	m_initialTCOEnd( TimePos(0) ),
-	m_initialOffsets( QVector<TimePos>() ),
-	m_hint( NULL ),
-	m_mutedColor( 0, 0, 0 ),
-	m_mutedBackgroundColor( 0, 0, 0 ),
-	m_selectedColor( 0, 0, 0 ),
-	m_textColor( 0, 0, 0 ),
-	m_textShadowColor( 0, 0, 0 ),
-	m_BBPatternBackground( 0, 0, 0 ),
-	m_gradient( true ),
-	m_mouseHotspotHand( 0, 0 ),
-	m_cursorSetYet( false ),
-	m_needsUpdate( true )
-{
-	if( s_textFloat == NULL )
-	{
-		s_textFloat = new TextFloat;
-		s_textFloat->setPixmap( embed::getIconPixmap( "clock" ) );
-	}
-
-	setAttribute( Qt::WA_OpaquePaintEvent, true );
-	setAttribute( Qt::WA_DeleteOnClose, true );
-	setFocusPolicy( Qt::StrongFocus );
-	setCursor( QCursor( embed::getIconPixmap( "hand" ), m_mouseHotspotHand.width(), m_mouseHotspotHand.height() ) );
-	move( 0, 0 );
-	show();
-
-	setFixedHeight( tv->getTrackContentWidget()->height() - 1);
-	setAcceptDrops( true );
-	setMouseTracking( true );
-
-	connect( m_tco, SIGNAL( lengthChanged() ),
-			this, SLOT( updateLength() ) );
-	connect( gui->songEditor()->m_editor->zoomingModel(), SIGNAL( dataChanged() ), this, SLOT( updateLength() ) );
-	connect( m_tco, SIGNAL( positionChanged() ),
-			this, SLOT( updatePosition() ) );
-	connect( m_tco, SIGNAL( destroyedTCO() ), this, SLOT( close() ) );
-	setModel( m_tco );
-	connect( m_tco, SIGNAL( trackColorChanged() ), this, SLOT( update() ) );
-	connect( m_trackView->getTrackOperationsWidget(), SIGNAL( colorParented() ), this, SLOT( useTrackColor() ) );
-
-	m_trackView->getTrackContentWidget()->addTCOView( this );
-	updateLength();
-	updatePosition();
-}
-
-
-
-
-/*! \brief Destroy a trackContentObjectView
- *
- *  Destroys the given track content object view.
- *
- */
-TrackContentObjectView::~TrackContentObjectView()
-{
-	delete m_hint;
-	// we have to give our track-container the focus because otherwise the
-	// op-buttons of our track-widgets could become focus and when the user
-	// presses space for playing song, just one of these buttons is pressed
-	// which results in unwanted effects
-	m_trackView->trackContainerView()->setFocus();
-}
-
-
-/*! \brief Update a TrackContentObjectView
- *
- *  TCO's get drawn only when needed,
- *  and when a TCO is updated,
- *  it needs to be redrawn.
- *
- */
-void TrackContentObjectView::update()
-{
-	if( !m_cursorSetYet )
-	{
-		setCursor( QCursor( embed::getIconPixmap( "hand" ), m_mouseHotspotHand.width(), m_mouseHotspotHand.height() ) );
-		m_cursorSetYet = true;
-	}
-
-	if( fixedTCOs() )
-	{
-		updateLength();
-	}
-	m_needsUpdate = true;
-	selectableObject::update();
-}
-
-
-
-/*! \brief Does this trackContentObjectView have a fixed TCO?
- *
- *  Returns whether the containing trackView has fixed
- *  TCOs.
- *
- * \todo What the hell is a TCO here - track content object?  And in
- *  what circumstance are they fixed?
- */
-bool TrackContentObjectView::fixedTCOs()
-{
-	return m_trackView->trackContainerView()->fixedTCOs();
-}
-
-
-
-// qproperty access functions, to be inherited & used by TCOviews
-//! \brief CSS theming qproperty access method
-QColor TrackContentObjectView::mutedColor() const
-{ return m_mutedColor; }
-
-QColor TrackContentObjectView::mutedBackgroundColor() const
-{ return m_mutedBackgroundColor; }
-
-QColor TrackContentObjectView::selectedColor() const
-{ return m_selectedColor; }
-
-QColor TrackContentObjectView::textColor() const
-{ return m_textColor; }
-
-QColor TrackContentObjectView::textBackgroundColor() const
-{
-	return m_textBackgroundColor;
-}
-
-QColor TrackContentObjectView::textShadowColor() const
-{ return m_textShadowColor; }
-
-QColor TrackContentObjectView::BBPatternBackground() const
-{ return m_BBPatternBackground; }
-
-bool TrackContentObjectView::gradient() const
-{ return m_gradient; }
-
-//! \brief CSS theming qproperty access method
-void TrackContentObjectView::setMutedColor( const QColor & c )
-{ m_mutedColor = QColor( c ); }
-
-void TrackContentObjectView::setMutedBackgroundColor( const QColor & c )
-{ m_mutedBackgroundColor = QColor( c ); }
-
-void TrackContentObjectView::setSelectedColor( const QColor & c )
-{ m_selectedColor = QColor( c ); }
-
-void TrackContentObjectView::setTextColor( const QColor & c )
-{ m_textColor = QColor( c ); }
-
-void TrackContentObjectView::setTextBackgroundColor( const QColor & c )
-{
-	m_textBackgroundColor = c;
-}
-
-void TrackContentObjectView::setTextShadowColor( const QColor & c )
-{ m_textShadowColor = QColor( c ); }
-
-void TrackContentObjectView::setBBPatternBackground( const QColor & c )
-{ m_BBPatternBackground = QColor( c ); }
-
-void TrackContentObjectView::setGradient( const bool & b )
-{ m_gradient = b; }
-
-void TrackContentObjectView::setMouseHotspotHand(const QSize & s)
-{
-	m_mouseHotspotHand = s;
-}
-
-// access needsUpdate member variable
-bool TrackContentObjectView::needsUpdate()
-{ return m_needsUpdate; }
-void TrackContentObjectView::setNeedsUpdate( bool b )
-{ m_needsUpdate = b; }
-
-/*! \brief Close a trackContentObjectView
- *
- *  Closes a track content object view by asking the track
- *  view to remove us and then asking the QWidget to close us.
- *
- * \return Boolean state of whether the QWidget was able to close.
- */
-bool TrackContentObjectView::close()
-{
-	m_trackView->getTrackContentWidget()->removeTCOView( this );
-	return QWidget::close();
-}
-
-
-
-
-/*! \brief Removes a trackContentObjectView from its track view.
- *
- *  Like the close() method, this asks the track view to remove this
- *  track content object view.  However, the track content object is
- *  scheduled for later deletion rather than closed immediately.
- *
- */
-void TrackContentObjectView::remove()
-{
-	m_trackView->getTrack()->addJournalCheckPoint();
-
-	// delete ourself
-	close();
-	m_tco->deleteLater();
-}
-
-
-
-
-/*! \brief Updates a trackContentObjectView's length
- *
- *  If this track content object view has a fixed TCO, then we must
- *  keep the width of our parent.  Otherwise, calculate our width from
- *  the track content object's length in pixels adding in the border.
- *
- */
-void TrackContentObjectView::updateLength()
-{
-	if( fixedTCOs() )
-	{
-		setFixedWidth( parentWidget()->width() );
-	}
-	else
-	{
-		setFixedWidth(
-		static_cast<int>( m_tco->length() * pixelsPerBar() /
-					TimePos::ticksPerBar() ) + 1 /*+
-						TCO_BORDER_WIDTH * 2-1*/ );
-	}
-	m_trackView->trackContainerView()->update();
-}
-
-
-
-
-/*! \brief Updates a trackContentObjectView's position.
- *
- *  Ask our track view to change our position.  Then make sure that the
- *  track view is updated in case this position has changed the track
- *  view's length.
- *
- */
-void TrackContentObjectView::updatePosition()
-{
-	m_trackView->getTrackContentWidget()->changePosition();
-	// moving a TCO can result in change of song-length etc.,
-	// therefore we update the track-container
-	m_trackView->trackContainerView()->update();
-}
-
-
-
-
-void TrackContentObjectView::changeClipColor()
-{
-	// Get a color from the user
-	QColor new_color = ColorChooser( this ).withPalette( ColorChooser::Palette::Track )->getColor( m_tco->color() );
-	if( ! new_color.isValid() )
-	{ return; }
-	
-	// Use that color
-	m_tco->setColor( new_color );
-	m_tco->useCustomClipColor( true );
-	update();
-}
-
-
-
-void TrackContentObjectView::useTrackColor()
-{
-	m_tco->useCustomClipColor( false );
-	update();
-}
-
-
-
-
-
-/*! \brief Change the trackContentObjectView's display when something
- *  being dragged enters it.
- *
- *  We need to notify Qt to change our display if something being
- *  dragged has entered our 'airspace'.
- *
- * \param dee The QDragEnterEvent to watch.
- */
-void TrackContentObjectView::dragEnterEvent( QDragEnterEvent * dee )
-{
-	TrackContentWidget * tcw = getTrackView()->getTrackContentWidget();
-	TimePos tcoPos = TimePos( m_tco->startPosition() );
-
-	if( tcw->canPasteSelection( tcoPos, dee ) == false )
-	{
-		dee->ignore();
-	}
-	else
-	{
-		StringPairDrag::processDragEnterEvent( dee, "tco_" +
-					QString::number( m_tco->getTrack()->type() ) );
-	}
-}
-
-
-
-
-/*! \brief Handle something being dropped on this trackContentObjectView.
- *
- *  When something has been dropped on this trackContentObjectView, and
- *  it's a track content object, then use an instance of our dataFile reader
- *  to take the xml of the track content object and turn it into something
- *  we can write over our current state.
- *
- * \param de The QDropEvent to handle.
- */
-void TrackContentObjectView::dropEvent( QDropEvent * de )
-{
-	QString type = StringPairDrag::decodeKey( de );
-	QString value = StringPairDrag::decodeValue( de );
-
-	// Track must be the same type to paste into
-	if( type != ( "tco_" + QString::number( m_tco->getTrack()->type() ) ) )
-	{
-		return;
-	}
-
-	// Defer to rubberband paste if we're in that mode
-	if( m_trackView->trackContainerView()->allowRubberband() == true )
-	{
-		TrackContentWidget * tcw = getTrackView()->getTrackContentWidget();
-		TimePos tcoPos = TimePos( m_tco->startPosition() );
-
-		if( tcw->pasteSelection( tcoPos, de ) == true )
-		{
-			de->accept();
-		}
-		return;
-	}
-
-	// Don't allow pasting a tco into itself.
-	QObject* qwSource = de->source();
-	if( qwSource != NULL &&
-	    dynamic_cast<TrackContentObjectView *>( qwSource ) == this )
-	{
-		return;
-	}
-
-	// Copy state into existing tco
-	DataFile dataFile( value.toUtf8() );
-	TimePos pos = m_tco->startPosition();
-	QDomElement tcos = dataFile.content().firstChildElement( "tcos" );
-	m_tco->restoreState( tcos.firstChildElement().firstChildElement() );
-	m_tco->movePosition( pos );
-	AutomationPattern::resolveAllIDs();
-	de->accept();
-}
-
-
-
-
-/*! \brief Handle a dragged selection leaving our 'airspace'.
- *
- * \param e The QEvent to watch.
- */
-void TrackContentObjectView::leaveEvent( QEvent * e )
-{
-	if( cursor().shape() != Qt::BitmapCursor )
-	{
-		setCursor( QCursor( embed::getIconPixmap( "hand" ), m_mouseHotspotHand.width(), m_mouseHotspotHand.height() ) );
-	}
-	if( e != NULL )
-	{
-		QWidget::leaveEvent( e );
-	}
-}
-
-/*! \brief Create a DataFile suitable for copying multiple trackContentObjects.
- *
- *	trackContentObjects in the vector are written to the "tcos" node in the
- *  DataFile.  The trackContentObjectView's initial mouse position is written
- *  to the "initialMouseX" node in the DataFile.  When dropped on a track,
- *  this is used to create copies of the TCOs.
- *
- * \param tcos The trackContectObjects to save in a DataFile
- */
-DataFile TrackContentObjectView::createTCODataFiles(
-    				const QVector<TrackContentObjectView *> & tcoViews) const
-{
-	Track * t = m_trackView->getTrack();
-	TrackContainer * tc = t->trackContainer();
-	DataFile dataFile( DataFile::DragNDropData );
-	QDomElement tcoParent = dataFile.createElement( "tcos" );
-
-	typedef QVector<TrackContentObjectView *> tcoViewVector;
-	for( tcoViewVector::const_iterator it = tcoViews.begin();
-			it != tcoViews.end(); ++it )
-	{
-		// Insert into the dom under the "tcos" element
-		Track* tcoTrack = ( *it )->m_trackView->getTrack();
-		int trackIndex = tc->tracks().indexOf( tcoTrack );
-		QDomElement tcoElement = dataFile.createElement( "tco" );
-		tcoElement.setAttribute( "trackIndex", trackIndex );
-		tcoElement.setAttribute( "trackType", tcoTrack->type() );
-		tcoElement.setAttribute( "trackName", tcoTrack->name() );
-		( *it )->m_tco->saveState( dataFile, tcoElement );
-		tcoParent.appendChild( tcoElement );
-	}
-
-	dataFile.content().appendChild( tcoParent );
-
-	// Add extra metadata needed for calculations later
-	int initialTrackIndex = tc->tracks().indexOf( t );
-	if( initialTrackIndex < 0 )
-	{
-		printf("Failed to find selected track in the TrackContainer.\n");
-		return dataFile;
-	}
-	QDomElement metadata = dataFile.createElement( "copyMetadata" );
-	// initialTrackIndex is the index of the track that was touched
-	metadata.setAttribute( "initialTrackIndex", initialTrackIndex );
-	metadata.setAttribute( "trackContainerId", tc->id() );
-	// grabbedTCOPos is the pos of the bar containing the TCO we grabbed
-	metadata.setAttribute( "grabbedTCOPos", m_tco->startPosition() );
-
-	dataFile.content().appendChild( metadata );
-
-	return dataFile;
-}
-
-void TrackContentObjectView::paintTextLabel(QString const & text, QPainter & painter)
-{
-	if (text.trimmed() == "")
-	{
-		return;
-	}
-
-	painter.setRenderHint( QPainter::TextAntialiasing );
-
-	QFont labelFont = this->font();
-	labelFont.setHintingPreference( QFont::PreferFullHinting );
-	painter.setFont( labelFont );
-
-	const int textTop = TCO_BORDER_WIDTH + 1;
-	const int textLeft = TCO_BORDER_WIDTH + 3;
-
-	QFontMetrics fontMetrics(labelFont);
-	QString elidedPatternName = fontMetrics.elidedText(text, Qt::ElideMiddle, width() - 2 * textLeft);
-
-	if (elidedPatternName.length() < 2)
-	{
-		elidedPatternName = text.trimmed();
-	}
-
-	painter.fillRect(QRect(0, 0, width(), fontMetrics.height() + 2 * textTop), textBackgroundColor());
-
-	int const finalTextTop = textTop + fontMetrics.ascent();
-	painter.setPen(textShadowColor());
-	painter.drawText( textLeft + 1, finalTextTop + 1, elidedPatternName );
-	painter.setPen( textColor() );
-	painter.drawText( textLeft, finalTextTop, elidedPatternName );
-}
-
-/*! \brief Handle a mouse press on this trackContentObjectView.
- *
- *  Handles the various ways in which a trackContentObjectView can be
- *  used with a click of a mouse button.
- *
- *  * If our container supports rubber band selection then handle
- *    selection events.
- *  * or if shift-left button, add this object to the selection
- *  * or if ctrl-left button, start a drag-copy event
- *  * or if just plain left button, resize if we're resizeable
- *  * or if ctrl-middle button, mute the track content object
- *  * or if middle button, maybe delete the track content object.
- *
- * \param me The QMouseEvent to handle.
- */
-void TrackContentObjectView::mousePressEvent( QMouseEvent * me )
-{
-	// Right now, active is only used on right/mid clicks actions, so we use a ternary operator
-	// to avoid the overhead of calling getClickedTCOs when it's not used
-	auto active = me->button() == Qt::LeftButton
-		? QVector<TrackContentObjectView *>()
-		: getClickedTCOs();
-
-	setInitialPos( me->pos() );
-	setInitialOffsets();
-	if( !fixedTCOs() && me->button() == Qt::LeftButton )
-	{
-		if( me->modifiers() & Qt::ControlModifier )
-		{
-			if( isSelected() )
-			{
-				m_action = CopySelection;
-			}
-			else
-			{
-				m_action = ToggleSelected;
-			}
-		}
-		else if( !me->modifiers()
-			|| (me->modifiers() & Qt::AltModifier)
-			|| (me->modifiers() & Qt::ShiftModifier) )
-		{
-			if( isSelected() )
-			{
-				m_action = MoveSelection;
-			}
-			else
-			{
-				gui->songEditor()->m_editor->selectAllTcos( false );
-				m_tco->addJournalCheckPoint();
-
-				// move or resize
-				m_tco->setJournalling( false );
-
-				setInitialPos( me->pos() );
-				setInitialOffsets();
-
-				SampleTCO * sTco = dynamic_cast<SampleTCO*>( m_tco );
-				if( me->x() < RESIZE_GRIP_WIDTH && sTco
-						&& !m_tco->getAutoResize() )
-				{
-					m_action = ResizeLeft;
-					setCursor( Qt::SizeHorCursor );
-				}
-				else if( m_tco->getAutoResize() || me->x() < width() - RESIZE_GRIP_WIDTH )
-				{
-					m_action = Move;
-					setCursor( Qt::SizeAllCursor );
-				}
-				else
-				{
-					m_action = Resize;
-					setCursor( Qt::SizeHorCursor );
-				}
-
-				if( m_action == Move )
-				{
-					s_textFloat->setTitle( tr( "Current position" ) );
-					s_textFloat->setText( QString( "%1:%2" ).
-						arg( m_tco->startPosition().getBar() + 1 ).
-						arg( m_tco->startPosition().getTicks() %
-								TimePos::ticksPerBar() ) );
-				}
-				else if( m_action == Resize || m_action == ResizeLeft )
-				{
-					s_textFloat->setTitle( tr( "Current length" ) );
-					s_textFloat->setText( tr( "%1:%2 (%3:%4 to %5:%6)" ).
-							arg( m_tco->length().getBar() ).
-							arg( m_tco->length().getTicks() %
-									TimePos::ticksPerBar() ).
-							arg( m_tco->startPosition().getBar() + 1 ).
-							arg( m_tco->startPosition().getTicks() %
-									TimePos::ticksPerBar() ).
-							arg( m_tco->endPosition().getBar() + 1 ).
-							arg( m_tco->endPosition().getTicks() %
-									TimePos::ticksPerBar() ) );
-				}
-				// s_textFloat->reparent( this );
-				// setup text-float as if TCO was already moved/resized
-				s_textFloat->moveGlobal( this, QPoint( width() + 2, height() + 2) );
-				s_textFloat->show();
-			}
-
-			delete m_hint;
-			QString hint = m_action == Move || m_action == MoveSelection
-						? tr( "Press <%1> and drag to make a copy." )
-						: tr( "Press <%1> for free resizing." );
-			m_hint = TextFloat::displayMessage( tr( "Hint" ), hint.arg(UI_CTRL_KEY),
-					embed::getIconPixmap( "hint" ), 0 );
-		}
-	}
-	else if( me->button() == Qt::RightButton )
-	{
-		if( me->modifiers() & Qt::ControlModifier )
-		{
-			toggleMute( active );
-		}
-		else if( me->modifiers() & Qt::ShiftModifier && !fixedTCOs() )
-		{
-			remove( active );
-		}
-	}
-	else if( me->button() == Qt::MidButton )
-	{
-		if( me->modifiers() & Qt::ControlModifier )
-		{
-			toggleMute( active );
-		}
-		else if( !fixedTCOs() )
-		{
-			remove( active );
-		}
-	}
-}
-
-
-
-
-/*! \brief Handle a mouse movement (drag) on this trackContentObjectView.
- *
- *  Handles the various ways in which a trackContentObjectView can be
- *  used with a mouse drag.
- *
- *  * If in move mode, move ourselves in the track,
- *  * or if in move-selection mode, move the entire selection,
- *  * or if in resize mode, resize ourselves,
- *  * otherwise ???
- *
- * \param me The QMouseEvent to handle.
- * \todo what does the final else case do here?
- */
-void TrackContentObjectView::mouseMoveEvent( QMouseEvent * me )
-{
-	if( m_action == CopySelection || m_action == ToggleSelected )
-	{
-		if( mouseMovedDistance( me, 2 ) == true )
-		{
-			QVector<TrackContentObjectView *> tcoViews;
-			if( m_action == CopySelection )
-			{
-				// Collect all selected TCOs
-				QVector<selectableObject *> so =
-					m_trackView->trackContainerView()->selectedObjects();
-				for( auto it = so.begin(); it != so.end(); ++it )
-				{
-					TrackContentObjectView * tcov =
-						dynamic_cast<TrackContentObjectView *>( *it );
-					if( tcov != NULL )
-					{
-						tcoViews.push_back( tcov );
-					}
-				}
-			}
-			else
-			{
-				gui->songEditor()->m_editor->selectAllTcos( false );
-				tcoViews.push_back( this );
-			}
-			// Clear the action here because mouseReleaseEvent will not get
-			// triggered once we go into drag.
-			m_action = NoAction;
-
-			// Write the TCOs to the DataFile for copying
-			DataFile dataFile = createTCODataFiles( tcoViews );
-
-			// TODO -- thumbnail for all selected
-			QPixmap thumbnail = grab().scaled(
-				128, 128,
-				Qt::KeepAspectRatio,
-				Qt::SmoothTransformation );
-			new StringPairDrag( QString( "tco_%1" ).arg(
-								m_tco->getTrack()->type() ),
-								dataFile.toString(), thumbnail, this );
-		}
-	}
-
-	if( me->modifiers() & Qt::ControlModifier )
-	{
-		delete m_hint;
-		m_hint = NULL;
-	}
-
-	const float ppb = m_trackView->trackContainerView()->pixelsPerBar();
-	if( m_action == Move )
-	{
-		TimePos newPos = draggedTCOPos( me );
-
-		m_tco->movePosition(newPos);
-		newPos = m_tco->startPosition(); // Get the real position the TCO was dragged to for the label
-		m_trackView->getTrackContentWidget()->changePosition();
-		s_textFloat->setText( QString( "%1:%2" ).
-				arg( newPos.getBar() + 1 ).
-				arg( newPos.getTicks() %
-						TimePos::ticksPerBar() ) );
-		s_textFloat->moveGlobal( this, QPoint( width() + 2, height() + 2 ) );
-	}
-	else if( m_action == MoveSelection )
-	{
-		// 1: Find the position we want to move the grabbed TCO to
-		TimePos newPos = draggedTCOPos( me );
-
-		// 2: Handle moving the other selected TCOs the same distance
-		QVector<selectableObject *> so =
-			m_trackView->trackContainerView()->selectedObjects();
-		QVector<TrackContentObject *> tcos; // List of selected clips
-		int leftmost = 0; // Leftmost clip's offset from grabbed clip
-		// Populate tcos, find leftmost
-		for( QVector<selectableObject *>::iterator it = so.begin();
-							it != so.end(); ++it )
-		{
-			TrackContentObjectView * tcov =
-				dynamic_cast<TrackContentObjectView *>( *it );
-			if( tcov == NULL ) { continue; }
-			tcos.push_back( tcov->m_tco );
-			int index = std::distance( so.begin(), it );
-			leftmost = min (leftmost, m_initialOffsets[index].getTicks() );
-		}
-		// Make sure the leftmost clip doesn't get moved to a negative position
-		if ( newPos.getTicks() + leftmost < 0 ) { newPos = -leftmost; }
-
-		for( QVector<TrackContentObject *>::iterator it = tcos.begin();
-							it != tcos.end(); ++it )
-		{
-			int index = std::distance( tcos.begin(), it );
-			( *it )->movePosition( newPos + m_initialOffsets[index] );
-		}
-	}
-	else if( m_action == Resize || m_action == ResizeLeft )
-	{
-		// If the user is holding alt, or pressed ctrl after beginning the drag, don't quantize
-		const bool unquantized = (me->modifiers() & Qt::ControlModifier) || (me->modifiers() & Qt::AltModifier);
-		const float snapSize = gui->songEditor()->m_editor->getSnapSize();
-		// Length in ticks of one snap increment
-		const TimePos snapLength = TimePos( (int)(snapSize * TimePos::ticksPerBar()) );
-
-		if( m_action == Resize )
-		{
-			// The clip's new length
-			TimePos l = static_cast<int>( me->x() * TimePos::ticksPerBar() / ppb );
-
-			if ( unquantized )
-			{	// We want to preserve this adjusted offset,
-				// even if the user switches to snapping later
-				setInitialPos( m_initialMousePos );
-				// Don't resize to less than 1 tick
-				m_tco->changeLength( qMax<int>( 1, l ) );
-			}
-			else if ( me->modifiers() & Qt::ShiftModifier )
-			{	// If shift is held, quantize clip's end position
-				TimePos end = TimePos( m_initialTCOPos + l ).quantize( snapSize );
-				// The end position has to be after the clip's start
-				TimePos min = m_initialTCOPos.quantize( snapSize );
-				if ( min <= m_initialTCOPos ) min += snapLength;
-				m_tco->changeLength( qMax<int>(min - m_initialTCOPos, end - m_initialTCOPos) );
-			}
-			else
-			{	// Otherwise, resize in fixed increments
-				TimePos initialLength = m_initialTCOEnd - m_initialTCOPos;
-				TimePos offset = TimePos( l - initialLength ).quantize( snapSize );
-				// Don't resize to less than 1 tick
-				TimePos min = TimePos( initialLength % snapLength );
-				if (min < 1) min += snapLength;
-				m_tco->changeLength( qMax<int>( min, initialLength + offset) );
-			}
-		}
-		else
-		{
-			SampleTCO * sTco = dynamic_cast<SampleTCO*>( m_tco );
-			if( sTco )
-			{
-				const int x = mapToParent( me->pos() ).x() - m_initialMousePos.x();
-
-				TimePos t = qMax( 0, (int)
-									m_trackView->trackContainerView()->currentPosition() +
-									static_cast<int>( x * TimePos::ticksPerBar() / ppb ) );
-
-				if( unquantized )
-				{	// We want to preserve this adjusted offset,
-					// even if the user switches to snapping later
-					setInitialPos( m_initialMousePos );
-					//Don't resize to less than 1 tick
-					t = qMin<int>( m_initialTCOEnd - 1, t);
-				}
-				else if( me->modifiers() & Qt::ShiftModifier )
-				{	// If shift is held, quantize clip's start position
-					// Don't let the start position move past the end position
-					TimePos max = m_initialTCOEnd.quantize( snapSize );
-					if ( max >= m_initialTCOEnd ) max -= snapLength;
-					t = qMin<int>( max, t.quantize( snapSize ) );
-				}
-				else
-				{	// Otherwise, resize in fixed increments
-					// Don't resize to less than 1 tick
-					TimePos initialLength = m_initialTCOEnd - m_initialTCOPos;
-					TimePos minLength = TimePos( initialLength % snapLength );
-					if (minLength < 1) minLength += snapLength;
-					TimePos offset = TimePos(t - m_initialTCOPos).quantize( snapSize );
-					t = qMin<int>( m_initialTCOEnd - minLength, m_initialTCOPos + offset );
-				}
-
-				TimePos oldPos = m_tco->startPosition();
-				if( m_tco->length() + ( oldPos - t ) >= 1 )
-				{
-					m_tco->movePosition( t );
-					m_tco->changeLength( m_tco->length() + ( oldPos - t ) );
-					sTco->setStartTimeOffset( sTco->startTimeOffset() + ( oldPos - t ) );
-				}
-			}
-		}
-		s_textFloat->setText( tr( "%1:%2 (%3:%4 to %5:%6)" ).
-				arg( m_tco->length().getBar() ).
-				arg( m_tco->length().getTicks() %
-						TimePos::ticksPerBar() ).
-				arg( m_tco->startPosition().getBar() + 1 ).
-				arg( m_tco->startPosition().getTicks() %
-						TimePos::ticksPerBar() ).
-				arg( m_tco->endPosition().getBar() + 1 ).
-				arg( m_tco->endPosition().getTicks() %
-						TimePos::ticksPerBar() ) );
-		s_textFloat->moveGlobal( this, QPoint( width() + 2, height() + 2) );
-	}
-	else
-	{
-		SampleTCO * sTco = dynamic_cast<SampleTCO*>( m_tco );
-		if( ( me->x() > width() - RESIZE_GRIP_WIDTH && !me->buttons() && !m_tco->getAutoResize() )
-		||  ( me->x() < RESIZE_GRIP_WIDTH && !me->buttons() && sTco && !m_tco->getAutoResize() ) )
-		{
-			setCursor( Qt::SizeHorCursor );
-		}
-		else
-		{
-			leaveEvent( NULL );
-		}
-	}
-}
-
-
-
-
-/*! \brief Handle a mouse release on this trackContentObjectView.
- *
- *  If we're in move or resize mode, journal the change as appropriate.
- *  Then tidy up.
- *
- * \param me The QMouseEvent to handle.
- */
-void TrackContentObjectView::mouseReleaseEvent( QMouseEvent * me )
-{
-	// If the CopySelection was chosen as the action due to mouse movement,
-	// it will have been cleared.  At this point Toggle is the desired action.
-	// An active StringPairDrag will prevent this method from being called,
-	// so a real CopySelection would not have occurred.
-	if( m_action == CopySelection ||
-	    ( m_action == ToggleSelected && mouseMovedDistance( me, 2 ) == false ) )
-	{
-		setSelected( !isSelected() );
-	}
-
-	if( m_action == Move || m_action == Resize || m_action == ResizeLeft )
-	{
-		// TODO: Fix m_tco->setJournalling() consistency
-		m_tco->setJournalling( true );
-	}
-	m_action = NoAction;
-	delete m_hint;
-	m_hint = NULL;
-	s_textFloat->hide();
-	leaveEvent( NULL );
-	selectableObject::mouseReleaseEvent( me );
-}
-
-
-
-
-/*! \brief Set up the context menu for this trackContentObjectView.
- *
- *  Set up the various context menu events that can apply to a
- *  track content object view.
- *
- * \param cme The QContextMenuEvent to add the actions to.
- */
-void TrackContentObjectView::contextMenuEvent( QContextMenuEvent * cme )
-{
-	QVector<TrackContentObjectView *> selectedTCOs = getClickedTCOs();
-
-	// Depending on whether we right-clicked a selection or an individual TCO we will have
-	// different labels for the actions.
-	bool individualTCO = selectedTCOs.size() <= 1;
-
-	if( cme->modifiers() )
-	{
-		return;
-	}
-
-	QMenu contextMenu( this );
-
-	bool canMergeTCOs = individualTCO ? false : canMergeSelection(selectedTCOs);
-
-	if( fixedTCOs() == false )
-	{
-		contextMenu.addAction(
-			embed::getIconPixmap( "cancel" ),
-			individualTCO
-				? tr("Delete (middle mousebutton)")
-				: tr("Delete selection (middle mousebutton)"),
-			[this](){ contextMenuAction( Remove ); } );
-
-		contextMenu.addSeparator();
-
-		contextMenu.addAction(
-			embed::getIconPixmap( "edit_cut" ),
-			individualTCO
-				? tr("Cut")
-				: tr("Cut selection"),
-			[this](){ contextMenuAction( Cut ); } );
-
-		if (canMergeTCOs)
-		{
-			contextMenu.addAction(
-				embed::getIconPixmap("edit_merge"),
-				tr("Merge Selection"),
-				[this](){ contextMenuAction(Merge); }
-			);
-		}
-	}
-
-	contextMenu.addAction(
-		embed::getIconPixmap( "edit_copy" ),
-		individualTCO
-			? tr("Copy")
-			: tr("Copy selection"),
-		[this](){ contextMenuAction( Copy ); } );
-
-	contextMenu.addAction(
-		embed::getIconPixmap( "edit_paste" ),
-		tr( "Paste" ),
-		[this](){ contextMenuAction( Paste ); } );
-
-	contextMenu.addSeparator();
-
-	contextMenu.addAction(
-		embed::getIconPixmap( "muted" ),
-		(individualTCO
-			? tr("Mute/unmute (<%1> + middle click)")
-			: tr("Mute/unmute selection (<%1> + middle click)")).arg(UI_CTRL_KEY),
-		[this](){ contextMenuAction( Mute ); } );
-
-	contextMenu.addSeparator();
-
-	contextMenu.addAction( embed::getIconPixmap( "colorize" ),
-			tr( "Set clip color" ), this, SLOT( changeClipColor() ) );
-	contextMenu.addAction( embed::getIconPixmap( "colorize" ),
-			tr( "Use track color" ), this, SLOT( useTrackColor() ) );
-
-	constructContextMenu( &contextMenu );
-
-	contextMenu.exec( QCursor::pos() );
-}
-
-// This method processes the actions from the context menu of the TCO View.
-void TrackContentObjectView::contextMenuAction( ContextMenuAction action )
-{
-	QVector<TrackContentObjectView *> active = getClickedTCOs();
-	// active will be later used for the remove, copy, cut or toggleMute methods
-
-	switch( action )
-	{
-		case Remove:
-			remove( active );
-			break;
-		case Cut:
-			cut( active );
-			break;
-		case Copy:
-			copy( active );
-			break;
-		case Paste:
-			paste();
-			break;
-		case Mute:
-			toggleMute( active );
-			break;
-		case Merge:
-			mergeTCOs(active);
-			break;
-	}
-}
-
-QVector<TrackContentObjectView *> TrackContentObjectView::getClickedTCOs()
-{
-	// Get a list of selected selectableObjects
-	QVector<selectableObject *> sos = gui->songEditor()->m_editor->selectedObjects();
-
-	// Convert to a list of selected TCOVs
-	QVector<TrackContentObjectView *> selection;
-	selection.reserve( sos.size() );
-	for( auto so: sos )
-	{
-		TrackContentObjectView *tcov = dynamic_cast<TrackContentObjectView *> ( so );
-		if( tcov != nullptr )
-		{
-			selection.append( tcov );
-		}
-	}
-
-	// If we clicked part of the selection, affect all selected clips. Otherwise affect the clip we clicked
-	return selection.contains(this)
-		? selection
-		: QVector<TrackContentObjectView *>( 1, this );
-}
-
-void TrackContentObjectView::remove( QVector<TrackContentObjectView *> tcovs )
-{
-	for( auto tcov: tcovs )
-	{
-		// No need to check if it's nullptr because we check when building the QVector
-		tcov->remove();
-	}
-}
-
-void TrackContentObjectView::copy( QVector<TrackContentObjectView *> tcovs )
-{
-	// For copyStringPair()
-	using namespace Clipboard;
-
-	// Write the TCOs to a DataFile for copying
-	DataFile dataFile = createTCODataFiles( tcovs );
-
-	// Copy the TCO type as a key and the TCO data file to the clipboard
-	copyStringPair( QString( "tco_%1" ).arg( m_tco->getTrack()->type() ),
-		dataFile.toString() );
-}
-
-void TrackContentObjectView::cut( QVector<TrackContentObjectView *> tcovs )
-{
-	// Copy the selected TCOs
-	copy( tcovs );
-
-	// Now that the TCOs are copied we can delete them, since we are cutting
-	remove( tcovs );
-}
-
-void TrackContentObjectView::paste()
-{
-	// For getMimeData()
-	using namespace Clipboard;
-
-	// If possible, paste the selection on the TimePos of the selected Track and remove it
-	TimePos tcoPos = TimePos( m_tco->startPosition() );
-
-	TrackContentWidget *tcw = getTrackView()->getTrackContentWidget();
-
-	if( tcw->pasteSelection( tcoPos, getMimeData() ) )
-	{
-		// If we succeed on the paste we delete the TCO we pasted on
-		remove();
-	}
-}
-
-void TrackContentObjectView::toggleMute( QVector<TrackContentObjectView *> tcovs )
-{
-	for( auto tcov: tcovs )
-	{
-		// No need to check for nullptr because we check while building the tcovs QVector
-		tcov->getTrackContentObject()->toggleMute();
-	}
-}
-
-bool TrackContentObjectView::canMergeSelection(QVector<TrackContentObjectView *> tcovs)
-{
-	// We can only merge InstrumentTrack's TCOs, so check if we only have those in the selection,
-	// and also if they all belong to the same track
-
-	// We start assuming we can merge and if any condition is broken we set it to false
-	bool canMerge = true;
-
-	// Variable to check if all TCOs belong to the same track
-	TrackView * previousOwnerTrackView = nullptr;
-
-	// Then we check every selected TCO to see if all of them are InstrumentTrack's TCOs.
-	// If any isn't, we set canMerge to false and quit the loop.
-	for (auto tcov: tcovs)
-	{
-		TrackView * ownerTrackView = tcov->getTrackView();
-
-		// Set the previousOwnerTrackView to the first TrackView
-		if (!previousOwnerTrackView)
-		{
-			previousOwnerTrackView = ownerTrackView;
-		}
-
-		// If there are TCOs from different tracks or TCOs from tracks
-		// other than an InstrumentTrack, can't merge them
-		if (ownerTrackView != previousOwnerTrackView
-			|| !dynamic_cast<InstrumentTrackView *>(ownerTrackView))
-		{
-			canMerge = false;
-			break;
-		}
-	}
-
-	return canMerge;
-}
-
-void TrackContentObjectView::mergeTCOs(QVector<TrackContentObjectView *> tcovs)
-{
-	// Get the track that we are merging TCOs in
-	InstrumentTrack * track =
-		dynamic_cast<InstrumentTrack *>(tcovs.at(0)->getTrackView()->getTrack());
-
-	if (!track)
-	{
-		qWarning("Warning: Couldn't retrieve InstrumentTrack in mergeTCOs()");
-		return;
-	}
-
-	// For Undo/Redo
-	track->addJournalCheckPoint();
-	track->saveJournallingState(false);
-
-	// Find the earliest position of all the selected TCOVs
-	TimePos earliestPos = tcovs.at(0)->getTrackContentObject()->startPosition();
-	TimePos currentPos = earliestPos;
-
-	for (auto tcov: tcovs)
-	{
-		currentPos = tcov->getTrackContentObject()->startPosition();
-		if (currentPos < earliestPos)
-		{
-			earliestPos = currentPos;
-		}
-	}
-
-	// Create a pattern where all notes will be added
-	Pattern * newPattern = dynamic_cast<Pattern *>(track->createTCO(earliestPos));
-	if (!newPattern)
-	{
-		qWarning("Warning: Failed to convert TCO to Pattern on mergeTCOs");
-		return;
-	}
-
-	newPattern->saveJournallingState(false);
-
-	// Add the notes and remove the TCOs that are being merged
-	for (auto tcov: tcovs)
-	{
-		// Convert TCOV to PatternView
-		PatternView * pView = dynamic_cast<PatternView *>(tcov);
-
-		if (!pView)
-		{
-			qWarning("Warning: Non-pattern TCO on InstrumentTrack");
-			continue;
-		}
-
-		NoteVector currentTCONotes = pView->getPattern()->notes();
-		TimePos pViewPos = pView->getPattern()->startPosition();
-
-		for (Note * note: currentTCONotes)
-		{
-			Note * newNote = newPattern->addNote(*note, false);
-			TimePos originalNotePos = newNote->pos();
-			newNote->setPos(originalNotePos + (pViewPos - earliestPos));
-		}
-
-		// We disable the journalling system before removing, so the
-		// removal doesn't get added to the undo/redo history
-		tcov->getTrackContentObject()->saveJournallingState(false);
-		// No need to check for nullptr because we check while building the tcovs QVector
-		tcov->remove();
-		// TODO: Is it a good idea to restore the journalling state after remove()
-		// or is the next line completely unnecessary?
-		tcov->getTrackContentObject()->restoreJournallingState();
-	}
-
-	// Update length since we might have moved notes beyond the end of the pattern length
-	newPattern->updateLength();
-	// Rearrange notes because we might have moved them
-	newPattern->rearrangeAllNotes();
-	// Restore journalling states now that the operation is finished
-	track->restoreJournallingState();
-	newPattern->restoreJournallingState();
-	// Update engine
-	Engine::getSong()->setModified();
-	gui->songEditor()->update();
-}
-
-
-
-/*! \brief How many pixels a bar takes for this trackContentObjectView.
- *
- * \return the number of pixels per bar.
- */
-float TrackContentObjectView::pixelsPerBar()
-{
-	return m_trackView->trackContainerView()->pixelsPerBar();
-}
-
-
-/*! \brief Save the offsets between all selected tracks and a clicked track */
-void TrackContentObjectView::setInitialOffsets()
-{
-	QVector<selectableObject *> so = m_trackView->trackContainerView()->selectedObjects();
-	QVector<TimePos> offsets;
-	for( QVector<selectableObject *>::iterator it = so.begin();
-						it != so.end(); ++it )
-	{
-		TrackContentObjectView * tcov =
-			dynamic_cast<TrackContentObjectView *>( *it );
-		if( tcov == NULL )
-		{
-			continue;
-		}
-		offsets.push_back( tcov->m_tco->startPosition() - m_initialTCOPos );
-	}
-
-	m_initialOffsets = offsets;
-}
-
-
-
-
-/*! \brief Detect whether the mouse moved more than n pixels on screen.
- *
- * \param _me The QMouseEvent.
- * \param distance The threshold distance that the mouse has moved to return true.
- */
-bool TrackContentObjectView::mouseMovedDistance( QMouseEvent * me, int distance )
-{
-	QPoint dPos = mapToGlobal( me->pos() ) - m_initialMouseGlobalPos;
-	const int pixelsMoved = dPos.manhattanLength();
-	return ( pixelsMoved > distance || pixelsMoved < -distance );
-}
-
-
-
-/*! \brief Calculate the new position of a dragged TCO from a mouse event
- *
- *
- * \param me The QMouseEvent
- */
-TimePos TrackContentObjectView::draggedTCOPos( QMouseEvent * me )
-{
-	//Pixels per bar
-	const float ppb = m_trackView->trackContainerView()->pixelsPerBar();
-	// The pixel distance that the mouse has moved
-	const int mouseOff = mapToGlobal(me->pos()).x() - m_initialMouseGlobalPos.x();
-	TimePos newPos = m_initialTCOPos + mouseOff * TimePos::ticksPerBar() / ppb;
-	TimePos offset = newPos - m_initialTCOPos;
-	// If the user is holding alt, or pressed ctrl after beginning the drag, don't quantize
-	if (    me->button() != Qt::NoButton
-		|| (me->modifiers() & Qt::ControlModifier)
-		|| (me->modifiers() & Qt::AltModifier)    )
-	{
-		// We want to preserve this adjusted offset,
-		// even if the user switches to snapping
-		setInitialPos( m_initialMousePos );
-	}
-	else if ( me->modifiers() & Qt::ShiftModifier )
-	{	// If shift is held, quantize position (Default in 1.2.0 and earlier)
-		// or end position, whichever is closest to the actual position
-		TimePos startQ = newPos.quantize( gui->songEditor()->m_editor->getSnapSize() );
-		// Find start position that gives snapped clip end position
-		TimePos endQ = ( newPos + m_tco->length() );
-		endQ = endQ.quantize( gui->songEditor()->m_editor->getSnapSize() );
-		endQ = endQ - m_tco->length();
-		// Select the position closest to actual position
-		if ( abs(newPos - startQ) < abs(newPos - endQ) ) newPos = startQ;
-		else newPos = endQ;
-	}
-	else
-	{	// Otherwise, quantize moved distance (preserves user offsets)
-		newPos = m_initialTCOPos + offset.quantize( gui->songEditor()->m_editor->getSnapSize() );
-	}
-	return newPos;
-}
-
-
-// Return the color that the TCO's background should be
-QColor TrackContentObjectView::getColorForDisplay( QColor defaultColor )
-{
-	// Get the pure TCO color
-	auto tcoColor = m_tco->hasColor()
-					? m_tco->usesCustomClipColor()
-						? m_tco->color()
-						: m_tco->getTrack()->color()
-					: defaultColor;
-
-	// Set variables
-	QColor c, mutedCustomColor;
-	bool muted = m_tco->getTrack()->isMuted() || m_tco->isMuted();
-	mutedCustomColor = tcoColor;
-	mutedCustomColor.setHsv( mutedCustomColor.hsvHue(), mutedCustomColor.hsvSaturation() / 4, mutedCustomColor.value() );
-
-	// Change the pure color by state: selected, muted, colored, normal
-	if( isSelected() )
-	{
-		c = m_tco->hasColor()
-			? ( muted
-				? mutedCustomColor.darker( 350 )
-				: tcoColor.darker( 150 ) )
-			: selectedColor();
-	}
-	else
-	{
-		if( muted )
-		{
-			c = m_tco->hasColor()
-				? mutedCustomColor.darker( 250 )
-				: mutedBackgroundColor();
-		}
-		else
-		{
-			c = tcoColor;
-		}
-	}
-	
-	// Return color to caller
-	return c;
-}
-
-
-
-
-
-// ===========================================================================
-// trackContentWidget
-// ===========================================================================
-/*! \brief Create a new trackContentWidget
- *
- *  Creates a new track content widget for the given track.
- *  The content widget comprises the 'grip bar' and the 'tools' button
- *  for the track's context menu.
- *
- * \param parent The parent track.
- */
-TrackContentWidget::TrackContentWidget( TrackView * parent ) :
-	QWidget( parent ),
-	m_trackView( parent ),
-	m_darkerColor( Qt::SolidPattern ),
-	m_lighterColor( Qt::SolidPattern ),
-	m_gridColor( Qt::SolidPattern ),
-	m_embossColor( Qt::SolidPattern )
-{
-	setAcceptDrops( true );
-
-	connect( parent->trackContainerView(),
-			SIGNAL( positionChanged( const TimePos & ) ),
-			this, SLOT( changePosition( const TimePos & ) ) );
-
-	setStyle( QApplication::style() );
-
-	updateBackground();
-}
-
-
-
-
-/*! \brief Destroy this trackContentWidget
- *
- *  Destroys the trackContentWidget.
- */
-TrackContentWidget::~TrackContentWidget()
-{
-}
-
-
-
-
-void TrackContentWidget::updateBackground()
-{
-	const TrackContainerView * tcv = m_trackView->trackContainerView();
-
-	// Assume even-pixels-per-bar. Makes sense, should be like this anyways
-	int ppb = static_cast<int>( tcv->pixelsPerBar() );
-
-	int w = ppb * BARS_PER_GROUP;
-	int h = height();
-	m_background = QPixmap( w * 2, height() );
-	QPainter pmp( &m_background );
-
-	pmp.fillRect( 0, 0, w, h, darkerColor() );
-	pmp.fillRect( w, 0, w , h, lighterColor() );
-
-	// draw lines
-	// vertical lines
-	pmp.setPen( QPen( gridColor(), 1 ) );
-	for( float x = 0; x < w * 2; x += ppb )
-	{
-		pmp.drawLine( QLineF( x, 0.0, x, h ) );
-	}
-
-	pmp.setPen( QPen( embossColor(), 1 ) );
-	for( float x = 1.0; x < w * 2; x += ppb )
-	{
-		pmp.drawLine( QLineF( x, 0.0, x, h ) );
-	}
-
-	// horizontal line
-	pmp.setPen( QPen( gridColor(), 1 ) );
-	pmp.drawLine( 0, h-1, w*2, h-1 );
-
-	pmp.end();
-
-	// Force redraw
-	update();
-}
-
-
-
-
-/*! \brief Adds a trackContentObjectView to this widget.
- *
- *  Adds a(nother) trackContentObjectView to our list of views.  We also
- *  check that our position is up-to-date.
- *
- * \param tcov The trackContentObjectView to add.
- */
-void TrackContentWidget::addTCOView( TrackContentObjectView * tcov )
-{
-	TrackContentObject * tco = tcov->getTrackContentObject();
-
-	m_tcoViews.push_back( tcov );
-
-	tco->saveJournallingState( false );
-	changePosition();
-	tco->restoreJournallingState();
-}
-
-
-
-
-/*! \brief Removes the given trackContentObjectView to this widget.
- *
- *  Removes the given trackContentObjectView from our list of views.
- *
- * \param tcov The trackContentObjectView to add.
- */
-void TrackContentWidget::removeTCOView( TrackContentObjectView * tcov )
-{
-	tcoViewVector::iterator it = std::find( m_tcoViews.begin(),
-						m_tcoViews.end(),
-						tcov );
-	if( it != m_tcoViews.end() )
-	{
-		m_tcoViews.erase( it );
-		Engine::getSong()->setModified();
-	}
-}
-
-
-
-
-/*! \brief Update ourselves by updating all the tCOViews attached.
- *
- */
-void TrackContentWidget::update()
-{
-	for( tcoViewVector::iterator it = m_tcoViews.begin();
-				it != m_tcoViews.end(); ++it )
-	{
-		( *it )->setFixedHeight( height() - 1 );
-		( *it )->update();
-	}
-	QWidget::update();
-}
-
-
-
-
-// resposible for moving track-content-widgets to appropriate position after
-// change of visible viewport
-/*! \brief Move the trackContentWidget to a new place in time
- *
- * \param newPos The MIDI time to move to.
- */
-void TrackContentWidget::changePosition( const TimePos & newPos )
-{
-	if( m_trackView->trackContainerView() == gui->getBBEditor()->trackContainerView() )
-	{
-		const int curBB = Engine::getBBTrackContainer()->currentBB();
-		setUpdatesEnabled( false );
-
-		// first show TCO for current BB...
-		for( tcoViewVector::iterator it = m_tcoViews.begin();
-						it != m_tcoViews.end(); ++it )
-		{
-		if( ( *it )->getTrackContentObject()->
-						startPosition().getBar() == curBB )
-			{
-				( *it )->move( 0, ( *it )->y() );
-				( *it )->raise();
-				( *it )->show();
-			}
-			else
-			{
-				( *it )->lower();
-			}
-		}
-		// ...then hide others to avoid flickering
-		for( tcoViewVector::iterator it = m_tcoViews.begin();
-					it != m_tcoViews.end(); ++it )
-		{
-			if( ( *it )->getTrackContentObject()->
-						startPosition().getBar() != curBB )
-			{
-				( *it )->hide();
-			}
-		}
-		setUpdatesEnabled( true );
-		return;
-	}
-
-	TimePos pos = newPos;
-	if( pos < 0 )
-	{
-		pos = m_trackView->trackContainerView()->currentPosition();
-	}
-
-	const int begin = pos;
-	const int end = endPosition( pos );
-	const float ppb = m_trackView->trackContainerView()->pixelsPerBar();
-
-	setUpdatesEnabled( false );
-	for( tcoViewVector::iterator it = m_tcoViews.begin();
-						it != m_tcoViews.end(); ++it )
-	{
-		TrackContentObjectView * tcov = *it;
-		TrackContentObject * tco = tcov->getTrackContentObject();
-
-		tco->changeLength( tco->length() );
-
-		const int ts = tco->startPosition();
-		const int te = tco->endPosition()-3;
-		if( ( ts >= begin && ts <= end ) ||
-			( te >= begin && te <= end ) ||
-			( ts <= begin && te >= end ) )
-		{
-			tcov->move( static_cast<int>( ( ts - begin ) * ppb /
-						TimePos::ticksPerBar() ),
-								tcov->y() );
-			if( !tcov->isVisible() )
-			{
-				tcov->show();
-			}
-		}
-		else
-		{
-			tcov->move( -tcov->width()-10, tcov->y() );
-		}
-	}
-	setUpdatesEnabled( true );
-
-	// redraw background
-//	update();
-}
-
-
-
-
-/*! \brief Return the position of the trackContentWidget in bars.
- *
- * \param mouseX the mouse's current X position in pixels.
- */
-TimePos TrackContentWidget::getPosition( int mouseX )
-{
-	TrackContainerView * tv = m_trackView->trackContainerView();
-	return TimePos( tv->currentPosition() +
-					 mouseX *
-					 TimePos::ticksPerBar() /
-					 static_cast<int>( tv->pixelsPerBar() ) );
-}
-
-
-
-
-/*! \brief Respond to a drag enter event on the trackContentWidget
- *
- * \param dee the Drag Enter Event to respond to
- */
-void TrackContentWidget::dragEnterEvent( QDragEnterEvent * dee )
-{
-	TimePos tcoPos = getPosition( dee->pos().x() );
-  if( canPasteSelection( tcoPos, dee ) == false )
-	{
-		dee->ignore();
-	}
-	else
-	{
-		StringPairDrag::processDragEnterEvent( dee, "tco_" +
-						QString::number( getTrack()->type() ) );
-	}
-}
-
-
-
-
-/*! \brief Returns whether a selection of TCOs can be pasted into this
- *
- * \param tcoPos the position of the TCO slot being pasted on
- * \param de the DropEvent generated
- */
-bool TrackContentWidget::canPasteSelection( TimePos tcoPos, const QDropEvent* de )
-{
-	const QMimeData * mimeData = de->mimeData();
-
-	// If the source of the DropEvent is the current instance of LMMS we don't allow pasting in the same bar
-	// if it's another instance of LMMS we allow it
-	return de->source()
-		? canPasteSelection( tcoPos, mimeData )
-		: canPasteSelection( tcoPos, mimeData, true );
-}
-
-// Overloaded method to make it possible to call this method without a Drag&Drop event
-bool TrackContentWidget::canPasteSelection( TimePos tcoPos, const QMimeData* md , bool allowSameBar )
-{
-	// For decodeKey() and decodeValue()
-	using namespace Clipboard;
-
-	Track * t = getTrack();
-	QString type = decodeKey( md );
-	QString value = decodeValue( md );
-
-	// We can only paste into tracks of the same type
-	if( type != ( "tco_" + QString::number( t->type() ) ) ||
-		m_trackView->trackContainerView()->fixedTCOs() == true )
-	{
-		return false;
-	}
-
-	// value contains XML needed to reconstruct TCOs and place them
-	DataFile dataFile( value.toUtf8() );
-
-	// Extract the metadata and which TCO was grabbed
-	QDomElement metadata = dataFile.content().firstChildElement( "copyMetadata" );
-	QDomAttr tcoPosAttr = metadata.attributeNode( "grabbedTCOPos" );
-	TimePos grabbedTCOPos = tcoPosAttr.value().toInt();
-	TimePos grabbedTCOBar = TimePos( grabbedTCOPos.getBar(), 0 );
-
-	// Extract the track index that was originally clicked
-	QDomAttr tiAttr = metadata.attributeNode( "initialTrackIndex" );
-	const int initialTrackIndex = tiAttr.value().toInt();
-
-	// Get the current track's index
-	const TrackContainer::TrackList tracks = t->trackContainer()->tracks();
-	const int currentTrackIndex = tracks.indexOf( t );
-
-	// Don't paste if we're on the same bar and allowSameBar is false
-	auto sourceTrackContainerId = metadata.attributeNode( "trackContainerId" ).value().toUInt();
-	if( !allowSameBar && sourceTrackContainerId == t->trackContainer()->id() &&
-			tcoPos == grabbedTCOBar && currentTrackIndex == initialTrackIndex )
-	{
-		return false;
-	}
-
-	// Extract the tco data
-	QDomElement tcoParent = dataFile.content().firstChildElement( "tcos" );
-	QDomNodeList tcoNodes = tcoParent.childNodes();
-
-	// Determine if all the TCOs will land on a valid track
-	for( int i = 0; i < tcoNodes.length(); i++ )
-	{
-		QDomElement tcoElement = tcoNodes.item( i ).toElement();
-		int trackIndex = tcoElement.attributeNode( "trackIndex" ).value().toInt();
-		int finalTrackIndex = trackIndex + currentTrackIndex - initialTrackIndex;
-
-		// Track must be in TrackContainer's tracks
-		if( finalTrackIndex < 0 || finalTrackIndex >= tracks.size() )
-		{
-			return false;
-		}
-
-		// Track must be of the same type
-		auto startTrackType = tcoElement.attributeNode("trackType").value().toInt();
-		Track * endTrack = tracks.at( finalTrackIndex );
-		if( startTrackType != endTrack->type() )
-		{
-			return false;
-		}
-	}
-
-	return true;
-}
-
-/*! \brief Pastes a selection of TCOs onto the track
- *
- * \param tcoPos the position of the TCO slot being pasted on
- * \param de the DropEvent generated
- */
-bool TrackContentWidget::pasteSelection( TimePos tcoPos, QDropEvent * de )
-{
-	const QMimeData * mimeData = de->mimeData();
-
-	if( canPasteSelection( tcoPos, de ) == false )
-	{
-		return false;
-	}
-
-	// We set skipSafetyCheck to true because we already called canPasteSelection
-	return pasteSelection( tcoPos, mimeData, true );
-}
-
-// Overloaded method so we can call it without a Drag&Drop event
-bool TrackContentWidget::pasteSelection( TimePos tcoPos, const QMimeData * md, bool skipSafetyCheck )
-{
-	// For decodeKey() and decodeValue()
-	using namespace Clipboard;
-
-	// When canPasteSelection was already called before, skipSafetyCheck will skip this
-	if( !skipSafetyCheck && canPasteSelection( tcoPos, md ) == false )
-	{
-		return false;
-	}
-
-	QString type = decodeKey( md );
-	QString value = decodeValue( md );
-
-	getTrack()->addJournalCheckPoint();
-
-	// value contains XML needed to reconstruct TCOs and place them
-	DataFile dataFile( value.toUtf8() );
-
-	// Extract the tco data
-	QDomElement tcoParent = dataFile.content().firstChildElement( "tcos" );
-	QDomNodeList tcoNodes = tcoParent.childNodes();
-
-	// Extract the track index that was originally clicked
-	QDomElement metadata = dataFile.content().firstChildElement( "copyMetadata" );
-	QDomAttr tiAttr = metadata.attributeNode( "initialTrackIndex" );
-	int initialTrackIndex = tiAttr.value().toInt();
-	QDomAttr tcoPosAttr = metadata.attributeNode( "grabbedTCOPos" );
-	TimePos grabbedTCOPos = tcoPosAttr.value().toInt();
-
-	// Snap the mouse position to the beginning of the dropped bar, in ticks
-	const TrackContainer::TrackList tracks = getTrack()->trackContainer()->tracks();
-	const int currentTrackIndex = tracks.indexOf( getTrack() );
-
-	bool wasSelection = m_trackView->trackContainerView()->rubberBand()->selectedObjects().count();
-
-	// Unselect the old group
-		const QVector<selectableObject *> so =
-			m_trackView->trackContainerView()->selectedObjects();
-		for( QVector<selectableObject *>::const_iterator it = so.begin();
-		    	it != so.end(); ++it )
-		{
-			( *it )->setSelected( false );
-		}
-
-
-	// TODO -- Need to draw the hovericon either way, or ghost the TCOs
-	// onto their final position.
-
-	float snapSize = gui->songEditor()->m_editor->getSnapSize();
-	// All patterns should be offset the same amount as the grabbed pattern
-	TimePos offset = TimePos(tcoPos - grabbedTCOPos);
-	// Users expect clips to "fall" backwards, so bias the offset
-	offset = offset - TimePos::ticksPerBar() * snapSize / 2;
-	// The offset is quantized (rather than the positions) to preserve fine adjustments
-	offset = offset.quantize(snapSize);
-
-	// Get the leftmost TCO and fix the offset if it reaches below bar 0
-	TimePos leftmostPos = grabbedTCOPos;
-	for(int i = 0; i < tcoNodes.length(); ++i)
-	{
-		QDomElement outerTCOElement = tcoNodes.item(i).toElement();
-		QDomElement tcoElement = outerTCOElement.firstChildElement();
-
-		TimePos pos = tcoElement.attributeNode("pos").value().toInt();
-
-		if(pos < leftmostPos) { leftmostPos = pos; }
-	}
-	// Fix offset if it sets the left most TCO to a negative position
-	offset = std::max(offset.getTicks(), -leftmostPos.getTicks());
-
-	for( int i = 0; i<tcoNodes.length(); i++ )
-	{
-		QDomElement outerTCOElement = tcoNodes.item( i ).toElement();
-		QDomElement tcoElement = outerTCOElement.firstChildElement();
-
-		int trackIndex = outerTCOElement.attributeNode( "trackIndex" ).value().toInt();
-		int finalTrackIndex = trackIndex + ( currentTrackIndex - initialTrackIndex );
-		Track * t = tracks.at( finalTrackIndex );
-
-		// The new position is the old position plus the offset.
-		TimePos pos = tcoElement.attributeNode( "pos" ).value().toInt() + offset;
-		// If we land on ourselves, offset by one snap
-		TimePos shift = TimePos::ticksPerBar() * gui->songEditor()->m_editor->getSnapSize();
-		if (offset == 0) { pos += shift; }
-
-		TrackContentObject * tco = t->createTCO( pos );
-		tco->restoreState( tcoElement );
-		tco->movePosition(pos); // Because we restored the state, we need to move the TCO again.
-		if( wasSelection )
-		{
-			tco->selectViewOnCreate( true );
-		}
-	}
-
-	AutomationPattern::resolveAllIDs();
-
-	return true;
-}
-
-
-/*! \brief Respond to a drop event on the trackContentWidget
- *
- * \param de the Drop Event to respond to
- */
-void TrackContentWidget::dropEvent( QDropEvent * de )
-{
-	TimePos tcoPos = TimePos( getPosition( de->pos().x() ) );
-	if( pasteSelection( tcoPos, de ) == true )
-	{
-		de->accept();
-	}
-}
-
-
-
-
-/*! \brief Respond to a mouse press on the trackContentWidget
- *
- * \param me the mouse press event to respond to
- */
-void TrackContentWidget::mousePressEvent( QMouseEvent * me )
-{
-	if( m_trackView->trackContainerView()->allowRubberband() == true )
-	{
-		QWidget::mousePressEvent( me );
-	}
-	else if( me->modifiers() & Qt::ShiftModifier )
-	{
-		QWidget::mousePressEvent( me );
-	}
-	else if( me->button() == Qt::LeftButton &&
-			!m_trackView->trackContainerView()->fixedTCOs() )
-	{
-		QVector<selectableObject*> so =  m_trackView->trackContainerView()->rubberBand()->selectedObjects();
-		for( int i = 0; i < so.count(); ++i )
-		{
-			so.at( i )->setSelected( false);
-		}
-		getTrack()->addJournalCheckPoint();
-		const TimePos pos = getPosition( me->x() ).getBar() *
-						TimePos::ticksPerBar();
-		getTrack()->createTCO(pos);
-	}
-}
-
-
-
-
-/*! \brief Repaint the trackContentWidget on command
- *
- * \param pe the Paint Event to respond to
- */
-void TrackContentWidget::paintEvent( QPaintEvent * pe )
-{
-	// Assume even-pixels-per-bar. Makes sense, should be like this anyways
-	const TrackContainerView * tcv = m_trackView->trackContainerView();
-	int ppb = static_cast<int>( tcv->pixelsPerBar() );
-	QPainter p( this );
-	// Don't draw background on BB-Editor
-	if( m_trackView->trackContainerView() != gui->getBBEditor()->trackContainerView() )
-	{
-		p.drawTiledPixmap( rect(), m_background, QPoint(
-				tcv->currentPosition().getBar() * ppb, 0 ) );
-	}
-}
-
-
-
-
-/*! \brief Updates the background tile pixmap on size changes.
- *
- * \param resizeEvent the resize event to pass to base class
- */
-void TrackContentWidget::resizeEvent( QResizeEvent * resizeEvent )
-{
-	// Update backgroud
-	updateBackground();
-	// Force redraw
-	QWidget::resizeEvent( resizeEvent );
-}
-
-
-
-
-/*! \brief Return the track shown by the trackContentWidget
- *
- */
-Track * TrackContentWidget::getTrack()
-{
-	return m_trackView->getTrack();
-}
-
-
-
-
-/*! \brief Return the end position of the trackContentWidget in Bars.
- *
- * \param posStart the starting position of the Widget (from getPosition())
- */
-TimePos TrackContentWidget::endPosition( const TimePos & posStart )
-{
-	const float ppb = m_trackView->trackContainerView()->pixelsPerBar();
-	const int w = width();
-	return posStart + static_cast<int>( w * TimePos::ticksPerBar() / ppb );
-}
-
-void TrackContentWidget::contextMenuEvent( QContextMenuEvent * cme )
-{
-	// For hasFormat(), MimeType enum class and getMimeData()
-	using namespace Clipboard;
-
-	if( cme->modifiers() )
-	{
-		return;
-	}
-
-	// If we don't have TCO data in the clipboard there's no need to create this menu
-	// since "paste" is the only action at the moment.
-	if( ! hasFormat( MimeType::StringPair )  )
-	{
-		return;
-	}
-
-	QMenu contextMenu( this );
-	QAction *pasteA = contextMenu.addAction( embed::getIconPixmap( "edit_paste" ),
-					tr( "Paste" ), [this, cme](){ contextMenuAction( cme, Paste ); } );
-	// If we can't paste in the current TCW for some reason, disable the action so the user knows
-	pasteA->setEnabled( canPasteSelection( getPosition( cme->x() ), getMimeData() ) ? true : false );
-
-	contextMenu.exec( QCursor::pos() );
-}
-
-void TrackContentWidget::contextMenuAction( QContextMenuEvent * cme, ContextMenuAction action )
-{
-	// For getMimeData()
-	using namespace Clipboard;
-
-	switch( action )
-	{
-		case Paste:
-		// Paste the selection on the TimePos of the context menu event
-		TimePos tcoPos = getPosition( cme->x() );
-
-		pasteSelection( tcoPos, getMimeData() );
-		break;
-	}
-}
-
-
-
-// qproperty access methods
-//! \brief CSS theming qproperty access method
-QBrush TrackContentWidget::darkerColor() const
-{ return m_darkerColor; }
-
-//! \brief CSS theming qproperty access method
-QBrush TrackContentWidget::lighterColor() const
-{ return m_lighterColor; }
-
-//! \brief CSS theming qproperty access method
-QBrush TrackContentWidget::gridColor() const
-{ return m_gridColor; }
-
-//! \brief CSS theming qproperty access method
-QBrush TrackContentWidget::embossColor() const
-{ return m_embossColor; }
-
-//! \brief CSS theming qproperty access method
-void TrackContentWidget::setDarkerColor( const QBrush & c )
-{ m_darkerColor = c; }
-
-//! \brief CSS theming qproperty access method
-void TrackContentWidget::setLighterColor( const QBrush & c )
-{ m_lighterColor = c; }
-
-//! \brief CSS theming qproperty access method
-void TrackContentWidget::setGridColor( const QBrush & c )
-{ m_gridColor = c; }
-
-//! \brief CSS theming qproperty access method
-void TrackContentWidget::setEmbossColor( const QBrush & c )
-{ m_embossColor = c; }
-
-
-// ===========================================================================
-// trackOperationsWidget
-// ===========================================================================
-
-/*! \brief Create a new trackOperationsWidget
- *
- * The trackOperationsWidget is the grip and the mute button of a track.
- *
- * \param parent the trackView to contain this widget
- */
-TrackOperationsWidget::TrackOperationsWidget( TrackView * parent ) :
-	QWidget( parent ),             /*!< The parent widget */
-	m_trackView( parent )          /*!< The parent track view */
-{
-	ToolTip::add( this, tr( "Press <%1> while clicking on move-grip "
-				"to begin a new drag'n'drop action." ).arg(UI_CTRL_KEY) );
-
-	QMenu * toMenu = new QMenu( this );
-	toMenu->setFont( pointSize<9>( toMenu->font() ) );
-	connect( toMenu, SIGNAL( aboutToShow() ), this, SLOT( updateMenu() ) );
-
-
-	setObjectName( "automationEnabled" );
-
-
-	m_trackOps = new QPushButton( this );
-	m_trackOps->move( 12, 1 );
-	m_trackOps->setFocusPolicy( Qt::NoFocus );
-	m_trackOps->setMenu( toMenu );
-	ToolTip::add( m_trackOps, tr( "Actions" ) );
-
-
-	m_muteBtn = new PixmapButton( this, tr( "Mute" ) );
-	m_muteBtn->setActiveGraphic( embed::getIconPixmap( "led_off" ) );
-	m_muteBtn->setInactiveGraphic( embed::getIconPixmap( "led_green" ) );
-	m_muteBtn->setCheckable( true );
-
-	m_soloBtn = new PixmapButton( this, tr( "Solo" ) );
-	m_soloBtn->setActiveGraphic( embed::getIconPixmap( "led_red" ) );
-	m_soloBtn->setInactiveGraphic( embed::getIconPixmap( "led_off" ) );
-	m_soloBtn->setCheckable( true );
-
-	if( ConfigManager::inst()->value( "ui",
-					  "compacttrackbuttons" ).toInt() )
-	{
-		m_muteBtn->move( 46, 0 );
-		m_soloBtn->move( 46, 16 );
-	}
-	else
-	{
-		m_muteBtn->move( 46, 8 );
-		m_soloBtn->move( 62, 8 );
-	}
-
-	m_muteBtn->show();
-	ToolTip::add( m_muteBtn, tr( "Mute" ) );
-
-	m_soloBtn->show();
-	ToolTip::add( m_soloBtn, tr( "Solo" ) );
-
-	connect( this, SIGNAL( trackRemovalScheduled( TrackView * ) ),
-			m_trackView->trackContainerView(),
-				SLOT( deleteTrackView( TrackView * ) ),
-							Qt::QueuedConnection );
-	
-	connect( m_trackView->getTrack()->getMutedModel(), SIGNAL( dataChanged() ),
-			this, SLOT( update() ) );
-	
-}
-
-
-
-
-/*! \brief Destroy an existing trackOperationsWidget
- *
- */
-TrackOperationsWidget::~TrackOperationsWidget()
-{
-}
-
-
-
-
-/*! \brief Respond to trackOperationsWidget mouse events
- *
- *  If it's the left mouse button, and Ctrl is held down, and we're
- *  not a Beat+Bassline Editor track, then start a new drag event to
- *  copy this track.
- *
- *  Otherwise, ignore all other events.
- *
- *  \param me The mouse event to respond to.
- */
-void TrackOperationsWidget::mousePressEvent( QMouseEvent * me )
-{
-	if( me->button() == Qt::LeftButton &&
-		me->modifiers() & Qt::ControlModifier &&
-			m_trackView->getTrack()->type() != Track::BBTrack )
-	{
-		DataFile dataFile( DataFile::DragNDropData );
-		m_trackView->getTrack()->saveState( dataFile, dataFile.content() );
-		new StringPairDrag( QString( "track_%1" ).arg(
-					m_trackView->getTrack()->type() ),
-			dataFile.toString(), m_trackView->getTrackSettingsWidget()->grab(),
-									this );
-	}
-	else if( me->button() == Qt::LeftButton )
-	{
-		// track-widget (parent-widget) initiates track-move
-		me->ignore();
-	}
-}
-
-
-
-
-/*! \brief Repaint the trackOperationsWidget
- *
- *  If we're not moving, and in the Beat+Bassline Editor, then turn
- *  automation on or off depending on its previous state and show
- *  ourselves.
- *
- *  Otherwise, hide ourselves.
- *
- *  \todo Flesh this out a bit - is it correct?
- *  \param pe The paint event to respond to
- */
-void TrackOperationsWidget::paintEvent( QPaintEvent * pe )
-{
-	QPainter p( this );
-	
-	p.fillRect( rect(), palette().brush(QPalette::Background) );
-	
-	if( m_trackView->getTrack()->useColor() && ! m_trackView->getTrack()->getMutedModel()->value() ) 
-	{
-		QRect coloredRect( 0, 0, 10, m_trackView->getTrack()->getHeight() );
-		
-		p.fillRect( coloredRect, m_trackView->getTrack()->color() );
-	}
-
-	if( m_trackView->isMovingTrack() == false )
-	{
-		p.drawPixmap( 2, 2, embed::getIconPixmap("track_op_grip"));
-	}
-	else
-	{
-		p.drawPixmap( 2, 2, embed::getIconPixmap("track_op_grip_c"));
-	}
-}
-
-
-
-
-/*! \brief Clone this track
- *
- */
-void TrackOperationsWidget::cloneTrack()
-{
-	TrackContainerView *tcView = m_trackView->trackContainerView();
-
-	Track *newTrack = m_trackView->getTrack()->clone();
-	TrackView *newTrackView = tcView->createTrackView( newTrack );
-
-	int index = tcView->trackViews().indexOf( m_trackView );
-	int i = tcView->trackViews().size();
-	while ( i != index + 1 )
-	{
-		tcView->moveTrackView( newTrackView, i - 1 );
-		i--;
-	}
-}
-
-
-/*! \brief Clear this track - clears all TCOs from the track */
-void TrackOperationsWidget::clearTrack()
-{
-	Track * t = m_trackView->getTrack();
-	t->addJournalCheckPoint();
-	t->lock();
-	t->deleteTCOs();
-	t->unlock();
-}
-
-
-
-/*! \brief Remove this track from the track list
- *
- */
-void TrackOperationsWidget::removeTrack()
-{
-	emit trackRemovalScheduled( m_trackView );
-}
-
-void TrackOperationsWidget::changeTrackColor()
-{
-	QColor new_color = ColorChooser( this ).withPalette( ColorChooser::Palette::Track )-> \
-		getColor( m_trackView->getTrack()->color() );
-	
-	if( ! new_color.isValid() )
-	{ return; }
-
-	emit colorChanged( new_color );
-	
-	Engine::getSong()->setModified();
-	update();
-}
-
-void TrackOperationsWidget::resetTrackColor()
-{
-	emit colorReset();
-	Engine::getSong()->setModified();
-	update();
-}
-
-void TrackOperationsWidget::randomTrackColor()
-{
-	QColor buffer = ColorChooser::getPalette( ColorChooser::Palette::Track )[ rand() % 48 ];
-
-	emit colorChanged( buffer );
-	Engine::getSong()->setModified();
-	update();
-}
-
-void TrackOperationsWidget::useTrackColor()
-{
-	emit colorParented();
-	Engine::getSong()->setModified();
-}
-
-
-/*! \brief Update the trackOperationsWidget context menu
- *
- *  For all track types, we have the Clone and Remove options.
- *  For instrument-tracks we also offer the MIDI-control-menu
- *  For automation tracks, extra options: turn on/off recording
- *  on all TCOs (same should be added for sample tracks when
- *  sampletrack recording is implemented)
- */
-void TrackOperationsWidget::updateMenu()
-{
-	QMenu * toMenu = m_trackOps->menu();
-	toMenu->clear();
-	toMenu->addAction( embed::getIconPixmap( "edit_copy", 16, 16 ),
-						tr( "Clone this track" ),
-						this, SLOT( cloneTrack() ) );
-	toMenu->addAction( embed::getIconPixmap( "cancel", 16, 16 ),
-						tr( "Remove this track" ),
-						this, SLOT( removeTrack() ) );
-
-	if( ! m_trackView->trackContainerView()->fixedTCOs() )
-	{
-		toMenu->addAction( tr( "Clear this track" ), this, SLOT( clearTrack() ) );
-	}
-	if (QMenu *fxMenu = m_trackView->createFxMenu(tr("FX %1: %2"), tr("Assign to new FX Channel")))
-	{
-		toMenu->addMenu(fxMenu);
-	}
-
-	if (InstrumentTrackView * trackView = dynamic_cast<InstrumentTrackView *>(m_trackView))
-	{
-		toMenu->addSeparator();
-		toMenu->addMenu(trackView->midiMenu());
-	}
-	if( dynamic_cast<AutomationTrackView *>( m_trackView ) )
-	{
-		toMenu->addAction( tr( "Turn all recording on" ), this, SLOT( recordingOn() ) );
-		toMenu->addAction( tr( "Turn all recording off" ), this, SLOT( recordingOff() ) );
-	}
-	
-	toMenu->addSeparator();
-	toMenu->addAction( embed::getIconPixmap( "colorize" ),
-						tr( "Change color" ), this, SLOT( changeTrackColor() ) );
-	toMenu->addAction( embed::getIconPixmap( "colorize" ),
-						tr( "Reset color to default" ), this, SLOT( resetTrackColor() ) );
-	toMenu->addAction( embed::getIconPixmap( "colorize" ),
-						tr( "Set random color" ), this, SLOT( randomTrackColor() ) );
-	toMenu->addSeparator();
-	toMenu->addAction( embed::getIconPixmap( "colorize" ),
-						tr( "Clear clip colors" ), this, SLOT( useTrackColor() ) );
-}
-
-
-void TrackOperationsWidget::toggleRecording( bool on )
-{
-	AutomationTrackView * atv = dynamic_cast<AutomationTrackView *>( m_trackView );
-	if( atv )
-	{
-		for( TrackContentObject * tco : atv->getTrack()->getTCOs() )
-		{
-			AutomationPattern * ap = dynamic_cast<AutomationPattern *>( tco );
-			if( ap ) { ap->setRecording( on ); }
-		}
-		atv->update();
-	}
-}
-
-
-
-void TrackOperationsWidget::recordingOn()
-{
-	toggleRecording( true );
-}
-=======
->>>>>>> 040fb488
 
 #include "Track.h"
 
