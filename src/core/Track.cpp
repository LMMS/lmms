--- conflicted
+++ resolved
@@ -327,8 +327,8 @@
 
 /*! \brief Update a TrackContentObjectView
  *
- *  TCO's get drawn only when needed, 
- *  and when a TCO is updated, 
+ *  TCO's get drawn only when needed,
+ *  and when a TCO is updated,
  *  it needs to be redrawn.
  *
  */
@@ -767,9 +767,8 @@
 				mouseMoveEvent( me );
 				s_textFloat->show();
 			}
-
-<<<<<<< HEAD
-=======
+		}
+
 		if( me->x() < width() - RESIZE_GRIP_WIDTH )
 		{
 			m_action = Move;
@@ -797,7 +796,6 @@
 			m_action = Resize;
 			QCursor c( Qt::SizeHorCursor );
 			QApplication::setOverrideCursor( c );
->>>>>>> 07a23c4e
 			delete m_hint;
 			QString hint = m_action == Move || m_action == MoveSelection
 						? tr( "Press <%1> and drag to make a copy." )
@@ -822,11 +820,8 @@
 							MidiTime::ticksPerTact() ) );
 			s_textFloat->moveGlobal( this, QPoint( width() + 2, height() + 2) );
 		}
-<<<<<<< HEAD
-=======
 //		s_textFloat->reparent( this );
 		s_textFloat->show();
->>>>>>> 07a23c4e
 	}
 	else if( me->button() == Qt::RightButton )
 	{
@@ -1226,7 +1221,7 @@
 
 	// draw lines
 	// vertical lines
-	pmp.setPen( QPen( gridColor(), 1 ) );	
+	pmp.setPen( QPen( gridColor(), 1 ) );
 	for( float x = 0; x < w * 2; x += ppt )
 	{
 		pmp.drawLine( QLineF( x, 0.0, x, h ) );
@@ -1237,9 +1232,9 @@
 	{
 		pmp.drawLine( QLineF( x, 0.0, x, h ) );
 	}
-	
+
 	// horizontal line
-	pmp.setPen( QPen( gridColor(), 1 ) );	
+	pmp.setPen( QPen( gridColor(), 1 ) );
 	pmp.drawLine( 0, h-1, w*2, h-1 );
 
 	pmp.end();
@@ -1960,7 +1955,7 @@
 	toMenu->addAction( embed::getIconPixmap( "cancel", 16, 16 ),
 						tr( "Remove this track" ),
 						this, SLOT( removeTrack() ) );
-	
+
 	if( ! m_trackView->trackContainerView()->fixedTCOs() )
 	{
 		toMenu->addAction( tr( "Clear this track" ), this, SLOT( clearTrack() ) );
@@ -2890,7 +2885,7 @@
 	else if( m_action == MoveTrack )
 	{
 		// look which track-widget the mouse-cursor is over
-		const int yPos = 
+		const int yPos =
 			m_trackContainerView->contentWidget()->mapFromGlobal( me->globalPos() ).y();
 		const TrackView * trackAtY = m_trackContainerView->trackViewAt( yPos );
 
