--- conflicted
+++ resolved
@@ -717,20 +717,10 @@
 			}
 			else
 			{
-				gui->songEditor()->m_editor->selectAllTcos( false );
-				QVector<TrackContentObjectView *> tcoViews;
-				tcoViews.push_back( this );
-				DataFile dataFile = createTCODataFiles( tcoViews );
-				QPixmap thumbnail = QPixmap::grabWidget( this ).scaled(
-							128, 128,
-							Qt::KeepAspectRatio,
-							Qt::SmoothTransformation );
-				new StringPairDrag( QString( "tco_%1" ).arg(
-										m_tco->getTrack()->type() ),
-									dataFile.toString(), thumbnail, this );
+				m_action = ToggleSelected;
 			}
 		}
-		else
+		else if( !me->modifiers() )
 		{
 			if( isSelected() )
 			{
@@ -738,38 +728,32 @@
 			}
 			else
 			{
-				gui->songEditor()->m_editor->selectAllTcos( false );
-				m_tco->addJournalCheckPoint();
-
-				// move or resize
-				m_tco->setJournalling( false );
-
-<<<<<<< HEAD
-		setInitialMousePos( me->pos() );
-		SampleTCO * sTco = dynamic_cast<SampleTCO*>( m_tco );
-		if( me->x() < RESIZE_GRIP_WIDTH && sTco )
-		{
-			m_action = ResizeLeft;
-			m_oldTime = m_tco->startPosition();
-			QCursor c( Qt::SizeHorCursor );
-			QApplication::setOverrideCursor( c );
-			s_textFloat->setTitle( tr( "Current length" ) );
-		}
-		else if( me->x() < width() - RESIZE_GRIP_WIDTH )
-		{
-			m_action = Move;
-			m_oldTime = m_tco->startPosition();
-			QCursor c( Qt::SizeAllCursor );
-			QApplication::setOverrideCursor( c );
-			s_textFloat->setTitle( tr( "Current position" ) );
-		}
-		else if( !m_tco->getAutoResize() )
-		{
-			m_action = Resize;
-			m_oldTime = m_tco->length();
-			QCursor c( Qt::SizeHorCursor );
-			QApplication::setOverrideCursor( c );
-			s_textFloat->setTitle( tr( "Current length" ) );
+				SampleTCO * sTco = dynamic_cast<SampleTCO*>( m_tco );
+				if( me->x() < RESIZE_GRIP_WIDTH && sTco )
+				{
+					m_action = ResizeLeft;
+					m_oldTime = m_tco->startPosition();
+					QCursor c( Qt::SizeHorCursor );
+					QApplication::setOverrideCursor( c );
+					s_textFloat->setTitle( tr( "Current length" ) );
+				}
+				else if( me->x() < width() - RESIZE_GRIP_WIDTH )
+				{
+					m_action = Move;
+					m_oldTime = m_tco->startPosition();
+					QCursor c( Qt::SizeAllCursor );
+					QApplication::setOverrideCursor( c );
+					s_textFloat->setTitle( tr( "Current position" ) );
+				}
+				else if( !m_tco->getAutoResize() )
+				{
+					m_action = Resize;
+					m_oldTime = m_tco->length();
+					QCursor c( Qt::SizeHorCursor );
+					QApplication::setOverrideCursor( c );
+					s_textFloat->setTitle( tr( "Current length" ) );
+				}
+			}
 		}
 		delete m_hint;
 		QString hint = m_action == Move ? tr( "Press <%1> and drag to make "
@@ -788,52 +772,6 @@
 		// setup text-float as if TCO was already moved/resized
 		mouseMoveEvent( me );
 		s_textFloat->show();
-=======
-				setInitialMousePos( me->pos() );
-
-				if( me->x() < width() - RESIZE_GRIP_WIDTH )
-				{
-					m_action = Move;
-					m_oldTime = m_tco->startPosition();
-					QCursor c( Qt::SizeAllCursor );
-					QApplication::setOverrideCursor( c );
-					s_textFloat->setTitle( tr( "Current position" ) );
-					delete m_hint;
-					m_hint = TextFloat::displayMessage( tr( "Hint" ),
-														tr( "Press <%1> and drag to make "
-															"a copy." ).arg(
-										#ifdef LMMS_BUILD_APPLE
-															"⌘"),
-									#else
-															"Ctrl"),
-									#endif
-														embed::getIconPixmap( "hint" ), 0 );
-				}
-				else if( !m_tco->getAutoResize() )
-				{
-					m_action = Resize;
-					m_oldTime = m_tco->length();
-					QCursor c( Qt::SizeHorCursor );
-					QApplication::setOverrideCursor( c );
-					s_textFloat->setTitle( tr( "Current length" ) );
-					delete m_hint;
-					m_hint = TextFloat::displayMessage( tr( "Hint" ),
-														tr( "Press <%1> for free "
-															"resizing." ).arg(
-										#ifdef LMMS_BUILD_APPLE
-															"⌘"),
-									#else
-															"Ctrl"),
-									#endif
-														embed::getIconPixmap( "hint" ), 0 );
-				}
-				//		s_textFloat->reparent( this );
-				// setup text-float as if TCO was already moved/resized
-				mouseMoveEvent( me );
-				s_textFloat->show();
-			}
-		}
->>>>>>> 4ca6cdb9
 	}
 	else if( me->button() == Qt::RightButton )
 	{
@@ -841,7 +779,7 @@
 		{
 			m_tco->toggleMute();
 		}
-		else if( me->modifiers() & Qt::ShiftModifier && fixedTCOs() == false )
+		else if( me->modifiers() & Qt::ShiftModifier && !fixedTCOs() )
 		{
 			remove();
 		}
@@ -852,7 +790,7 @@
 		{
 			m_tco->toggleMute();
 		}
-		else if( fixedTCOs() == false )
+		else if( !fixedTCOs() )
 		{
 			remove();
 		}
