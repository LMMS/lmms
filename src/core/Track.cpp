/*
 * Track.cpp - implementation of Track class
 *
 * Copyright (c) 2004-2014 Tobias Doerffel <tobydox/at/users.sourceforge.net>
 *
 * This file is part of LMMS - https://lmms.io
 *
 * This program is free software; you can redistribute it and/or
 * modify it under the terms of the GNU General Public
 * License as published by the Free Software Foundation; either
 * version 2 of the License, or (at your option) any later version.
 *
 * This program is distributed in the hope that it will be useful,
 * but WITHOUT ANY WARRANTY; without even the implied warranty of
 * MERCHANTABILITY or FITNESS FOR A PARTICULAR PURPOSE.  See the GNU
 * General Public License for more details.
 *
 * You should have received a copy of the GNU General Public
 * License along with this program (see COPYING); if not, write to the
 * Free Software Foundation, Inc., 51 Franklin Street, Fifth Floor,
 * Boston, MA 02110-1301 USA.
 *
 */

/** \file Track.cpp
 *  \brief Implementation of Track class
 */

<<<<<<< HEAD
/*
 * \mainpage Track classes
 *
 * \section introduction Introduction
 *
 * \todo fill this out
 */

#include "Track.h"

#include <assert.h>

#include <QLayout>
#include <QMenu>
#include <QMouseEvent>
#include <QPainter>
#include <QStyleOption>


#include "AutomationPattern.h"
#include "AutomationTrack.h"
#include "AutomationEditor.h"
#include "BBEditor.h"
#include "BBTrack.h"
#include "BBTrackContainer.h"
#include "ConfigManager.h"
#include "Clipboard.h"
#include "embed.h"
#include "Engine.h"
#include "GuiApplication.h"
#include "FxMixerView.h"
#include "gui_templates.h"
#include "MainWindow.h"
#include "Mixer.h"
#include "ProjectJournal.h"
#include "SampleTrack.h"
#include "Song.h"
#include "SongEditor.h"
#include "StringPairDrag.h"
#include "TextFloat.h"


/*! The width of the resize grip in pixels
 */
const int RESIZE_GRIP_WIDTH = 4;

/*! Alternate between a darker and a lighter background color every 4 bars
 */
const int BARS_PER_GROUP = 4;


/*! A pointer for that text bubble used when moving segments, etc.
 *
 * In a number of situations, LMMS displays a floating text bubble
 * beside the cursor as you move or resize elements of a track about.
 * This pointer keeps track of it, as you only ever need one at a time.
 */
TextFloat * TrackContentObjectView::s_textFloat = NULL;


// ===========================================================================
// TrackContentObject
// ===========================================================================
/*! \brief Create a new TrackContentObject
 *
 *  Creates a new track content object for the given track.
 *
 * \param _track The track that will contain the new object
 */
TrackContentObject::TrackContentObject( Track * track ) :
	Model( track ),
	m_track( track ),
	m_startPosition(),
	m_length(),
	m_mutedModel( false, this, tr( "Mute" ) ),
	m_selectViewOnCreate( false )
{
	if( getTrack() )
	{
		getTrack()->addTCO( this );
	}
	setJournalling( false );
	movePosition( 0 );
	changeLength( 0 );
	setJournalling( true );
}




/*! \brief Destroy a TrackContentObject
 *
 *  Destroys the given track content object.
 *
 */
TrackContentObject::~TrackContentObject()
{
	emit destroyedTCO();

	if( getTrack() )
	{
		getTrack()->removeTCO( this );
	}
}




/*! \brief Move this TrackContentObject's position in time
 *
 *  If the track content object has moved, update its position.  We
 *  also add a journal entry for undo and update the display.
 *
 * \param _pos The new position of the track content object.
 */
void TrackContentObject::movePosition( const MidiTime & pos )
{
	if( m_startPosition != pos )
	{
		Engine::mixer()->requestChangeInModel();
		m_startPosition = pos;
		Engine::mixer()->doneChangeInModel();
		Engine::getSong()->updateLength();
		emit positionChanged();
	}
}




/*! \brief Change the length of this TrackContentObject
 *
 *  If the track content object's length has changed, update it.  We
 *  also add a journal entry for undo and update the display.
 *
 * \param _length The new length of the track content object.
 */
void TrackContentObject::changeLength( const MidiTime & length )
{
	m_length = length;
	Engine::getSong()->updateLength();
	emit lengthChanged();
}




bool TrackContentObject::comparePosition(const TrackContentObject *a, const TrackContentObject *b)
{
	return a->startPosition() < b->startPosition();
}




/*! \brief Copy this TrackContentObject to the clipboard.
 *
 *  Copies this track content object to the clipboard.
 */
void TrackContentObject::copy()
{
	Clipboard::copy( this );
}




/*! \brief Pastes this TrackContentObject into a track.
 *
 *  Pastes this track content object into a track.
 *
 * \param _je The journal entry to undo
 */
void TrackContentObject::paste()
{
	if( Clipboard::getContent( nodeName() ) != NULL )
	{
		const MidiTime pos = startPosition();
		restoreState( *( Clipboard::getContent( nodeName() ) ) );
		movePosition( pos );
	}
	AutomationPattern::resolveAllIDs();
	GuiApplication::instance()->automationEditor()->m_editor->updateAfterPatternChange();
}




/*! \brief Mutes this TrackContentObject
 *
 *  Restore the previous state of this track content object.  This will
 *  restore the position or the length of the track content object
 *  depending on what was changed.
 *
 * \param _je The journal entry to undo
 */
void TrackContentObject::toggleMute()
{
	m_mutedModel.setValue( !m_mutedModel.value() );
	emit dataChanged();
}




MidiTime TrackContentObject::startTimeOffset() const
{
	return m_startTimeOffset;
}




void TrackContentObject::setStartTimeOffset( const MidiTime &startTimeOffset )
{
	m_startTimeOffset = startTimeOffset;
}







// ===========================================================================
// trackContentObjectView
// ===========================================================================
/*! \brief Create a new trackContentObjectView
 *
 *  Creates a new track content object view for the given
 *  track content object in the given track view.
 *
 * \param _tco The track content object to be displayed
 * \param _tv  The track view that will contain the new object
 */
TrackContentObjectView::TrackContentObjectView( TrackContentObject * tco,
							TrackView * tv ) :
	selectableObject( tv->getTrackContentWidget() ),
	ModelView( NULL, this ),
	m_tco( tco ),
	m_trackView( tv ),
	m_action( NoAction ),
	m_initialMousePos( QPoint( 0, 0 ) ),
	m_initialMouseGlobalPos( QPoint( 0, 0 ) ),
	m_initialTCOPos( MidiTime(0) ),
	m_initialTCOEnd( MidiTime(0) ),
	m_initialOffsets( QVector<MidiTime>() ),
	m_hint( NULL ),
	m_mutedColor( 0, 0, 0 ),
	m_mutedBackgroundColor( 0, 0, 0 ),
	m_selectedColor( 0, 0, 0 ),
	m_textColor( 0, 0, 0 ),
	m_textShadowColor( 0, 0, 0 ),
	m_BBPatternBackground( 0, 0, 0 ),
	m_gradient( true ),
	m_mouseHotspotHand( 0, 0 ),
	m_mouseHotspotKnife( 0, 0 ),
	m_cursorHand( QCursor( embed::getIconPixmap( "hand" ) ) ),
	m_cursorKnife( QCursor( embed::getIconPixmap( "cursor_knife" ) ) ),
	m_cursorSetYet( false ),
	m_needsUpdate( true )
{
	if( s_textFloat == NULL )
	{
		s_textFloat = new TextFloat;
		s_textFloat->setPixmap( embed::getIconPixmap( "clock" ) );
	}

	setAttribute( Qt::WA_OpaquePaintEvent, true );
	setAttribute( Qt::WA_DeleteOnClose, true );
	setFocusPolicy( Qt::StrongFocus );
	setCursor( m_cursorHand );
	move( 0, 0 );
	show();

	setFixedHeight( tv->getTrackContentWidget()->height() - 1);
	setAcceptDrops( true );
	setMouseTracking( true );

	connect( m_tco, SIGNAL( lengthChanged() ),
			this, SLOT( updateLength() ) );
	connect( gui->songEditor()->m_editor->zoomingModel(), SIGNAL( dataChanged() ), this, SLOT( updateLength() ) );
	connect( m_tco, SIGNAL( positionChanged() ),
			this, SLOT( updatePosition() ) );
	connect( m_tco, SIGNAL( destroyedTCO() ), this, SLOT( close() ) );
	setModel( m_tco );

	m_trackView->getTrackContentWidget()->addTCOView( this );
	updateLength();
	updatePosition();
}




/*! \brief Destroy a trackContentObjectView
 *
 *  Destroys the given track content object view.
 *
 */
TrackContentObjectView::~TrackContentObjectView()
{
	delete m_hint;
	// we have to give our track-container the focus because otherwise the
	// op-buttons of our track-widgets could become focus and when the user
	// presses space for playing song, just one of these buttons is pressed
	// which results in unwanted effects
	m_trackView->trackContainerView()->setFocus();
}


/*! \brief Update a TrackContentObjectView
 *
 *  TCO's get drawn only when needed,
 *  and when a TCO is updated,
 *  it needs to be redrawn.
 *
 */
void TrackContentObjectView::update()
{
	if( !m_cursorSetYet )
	{
		m_cursorHand = QCursor( embed::getIconPixmap( "hand" ), m_mouseHotspotHand.width(), m_mouseHotspotHand.height() );
		m_cursorKnife = QCursor( embed::getIconPixmap( "cursor_knife" ), m_mouseHotspotKnife.width(), m_mouseHotspotKnife.height() );
		setCursor( m_cursorHand );
		m_cursorSetYet = true;
	}

	if( fixedTCOs() )
	{
		updateLength();
	}
	m_needsUpdate = true;
	selectableObject::update();
}



/*! \brief Does this trackContentObjectView have a fixed TCO?
 *
 *  Returns whether the containing trackView has fixed
 *  TCOs.
 *
 * \todo What the hell is a TCO here - track content object?  And in
 *  what circumstance are they fixed?
 */
bool TrackContentObjectView::fixedTCOs()
{
	return m_trackView->trackContainerView()->fixedTCOs();
}



// qproperty access functions, to be inherited & used by TCOviews
//! \brief CSS theming qproperty access method
QColor TrackContentObjectView::mutedColor() const
{ return m_mutedColor; }

QColor TrackContentObjectView::mutedBackgroundColor() const
{ return m_mutedBackgroundColor; }

QColor TrackContentObjectView::selectedColor() const
{ return m_selectedColor; }

QColor TrackContentObjectView::textColor() const
{ return m_textColor; }

QColor TrackContentObjectView::textBackgroundColor() const
{
	return m_textBackgroundColor;
}

QColor TrackContentObjectView::textShadowColor() const
{ return m_textShadowColor; }

QColor TrackContentObjectView::BBPatternBackground() const
{ return m_BBPatternBackground; }

bool TrackContentObjectView::gradient() const
{ return m_gradient; }

//! \brief CSS theming qproperty access method
void TrackContentObjectView::setMutedColor( const QColor & c )
{ m_mutedColor = QColor( c ); }

void TrackContentObjectView::setMutedBackgroundColor( const QColor & c )
{ m_mutedBackgroundColor = QColor( c ); }

void TrackContentObjectView::setSelectedColor( const QColor & c )
{ m_selectedColor = QColor( c ); }

void TrackContentObjectView::setTextColor( const QColor & c )
{ m_textColor = QColor( c ); }

void TrackContentObjectView::setTextBackgroundColor( const QColor & c )
{
	m_textBackgroundColor = c;
}

void TrackContentObjectView::setTextShadowColor( const QColor & c )
{ m_textShadowColor = QColor( c ); }

void TrackContentObjectView::setBBPatternBackground( const QColor & c )
{ m_BBPatternBackground = QColor( c ); }

void TrackContentObjectView::setGradient( const bool & b )
{ m_gradient = b; }

void TrackContentObjectView::setMouseHotspotHand(const QSize & s)
{
	m_mouseHotspotHand = s;
}

void TrackContentObjectView::setMouseHotspotKnife(const QSize & s)
{
	m_mouseHotspotKnife = s;
}

// access needsUpdate member variable
bool TrackContentObjectView::needsUpdate()
{ return m_needsUpdate; }
void TrackContentObjectView::setNeedsUpdate( bool b )
{ m_needsUpdate = b; }

/*! \brief Close a trackContentObjectView
 *
 *  Closes a track content object view by asking the track
 *  view to remove us and then asking the QWidget to close us.
 *
 * \return Boolean state of whether the QWidget was able to close.
 */
bool TrackContentObjectView::close()
{
	m_trackView->getTrackContentWidget()->removeTCOView( this );
	return QWidget::close();
}




/*! \brief Removes a trackContentObjectView from its track view.
 *
 *  Like the close() method, this asks the track view to remove this
 *  track content object view.  However, the track content object is
 *  scheduled for later deletion rather than closed immediately.
 *
 */
void TrackContentObjectView::remove()
{
	m_trackView->getTrack()->addJournalCheckPoint();

	// delete ourself
	close();
	m_tco->deleteLater();
}




/*! \brief Cut this trackContentObjectView from its track to the clipboard.
 *
 *  Perform the 'cut' action of the clipboard - copies the track content
 *  object to the clipboard and then removes it from the track.
 */
void TrackContentObjectView::cut()
{
	m_tco->copy();
	remove();
}




/*! \brief Updates a trackContentObjectView's length
 *
 *  If this track content object view has a fixed TCO, then we must
 *  keep the width of our parent.  Otherwise, calculate our width from
 *  the track content object's length in pixels adding in the border.
 *
 */
void TrackContentObjectView::updateLength()
{
	if( fixedTCOs() )
	{
		setFixedWidth( parentWidget()->width() );
	}
	else
	{
		setFixedWidth(
		static_cast<int>( m_tco->length() * pixelsPerBar() /
					MidiTime::ticksPerBar() ) + 1 /*+
						TCO_BORDER_WIDTH * 2-1*/ );
	}
	m_trackView->trackContainerView()->update();
}




/*! \brief Updates a trackContentObjectView's position.
 *
 *  Ask our track view to change our position.  Then make sure that the
 *  track view is updated in case this position has changed the track
 *  view's length.
 *
 */
void TrackContentObjectView::updatePosition()
{
	m_trackView->getTrackContentWidget()->changePosition();
	// moving a TCO can result in change of song-length etc.,
	// therefore we update the track-container
	m_trackView->trackContainerView()->update();
}



/*! \brief Change the trackContentObjectView's display when something
 *  being dragged enters it.
 *
 *  We need to notify Qt to change our display if something being
 *  dragged has entered our 'airspace'.
 *
 * \param dee The QDragEnterEvent to watch.
 */
void TrackContentObjectView::dragEnterEvent( QDragEnterEvent * dee )
{
	TrackContentWidget * tcw = getTrackView()->getTrackContentWidget();
	MidiTime tcoPos = MidiTime( m_tco->startPosition() );

	if( tcw->canPasteSelection( tcoPos, dee ) == false )
	{
		dee->ignore();
	}
	else
	{
		StringPairDrag::processDragEnterEvent( dee, "tco_" +
					QString::number( m_tco->getTrack()->type() ) );
	}
}




/*! \brief Handle something being dropped on this trackContentObjectView.
 *
 *  When something has been dropped on this trackContentObjectView, and
 *  it's a track content object, then use an instance of our dataFile reader
 *  to take the xml of the track content object and turn it into something
 *  we can write over our current state.
 *
 * \param de The QDropEvent to handle.
 */
void TrackContentObjectView::dropEvent( QDropEvent * de )
{
	QString type = StringPairDrag::decodeKey( de );
	QString value = StringPairDrag::decodeValue( de );

	// Track must be the same type to paste into
	if( type != ( "tco_" + QString::number( m_tco->getTrack()->type() ) ) )
	{
		return;
	}

	// Defer to rubberband paste if we're in that mode
	if( m_trackView->trackContainerView()->allowRubberband() == true )
	{
		TrackContentWidget * tcw = getTrackView()->getTrackContentWidget();
		MidiTime tcoPos = MidiTime( m_tco->startPosition() );

		if( tcw->pasteSelection( tcoPos, de ) == true )
		{
			de->accept();
		}
		return;
	}

	// Don't allow pasting a tco into itself.
	QObject* qwSource = de->source();
	if( qwSource != NULL &&
	    dynamic_cast<TrackContentObjectView *>( qwSource ) == this )
	{
		return;
	}

	// Copy state into existing tco
	DataFile dataFile( value.toUtf8() );
	MidiTime pos = m_tco->startPosition();
	QDomElement tcos = dataFile.content().firstChildElement( "tcos" );
	m_tco->restoreState( tcos.firstChildElement().firstChildElement() );
	m_tco->movePosition( pos );
	AutomationPattern::resolveAllIDs();
	de->accept();
}




/*! \brief Handle a dragged selection leaving our 'airspace'.
 *
 * \param e The QEvent to watch.
 */
void TrackContentObjectView::leaveEvent( QEvent * e )
{
	if( cursor().shape() != Qt::BitmapCursor )
	{
		setCursor( m_cursorHand );
	}
	if( e != NULL )
	{
		QWidget::leaveEvent( e );
	}
}

/*! \brief Create a DataFile suitable for copying multiple trackContentObjects.
 *
 *	trackContentObjects in the vector are written to the "tcos" node in the
 *  DataFile.  The trackContentObjectView's initial mouse position is written
 *  to the "initialMouseX" node in the DataFile.  When dropped on a track,
 *  this is used to create copies of the TCOs.
 *
 * \param tcos The trackContectObjects to save in a DataFile
 */
DataFile TrackContentObjectView::createTCODataFiles(
    				const QVector<TrackContentObjectView *> & tcoViews) const
{
	Track * t = m_trackView->getTrack();
	TrackContainer * tc = t->trackContainer();
	DataFile dataFile( DataFile::DragNDropData );
	QDomElement tcoParent = dataFile.createElement( "tcos" );

	typedef QVector<TrackContentObjectView *> tcoViewVector;
	for( tcoViewVector::const_iterator it = tcoViews.begin();
			it != tcoViews.end(); ++it )
	{
		// Insert into the dom under the "tcos" element
		Track* tcoTrack = ( *it )->m_trackView->getTrack();
		int trackIndex = tc->tracks().indexOf( tcoTrack );
		QDomElement tcoElement = dataFile.createElement( "tco" );
		tcoElement.setAttribute( "trackIndex", trackIndex );
		tcoElement.setAttribute( "trackType", tcoTrack->type() );
		tcoElement.setAttribute( "trackName", tcoTrack->name() );
		( *it )->m_tco->saveState( dataFile, tcoElement );
		tcoParent.appendChild( tcoElement );
	}

	dataFile.content().appendChild( tcoParent );

	// Add extra metadata needed for calculations later
	int initialTrackIndex = tc->tracks().indexOf( t );
	if( initialTrackIndex < 0 )
	{
		printf("Failed to find selected track in the TrackContainer.\n");
		return dataFile;
	}
	QDomElement metadata = dataFile.createElement( "copyMetadata" );
	// initialTrackIndex is the index of the track that was touched
	metadata.setAttribute( "initialTrackIndex", initialTrackIndex );
	metadata.setAttribute( "trackContainerId", tc->id() );
	// grabbedTCOPos is the pos of the bar containing the TCO we grabbed
	metadata.setAttribute( "grabbedTCOPos", m_tco->startPosition() );

	dataFile.content().appendChild( metadata );

	return dataFile;
}

void TrackContentObjectView::paintTextLabel(QString const & text, QPainter & painter)
{
	if (text.trimmed() == "")
	{
		return;
	}

	painter.setRenderHint( QPainter::TextAntialiasing );

	QFont labelFont = this->font();
	labelFont.setHintingPreference( QFont::PreferFullHinting );
	painter.setFont( labelFont );

	const int textTop = TCO_BORDER_WIDTH + 1;
	const int textLeft = TCO_BORDER_WIDTH + 3;

	QFontMetrics fontMetrics(labelFont);
	QString elidedPatternName = fontMetrics.elidedText(text, Qt::ElideMiddle, width() - 2 * textLeft);

	if (elidedPatternName.length() < 2)
	{
		elidedPatternName = text.trimmed();
	}

	painter.fillRect(QRect(0, 0, width(), fontMetrics.height() + 2 * textTop), textBackgroundColor());

	int const finalTextTop = textTop + fontMetrics.ascent();
	painter.setPen(textShadowColor());
	painter.drawText( textLeft + 1, finalTextTop + 1, elidedPatternName );
	painter.setPen( textColor() );
	painter.drawText( textLeft, finalTextTop, elidedPatternName );
}

/*! \brief Handle a mouse press on this trackContentObjectView.
 *
 *  Handles the various ways in which a trackContentObjectView can be
 *  used with a click of a mouse button.
 *
 *  * If our container supports rubber band selection then handle
 *    selection events.
 *  * or if shift-left button, add this object to the selection
 *  * or if ctrl-left button, start a drag-copy event
 *  * or if just plain left button, resize if we're resizeable
 *  * or if ctrl-middle button, mute the track content object
 *  * or if middle button, maybe delete the track content object.
 *
 * \param me The QMouseEvent to handle.
 */
void TrackContentObjectView::mousePressEvent( QMouseEvent * me )
{
	setInitialPos( me->pos() );
	setInitialOffsets();

	if( !fixedTCOs() && me->button() == Qt::LeftButton )
	{
		if( m_trackView->trackContainerView()->knifeMode() )
		{
			SampleTCO * sTco = dynamic_cast<SampleTCO*>( m_tco );

			if( me->x() < RESIZE_GRIP_WIDTH && sTco
					&& !m_tco->getAutoResize() )
			{
				m_action = ResizeLeft;
				setCursor( Qt::SizeHorCursor );
			}
			else if( me->x() >= width() - RESIZE_GRIP_WIDTH )
			{
				m_action = Resize;
				setCursor( Qt::SizeHorCursor );
			}
			else if (sTco)
			{
				m_action = Split;
				setCursor( m_cursorKnife );
				sTco->setMarkerPos( knifeMarkerPos( me ) );
				sTco->setMarkerEnabled( true );
				update();
			}
			// We can't split anything except samples right now, so disable the
			// action to avoid entering if statements we don't need to. This
			// also saves us a few 'if(sTco)' checks
			else { m_action = NoAction; }
		}
		else if ( me->modifiers() & Qt::ControlModifier )
		{
			if( isSelected() )
			{
				m_action = CopySelection;
			}
			else
			{
				m_action = ToggleSelected;
			}
		}
		else if( !me->modifiers()
			|| (me->modifiers() & Qt::AltModifier)
			|| (me->modifiers() & Qt::ShiftModifier) )
		{
			if( isSelected() )
			{
				m_action = MoveSelection;
			}
			else
			{
				gui->songEditor()->m_editor->selectAllTcos( false );
				m_tco->addJournalCheckPoint();

				// move or resize
				m_tco->setJournalling( false );

				setInitialPos( me->pos() );
				setInitialOffsets();

				SampleTCO * sTco = dynamic_cast<SampleTCO*>( m_tco );
				if( me->x() < RESIZE_GRIP_WIDTH && sTco
						&& !m_tco->getAutoResize() )
				{
					m_action = ResizeLeft;
					setCursor( Qt::SizeHorCursor );
				}
				else if( me->x() < width() - RESIZE_GRIP_WIDTH )
				{
					m_action = Move;
					setCursor( Qt::SizeAllCursor );
				}
				else if( !m_tco->getAutoResize() )
				{
					m_action = Resize;
					setCursor( Qt::SizeHorCursor );
				}

				if( m_action == Move )
				{
					s_textFloat->setTitle( tr( "Current position" ) );
					s_textFloat->setText( QString( "%1:%2" ).
						arg( m_tco->startPosition().getBar() + 1 ).
						arg( m_tco->startPosition().getTicks() %
								MidiTime::ticksPerBar() ) );
				}
				else if( m_action == Resize || m_action == ResizeLeft )
				{
					s_textFloat->setTitle( tr( "Current length" ) );
					s_textFloat->setText( tr( "%1:%2 (%3:%4 to %5:%6)" ).
							arg( m_tco->length().getBar() ).
							arg( m_tco->length().getTicks() %
									MidiTime::ticksPerBar() ).
							arg( m_tco->startPosition().getBar() + 1 ).
							arg( m_tco->startPosition().getTicks() %
									MidiTime::ticksPerBar() ).
							arg( m_tco->endPosition().getBar() + 1 ).
							arg( m_tco->endPosition().getTicks() %
									MidiTime::ticksPerBar() ) );
				}
				// s_textFloat->reparent( this );
				// setup text-float as if TCO was already moved/resized
				s_textFloat->moveGlobal( this, QPoint( width() + 2, height() + 2) );
				s_textFloat->show();
			}

			delete m_hint;
			QString hint = m_action == Move || m_action == MoveSelection
						? tr( "Press <%1> and drag to make a copy." )
						: tr( "Press <%1> for free resizing." );
			m_hint = TextFloat::displayMessage( tr( "Hint" ), hint.arg(UI_CTRL_KEY),
					embed::getIconPixmap( "hint" ), 0 );
		}
	}
	else if( me->button() == Qt::RightButton )
	{
		if( me->modifiers() & Qt::ControlModifier )
		{
			m_tco->toggleMute();
		}
		else if( me->modifiers() & Qt::ShiftModifier && !fixedTCOs() )
		{
			remove();
		}
		if (m_action == Split)
		{
			m_action = NoAction;
			SampleTCO * sTco = dynamic_cast<SampleTCO*>( m_tco );
			if (sTco)
			{
				sTco->setMarkerEnabled( false );
				update();
			}
		}
	}
	else if( me->button() == Qt::MidButton )
	{
		if( me->modifiers() & Qt::ControlModifier )
		{
			m_tco->toggleMute();
		}
		else if( !fixedTCOs() )
		{
			remove();
		}
	}
}




/*! \brief Handle a mouse movement (drag) on this trackContentObjectView.
 *
 *  Handles the various ways in which a trackContentObjectView can be
 *  used with a mouse drag.
 *
 *  * If in move mode, move ourselves in the track,
 *  * or if in move-selection mode, move the entire selection,
 *  * or if in resize mode, resize ourselves,
 *  * otherwise ???
 *
 * \param me The QMouseEvent to handle.
 * \todo what does the final else case do here?
 */
void TrackContentObjectView::mouseMoveEvent( QMouseEvent * me )
{
	if( m_action == CopySelection || m_action == ToggleSelected )
	{
		if( mouseMovedDistance( me, 2 ) == true )
		{
			QVector<TrackContentObjectView *> tcoViews;
			if( m_action == CopySelection )
			{
				// Collect all selected TCOs
				QVector<selectableObject *> so =
					m_trackView->trackContainerView()->selectedObjects();
				for( auto it = so.begin(); it != so.end(); ++it )
				{
					TrackContentObjectView * tcov =
						dynamic_cast<TrackContentObjectView *>( *it );
					if( tcov != NULL )
					{
						tcoViews.push_back( tcov );
					}
				}
			}
			else
			{
				gui->songEditor()->m_editor->selectAllTcos( false );
				tcoViews.push_back( this );
			}
			// Clear the action here because mouseReleaseEvent will not get
			// triggered once we go into drag.
			m_action = NoAction;

			// Write the TCOs to the DataFile for copying
			DataFile dataFile = createTCODataFiles( tcoViews );

			// TODO -- thumbnail for all selected
			QPixmap thumbnail = grab().scaled(
				128, 128,
				Qt::KeepAspectRatio,
				Qt::SmoothTransformation );
			new StringPairDrag( QString( "tco_%1" ).arg(
								m_tco->getTrack()->type() ),
								dataFile.toString(), thumbnail, this );
		}
	}

	if( me->modifiers() & Qt::ControlModifier )
	{
		delete m_hint;
		m_hint = NULL;
	}

	const float ppb = m_trackView->trackContainerView()->pixelsPerBar();
	if( m_action == Move )
	{
		MidiTime newPos = draggedTCOPos( me );

		// Don't go left of bar zero
		newPos = max( 0, newPos.getTicks() );
		m_tco->movePosition( newPos );
		m_trackView->getTrackContentWidget()->changePosition();
		s_textFloat->setText( QString( "%1:%2" ).
				arg( newPos.getBar() + 1 ).
				arg( newPos.getTicks() %
						MidiTime::ticksPerBar() ) );
		s_textFloat->moveGlobal( this, QPoint( width() + 2, height() + 2 ) );
	}
	else if( m_action == MoveSelection )
	{
		// 1: Find the position we want to move the grabbed TCO to
		MidiTime newPos = draggedTCOPos( me );

		// 2: Handle moving the other selected TCOs the same distance
		QVector<selectableObject *> so =
			m_trackView->trackContainerView()->selectedObjects();
		QVector<TrackContentObject *> tcos; // List of selected clips
		int leftmost = 0; // Leftmost clip's offset from grabbed clip
		// Populate tcos, find leftmost
		for( QVector<selectableObject *>::iterator it = so.begin();
							it != so.end(); ++it )
		{
			TrackContentObjectView * tcov =
				dynamic_cast<TrackContentObjectView *>( *it );
			if( tcov == NULL ) { continue; }
			tcos.push_back( tcov->m_tco );
			int index = std::distance( so.begin(), it );
			leftmost = min (leftmost, m_initialOffsets[index].getTicks() );
		}
		// Make sure the leftmost clip doesn't get moved to a negative position
		if ( newPos.getTicks() + leftmost < 0 ) { newPos = -leftmost; }

		for( QVector<TrackContentObject *>::iterator it = tcos.begin();
							it != tcos.end(); ++it )
		{
			int index = std::distance( tcos.begin(), it );
			( *it )->movePosition( newPos + m_initialOffsets[index] );
		}
	}
	else if( m_action == Resize || m_action == ResizeLeft )
	{
		const float snapSize = gui->songEditor()->m_editor->getSnapSize();
		// Length in ticks of one snap increment
		const MidiTime snapLength = MidiTime( (int)(snapSize * MidiTime::ticksPerBar()) );

		if( m_action == Resize )
		{
			// The clip's new length
			MidiTime l = static_cast<int>( me->x() * MidiTime::ticksPerBar() / ppb );

			// If the user is holding alt, or pressed ctrl after beginning the drag, don't quantize
			if ( unquantizedModHeld(me) )
			{	// We want to preserve this adjusted offset,
				// even if the user switches to snapping later
				setInitialPos( m_initialMousePos );
				// Don't resize to less than 1 tick
				m_tco->changeLength( qMax<int>( 1, l ) );
			}
			else if ( me->modifiers() & Qt::ShiftModifier )
			{	// If shift is held, quantize clip's end position
				MidiTime end = MidiTime( m_initialTCOPos + l ).quantize( snapSize );
				// The end position has to be after the clip's start
				MidiTime min = m_initialTCOPos.quantize( snapSize );
				if ( min <= m_initialTCOPos ) min += snapLength;
				m_tco->changeLength( qMax<int>(min - m_initialTCOPos, end - m_initialTCOPos) );
			}
			else
			{	// Otherwise, resize in fixed increments
				MidiTime initialLength = m_initialTCOEnd - m_initialTCOPos;
				MidiTime offset = MidiTime( l - initialLength ).quantize( snapSize );
				// Don't resize to less than 1 tick
				MidiTime min = MidiTime( initialLength % snapLength );
				if (min < 1) min += snapLength;
				m_tco->changeLength( qMax<int>( min, initialLength + offset) );
			}
		}
		else
		{
			SampleTCO * sTco = dynamic_cast<SampleTCO*>( m_tco );
			if( sTco )
			{
				const int x = mapToParent( me->pos() ).x() - m_initialMousePos.x();

				MidiTime t = qMax( 0, (int)
									m_trackView->trackContainerView()->currentPosition() +
									static_cast<int>( x * MidiTime::ticksPerBar() / ppb ) );

				if( unquantizedModHeld(me) )
				{	// We want to preserve this adjusted offset,
					// even if the user switches to snapping later
					setInitialPos( m_initialMousePos );
					//Don't resize to less than 1 tick
					t = qMin<int>( m_initialTCOEnd - 1, t);
				}
				else if( me->modifiers() & Qt::ShiftModifier )
				{	// If shift is held, quantize clip's start position
					// Don't let the start position move past the end position
					MidiTime max = m_initialTCOEnd.quantize( snapSize );
					if ( max >= m_initialTCOEnd ) max -= snapLength;
					t = qMin<int>( max, t.quantize( snapSize ) );
				}
				else
				{	// Otherwise, resize in fixed increments
					// Don't resize to less than 1 tick
					MidiTime initialLength = m_initialTCOEnd - m_initialTCOPos;
					MidiTime minLength = MidiTime( initialLength % snapLength );
					if (minLength < 1) minLength += snapLength;
					MidiTime offset = MidiTime(t - m_initialTCOPos).quantize( snapSize );
					t = qMin<int>( m_initialTCOEnd - minLength, m_initialTCOPos + offset );
				}

				MidiTime oldPos = m_tco->startPosition();
				if( m_tco->length() + ( oldPos - t ) >= 1 )
				{
					m_tco->movePosition( t );
					m_trackView->getTrackContentWidget()->changePosition();
					m_tco->changeLength( m_tco->length() + ( oldPos - t ) );
					sTco->setStartTimeOffset( sTco->startTimeOffset() + ( oldPos - t ) );
				}
			}
		}
		s_textFloat->setText( tr( "%1:%2 (%3:%4 to %5:%6)" ).
				arg( m_tco->length().getBar() ).
				arg( m_tco->length().getTicks() %
						MidiTime::ticksPerBar() ).
				arg( m_tco->startPosition().getBar() + 1 ).
				arg( m_tco->startPosition().getTicks() %
						MidiTime::ticksPerBar() ).
				arg( m_tco->endPosition().getBar() + 1 ).
				arg( m_tco->endPosition().getTicks() %
						MidiTime::ticksPerBar() ) );
		s_textFloat->moveGlobal( this, QPoint( width() + 2, height() + 2) );
	}
	else if( m_action == Split )
	{
		SampleTCO * sTco = dynamic_cast<SampleTCO*>( m_tco );
		if (sTco) {
			setCursor( m_cursorKnife );
			sTco->setMarkerPos( knifeMarkerPos( me ) );
		}
		update();
	}
	else
	{
		SampleTCO * sTco = dynamic_cast<SampleTCO*>( m_tco );
		
		if (sTco && m_trackView->trackContainerView()->knifeMode())
		{ setCursor( m_cursorKnife ); }

		if( ( me->x() > width() - RESIZE_GRIP_WIDTH && !me->buttons() && !m_tco->getAutoResize() )
		||  ( me->x() < RESIZE_GRIP_WIDTH && !me->buttons() && sTco && !m_tco->getAutoResize() ) )
		{
			setCursor( Qt::SizeHorCursor );
		}
		else
		{
			leaveEvent( NULL );
		}
	}
}




/*! \brief Handle a mouse release on this trackContentObjectView.
 *
 *  If we're in move or resize mode, journal the change as appropriate.
 *  Then tidy up.
 *
 * \param me The QMouseEvent to handle.
 */
void TrackContentObjectView::mouseReleaseEvent( QMouseEvent * me )
{
	// If the CopySelection was chosen as the action due to mouse movement,
	// it will have been cleared.  At this point Toggle is the desired action.
	// An active StringPairDrag will prevent this method from being called,
	// so a real CopySelection would not have occurred.
	if( m_action == CopySelection ||
	    ( m_action == ToggleSelected && mouseMovedDistance( me, 2 ) == false ) )
	{
		setSelected( !isSelected() );
	}
	else if( m_action == Move || m_action == Resize || m_action == ResizeLeft )
	{
		// TODO: Fix m_tco->setJournalling() consistency
		m_tco->setJournalling( true );
	}
	else if( m_action == Split )
	{
		SampleTCO * leftTCO = dynamic_cast<SampleTCO*>( m_tco );

		if (leftTCO)
		{
			leftTCO->setMarkerEnabled( false );

			const int relativePixelPos = me->pos().x();
			const float ppb = m_trackView->trackContainerView()->pixelsPerBar();
			MidiTime splitPos = relativePixelPos * MidiTime::ticksPerBar() / ppb;

			if ( !unquantizedModHeld(me) )
			{
				splitPos = quantizeMarkerPos( splitPos, me->modifiers() & Qt::ShiftModifier );
			}

			splitPos += m_initialTCOPos;

			//Don't split if we slid off the TCO or if we're on the clip's start/end
			//Cutting at exactly the start/end position would create a zero length
			//clip (bad), and a clip the same length as the original one (pointless).
			if ( splitPos > m_initialTCOPos && splitPos < m_initialTCOEnd )
			{
				leftTCO->getTrack()->addJournalCheckPoint();
				leftTCO->getTrack()->saveJournallingState( false );

				SampleTCO * rightTCO = new SampleTCO ( *leftTCO );

				leftTCO->changeLength( splitPos - m_initialTCOPos );

				rightTCO->movePosition( splitPos );
				rightTCO->changeLength( m_initialTCOEnd - splitPos );
				rightTCO->setStartTimeOffset( leftTCO->startTimeOffset() - leftTCO->length() );

				leftTCO->getTrack()->restoreJournallingState();
			}
		}
	}

	m_action = NoAction;
	delete m_hint;
	m_hint = NULL;
	s_textFloat->hide();
	leaveEvent( NULL );
	selectableObject::mouseReleaseEvent( me );
}




/*! \brief Set up the context menu for this trackContentObjectView.
 *
 *  Set up the various context menu events that can apply to a
 *  track content object view.
 *
 * \param cme The QContextMenuEvent to add the actions to.
 */
void TrackContentObjectView::contextMenuEvent( QContextMenuEvent * cme )
{
	if( cme->modifiers() )
	{
		return;
	}

	QMenu contextMenu( this );
	if( fixedTCOs() == false )
	{
		contextMenu.addAction( embed::getIconPixmap( "cancel" ),
					tr( "Delete (middle mousebutton)" ),
						this, SLOT( remove() ) );
		contextMenu.addSeparator();
		contextMenu.addAction( embed::getIconPixmap( "edit_cut" ),
					tr( "Cut" ), this, SLOT( cut() ) );
	}
	contextMenu.addAction( embed::getIconPixmap( "edit_copy" ),
					tr( "Copy" ), m_tco, SLOT( copy() ) );
	contextMenu.addAction( embed::getIconPixmap( "edit_paste" ),
					tr( "Paste" ), m_tco, SLOT( paste() ) );
	contextMenu.addSeparator();
	contextMenu.addAction( embed::getIconPixmap( "muted" ),
				tr( "Mute/unmute (<%1> + middle click)" ).arg(UI_CTRL_KEY),
						m_tco, SLOT( toggleMute() ) );
	constructContextMenu( &contextMenu );

	contextMenu.exec( QCursor::pos() );
}




/*! \brief How many pixels a bar takes for this trackContentObjectView.
 *
 * \return the number of pixels per bar.
 */
float TrackContentObjectView::pixelsPerBar()
{
	return m_trackView->trackContainerView()->pixelsPerBar();
}


/*! \brief Save the offsets between all selected tracks and a clicked track */
void TrackContentObjectView::setInitialOffsets()
{
	QVector<selectableObject *> so = m_trackView->trackContainerView()->selectedObjects();
	QVector<MidiTime> offsets;
	for( QVector<selectableObject *>::iterator it = so.begin();
						it != so.end(); ++it )
	{
		TrackContentObjectView * tcov =
			dynamic_cast<TrackContentObjectView *>( *it );
		if( tcov == NULL )
		{
			continue;
		}
		offsets.push_back( tcov->m_tco->startPosition() - m_initialTCOPos );
	}

	m_initialOffsets = offsets;
}




/*! \brief Detect whether the mouse moved more than n pixels on screen.
 *
 * \param _me The QMouseEvent.
 * \param distance The threshold distance that the mouse has moved to return true.
 */
bool TrackContentObjectView::mouseMovedDistance( QMouseEvent * me, int distance )
{
	QPoint dPos = mapToGlobal( me->pos() ) - m_initialMouseGlobalPos;
	const int pixelsMoved = dPos.manhattanLength();
	return ( pixelsMoved > distance || pixelsMoved < -distance );
}




bool TrackContentObjectView::unquantizedModHeld( QMouseEvent * me )
{
	return me->modifiers() & Qt::ControlModifier || me->modifiers() & Qt::AltModifier;
}



/*! \brief Calculate the new position of a dragged TCO from a mouse event
 *
 *
 * \param me The QMouseEvent
 */
MidiTime TrackContentObjectView::draggedTCOPos( QMouseEvent * me )
{
	//Pixels per bar
	const float ppb = m_trackView->trackContainerView()->pixelsPerBar();
	// The pixel distance that the mouse has moved
	const int mouseOff = mapToGlobal(me->pos()).x() - m_initialMouseGlobalPos.x();
	MidiTime newPos = m_initialTCOPos + mouseOff * MidiTime::ticksPerBar() / ppb;
	MidiTime offset = newPos - m_initialTCOPos;
	// If the user is holding alt, or pressed ctrl after beginning the drag, don't quantize
	if ( me->button() != Qt::NoButton || unquantizedModHeld(me) )
	{	// We want to preserve this adjusted offset,  even if the user switches to snapping
		setInitialPos( m_initialMousePos );
	}
	else if ( me->modifiers() & Qt::ShiftModifier )
	{	// If shift is held, quantize position (Default in 1.2.0 and earlier)
		// or end position, whichever is closest to the actual position
		MidiTime startQ = newPos.quantize( gui->songEditor()->m_editor->getSnapSize() );
		// Find start position that gives snapped clip end position
		MidiTime endQ = ( newPos + m_tco->length() );
		endQ = endQ.quantize( gui->songEditor()->m_editor->getSnapSize() );
		endQ = endQ - m_tco->length();
		// Select the position closest to actual position
		if ( abs(newPos - startQ) < abs(newPos - endQ) ) newPos = startQ;
		else newPos = endQ;
	}
	else
	{	// Otherwise, quantize moved distance (preserves user offsets)
		newPos = m_initialTCOPos + offset.quantize( gui->songEditor()->m_editor->getSnapSize() );
	}
	return newPos;
}




int TrackContentObjectView::knifeMarkerPos( QMouseEvent * me )
{
	//Position relative to start of clip
	const int markerPos = me->pos().x();

	//In unquantized mode, we don't have to mess with the position at all
	if ( unquantizedModHeld(me) ) { return markerPos; }
	else
	{	//Otherwise we...
		//1: Convert the position to a MidiTime
		const float ppb = m_trackView->trackContainerView()->pixelsPerBar();
		MidiTime midiPos = markerPos * MidiTime::ticksPerBar() / ppb;
		//2: Snap to the correct position, based on modifier keys
		midiPos = quantizeMarkerPos( midiPos, me->modifiers() & Qt::ShiftModifier );
		//3: Convert back to a pixel position
		return midiPos * ppb / MidiTime::ticksPerBar();
	}
}




MidiTime TrackContentObjectView::quantizeMarkerPos( MidiTime midiPos, bool shiftMode )
{
	const float snapSize = gui->songEditor()->m_editor->getSnapSize();
	if ( shiftMode )
	{	//If shift is held we quantize the length of the new left clip...
		const MidiTime leftPos = midiPos.quantize( snapSize );
		//...or right clip...
		const MidiTime rightOff = m_tco->length() - midiPos;
		const MidiTime rightPos = m_tco->length() - rightOff.quantize( snapSize );
		//...whichever gives a position closer to the cursor
		if ( abs(leftPos - midiPos) < abs(rightPos - midiPos) ) { return leftPos; }
		else { return rightPos; }
	}
	else
	{
		return (MidiTime(midiPos + m_initialTCOPos).quantize( snapSize ) - m_initialTCOPos);
	}
}




// ===========================================================================
// trackContentWidget
// ===========================================================================
/*! \brief Create a new trackContentWidget
 *
 *  Creates a new track content widget for the given track.
 *  The content widget comprises the 'grip bar' and the 'tools' button
 *  for the track's context menu.
 *
 * \param parent The parent track.
 */
TrackContentWidget::TrackContentWidget( TrackView * parent ) :
	QWidget( parent ),
	m_trackView( parent ),
	m_darkerColor( Qt::SolidPattern ),
	m_lighterColor( Qt::SolidPattern ),
	m_gridColor( Qt::SolidPattern ),
	m_embossColor( Qt::SolidPattern )
{
	setAcceptDrops( true );

	connect( parent->trackContainerView(),
			SIGNAL( positionChanged( const MidiTime & ) ),
			this, SLOT( changePosition( const MidiTime & ) ) );

	setStyle( QApplication::style() );

	updateBackground();
}




/*! \brief Destroy this trackContentWidget
 *
 *  Destroys the trackContentWidget.
 */
TrackContentWidget::~TrackContentWidget()
{
}




void TrackContentWidget::updateBackground()
{
	const TrackContainerView * tcv = m_trackView->trackContainerView();

	// Assume even-pixels-per-bar. Makes sense, should be like this anyways
	int ppb = static_cast<int>( tcv->pixelsPerBar() );

	int w = ppb * BARS_PER_GROUP;
	int h = height();
	m_background = QPixmap( w * 2, height() );
	QPainter pmp( &m_background );

	pmp.fillRect( 0, 0, w, h, darkerColor() );
	pmp.fillRect( w, 0, w , h, lighterColor() );

	// draw lines
	// vertical lines
	pmp.setPen( QPen( gridColor(), 1 ) );
	for( float x = 0; x < w * 2; x += ppb )
	{
		pmp.drawLine( QLineF( x, 0.0, x, h ) );
	}

	pmp.setPen( QPen( embossColor(), 1 ) );
	for( float x = 1.0; x < w * 2; x += ppb )
	{
		pmp.drawLine( QLineF( x, 0.0, x, h ) );
	}

	// horizontal line
	pmp.setPen( QPen( gridColor(), 1 ) );
	pmp.drawLine( 0, h-1, w*2, h-1 );

	pmp.end();

	// Force redraw
	update();
}




/*! \brief Adds a trackContentObjectView to this widget.
 *
 *  Adds a(nother) trackContentObjectView to our list of views.  We also
 *  check that our position is up-to-date.
 *
 * \param tcov The trackContentObjectView to add.
 */
void TrackContentWidget::addTCOView( TrackContentObjectView * tcov )
{
	TrackContentObject * tco = tcov->getTrackContentObject();

	m_tcoViews.push_back( tcov );

	tco->saveJournallingState( false );
	changePosition();
	tco->restoreJournallingState();
}




/*! \brief Removes the given trackContentObjectView to this widget.
 *
 *  Removes the given trackContentObjectView from our list of views.
 *
 * \param tcov The trackContentObjectView to add.
 */
void TrackContentWidget::removeTCOView( TrackContentObjectView * tcov )
{
	tcoViewVector::iterator it = std::find( m_tcoViews.begin(),
						m_tcoViews.end(),
						tcov );
	if( it != m_tcoViews.end() )
	{
		m_tcoViews.erase( it );
		Engine::getSong()->setModified();
	}
}




/*! \brief Update ourselves by updating all the tCOViews attached.
 *
 */
void TrackContentWidget::update()
{
	for( tcoViewVector::iterator it = m_tcoViews.begin();
				it != m_tcoViews.end(); ++it )
	{
		( *it )->setFixedHeight( height() - 1 );
		( *it )->update();
	}
	QWidget::update();
}




// resposible for moving track-content-widgets to appropriate position after
// change of visible viewport
/*! \brief Move the trackContentWidget to a new place in time
 *
 * \param newPos The MIDI time to move to.
 */
void TrackContentWidget::changePosition( const MidiTime & newPos )
{
	if( m_trackView->trackContainerView() == gui->getBBEditor()->trackContainerView() )
	{
		const int curBB = Engine::getBBTrackContainer()->currentBB();
		setUpdatesEnabled( false );

		// first show TCO for current BB...
		for( tcoViewVector::iterator it = m_tcoViews.begin();
						it != m_tcoViews.end(); ++it )
		{
		if( ( *it )->getTrackContentObject()->
						startPosition().getBar() == curBB )
			{
				( *it )->move( 0, ( *it )->y() );
				( *it )->raise();
				( *it )->show();
			}
			else
			{
				( *it )->lower();
			}
		}
		// ...then hide others to avoid flickering
		for( tcoViewVector::iterator it = m_tcoViews.begin();
					it != m_tcoViews.end(); ++it )
		{
			if( ( *it )->getTrackContentObject()->
						startPosition().getBar() != curBB )
			{
				( *it )->hide();
			}
		}
		setUpdatesEnabled( true );
		return;
	}

	MidiTime pos = newPos;
	if( pos < 0 )
	{
		pos = m_trackView->trackContainerView()->currentPosition();
	}

	const int begin = pos;
	const int end = endPosition( pos );
	const float ppb = m_trackView->trackContainerView()->pixelsPerBar();

	setUpdatesEnabled( false );
	for( tcoViewVector::iterator it = m_tcoViews.begin();
						it != m_tcoViews.end(); ++it )
	{
		TrackContentObjectView * tcov = *it;
		TrackContentObject * tco = tcov->getTrackContentObject();

		tco->changeLength( tco->length() );

		const int ts = tco->startPosition();
		const int te = tco->endPosition()-3;
		if( ( ts >= begin && ts <= end ) ||
			( te >= begin && te <= end ) ||
			( ts <= begin && te >= end ) )
		{
			tcov->move( static_cast<int>( ( ts - begin ) * ppb /
						MidiTime::ticksPerBar() ),
								tcov->y() );
			if( !tcov->isVisible() )
			{
				tcov->show();
			}
		}
		else
		{
			tcov->move( -tcov->width()-10, tcov->y() );
		}
	}
	setUpdatesEnabled( true );

	// redraw background
//	update();
}




/*! \brief Return the position of the trackContentWidget in bars.
 *
 * \param mouseX the mouse's current X position in pixels.
 */
MidiTime TrackContentWidget::getPosition( int mouseX )
{
	TrackContainerView * tv = m_trackView->trackContainerView();
	return MidiTime( tv->currentPosition() +
					 mouseX *
					 MidiTime::ticksPerBar() /
					 static_cast<int>( tv->pixelsPerBar() ) );
}




/*! \brief Respond to a drag enter event on the trackContentWidget
 *
 * \param dee the Drag Enter Event to respond to
 */
void TrackContentWidget::dragEnterEvent( QDragEnterEvent * dee )
{
	MidiTime tcoPos = getPosition( dee->pos().x() );
  if( canPasteSelection( tcoPos, dee ) == false )
	{
		dee->ignore();
	}
	else
	{
		StringPairDrag::processDragEnterEvent( dee, "tco_" +
						QString::number( getTrack()->type() ) );
	}
}




/*! \brief Returns whether a selection of TCOs can be pasted into this
 *
 * \param tcoPos the position of the TCO slot being pasted on
 * \param de the DropEvent generated
 */
bool TrackContentWidget::canPasteSelection( MidiTime tcoPos, const QDropEvent* de )
{
	const QMimeData * mimeData = de->mimeData();

	Track * t = getTrack();
	QString type = StringPairDrag::decodeMimeKey( mimeData );
	QString value = StringPairDrag::decodeMimeValue( mimeData );

	// We can only paste into tracks of the same type
	if( type != ( "tco_" + QString::number( t->type() ) ) ||
		m_trackView->trackContainerView()->fixedTCOs() == true )
	{
		return false;
	}

	// value contains XML needed to reconstruct TCOs and place them
	DataFile dataFile( value.toUtf8() );

	// Extract the metadata and which TCO was grabbed
	QDomElement metadata = dataFile.content().firstChildElement( "copyMetadata" );
	QDomAttr tcoPosAttr = metadata.attributeNode( "grabbedTCOPos" );
	MidiTime grabbedTCOPos = tcoPosAttr.value().toInt();
	MidiTime grabbedTCOBar = MidiTime( grabbedTCOPos.getBar(), 0 );

	// Extract the track index that was originally clicked
	QDomAttr tiAttr = metadata.attributeNode( "initialTrackIndex" );
	const int initialTrackIndex = tiAttr.value().toInt();

	// Get the current track's index
	const TrackContainer::TrackList tracks = t->trackContainer()->tracks();
	const int currentTrackIndex = tracks.indexOf( t );

	// Don't paste if we're on the same bar
	auto sourceTrackContainerId = metadata.attributeNode( "trackContainerId" ).value().toUInt();
	if( de->source() && sourceTrackContainerId == t->trackContainer()->id() &&
			tcoPos == grabbedTCOBar && currentTrackIndex == initialTrackIndex )
	{
		return false;
	}

	// Extract the tco data
	QDomElement tcoParent = dataFile.content().firstChildElement( "tcos" );
	QDomNodeList tcoNodes = tcoParent.childNodes();

	// Determine if all the TCOs will land on a valid track
	for( int i = 0; i < tcoNodes.length(); i++ )
	{
		QDomElement tcoElement = tcoNodes.item( i ).toElement();
		int trackIndex = tcoElement.attributeNode( "trackIndex" ).value().toInt();
		int finalTrackIndex = trackIndex + currentTrackIndex - initialTrackIndex;

		// Track must be in TrackContainer's tracks
		if( finalTrackIndex < 0 || finalTrackIndex >= tracks.size() )
		{
			return false;
		}

		// Track must be of the same type
		auto startTrackType = tcoElement.attributeNode("trackType").value().toInt();
		Track * endTrack = tracks.at( finalTrackIndex );
		if( startTrackType != endTrack->type() )
		{
			return false;
		}
	}

	return true;
}

/*! \brief Pastes a selection of TCOs onto the track
 *
 * \param tcoPos the position of the TCO slot being pasted on
 * \param de the DropEvent generated
 */
bool TrackContentWidget::pasteSelection( MidiTime tcoPos, QDropEvent * de )
{
	if( canPasteSelection( tcoPos, de ) == false )
	{
		return false;
	}

	QString type = StringPairDrag::decodeKey( de );
	QString value = StringPairDrag::decodeValue( de );

	getTrack()->addJournalCheckPoint();

	// value contains XML needed to reconstruct TCOs and place them
	DataFile dataFile( value.toUtf8() );

	// Extract the tco data
	QDomElement tcoParent = dataFile.content().firstChildElement( "tcos" );
	QDomNodeList tcoNodes = tcoParent.childNodes();

	// Extract the track index that was originally clicked
	QDomElement metadata = dataFile.content().firstChildElement( "copyMetadata" );
	QDomAttr tiAttr = metadata.attributeNode( "initialTrackIndex" );
	int initialTrackIndex = tiAttr.value().toInt();
	QDomAttr tcoPosAttr = metadata.attributeNode( "grabbedTCOPos" );
	MidiTime grabbedTCOPos = tcoPosAttr.value().toInt();

	// Snap the mouse position to the beginning of the dropped bar, in ticks
	const TrackContainer::TrackList tracks = getTrack()->trackContainer()->tracks();
	const int currentTrackIndex = tracks.indexOf( getTrack() );

	bool wasSelection = m_trackView->trackContainerView()->rubberBand()->selectedObjects().count();

	// Unselect the old group
		const QVector<selectableObject *> so =
			m_trackView->trackContainerView()->selectedObjects();
		for( QVector<selectableObject *>::const_iterator it = so.begin();
		    	it != so.end(); ++it )
		{
			( *it )->setSelected( false );
		}


	// TODO -- Need to draw the hovericon either way, or ghost the TCOs
	// onto their final position.

	float snapSize = gui->songEditor()->m_editor->getSnapSize();
	// All patterns should be offset the same amount as the grabbed pattern
	MidiTime offset = MidiTime(tcoPos - grabbedTCOPos);
	// Users expect clips to "fall" backwards, so bias the offset
	offset = offset - MidiTime::ticksPerBar() * snapSize / 2;
	// The offset is quantized (rather than the positions) to preserve fine adjustments
	offset = offset.quantize(snapSize);

	for( int i = 0; i<tcoNodes.length(); i++ )
	{
		QDomElement outerTCOElement = tcoNodes.item( i ).toElement();
		QDomElement tcoElement = outerTCOElement.firstChildElement();

		int trackIndex = outerTCOElement.attributeNode( "trackIndex" ).value().toInt();
		int finalTrackIndex = trackIndex + ( currentTrackIndex - initialTrackIndex );
		Track * t = tracks.at( finalTrackIndex );

		// The new position is the old position plus the offset.
		MidiTime pos = tcoElement.attributeNode( "pos" ).value().toInt() + offset;
		// If we land on ourselves, offset by one snap
		MidiTime shift = MidiTime::ticksPerBar() * gui->songEditor()->m_editor->getSnapSize();
		if (offset == 0) { pos += shift; }

		TrackContentObject * tco = t->createTCO( pos );
		tco->restoreState( tcoElement );
		tco->movePosition( pos );
		if( wasSelection )
		{
			tco->selectViewOnCreate( true );
		}

		//check tco name, if the same as source track name dont copy
		QString sourceTrackName = outerTCOElement.attributeNode( "trackName" ).value();
		if( tco->name() == sourceTrackName )
		{
			tco->setName( "" );
		}
	}

	AutomationPattern::resolveAllIDs();

	return true;
}


/*! \brief Respond to a drop event on the trackContentWidget
 *
 * \param de the Drop Event to respond to
 */
void TrackContentWidget::dropEvent( QDropEvent * de )
{
	MidiTime tcoPos = MidiTime( getPosition( de->pos().x() ) );
	if( pasteSelection( tcoPos, de ) == true )
	{
		de->accept();
	}
}




/*! \brief Respond to a mouse press on the trackContentWidget
 *
 * \param me the mouse press event to respond to
 */
void TrackContentWidget::mousePressEvent( QMouseEvent * me )
{
	if( m_trackView->trackContainerView()->allowRubberband() == true )
	{
		QWidget::mousePressEvent( me );
	}
	else if( me->modifiers() & Qt::ShiftModifier )
	{
		QWidget::mousePressEvent( me );
	}
	else if( me->button() == Qt::LeftButton &&
			!m_trackView->trackContainerView()->fixedTCOs() )
	{
		QVector<selectableObject*> so =  m_trackView->trackContainerView()->rubberBand()->selectedObjects();
		for( int i = 0; i < so.count(); ++i )
		{
			so.at( i )->setSelected( false);
		}
		getTrack()->addJournalCheckPoint();
		const MidiTime pos = getPosition( me->x() ).getBar() *
						MidiTime::ticksPerBar();
		TrackContentObject * tco = getTrack()->createTCO( pos );

		tco->saveJournallingState( false );
		tco->movePosition( pos );
		tco->restoreJournallingState();
	}
}




/*! \brief Repaint the trackContentWidget on command
 *
 * \param pe the Paint Event to respond to
 */
void TrackContentWidget::paintEvent( QPaintEvent * pe )
{
	// Assume even-pixels-per-bar. Makes sense, should be like this anyways
	const TrackContainerView * tcv = m_trackView->trackContainerView();
	int ppb = static_cast<int>( tcv->pixelsPerBar() );
	QPainter p( this );
	// Don't draw background on BB-Editor
	if( m_trackView->trackContainerView() != gui->getBBEditor()->trackContainerView() )
	{
		p.drawTiledPixmap( rect(), m_background, QPoint(
				tcv->currentPosition().getBar() * ppb, 0 ) );
	}
}




/*! \brief Updates the background tile pixmap on size changes.
 *
 * \param resizeEvent the resize event to pass to base class
 */
void TrackContentWidget::resizeEvent( QResizeEvent * resizeEvent )
{
	// Update backgroud
	updateBackground();
	// Force redraw
	QWidget::resizeEvent( resizeEvent );
}




/*! \brief Return the track shown by the trackContentWidget
 *
 */
Track * TrackContentWidget::getTrack()
{
	return m_trackView->getTrack();
}




/*! \brief Return the end position of the trackContentWidget in Bars.
 *
 * \param posStart the starting position of the Widget (from getPosition())
 */
MidiTime TrackContentWidget::endPosition( const MidiTime & posStart )
{
	const float ppb = m_trackView->trackContainerView()->pixelsPerBar();
	const int w = width();
	return posStart + static_cast<int>( w * MidiTime::ticksPerBar() / ppb );
}




// qproperty access methods
//! \brief CSS theming qproperty access method
QBrush TrackContentWidget::darkerColor() const
{ return m_darkerColor; }

//! \brief CSS theming qproperty access method
QBrush TrackContentWidget::lighterColor() const
{ return m_lighterColor; }

//! \brief CSS theming qproperty access method
QBrush TrackContentWidget::gridColor() const
{ return m_gridColor; }

//! \brief CSS theming qproperty access method
QBrush TrackContentWidget::embossColor() const
{ return m_embossColor; }

//! \brief CSS theming qproperty access method
void TrackContentWidget::setDarkerColor( const QBrush & c )
{ m_darkerColor = c; }

//! \brief CSS theming qproperty access method
void TrackContentWidget::setLighterColor( const QBrush & c )
{ m_lighterColor = c; }

//! \brief CSS theming qproperty access method
void TrackContentWidget::setGridColor( const QBrush & c )
{ m_gridColor = c; }

//! \brief CSS theming qproperty access method
void TrackContentWidget::setEmbossColor( const QBrush & c )
{ m_embossColor = c; }


// ===========================================================================
// trackOperationsWidget
// ===========================================================================


QPixmap * TrackOperationsWidget::s_grip = NULL;     /*!< grip pixmap */


/*! \brief Create a new trackOperationsWidget
 *
 * The trackOperationsWidget is the grip and the mute button of a track.
 *
 * \param parent the trackView to contain this widget
 */
TrackOperationsWidget::TrackOperationsWidget( TrackView * parent ) :
	QWidget( parent ),             /*!< The parent widget */
	m_trackView( parent )          /*!< The parent track view */
{
	ToolTip::add( this, tr( "Press <%1> while clicking on move-grip "
				"to begin a new drag'n'drop action." ).arg(UI_CTRL_KEY) );

	QMenu * toMenu = new QMenu( this );
	toMenu->setFont( pointSize<9>( toMenu->font() ) );
	connect( toMenu, SIGNAL( aboutToShow() ), this, SLOT( updateMenu() ) );


	setObjectName( "automationEnabled" );


	m_trackOps = new QPushButton( this );
	m_trackOps->move( 12, 1 );
	m_trackOps->setFocusPolicy( Qt::NoFocus );
	m_trackOps->setMenu( toMenu );
	ToolTip::add( m_trackOps, tr( "Actions" ) );


	m_muteBtn = new PixmapButton( this, tr( "Mute" ) );
	m_muteBtn->setActiveGraphic( embed::getIconPixmap( "led_off" ) );
	m_muteBtn->setInactiveGraphic( embed::getIconPixmap( "led_green" ) );
	m_muteBtn->setCheckable( true );

	m_soloBtn = new PixmapButton( this, tr( "Solo" ) );
	m_soloBtn->setActiveGraphic( embed::getIconPixmap( "led_red" ) );
	m_soloBtn->setInactiveGraphic( embed::getIconPixmap( "led_off" ) );
	m_soloBtn->setCheckable( true );

	if( ConfigManager::inst()->value( "ui",
					  "compacttrackbuttons" ).toInt() )
	{
		m_muteBtn->move( 46, 0 );
		m_soloBtn->move( 46, 16 );
	}
	else
	{
		m_muteBtn->move( 46, 8 );
		m_soloBtn->move( 62, 8 );
	}

	m_muteBtn->show();
	ToolTip::add( m_muteBtn, tr( "Mute" ) );

	m_soloBtn->show();
	ToolTip::add( m_soloBtn, tr( "Solo" ) );

	connect( this, SIGNAL( trackRemovalScheduled( TrackView * ) ),
			m_trackView->trackContainerView(),
				SLOT( deleteTrackView( TrackView * ) ),
							Qt::QueuedConnection );
}




/*! \brief Destroy an existing trackOperationsWidget
 *
 */
TrackOperationsWidget::~TrackOperationsWidget()
{
}




/*! \brief Respond to trackOperationsWidget mouse events
 *
 *  If it's the left mouse button, and Ctrl is held down, and we're
 *  not a Beat+Bassline Editor track, then start a new drag event to
 *  copy this track.
 *
 *  Otherwise, ignore all other events.
 *
 *  \param me The mouse event to respond to.
 */
void TrackOperationsWidget::mousePressEvent( QMouseEvent * me )
{
	if( me->button() == Qt::LeftButton &&
		me->modifiers() & Qt::ControlModifier &&
			m_trackView->getTrack()->type() != Track::BBTrack )
	{
		DataFile dataFile( DataFile::DragNDropData );
		m_trackView->getTrack()->saveState( dataFile, dataFile.content() );
		new StringPairDrag( QString( "track_%1" ).arg(
					m_trackView->getTrack()->type() ),
			dataFile.toString(), m_trackView->getTrackSettingsWidget()->grab(),
									this );
	}
	else if( me->button() == Qt::LeftButton )
	{
		// track-widget (parent-widget) initiates track-move
		me->ignore();
	}
}




/*! \brief Repaint the trackOperationsWidget
 *
 *  If we're not moving, and in the Beat+Bassline Editor, then turn
 *  automation on or off depending on its previous state and show
 *  ourselves.
 *
 *  Otherwise, hide ourselves.
 *
 *  \todo Flesh this out a bit - is it correct?
 *  \param pe The paint event to respond to
 */
void TrackOperationsWidget::paintEvent( QPaintEvent * pe )
{
	QPainter p( this );
	p.fillRect( rect(), palette().brush(QPalette::Background) );

	if( m_trackView->isMovingTrack() == false )
	{
		s_grip = new QPixmap( embed::getIconPixmap(
							"track_op_grip" ) );

		p.drawPixmap( 2, 2, *s_grip );
	}
	else
	{
		s_grip = new QPixmap( embed::getIconPixmap(
							"track_op_grip_c" ) );

		p.drawPixmap( 2, 2, *s_grip );
	}
}




/*! \brief Clone this track
 *
 */
void TrackOperationsWidget::cloneTrack()
{
	TrackContainerView *tcView = m_trackView->trackContainerView();

	Track *newTrack = m_trackView->getTrack()->clone();
	TrackView *newTrackView = tcView->createTrackView( newTrack );

	int index = tcView->trackViews().indexOf( m_trackView );
	int i = tcView->trackViews().size();
	while ( i != index + 1 )
	{
		tcView->moveTrackView( newTrackView, i - 1 );
		i--;
	}
}


/*! \brief Clear this track - clears all TCOs from the track */
void TrackOperationsWidget::clearTrack()
{
	Track * t = m_trackView->getTrack();
	t->addJournalCheckPoint();
	t->lock();
	t->deleteTCOs();
	t->unlock();
}



/*! \brief Remove this track from the track list
 *
 */
void TrackOperationsWidget::removeTrack()
{
	emit trackRemovalScheduled( m_trackView );
}




/*! \brief Update the trackOperationsWidget context menu
 *
 *  For all track types, we have the Clone and Remove options.
 *  For instrument-tracks we also offer the MIDI-control-menu
 *  For automation tracks, extra options: turn on/off recording
 *  on all TCOs (same should be added for sample tracks when
 *  sampletrack recording is implemented)
 */
void TrackOperationsWidget::updateMenu()
{
	QMenu * toMenu = m_trackOps->menu();
	toMenu->clear();
	toMenu->addAction( embed::getIconPixmap( "edit_copy", 16, 16 ),
						tr( "Clone this track" ),
						this, SLOT( cloneTrack() ) );
	toMenu->addAction( embed::getIconPixmap( "cancel", 16, 16 ),
						tr( "Remove this track" ),
						this, SLOT( removeTrack() ) );

	if( ! m_trackView->trackContainerView()->fixedTCOs() )
	{
		toMenu->addAction( tr( "Clear this track" ), this, SLOT( clearTrack() ) );
	}
	if (QMenu *fxMenu = m_trackView->createFxMenu(tr("FX %1: %2"), tr("Assign to new FX Channel")))
	{
		toMenu->addMenu(fxMenu);
	}

	if (InstrumentTrackView * trackView = dynamic_cast<InstrumentTrackView *>(m_trackView))
	{
		toMenu->addSeparator();
		toMenu->addMenu(trackView->midiMenu());
	}
	if( dynamic_cast<AutomationTrackView *>( m_trackView ) )
	{
		toMenu->addAction( tr( "Turn all recording on" ), this, SLOT( recordingOn() ) );
		toMenu->addAction( tr( "Turn all recording off" ), this, SLOT( recordingOff() ) );
	}
}


void TrackOperationsWidget::toggleRecording( bool on )
{
	AutomationTrackView * atv = dynamic_cast<AutomationTrackView *>( m_trackView );
	if( atv )
	{
		for( TrackContentObject * tco : atv->getTrack()->getTCOs() )
		{
			AutomationPattern * ap = dynamic_cast<AutomationPattern *>( tco );
			if( ap ) { ap->setRecording( on ); }
		}
		atv->update();
	}
}



void TrackOperationsWidget::recordingOn()
{
	toggleRecording( true );
}
=======
>>>>>>> aa02a215

#include "Track.h"

#include <QVariant>

#include "AutomationPattern.h"
#include "AutomationTrack.h"
#include "BBTrack.h"
#include "BBTrackContainer.h"
#include "ConfigManager.h"
#include "Engine.h"
#include "InstrumentTrack.h"
#include "SampleTrack.h"
#include "Song.h"


/*! \brief Create a new (empty) track object
 *
 *  The track object is the whole track, linking its contents, its
 *  automation, name, type, and so forth.
 *
 * \param type The type of track (Song Editor or Beat+Bassline Editor)
 * \param tc The track Container object to encapsulate in this track.
 *
 * \todo check the definitions of all the properties - are they OK?
 */
Track::Track( TrackTypes type, TrackContainer * tc ) :
	Model( tc ),                   /*!< The track Model */
	m_trackContainer( tc ),        /*!< The track container object */
	m_type( type ),                /*!< The track type */
	m_name(),                       /*!< The track's name */
	m_mutedModel( false, this, tr( "Mute" ) ), /*!< For controlling track muting */
	m_soloModel( false, this, tr( "Solo" ) ), /*!< For controlling track soloing */
	m_simpleSerializingMode( false ),
	m_trackContentObjects(),        /*!< The track content objects (segments) */
	m_color( 0, 0, 0 ),
	m_hasColor( false )
{
	m_trackContainer->addTrack( this );
	m_height = -1;
}




/*! \brief Destroy this track
 *
 *  If the track container is a Beat+Bassline container, step through
 *  its list of tracks and remove us.
 *
 *  Then delete the TrackContentObject's contents, remove this track from
 *  the track container.
 *
 *  Finally step through this track's automation and forget all of them.
 */
Track::~Track()
{
	lock();
	emit destroyedTrack();

	while( !m_trackContentObjects.isEmpty() )
	{
		delete m_trackContentObjects.last();
	}

	m_trackContainer->removeTrack( this );
	unlock();
}




/*! \brief Create a track based on the given track type and container.
 *
 *  \param tt The type of track to create
 *  \param tc The track container to attach to
 */
Track * Track::create( TrackTypes tt, TrackContainer * tc )
{
	Engine::mixer()->requestChangeInModel();

	Track * t = NULL;

	switch( tt )
	{
		case InstrumentTrack: t = new ::InstrumentTrack( tc ); break;
		case BBTrack: t = new ::BBTrack( tc ); break;
		case SampleTrack: t = new ::SampleTrack( tc ); break;
//		case EVENT_TRACK:
//		case VIDEO_TRACK:
		case AutomationTrack: t = new ::AutomationTrack( tc ); break;
		case HiddenAutomationTrack:
						t = new ::AutomationTrack( tc, true ); break;
		default: break;
	}

	if( tc == Engine::getBBTrackContainer() && t )
	{
		t->createTCOsForBB( Engine::getBBTrackContainer()->numOfBBs()
									- 1 );
	}

	tc->updateAfterTrackAdd();

	Engine::mixer()->doneChangeInModel();

	return t;
}




/*! \brief Create a track inside TrackContainer from track type in a QDomElement and restore state from XML
 *
 *  \param element The QDomElement containing the type of track to create
 *  \param tc The track container to attach to
 */
Track * Track::create( const QDomElement & element, TrackContainer * tc )
{
	Engine::mixer()->requestChangeInModel();

	Track * t = create(
		static_cast<TrackTypes>( element.attribute( "type" ).toInt() ),
									tc );
	if( t != NULL )
	{
		t->restoreState( element );
	}

	Engine::mixer()->doneChangeInModel();

	return t;
}




/*! \brief Clone a track from this track
 *
 */
Track* Track::clone()
{
	QDomDocument doc;
	QDomElement parent = doc.createElement("clone");
	saveState(doc, parent);
	Track* t = create(parent.firstChild().toElement(), m_trackContainer);

	AutomationPattern::resolveAllIDs();
	return t;
}






/*! \brief Save this track's settings to file
 *
 *  We save the track type and its muted state and solo state, then append the track-
 *  specific settings.  Then we iterate through the trackContentObjects
 *  and save all their states in turn.
 *
 *  \param doc The QDomDocument to use to save
 *  \param element The The QDomElement to save into
 *  \todo Does this accurately describe the parameters?  I think not!?
 *  \todo Save the track height
 */
void Track::saveSettings( QDomDocument & doc, QDomElement & element )
{
	if( !m_simpleSerializingMode )
	{
		element.setTagName( "track" );
	}
	element.setAttribute( "type", type() );
	element.setAttribute( "name", name() );
	m_mutedModel.saveSettings( doc, element, "muted" );
	m_soloModel.saveSettings( doc, element, "solo" );
	// Save the mutedBeforeSolo value so we can recover the muted state if any solo was active (issue 5562)
	element.setAttribute( "mutedBeforeSolo", int(m_mutedBeforeSolo) );

	if( m_height >= MINIMAL_TRACK_HEIGHT )
	{
		element.setAttribute( "trackheight", m_height );
	}
	
	if( m_hasColor )
	{
		element.setAttribute( "color", m_color.name() );
	}
	
	QDomElement tsDe = doc.createElement( nodeName() );
	// let actual track (InstrumentTrack, bbTrack, sampleTrack etc.) save
	// its settings
	element.appendChild( tsDe );
	saveTrackSpecificSettings( doc, tsDe );

	if( m_simpleSerializingMode )
	{
		m_simpleSerializingMode = false;
		return;
	}

	// now save settings of all TCO's
	for( tcoVector::const_iterator it = m_trackContentObjects.begin();
				it != m_trackContentObjects.end(); ++it )
	{
		( *it )->saveState( doc, element );
	}
}




/*! \brief Load the settings from a file
 *
 *  We load the track's type and muted state and solo state, then clear out our
 *  current TrackContentObject.
 *
 *  Then we step through the QDomElement's children and load the
 *  track-specific settings and trackContentObjects states from it
 *  one at a time.
 *
 *  \param element the QDomElement to load track settings from
 *  \todo Load the track height.
 */
void Track::loadSettings( const QDomElement & element )
{
	if( element.attribute( "type" ).toInt() != type() )
	{
		qWarning( "Current track-type does not match track-type of "
							"settings-node!\n" );
	}

	setName( element.hasAttribute( "name" ) ? element.attribute( "name" ) :
			element.firstChild().toElement().attribute( "name" ) );

	m_mutedModel.loadSettings( element, "muted" );
	m_soloModel.loadSettings( element, "solo" );
	// Get the mutedBeforeSolo value so we can recover the muted state if any solo was active.
	// Older project files that didn't have this attribute will set the value to false (issue 5562)
	m_mutedBeforeSolo = QVariant( element.attribute( "mutedBeforeSolo", "0" ) ).toBool();

	if( element.hasAttribute( "color" ) )
	{
		m_color.setNamedColor( element.attribute( "color" ) );
		m_hasColor = true;
	}

	if( m_simpleSerializingMode )
	{
		QDomNode node = element.firstChild();
		while( !node.isNull() )
		{
			if( node.isElement() && node.nodeName() == nodeName() )
			{
				loadTrackSpecificSettings( node.toElement() );
				break;
			}
			node = node.nextSibling();
		}
		m_simpleSerializingMode = false;
		return;
	}

	while( !m_trackContentObjects.empty() )
	{
		delete m_trackContentObjects.front();
//		m_trackContentObjects.erase( m_trackContentObjects.begin() );
	}

	QDomNode node = element.firstChild();
	while( !node.isNull() )
	{
		if( node.isElement() )
		{
			if( node.nodeName() == nodeName() )
			{
				loadTrackSpecificSettings( node.toElement() );
			}
			else if( node.nodeName() != "muted"
			&& node.nodeName() != "solo"
			&& !node.toElement().attribute( "metadata" ).toInt() )
			{
				TrackContentObject * tco = createTCO(
								TimePos( 0 ) );
				tco->restoreState( node.toElement() );
			}
		}
		node = node.nextSibling();
	}

	int storedHeight = element.attribute( "trackheight" ).toInt();
	if( storedHeight >= MINIMAL_TRACK_HEIGHT )
	{
		m_height = storedHeight;
	}
}




/*! \brief Add another TrackContentObject into this track
 *
 *  \param tco The TrackContentObject to attach to this track.
 */
TrackContentObject * Track::addTCO( TrackContentObject * tco )
{
	m_trackContentObjects.push_back( tco );

	emit trackContentObjectAdded( tco );

	return tco;		// just for convenience
}




/*! \brief Remove a given TrackContentObject from this track
 *
 *  \param tco The TrackContentObject to remove from this track.
 */
void Track::removeTCO( TrackContentObject * tco )
{
	tcoVector::iterator it = std::find( m_trackContentObjects.begin(),
					m_trackContentObjects.end(),
					tco );
	if( it != m_trackContentObjects.end() )
	{
		m_trackContentObjects.erase( it );
		if( Engine::getSong() )
		{
			Engine::getSong()->updateLength();
			Engine::getSong()->setModified();
		}
	}
}


/*! \brief Remove all TCOs from this track */
void Track::deleteTCOs()
{
	while( ! m_trackContentObjects.isEmpty() )
	{
		delete m_trackContentObjects.first();
	}
}


/*! \brief Return the number of trackContentObjects we contain
 *
 *  \return the number of trackContentObjects we currently contain.
 */
int Track::numOfTCOs()
{
	return m_trackContentObjects.size();
}




/*! \brief Get a TrackContentObject by number
 *
 *  If the TCO number is less than our TCO array size then fetch that
 *  numbered object from the array.  Otherwise we warn the user that
 *  we've somehow requested a TCO that is too large, and create a new
 *  TCO for them.
 *  \param tcoNum The number of the TrackContentObject to fetch.
 *  \return the given TrackContentObject or a new one if out of range.
 *  \todo reject TCO numbers less than zero.
 *  \todo if we create a TCO here, should we somehow attach it to the
 *     track?
 */
TrackContentObject * Track::getTCO( int tcoNum )
{
	if( tcoNum < m_trackContentObjects.size() )
	{
		return m_trackContentObjects[tcoNum];
	}
	printf( "called Track::getTCO( %d ), "
			"but TCO %d doesn't exist\n", tcoNum, tcoNum );
	return createTCO( tcoNum * TimePos::ticksPerBar() );

}




/*! \brief Determine the given TrackContentObject's number in our array.
 *
 *  \param tco The TrackContentObject to search for.
 *  \return its number in our array.
 */
int Track::getTCONum( const TrackContentObject * tco )
{
//	for( int i = 0; i < getTrackContentWidget()->numOfTCOs(); ++i )
	tcoVector::iterator it = std::find( m_trackContentObjects.begin(),
					m_trackContentObjects.end(),
					tco );
	if( it != m_trackContentObjects.end() )
	{
/*		if( getTCO( i ) == _tco )
		{
			return i;
		}*/
		return it - m_trackContentObjects.begin();
	}
	qWarning( "Track::getTCONum(...) -> _tco not found!\n" );
	return 0;
}




/*! \brief Retrieve a list of trackContentObjects that fall within a period.
 *
 *  Here we're interested in a range of trackContentObjects that intersect
 *  the given time period.
 *
 *  We return the TCOs we find in order by time, earliest TCOs first.
 *
 *  \param tcoV The list to contain the found trackContentObjects.
 *  \param start The MIDI start time of the range.
 *  \param end   The MIDI endi time of the range.
 */
void Track::getTCOsInRange( tcoVector & tcoV, const TimePos & start,
							const TimePos & end )
{
	for( TrackContentObject* tco : m_trackContentObjects )
	{
		int s = tco->startPosition();
		int e = tco->endPosition();
		if( ( s <= end ) && ( e >= start ) )
		{
			// TCO is within given range
			// Insert sorted by TCO's position
			tcoV.insert(std::upper_bound(tcoV.begin(), tcoV.end(), tco, TrackContentObject::comparePosition),
						tco);
		}
	}
}




/*! \brief Swap the position of two trackContentObjects.
 *
 *  First, we arrange to swap the positions of the two TCOs in the
 *  trackContentObjects list.  Then we swap their start times as well.
 *
 *  \param tcoNum1 The first TrackContentObject to swap.
 *  \param tcoNum2 The second TrackContentObject to swap.
 */
void Track::swapPositionOfTCOs( int tcoNum1, int tcoNum2 )
{
	qSwap( m_trackContentObjects[tcoNum1],
					m_trackContentObjects[tcoNum2] );

	const TimePos pos = m_trackContentObjects[tcoNum1]->startPosition();

	m_trackContentObjects[tcoNum1]->movePosition(
			m_trackContentObjects[tcoNum2]->startPosition() );
	m_trackContentObjects[tcoNum2]->movePosition( pos );
}




void Track::createTCOsForBB( int bb )
{
	while( numOfTCOs() < bb + 1 )
	{
		TimePos position = TimePos( numOfTCOs(), 0 );
		TrackContentObject * tco = createTCO( position );
		tco->changeLength( TimePos( 1, 0 ) );
	}
}




/*! \brief Move all the trackContentObjects after a certain time later by one bar.
 *
 *  \param pos The time at which we want to insert the bar.
 *  \todo if we stepped through this list last to first, and the list was
 *    in ascending order by TCO time, once we hit a TCO that was earlier
 *    than the insert time, we could fall out of the loop early.
 */
void Track::insertBar( const TimePos & pos )
{
	// we'll increase the position of every TCO, positioned behind pos, by
	// one bar
	for( tcoVector::iterator it = m_trackContentObjects.begin();
				it != m_trackContentObjects.end(); ++it )
	{
		if( ( *it )->startPosition() >= pos )
		{
			( *it )->movePosition( (*it)->startPosition() +
						TimePos::ticksPerBar() );
		}
	}
}




/*! \brief Move all the trackContentObjects after a certain time earlier by one bar.
 *
 *  \param pos The time at which we want to remove the bar.
 */
void Track::removeBar( const TimePos & pos )
{
	// we'll decrease the position of every TCO, positioned behind pos, by
	// one bar
	for( tcoVector::iterator it = m_trackContentObjects.begin();
				it != m_trackContentObjects.end(); ++it )
	{
		if( ( *it )->startPosition() >= pos )
		{
			(*it)->movePosition((*it)->startPosition() - TimePos::ticksPerBar());
		}
	}
}




/*! \brief Return the length of the entire track in bars
 *
 *  We step through our list of TCOs and determine their end position,
 *  keeping track of the latest time found in ticks.  Then we return
 *  that in bars by dividing by the number of ticks per bar.
 */
bar_t Track::length() const
{
	// find last end-position
	tick_t last = 0;
	for( tcoVector::const_iterator it = m_trackContentObjects.begin();
				it != m_trackContentObjects.end(); ++it )
	{
		if( Engine::getSong()->isExporting() &&
				( *it )->isMuted() )
		{
			continue;
		}

		const tick_t cur = ( *it )->endPosition();
		if( cur > last )
		{
			last = cur;
		}
	}

	return last / TimePos::ticksPerBar();
}



/*! \brief Invert the track's solo state.
 *
 *  We have to go through all the tracks determining if any other track
 *  is already soloed.  Then we have to save the mute state of all tracks,
 *  and set our mute state to on and all the others to off.
 */
void Track::toggleSolo()
{
	const TrackContainer::TrackList & tl = m_trackContainer->tracks();

	bool soloBefore = false;
	for( TrackContainer::TrackList::const_iterator it = tl.begin();
							it != tl.end(); ++it )
	{
		if( *it != this )
		{
			if( ( *it )->m_soloModel.value() )
			{
				soloBefore = true;
				break;
			}
		}
	}

	const bool solo = m_soloModel.value();
	// Should we use the new behavior of solo or the older/legacy one?
	const bool soloLegacyBehavior = ConfigManager::inst()->value("app", "sololegacybehavior", "0").toInt();

	for( TrackContainer::TrackList::const_iterator it = tl.begin();
							it != tl.end(); ++it )
	{
		if( solo )
		{
			// save mute-state in case no track was solo before
			if( !soloBefore )
			{
				( *it )->m_mutedBeforeSolo = ( *it )->isMuted();
			}
			// Don't mute AutomationTracks (keep their original state) unless we are on the sololegacybehavior mode
			if( *it == this )
			{
				( *it )->setMuted( false );
			}
			else if( soloLegacyBehavior || ( *it )->type() != AutomationTrack )
			{
				( *it )->setMuted( true );
			}
			if( *it != this )
			{
				( *it )->m_soloModel.setValue( false );
			}
		}
		else if( !soloBefore )
		{
			// Unless we are on the sololegacybehavior mode, only restores the
			// mute state if the track isn't an Automation Track
			if( soloLegacyBehavior || ( *it )->type() != AutomationTrack )
			{
				( *it )->setMuted( ( *it )->m_mutedBeforeSolo );
			}
		}
	}
}

void Track::trackColorChanged( QColor & c )
{
	for (int i = 0; i < numOfTCOs(); i++)
	{
		m_trackContentObjects[i]->updateColor();
	}
	m_hasColor = true;
	m_color = c;
}

void Track::trackColorReset()
{
	for (int i = 0; i < numOfTCOs(); i++)
	{
		m_trackContentObjects[i]->updateColor();
	}
	m_hasColor = false;
}


BoolModel *Track::getMutedModel()
{
	return &m_mutedModel;
}
<|MERGE_RESOLUTION|>--- conflicted
+++ resolved
@@ -26,2210 +26,6 @@
  *  \brief Implementation of Track class
  */
 
-<<<<<<< HEAD
-/*
- * \mainpage Track classes
- *
- * \section introduction Introduction
- *
- * \todo fill this out
- */
-
-#include "Track.h"
-
-#include <assert.h>
-
-#include <QLayout>
-#include <QMenu>
-#include <QMouseEvent>
-#include <QPainter>
-#include <QStyleOption>
-
-
-#include "AutomationPattern.h"
-#include "AutomationTrack.h"
-#include "AutomationEditor.h"
-#include "BBEditor.h"
-#include "BBTrack.h"
-#include "BBTrackContainer.h"
-#include "ConfigManager.h"
-#include "Clipboard.h"
-#include "embed.h"
-#include "Engine.h"
-#include "GuiApplication.h"
-#include "FxMixerView.h"
-#include "gui_templates.h"
-#include "MainWindow.h"
-#include "Mixer.h"
-#include "ProjectJournal.h"
-#include "SampleTrack.h"
-#include "Song.h"
-#include "SongEditor.h"
-#include "StringPairDrag.h"
-#include "TextFloat.h"
-
-
-/*! The width of the resize grip in pixels
- */
-const int RESIZE_GRIP_WIDTH = 4;
-
-/*! Alternate between a darker and a lighter background color every 4 bars
- */
-const int BARS_PER_GROUP = 4;
-
-
-/*! A pointer for that text bubble used when moving segments, etc.
- *
- * In a number of situations, LMMS displays a floating text bubble
- * beside the cursor as you move or resize elements of a track about.
- * This pointer keeps track of it, as you only ever need one at a time.
- */
-TextFloat * TrackContentObjectView::s_textFloat = NULL;
-
-
-// ===========================================================================
-// TrackContentObject
-// ===========================================================================
-/*! \brief Create a new TrackContentObject
- *
- *  Creates a new track content object for the given track.
- *
- * \param _track The track that will contain the new object
- */
-TrackContentObject::TrackContentObject( Track * track ) :
-	Model( track ),
-	m_track( track ),
-	m_startPosition(),
-	m_length(),
-	m_mutedModel( false, this, tr( "Mute" ) ),
-	m_selectViewOnCreate( false )
-{
-	if( getTrack() )
-	{
-		getTrack()->addTCO( this );
-	}
-	setJournalling( false );
-	movePosition( 0 );
-	changeLength( 0 );
-	setJournalling( true );
-}
-
-
-
-
-/*! \brief Destroy a TrackContentObject
- *
- *  Destroys the given track content object.
- *
- */
-TrackContentObject::~TrackContentObject()
-{
-	emit destroyedTCO();
-
-	if( getTrack() )
-	{
-		getTrack()->removeTCO( this );
-	}
-}
-
-
-
-
-/*! \brief Move this TrackContentObject's position in time
- *
- *  If the track content object has moved, update its position.  We
- *  also add a journal entry for undo and update the display.
- *
- * \param _pos The new position of the track content object.
- */
-void TrackContentObject::movePosition( const MidiTime & pos )
-{
-	if( m_startPosition != pos )
-	{
-		Engine::mixer()->requestChangeInModel();
-		m_startPosition = pos;
-		Engine::mixer()->doneChangeInModel();
-		Engine::getSong()->updateLength();
-		emit positionChanged();
-	}
-}
-
-
-
-
-/*! \brief Change the length of this TrackContentObject
- *
- *  If the track content object's length has changed, update it.  We
- *  also add a journal entry for undo and update the display.
- *
- * \param _length The new length of the track content object.
- */
-void TrackContentObject::changeLength( const MidiTime & length )
-{
-	m_length = length;
-	Engine::getSong()->updateLength();
-	emit lengthChanged();
-}
-
-
-
-
-bool TrackContentObject::comparePosition(const TrackContentObject *a, const TrackContentObject *b)
-{
-	return a->startPosition() < b->startPosition();
-}
-
-
-
-
-/*! \brief Copy this TrackContentObject to the clipboard.
- *
- *  Copies this track content object to the clipboard.
- */
-void TrackContentObject::copy()
-{
-	Clipboard::copy( this );
-}
-
-
-
-
-/*! \brief Pastes this TrackContentObject into a track.
- *
- *  Pastes this track content object into a track.
- *
- * \param _je The journal entry to undo
- */
-void TrackContentObject::paste()
-{
-	if( Clipboard::getContent( nodeName() ) != NULL )
-	{
-		const MidiTime pos = startPosition();
-		restoreState( *( Clipboard::getContent( nodeName() ) ) );
-		movePosition( pos );
-	}
-	AutomationPattern::resolveAllIDs();
-	GuiApplication::instance()->automationEditor()->m_editor->updateAfterPatternChange();
-}
-
-
-
-
-/*! \brief Mutes this TrackContentObject
- *
- *  Restore the previous state of this track content object.  This will
- *  restore the position or the length of the track content object
- *  depending on what was changed.
- *
- * \param _je The journal entry to undo
- */
-void TrackContentObject::toggleMute()
-{
-	m_mutedModel.setValue( !m_mutedModel.value() );
-	emit dataChanged();
-}
-
-
-
-
-MidiTime TrackContentObject::startTimeOffset() const
-{
-	return m_startTimeOffset;
-}
-
-
-
-
-void TrackContentObject::setStartTimeOffset( const MidiTime &startTimeOffset )
-{
-	m_startTimeOffset = startTimeOffset;
-}
-
-
-
-
-
-
-
-// ===========================================================================
-// trackContentObjectView
-// ===========================================================================
-/*! \brief Create a new trackContentObjectView
- *
- *  Creates a new track content object view for the given
- *  track content object in the given track view.
- *
- * \param _tco The track content object to be displayed
- * \param _tv  The track view that will contain the new object
- */
-TrackContentObjectView::TrackContentObjectView( TrackContentObject * tco,
-							TrackView * tv ) :
-	selectableObject( tv->getTrackContentWidget() ),
-	ModelView( NULL, this ),
-	m_tco( tco ),
-	m_trackView( tv ),
-	m_action( NoAction ),
-	m_initialMousePos( QPoint( 0, 0 ) ),
-	m_initialMouseGlobalPos( QPoint( 0, 0 ) ),
-	m_initialTCOPos( MidiTime(0) ),
-	m_initialTCOEnd( MidiTime(0) ),
-	m_initialOffsets( QVector<MidiTime>() ),
-	m_hint( NULL ),
-	m_mutedColor( 0, 0, 0 ),
-	m_mutedBackgroundColor( 0, 0, 0 ),
-	m_selectedColor( 0, 0, 0 ),
-	m_textColor( 0, 0, 0 ),
-	m_textShadowColor( 0, 0, 0 ),
-	m_BBPatternBackground( 0, 0, 0 ),
-	m_gradient( true ),
-	m_mouseHotspotHand( 0, 0 ),
-	m_mouseHotspotKnife( 0, 0 ),
-	m_cursorHand( QCursor( embed::getIconPixmap( "hand" ) ) ),
-	m_cursorKnife( QCursor( embed::getIconPixmap( "cursor_knife" ) ) ),
-	m_cursorSetYet( false ),
-	m_needsUpdate( true )
-{
-	if( s_textFloat == NULL )
-	{
-		s_textFloat = new TextFloat;
-		s_textFloat->setPixmap( embed::getIconPixmap( "clock" ) );
-	}
-
-	setAttribute( Qt::WA_OpaquePaintEvent, true );
-	setAttribute( Qt::WA_DeleteOnClose, true );
-	setFocusPolicy( Qt::StrongFocus );
-	setCursor( m_cursorHand );
-	move( 0, 0 );
-	show();
-
-	setFixedHeight( tv->getTrackContentWidget()->height() - 1);
-	setAcceptDrops( true );
-	setMouseTracking( true );
-
-	connect( m_tco, SIGNAL( lengthChanged() ),
-			this, SLOT( updateLength() ) );
-	connect( gui->songEditor()->m_editor->zoomingModel(), SIGNAL( dataChanged() ), this, SLOT( updateLength() ) );
-	connect( m_tco, SIGNAL( positionChanged() ),
-			this, SLOT( updatePosition() ) );
-	connect( m_tco, SIGNAL( destroyedTCO() ), this, SLOT( close() ) );
-	setModel( m_tco );
-
-	m_trackView->getTrackContentWidget()->addTCOView( this );
-	updateLength();
-	updatePosition();
-}
-
-
-
-
-/*! \brief Destroy a trackContentObjectView
- *
- *  Destroys the given track content object view.
- *
- */
-TrackContentObjectView::~TrackContentObjectView()
-{
-	delete m_hint;
-	// we have to give our track-container the focus because otherwise the
-	// op-buttons of our track-widgets could become focus and when the user
-	// presses space for playing song, just one of these buttons is pressed
-	// which results in unwanted effects
-	m_trackView->trackContainerView()->setFocus();
-}
-
-
-/*! \brief Update a TrackContentObjectView
- *
- *  TCO's get drawn only when needed,
- *  and when a TCO is updated,
- *  it needs to be redrawn.
- *
- */
-void TrackContentObjectView::update()
-{
-	if( !m_cursorSetYet )
-	{
-		m_cursorHand = QCursor( embed::getIconPixmap( "hand" ), m_mouseHotspotHand.width(), m_mouseHotspotHand.height() );
-		m_cursorKnife = QCursor( embed::getIconPixmap( "cursor_knife" ), m_mouseHotspotKnife.width(), m_mouseHotspotKnife.height() );
-		setCursor( m_cursorHand );
-		m_cursorSetYet = true;
-	}
-
-	if( fixedTCOs() )
-	{
-		updateLength();
-	}
-	m_needsUpdate = true;
-	selectableObject::update();
-}
-
-
-
-/*! \brief Does this trackContentObjectView have a fixed TCO?
- *
- *  Returns whether the containing trackView has fixed
- *  TCOs.
- *
- * \todo What the hell is a TCO here - track content object?  And in
- *  what circumstance are they fixed?
- */
-bool TrackContentObjectView::fixedTCOs()
-{
-	return m_trackView->trackContainerView()->fixedTCOs();
-}
-
-
-
-// qproperty access functions, to be inherited & used by TCOviews
-//! \brief CSS theming qproperty access method
-QColor TrackContentObjectView::mutedColor() const
-{ return m_mutedColor; }
-
-QColor TrackContentObjectView::mutedBackgroundColor() const
-{ return m_mutedBackgroundColor; }
-
-QColor TrackContentObjectView::selectedColor() const
-{ return m_selectedColor; }
-
-QColor TrackContentObjectView::textColor() const
-{ return m_textColor; }
-
-QColor TrackContentObjectView::textBackgroundColor() const
-{
-	return m_textBackgroundColor;
-}
-
-QColor TrackContentObjectView::textShadowColor() const
-{ return m_textShadowColor; }
-
-QColor TrackContentObjectView::BBPatternBackground() const
-{ return m_BBPatternBackground; }
-
-bool TrackContentObjectView::gradient() const
-{ return m_gradient; }
-
-//! \brief CSS theming qproperty access method
-void TrackContentObjectView::setMutedColor( const QColor & c )
-{ m_mutedColor = QColor( c ); }
-
-void TrackContentObjectView::setMutedBackgroundColor( const QColor & c )
-{ m_mutedBackgroundColor = QColor( c ); }
-
-void TrackContentObjectView::setSelectedColor( const QColor & c )
-{ m_selectedColor = QColor( c ); }
-
-void TrackContentObjectView::setTextColor( const QColor & c )
-{ m_textColor = QColor( c ); }
-
-void TrackContentObjectView::setTextBackgroundColor( const QColor & c )
-{
-	m_textBackgroundColor = c;
-}
-
-void TrackContentObjectView::setTextShadowColor( const QColor & c )
-{ m_textShadowColor = QColor( c ); }
-
-void TrackContentObjectView::setBBPatternBackground( const QColor & c )
-{ m_BBPatternBackground = QColor( c ); }
-
-void TrackContentObjectView::setGradient( const bool & b )
-{ m_gradient = b; }
-
-void TrackContentObjectView::setMouseHotspotHand(const QSize & s)
-{
-	m_mouseHotspotHand = s;
-}
-
-void TrackContentObjectView::setMouseHotspotKnife(const QSize & s)
-{
-	m_mouseHotspotKnife = s;
-}
-
-// access needsUpdate member variable
-bool TrackContentObjectView::needsUpdate()
-{ return m_needsUpdate; }
-void TrackContentObjectView::setNeedsUpdate( bool b )
-{ m_needsUpdate = b; }
-
-/*! \brief Close a trackContentObjectView
- *
- *  Closes a track content object view by asking the track
- *  view to remove us and then asking the QWidget to close us.
- *
- * \return Boolean state of whether the QWidget was able to close.
- */
-bool TrackContentObjectView::close()
-{
-	m_trackView->getTrackContentWidget()->removeTCOView( this );
-	return QWidget::close();
-}
-
-
-
-
-/*! \brief Removes a trackContentObjectView from its track view.
- *
- *  Like the close() method, this asks the track view to remove this
- *  track content object view.  However, the track content object is
- *  scheduled for later deletion rather than closed immediately.
- *
- */
-void TrackContentObjectView::remove()
-{
-	m_trackView->getTrack()->addJournalCheckPoint();
-
-	// delete ourself
-	close();
-	m_tco->deleteLater();
-}
-
-
-
-
-/*! \brief Cut this trackContentObjectView from its track to the clipboard.
- *
- *  Perform the 'cut' action of the clipboard - copies the track content
- *  object to the clipboard and then removes it from the track.
- */
-void TrackContentObjectView::cut()
-{
-	m_tco->copy();
-	remove();
-}
-
-
-
-
-/*! \brief Updates a trackContentObjectView's length
- *
- *  If this track content object view has a fixed TCO, then we must
- *  keep the width of our parent.  Otherwise, calculate our width from
- *  the track content object's length in pixels adding in the border.
- *
- */
-void TrackContentObjectView::updateLength()
-{
-	if( fixedTCOs() )
-	{
-		setFixedWidth( parentWidget()->width() );
-	}
-	else
-	{
-		setFixedWidth(
-		static_cast<int>( m_tco->length() * pixelsPerBar() /
-					MidiTime::ticksPerBar() ) + 1 /*+
-						TCO_BORDER_WIDTH * 2-1*/ );
-	}
-	m_trackView->trackContainerView()->update();
-}
-
-
-
-
-/*! \brief Updates a trackContentObjectView's position.
- *
- *  Ask our track view to change our position.  Then make sure that the
- *  track view is updated in case this position has changed the track
- *  view's length.
- *
- */
-void TrackContentObjectView::updatePosition()
-{
-	m_trackView->getTrackContentWidget()->changePosition();
-	// moving a TCO can result in change of song-length etc.,
-	// therefore we update the track-container
-	m_trackView->trackContainerView()->update();
-}
-
-
-
-/*! \brief Change the trackContentObjectView's display when something
- *  being dragged enters it.
- *
- *  We need to notify Qt to change our display if something being
- *  dragged has entered our 'airspace'.
- *
- * \param dee The QDragEnterEvent to watch.
- */
-void TrackContentObjectView::dragEnterEvent( QDragEnterEvent * dee )
-{
-	TrackContentWidget * tcw = getTrackView()->getTrackContentWidget();
-	MidiTime tcoPos = MidiTime( m_tco->startPosition() );
-
-	if( tcw->canPasteSelection( tcoPos, dee ) == false )
-	{
-		dee->ignore();
-	}
-	else
-	{
-		StringPairDrag::processDragEnterEvent( dee, "tco_" +
-					QString::number( m_tco->getTrack()->type() ) );
-	}
-}
-
-
-
-
-/*! \brief Handle something being dropped on this trackContentObjectView.
- *
- *  When something has been dropped on this trackContentObjectView, and
- *  it's a track content object, then use an instance of our dataFile reader
- *  to take the xml of the track content object and turn it into something
- *  we can write over our current state.
- *
- * \param de The QDropEvent to handle.
- */
-void TrackContentObjectView::dropEvent( QDropEvent * de )
-{
-	QString type = StringPairDrag::decodeKey( de );
-	QString value = StringPairDrag::decodeValue( de );
-
-	// Track must be the same type to paste into
-	if( type != ( "tco_" + QString::number( m_tco->getTrack()->type() ) ) )
-	{
-		return;
-	}
-
-	// Defer to rubberband paste if we're in that mode
-	if( m_trackView->trackContainerView()->allowRubberband() == true )
-	{
-		TrackContentWidget * tcw = getTrackView()->getTrackContentWidget();
-		MidiTime tcoPos = MidiTime( m_tco->startPosition() );
-
-		if( tcw->pasteSelection( tcoPos, de ) == true )
-		{
-			de->accept();
-		}
-		return;
-	}
-
-	// Don't allow pasting a tco into itself.
-	QObject* qwSource = de->source();
-	if( qwSource != NULL &&
-	    dynamic_cast<TrackContentObjectView *>( qwSource ) == this )
-	{
-		return;
-	}
-
-	// Copy state into existing tco
-	DataFile dataFile( value.toUtf8() );
-	MidiTime pos = m_tco->startPosition();
-	QDomElement tcos = dataFile.content().firstChildElement( "tcos" );
-	m_tco->restoreState( tcos.firstChildElement().firstChildElement() );
-	m_tco->movePosition( pos );
-	AutomationPattern::resolveAllIDs();
-	de->accept();
-}
-
-
-
-
-/*! \brief Handle a dragged selection leaving our 'airspace'.
- *
- * \param e The QEvent to watch.
- */
-void TrackContentObjectView::leaveEvent( QEvent * e )
-{
-	if( cursor().shape() != Qt::BitmapCursor )
-	{
-		setCursor( m_cursorHand );
-	}
-	if( e != NULL )
-	{
-		QWidget::leaveEvent( e );
-	}
-}
-
-/*! \brief Create a DataFile suitable for copying multiple trackContentObjects.
- *
- *	trackContentObjects in the vector are written to the "tcos" node in the
- *  DataFile.  The trackContentObjectView's initial mouse position is written
- *  to the "initialMouseX" node in the DataFile.  When dropped on a track,
- *  this is used to create copies of the TCOs.
- *
- * \param tcos The trackContectObjects to save in a DataFile
- */
-DataFile TrackContentObjectView::createTCODataFiles(
-    				const QVector<TrackContentObjectView *> & tcoViews) const
-{
-	Track * t = m_trackView->getTrack();
-	TrackContainer * tc = t->trackContainer();
-	DataFile dataFile( DataFile::DragNDropData );
-	QDomElement tcoParent = dataFile.createElement( "tcos" );
-
-	typedef QVector<TrackContentObjectView *> tcoViewVector;
-	for( tcoViewVector::const_iterator it = tcoViews.begin();
-			it != tcoViews.end(); ++it )
-	{
-		// Insert into the dom under the "tcos" element
-		Track* tcoTrack = ( *it )->m_trackView->getTrack();
-		int trackIndex = tc->tracks().indexOf( tcoTrack );
-		QDomElement tcoElement = dataFile.createElement( "tco" );
-		tcoElement.setAttribute( "trackIndex", trackIndex );
-		tcoElement.setAttribute( "trackType", tcoTrack->type() );
-		tcoElement.setAttribute( "trackName", tcoTrack->name() );
-		( *it )->m_tco->saveState( dataFile, tcoElement );
-		tcoParent.appendChild( tcoElement );
-	}
-
-	dataFile.content().appendChild( tcoParent );
-
-	// Add extra metadata needed for calculations later
-	int initialTrackIndex = tc->tracks().indexOf( t );
-	if( initialTrackIndex < 0 )
-	{
-		printf("Failed to find selected track in the TrackContainer.\n");
-		return dataFile;
-	}
-	QDomElement metadata = dataFile.createElement( "copyMetadata" );
-	// initialTrackIndex is the index of the track that was touched
-	metadata.setAttribute( "initialTrackIndex", initialTrackIndex );
-	metadata.setAttribute( "trackContainerId", tc->id() );
-	// grabbedTCOPos is the pos of the bar containing the TCO we grabbed
-	metadata.setAttribute( "grabbedTCOPos", m_tco->startPosition() );
-
-	dataFile.content().appendChild( metadata );
-
-	return dataFile;
-}
-
-void TrackContentObjectView::paintTextLabel(QString const & text, QPainter & painter)
-{
-	if (text.trimmed() == "")
-	{
-		return;
-	}
-
-	painter.setRenderHint( QPainter::TextAntialiasing );
-
-	QFont labelFont = this->font();
-	labelFont.setHintingPreference( QFont::PreferFullHinting );
-	painter.setFont( labelFont );
-
-	const int textTop = TCO_BORDER_WIDTH + 1;
-	const int textLeft = TCO_BORDER_WIDTH + 3;
-
-	QFontMetrics fontMetrics(labelFont);
-	QString elidedPatternName = fontMetrics.elidedText(text, Qt::ElideMiddle, width() - 2 * textLeft);
-
-	if (elidedPatternName.length() < 2)
-	{
-		elidedPatternName = text.trimmed();
-	}
-
-	painter.fillRect(QRect(0, 0, width(), fontMetrics.height() + 2 * textTop), textBackgroundColor());
-
-	int const finalTextTop = textTop + fontMetrics.ascent();
-	painter.setPen(textShadowColor());
-	painter.drawText( textLeft + 1, finalTextTop + 1, elidedPatternName );
-	painter.setPen( textColor() );
-	painter.drawText( textLeft, finalTextTop, elidedPatternName );
-}
-
-/*! \brief Handle a mouse press on this trackContentObjectView.
- *
- *  Handles the various ways in which a trackContentObjectView can be
- *  used with a click of a mouse button.
- *
- *  * If our container supports rubber band selection then handle
- *    selection events.
- *  * or if shift-left button, add this object to the selection
- *  * or if ctrl-left button, start a drag-copy event
- *  * or if just plain left button, resize if we're resizeable
- *  * or if ctrl-middle button, mute the track content object
- *  * or if middle button, maybe delete the track content object.
- *
- * \param me The QMouseEvent to handle.
- */
-void TrackContentObjectView::mousePressEvent( QMouseEvent * me )
-{
-	setInitialPos( me->pos() );
-	setInitialOffsets();
-
-	if( !fixedTCOs() && me->button() == Qt::LeftButton )
-	{
-		if( m_trackView->trackContainerView()->knifeMode() )
-		{
-			SampleTCO * sTco = dynamic_cast<SampleTCO*>( m_tco );
-
-			if( me->x() < RESIZE_GRIP_WIDTH && sTco
-					&& !m_tco->getAutoResize() )
-			{
-				m_action = ResizeLeft;
-				setCursor( Qt::SizeHorCursor );
-			}
-			else if( me->x() >= width() - RESIZE_GRIP_WIDTH )
-			{
-				m_action = Resize;
-				setCursor( Qt::SizeHorCursor );
-			}
-			else if (sTco)
-			{
-				m_action = Split;
-				setCursor( m_cursorKnife );
-				sTco->setMarkerPos( knifeMarkerPos( me ) );
-				sTco->setMarkerEnabled( true );
-				update();
-			}
-			// We can't split anything except samples right now, so disable the
-			// action to avoid entering if statements we don't need to. This
-			// also saves us a few 'if(sTco)' checks
-			else { m_action = NoAction; }
-		}
-		else if ( me->modifiers() & Qt::ControlModifier )
-		{
-			if( isSelected() )
-			{
-				m_action = CopySelection;
-			}
-			else
-			{
-				m_action = ToggleSelected;
-			}
-		}
-		else if( !me->modifiers()
-			|| (me->modifiers() & Qt::AltModifier)
-			|| (me->modifiers() & Qt::ShiftModifier) )
-		{
-			if( isSelected() )
-			{
-				m_action = MoveSelection;
-			}
-			else
-			{
-				gui->songEditor()->m_editor->selectAllTcos( false );
-				m_tco->addJournalCheckPoint();
-
-				// move or resize
-				m_tco->setJournalling( false );
-
-				setInitialPos( me->pos() );
-				setInitialOffsets();
-
-				SampleTCO * sTco = dynamic_cast<SampleTCO*>( m_tco );
-				if( me->x() < RESIZE_GRIP_WIDTH && sTco
-						&& !m_tco->getAutoResize() )
-				{
-					m_action = ResizeLeft;
-					setCursor( Qt::SizeHorCursor );
-				}
-				else if( me->x() < width() - RESIZE_GRIP_WIDTH )
-				{
-					m_action = Move;
-					setCursor( Qt::SizeAllCursor );
-				}
-				else if( !m_tco->getAutoResize() )
-				{
-					m_action = Resize;
-					setCursor( Qt::SizeHorCursor );
-				}
-
-				if( m_action == Move )
-				{
-					s_textFloat->setTitle( tr( "Current position" ) );
-					s_textFloat->setText( QString( "%1:%2" ).
-						arg( m_tco->startPosition().getBar() + 1 ).
-						arg( m_tco->startPosition().getTicks() %
-								MidiTime::ticksPerBar() ) );
-				}
-				else if( m_action == Resize || m_action == ResizeLeft )
-				{
-					s_textFloat->setTitle( tr( "Current length" ) );
-					s_textFloat->setText( tr( "%1:%2 (%3:%4 to %5:%6)" ).
-							arg( m_tco->length().getBar() ).
-							arg( m_tco->length().getTicks() %
-									MidiTime::ticksPerBar() ).
-							arg( m_tco->startPosition().getBar() + 1 ).
-							arg( m_tco->startPosition().getTicks() %
-									MidiTime::ticksPerBar() ).
-							arg( m_tco->endPosition().getBar() + 1 ).
-							arg( m_tco->endPosition().getTicks() %
-									MidiTime::ticksPerBar() ) );
-				}
-				// s_textFloat->reparent( this );
-				// setup text-float as if TCO was already moved/resized
-				s_textFloat->moveGlobal( this, QPoint( width() + 2, height() + 2) );
-				s_textFloat->show();
-			}
-
-			delete m_hint;
-			QString hint = m_action == Move || m_action == MoveSelection
-						? tr( "Press <%1> and drag to make a copy." )
-						: tr( "Press <%1> for free resizing." );
-			m_hint = TextFloat::displayMessage( tr( "Hint" ), hint.arg(UI_CTRL_KEY),
-					embed::getIconPixmap( "hint" ), 0 );
-		}
-	}
-	else if( me->button() == Qt::RightButton )
-	{
-		if( me->modifiers() & Qt::ControlModifier )
-		{
-			m_tco->toggleMute();
-		}
-		else if( me->modifiers() & Qt::ShiftModifier && !fixedTCOs() )
-		{
-			remove();
-		}
-		if (m_action == Split)
-		{
-			m_action = NoAction;
-			SampleTCO * sTco = dynamic_cast<SampleTCO*>( m_tco );
-			if (sTco)
-			{
-				sTco->setMarkerEnabled( false );
-				update();
-			}
-		}
-	}
-	else if( me->button() == Qt::MidButton )
-	{
-		if( me->modifiers() & Qt::ControlModifier )
-		{
-			m_tco->toggleMute();
-		}
-		else if( !fixedTCOs() )
-		{
-			remove();
-		}
-	}
-}
-
-
-
-
-/*! \brief Handle a mouse movement (drag) on this trackContentObjectView.
- *
- *  Handles the various ways in which a trackContentObjectView can be
- *  used with a mouse drag.
- *
- *  * If in move mode, move ourselves in the track,
- *  * or if in move-selection mode, move the entire selection,
- *  * or if in resize mode, resize ourselves,
- *  * otherwise ???
- *
- * \param me The QMouseEvent to handle.
- * \todo what does the final else case do here?
- */
-void TrackContentObjectView::mouseMoveEvent( QMouseEvent * me )
-{
-	if( m_action == CopySelection || m_action == ToggleSelected )
-	{
-		if( mouseMovedDistance( me, 2 ) == true )
-		{
-			QVector<TrackContentObjectView *> tcoViews;
-			if( m_action == CopySelection )
-			{
-				// Collect all selected TCOs
-				QVector<selectableObject *> so =
-					m_trackView->trackContainerView()->selectedObjects();
-				for( auto it = so.begin(); it != so.end(); ++it )
-				{
-					TrackContentObjectView * tcov =
-						dynamic_cast<TrackContentObjectView *>( *it );
-					if( tcov != NULL )
-					{
-						tcoViews.push_back( tcov );
-					}
-				}
-			}
-			else
-			{
-				gui->songEditor()->m_editor->selectAllTcos( false );
-				tcoViews.push_back( this );
-			}
-			// Clear the action here because mouseReleaseEvent will not get
-			// triggered once we go into drag.
-			m_action = NoAction;
-
-			// Write the TCOs to the DataFile for copying
-			DataFile dataFile = createTCODataFiles( tcoViews );
-
-			// TODO -- thumbnail for all selected
-			QPixmap thumbnail = grab().scaled(
-				128, 128,
-				Qt::KeepAspectRatio,
-				Qt::SmoothTransformation );
-			new StringPairDrag( QString( "tco_%1" ).arg(
-								m_tco->getTrack()->type() ),
-								dataFile.toString(), thumbnail, this );
-		}
-	}
-
-	if( me->modifiers() & Qt::ControlModifier )
-	{
-		delete m_hint;
-		m_hint = NULL;
-	}
-
-	const float ppb = m_trackView->trackContainerView()->pixelsPerBar();
-	if( m_action == Move )
-	{
-		MidiTime newPos = draggedTCOPos( me );
-
-		// Don't go left of bar zero
-		newPos = max( 0, newPos.getTicks() );
-		m_tco->movePosition( newPos );
-		m_trackView->getTrackContentWidget()->changePosition();
-		s_textFloat->setText( QString( "%1:%2" ).
-				arg( newPos.getBar() + 1 ).
-				arg( newPos.getTicks() %
-						MidiTime::ticksPerBar() ) );
-		s_textFloat->moveGlobal( this, QPoint( width() + 2, height() + 2 ) );
-	}
-	else if( m_action == MoveSelection )
-	{
-		// 1: Find the position we want to move the grabbed TCO to
-		MidiTime newPos = draggedTCOPos( me );
-
-		// 2: Handle moving the other selected TCOs the same distance
-		QVector<selectableObject *> so =
-			m_trackView->trackContainerView()->selectedObjects();
-		QVector<TrackContentObject *> tcos; // List of selected clips
-		int leftmost = 0; // Leftmost clip's offset from grabbed clip
-		// Populate tcos, find leftmost
-		for( QVector<selectableObject *>::iterator it = so.begin();
-							it != so.end(); ++it )
-		{
-			TrackContentObjectView * tcov =
-				dynamic_cast<TrackContentObjectView *>( *it );
-			if( tcov == NULL ) { continue; }
-			tcos.push_back( tcov->m_tco );
-			int index = std::distance( so.begin(), it );
-			leftmost = min (leftmost, m_initialOffsets[index].getTicks() );
-		}
-		// Make sure the leftmost clip doesn't get moved to a negative position
-		if ( newPos.getTicks() + leftmost < 0 ) { newPos = -leftmost; }
-
-		for( QVector<TrackContentObject *>::iterator it = tcos.begin();
-							it != tcos.end(); ++it )
-		{
-			int index = std::distance( tcos.begin(), it );
-			( *it )->movePosition( newPos + m_initialOffsets[index] );
-		}
-	}
-	else if( m_action == Resize || m_action == ResizeLeft )
-	{
-		const float snapSize = gui->songEditor()->m_editor->getSnapSize();
-		// Length in ticks of one snap increment
-		const MidiTime snapLength = MidiTime( (int)(snapSize * MidiTime::ticksPerBar()) );
-
-		if( m_action == Resize )
-		{
-			// The clip's new length
-			MidiTime l = static_cast<int>( me->x() * MidiTime::ticksPerBar() / ppb );
-
-			// If the user is holding alt, or pressed ctrl after beginning the drag, don't quantize
-			if ( unquantizedModHeld(me) )
-			{	// We want to preserve this adjusted offset,
-				// even if the user switches to snapping later
-				setInitialPos( m_initialMousePos );
-				// Don't resize to less than 1 tick
-				m_tco->changeLength( qMax<int>( 1, l ) );
-			}
-			else if ( me->modifiers() & Qt::ShiftModifier )
-			{	// If shift is held, quantize clip's end position
-				MidiTime end = MidiTime( m_initialTCOPos + l ).quantize( snapSize );
-				// The end position has to be after the clip's start
-				MidiTime min = m_initialTCOPos.quantize( snapSize );
-				if ( min <= m_initialTCOPos ) min += snapLength;
-				m_tco->changeLength( qMax<int>(min - m_initialTCOPos, end - m_initialTCOPos) );
-			}
-			else
-			{	// Otherwise, resize in fixed increments
-				MidiTime initialLength = m_initialTCOEnd - m_initialTCOPos;
-				MidiTime offset = MidiTime( l - initialLength ).quantize( snapSize );
-				// Don't resize to less than 1 tick
-				MidiTime min = MidiTime( initialLength % snapLength );
-				if (min < 1) min += snapLength;
-				m_tco->changeLength( qMax<int>( min, initialLength + offset) );
-			}
-		}
-		else
-		{
-			SampleTCO * sTco = dynamic_cast<SampleTCO*>( m_tco );
-			if( sTco )
-			{
-				const int x = mapToParent( me->pos() ).x() - m_initialMousePos.x();
-
-				MidiTime t = qMax( 0, (int)
-									m_trackView->trackContainerView()->currentPosition() +
-									static_cast<int>( x * MidiTime::ticksPerBar() / ppb ) );
-
-				if( unquantizedModHeld(me) )
-				{	// We want to preserve this adjusted offset,
-					// even if the user switches to snapping later
-					setInitialPos( m_initialMousePos );
-					//Don't resize to less than 1 tick
-					t = qMin<int>( m_initialTCOEnd - 1, t);
-				}
-				else if( me->modifiers() & Qt::ShiftModifier )
-				{	// If shift is held, quantize clip's start position
-					// Don't let the start position move past the end position
-					MidiTime max = m_initialTCOEnd.quantize( snapSize );
-					if ( max >= m_initialTCOEnd ) max -= snapLength;
-					t = qMin<int>( max, t.quantize( snapSize ) );
-				}
-				else
-				{	// Otherwise, resize in fixed increments
-					// Don't resize to less than 1 tick
-					MidiTime initialLength = m_initialTCOEnd - m_initialTCOPos;
-					MidiTime minLength = MidiTime( initialLength % snapLength );
-					if (minLength < 1) minLength += snapLength;
-					MidiTime offset = MidiTime(t - m_initialTCOPos).quantize( snapSize );
-					t = qMin<int>( m_initialTCOEnd - minLength, m_initialTCOPos + offset );
-				}
-
-				MidiTime oldPos = m_tco->startPosition();
-				if( m_tco->length() + ( oldPos - t ) >= 1 )
-				{
-					m_tco->movePosition( t );
-					m_trackView->getTrackContentWidget()->changePosition();
-					m_tco->changeLength( m_tco->length() + ( oldPos - t ) );
-					sTco->setStartTimeOffset( sTco->startTimeOffset() + ( oldPos - t ) );
-				}
-			}
-		}
-		s_textFloat->setText( tr( "%1:%2 (%3:%4 to %5:%6)" ).
-				arg( m_tco->length().getBar() ).
-				arg( m_tco->length().getTicks() %
-						MidiTime::ticksPerBar() ).
-				arg( m_tco->startPosition().getBar() + 1 ).
-				arg( m_tco->startPosition().getTicks() %
-						MidiTime::ticksPerBar() ).
-				arg( m_tco->endPosition().getBar() + 1 ).
-				arg( m_tco->endPosition().getTicks() %
-						MidiTime::ticksPerBar() ) );
-		s_textFloat->moveGlobal( this, QPoint( width() + 2, height() + 2) );
-	}
-	else if( m_action == Split )
-	{
-		SampleTCO * sTco = dynamic_cast<SampleTCO*>( m_tco );
-		if (sTco) {
-			setCursor( m_cursorKnife );
-			sTco->setMarkerPos( knifeMarkerPos( me ) );
-		}
-		update();
-	}
-	else
-	{
-		SampleTCO * sTco = dynamic_cast<SampleTCO*>( m_tco );
-		
-		if (sTco && m_trackView->trackContainerView()->knifeMode())
-		{ setCursor( m_cursorKnife ); }
-
-		if( ( me->x() > width() - RESIZE_GRIP_WIDTH && !me->buttons() && !m_tco->getAutoResize() )
-		||  ( me->x() < RESIZE_GRIP_WIDTH && !me->buttons() && sTco && !m_tco->getAutoResize() ) )
-		{
-			setCursor( Qt::SizeHorCursor );
-		}
-		else
-		{
-			leaveEvent( NULL );
-		}
-	}
-}
-
-
-
-
-/*! \brief Handle a mouse release on this trackContentObjectView.
- *
- *  If we're in move or resize mode, journal the change as appropriate.
- *  Then tidy up.
- *
- * \param me The QMouseEvent to handle.
- */
-void TrackContentObjectView::mouseReleaseEvent( QMouseEvent * me )
-{
-	// If the CopySelection was chosen as the action due to mouse movement,
-	// it will have been cleared.  At this point Toggle is the desired action.
-	// An active StringPairDrag will prevent this method from being called,
-	// so a real CopySelection would not have occurred.
-	if( m_action == CopySelection ||
-	    ( m_action == ToggleSelected && mouseMovedDistance( me, 2 ) == false ) )
-	{
-		setSelected( !isSelected() );
-	}
-	else if( m_action == Move || m_action == Resize || m_action == ResizeLeft )
-	{
-		// TODO: Fix m_tco->setJournalling() consistency
-		m_tco->setJournalling( true );
-	}
-	else if( m_action == Split )
-	{
-		SampleTCO * leftTCO = dynamic_cast<SampleTCO*>( m_tco );
-
-		if (leftTCO)
-		{
-			leftTCO->setMarkerEnabled( false );
-
-			const int relativePixelPos = me->pos().x();
-			const float ppb = m_trackView->trackContainerView()->pixelsPerBar();
-			MidiTime splitPos = relativePixelPos * MidiTime::ticksPerBar() / ppb;
-
-			if ( !unquantizedModHeld(me) )
-			{
-				splitPos = quantizeMarkerPos( splitPos, me->modifiers() & Qt::ShiftModifier );
-			}
-
-			splitPos += m_initialTCOPos;
-
-			//Don't split if we slid off the TCO or if we're on the clip's start/end
-			//Cutting at exactly the start/end position would create a zero length
-			//clip (bad), and a clip the same length as the original one (pointless).
-			if ( splitPos > m_initialTCOPos && splitPos < m_initialTCOEnd )
-			{
-				leftTCO->getTrack()->addJournalCheckPoint();
-				leftTCO->getTrack()->saveJournallingState( false );
-
-				SampleTCO * rightTCO = new SampleTCO ( *leftTCO );
-
-				leftTCO->changeLength( splitPos - m_initialTCOPos );
-
-				rightTCO->movePosition( splitPos );
-				rightTCO->changeLength( m_initialTCOEnd - splitPos );
-				rightTCO->setStartTimeOffset( leftTCO->startTimeOffset() - leftTCO->length() );
-
-				leftTCO->getTrack()->restoreJournallingState();
-			}
-		}
-	}
-
-	m_action = NoAction;
-	delete m_hint;
-	m_hint = NULL;
-	s_textFloat->hide();
-	leaveEvent( NULL );
-	selectableObject::mouseReleaseEvent( me );
-}
-
-
-
-
-/*! \brief Set up the context menu for this trackContentObjectView.
- *
- *  Set up the various context menu events that can apply to a
- *  track content object view.
- *
- * \param cme The QContextMenuEvent to add the actions to.
- */
-void TrackContentObjectView::contextMenuEvent( QContextMenuEvent * cme )
-{
-	if( cme->modifiers() )
-	{
-		return;
-	}
-
-	QMenu contextMenu( this );
-	if( fixedTCOs() == false )
-	{
-		contextMenu.addAction( embed::getIconPixmap( "cancel" ),
-					tr( "Delete (middle mousebutton)" ),
-						this, SLOT( remove() ) );
-		contextMenu.addSeparator();
-		contextMenu.addAction( embed::getIconPixmap( "edit_cut" ),
-					tr( "Cut" ), this, SLOT( cut() ) );
-	}
-	contextMenu.addAction( embed::getIconPixmap( "edit_copy" ),
-					tr( "Copy" ), m_tco, SLOT( copy() ) );
-	contextMenu.addAction( embed::getIconPixmap( "edit_paste" ),
-					tr( "Paste" ), m_tco, SLOT( paste() ) );
-	contextMenu.addSeparator();
-	contextMenu.addAction( embed::getIconPixmap( "muted" ),
-				tr( "Mute/unmute (<%1> + middle click)" ).arg(UI_CTRL_KEY),
-						m_tco, SLOT( toggleMute() ) );
-	constructContextMenu( &contextMenu );
-
-	contextMenu.exec( QCursor::pos() );
-}
-
-
-
-
-/*! \brief How many pixels a bar takes for this trackContentObjectView.
- *
- * \return the number of pixels per bar.
- */
-float TrackContentObjectView::pixelsPerBar()
-{
-	return m_trackView->trackContainerView()->pixelsPerBar();
-}
-
-
-/*! \brief Save the offsets between all selected tracks and a clicked track */
-void TrackContentObjectView::setInitialOffsets()
-{
-	QVector<selectableObject *> so = m_trackView->trackContainerView()->selectedObjects();
-	QVector<MidiTime> offsets;
-	for( QVector<selectableObject *>::iterator it = so.begin();
-						it != so.end(); ++it )
-	{
-		TrackContentObjectView * tcov =
-			dynamic_cast<TrackContentObjectView *>( *it );
-		if( tcov == NULL )
-		{
-			continue;
-		}
-		offsets.push_back( tcov->m_tco->startPosition() - m_initialTCOPos );
-	}
-
-	m_initialOffsets = offsets;
-}
-
-
-
-
-/*! \brief Detect whether the mouse moved more than n pixels on screen.
- *
- * \param _me The QMouseEvent.
- * \param distance The threshold distance that the mouse has moved to return true.
- */
-bool TrackContentObjectView::mouseMovedDistance( QMouseEvent * me, int distance )
-{
-	QPoint dPos = mapToGlobal( me->pos() ) - m_initialMouseGlobalPos;
-	const int pixelsMoved = dPos.manhattanLength();
-	return ( pixelsMoved > distance || pixelsMoved < -distance );
-}
-
-
-
-
-bool TrackContentObjectView::unquantizedModHeld( QMouseEvent * me )
-{
-	return me->modifiers() & Qt::ControlModifier || me->modifiers() & Qt::AltModifier;
-}
-
-
-
-/*! \brief Calculate the new position of a dragged TCO from a mouse event
- *
- *
- * \param me The QMouseEvent
- */
-MidiTime TrackContentObjectView::draggedTCOPos( QMouseEvent * me )
-{
-	//Pixels per bar
-	const float ppb = m_trackView->trackContainerView()->pixelsPerBar();
-	// The pixel distance that the mouse has moved
-	const int mouseOff = mapToGlobal(me->pos()).x() - m_initialMouseGlobalPos.x();
-	MidiTime newPos = m_initialTCOPos + mouseOff * MidiTime::ticksPerBar() / ppb;
-	MidiTime offset = newPos - m_initialTCOPos;
-	// If the user is holding alt, or pressed ctrl after beginning the drag, don't quantize
-	if ( me->button() != Qt::NoButton || unquantizedModHeld(me) )
-	{	// We want to preserve this adjusted offset,  even if the user switches to snapping
-		setInitialPos( m_initialMousePos );
-	}
-	else if ( me->modifiers() & Qt::ShiftModifier )
-	{	// If shift is held, quantize position (Default in 1.2.0 and earlier)
-		// or end position, whichever is closest to the actual position
-		MidiTime startQ = newPos.quantize( gui->songEditor()->m_editor->getSnapSize() );
-		// Find start position that gives snapped clip end position
-		MidiTime endQ = ( newPos + m_tco->length() );
-		endQ = endQ.quantize( gui->songEditor()->m_editor->getSnapSize() );
-		endQ = endQ - m_tco->length();
-		// Select the position closest to actual position
-		if ( abs(newPos - startQ) < abs(newPos - endQ) ) newPos = startQ;
-		else newPos = endQ;
-	}
-	else
-	{	// Otherwise, quantize moved distance (preserves user offsets)
-		newPos = m_initialTCOPos + offset.quantize( gui->songEditor()->m_editor->getSnapSize() );
-	}
-	return newPos;
-}
-
-
-
-
-int TrackContentObjectView::knifeMarkerPos( QMouseEvent * me )
-{
-	//Position relative to start of clip
-	const int markerPos = me->pos().x();
-
-	//In unquantized mode, we don't have to mess with the position at all
-	if ( unquantizedModHeld(me) ) { return markerPos; }
-	else
-	{	//Otherwise we...
-		//1: Convert the position to a MidiTime
-		const float ppb = m_trackView->trackContainerView()->pixelsPerBar();
-		MidiTime midiPos = markerPos * MidiTime::ticksPerBar() / ppb;
-		//2: Snap to the correct position, based on modifier keys
-		midiPos = quantizeMarkerPos( midiPos, me->modifiers() & Qt::ShiftModifier );
-		//3: Convert back to a pixel position
-		return midiPos * ppb / MidiTime::ticksPerBar();
-	}
-}
-
-
-
-
-MidiTime TrackContentObjectView::quantizeMarkerPos( MidiTime midiPos, bool shiftMode )
-{
-	const float snapSize = gui->songEditor()->m_editor->getSnapSize();
-	if ( shiftMode )
-	{	//If shift is held we quantize the length of the new left clip...
-		const MidiTime leftPos = midiPos.quantize( snapSize );
-		//...or right clip...
-		const MidiTime rightOff = m_tco->length() - midiPos;
-		const MidiTime rightPos = m_tco->length() - rightOff.quantize( snapSize );
-		//...whichever gives a position closer to the cursor
-		if ( abs(leftPos - midiPos) < abs(rightPos - midiPos) ) { return leftPos; }
-		else { return rightPos; }
-	}
-	else
-	{
-		return (MidiTime(midiPos + m_initialTCOPos).quantize( snapSize ) - m_initialTCOPos);
-	}
-}
-
-
-
-
-// ===========================================================================
-// trackContentWidget
-// ===========================================================================
-/*! \brief Create a new trackContentWidget
- *
- *  Creates a new track content widget for the given track.
- *  The content widget comprises the 'grip bar' and the 'tools' button
- *  for the track's context menu.
- *
- * \param parent The parent track.
- */
-TrackContentWidget::TrackContentWidget( TrackView * parent ) :
-	QWidget( parent ),
-	m_trackView( parent ),
-	m_darkerColor( Qt::SolidPattern ),
-	m_lighterColor( Qt::SolidPattern ),
-	m_gridColor( Qt::SolidPattern ),
-	m_embossColor( Qt::SolidPattern )
-{
-	setAcceptDrops( true );
-
-	connect( parent->trackContainerView(),
-			SIGNAL( positionChanged( const MidiTime & ) ),
-			this, SLOT( changePosition( const MidiTime & ) ) );
-
-	setStyle( QApplication::style() );
-
-	updateBackground();
-}
-
-
-
-
-/*! \brief Destroy this trackContentWidget
- *
- *  Destroys the trackContentWidget.
- */
-TrackContentWidget::~TrackContentWidget()
-{
-}
-
-
-
-
-void TrackContentWidget::updateBackground()
-{
-	const TrackContainerView * tcv = m_trackView->trackContainerView();
-
-	// Assume even-pixels-per-bar. Makes sense, should be like this anyways
-	int ppb = static_cast<int>( tcv->pixelsPerBar() );
-
-	int w = ppb * BARS_PER_GROUP;
-	int h = height();
-	m_background = QPixmap( w * 2, height() );
-	QPainter pmp( &m_background );
-
-	pmp.fillRect( 0, 0, w, h, darkerColor() );
-	pmp.fillRect( w, 0, w , h, lighterColor() );
-
-	// draw lines
-	// vertical lines
-	pmp.setPen( QPen( gridColor(), 1 ) );
-	for( float x = 0; x < w * 2; x += ppb )
-	{
-		pmp.drawLine( QLineF( x, 0.0, x, h ) );
-	}
-
-	pmp.setPen( QPen( embossColor(), 1 ) );
-	for( float x = 1.0; x < w * 2; x += ppb )
-	{
-		pmp.drawLine( QLineF( x, 0.0, x, h ) );
-	}
-
-	// horizontal line
-	pmp.setPen( QPen( gridColor(), 1 ) );
-	pmp.drawLine( 0, h-1, w*2, h-1 );
-
-	pmp.end();
-
-	// Force redraw
-	update();
-}
-
-
-
-
-/*! \brief Adds a trackContentObjectView to this widget.
- *
- *  Adds a(nother) trackContentObjectView to our list of views.  We also
- *  check that our position is up-to-date.
- *
- * \param tcov The trackContentObjectView to add.
- */
-void TrackContentWidget::addTCOView( TrackContentObjectView * tcov )
-{
-	TrackContentObject * tco = tcov->getTrackContentObject();
-
-	m_tcoViews.push_back( tcov );
-
-	tco->saveJournallingState( false );
-	changePosition();
-	tco->restoreJournallingState();
-}
-
-
-
-
-/*! \brief Removes the given trackContentObjectView to this widget.
- *
- *  Removes the given trackContentObjectView from our list of views.
- *
- * \param tcov The trackContentObjectView to add.
- */
-void TrackContentWidget::removeTCOView( TrackContentObjectView * tcov )
-{
-	tcoViewVector::iterator it = std::find( m_tcoViews.begin(),
-						m_tcoViews.end(),
-						tcov );
-	if( it != m_tcoViews.end() )
-	{
-		m_tcoViews.erase( it );
-		Engine::getSong()->setModified();
-	}
-}
-
-
-
-
-/*! \brief Update ourselves by updating all the tCOViews attached.
- *
- */
-void TrackContentWidget::update()
-{
-	for( tcoViewVector::iterator it = m_tcoViews.begin();
-				it != m_tcoViews.end(); ++it )
-	{
-		( *it )->setFixedHeight( height() - 1 );
-		( *it )->update();
-	}
-	QWidget::update();
-}
-
-
-
-
-// resposible for moving track-content-widgets to appropriate position after
-// change of visible viewport
-/*! \brief Move the trackContentWidget to a new place in time
- *
- * \param newPos The MIDI time to move to.
- */
-void TrackContentWidget::changePosition( const MidiTime & newPos )
-{
-	if( m_trackView->trackContainerView() == gui->getBBEditor()->trackContainerView() )
-	{
-		const int curBB = Engine::getBBTrackContainer()->currentBB();
-		setUpdatesEnabled( false );
-
-		// first show TCO for current BB...
-		for( tcoViewVector::iterator it = m_tcoViews.begin();
-						it != m_tcoViews.end(); ++it )
-		{
-		if( ( *it )->getTrackContentObject()->
-						startPosition().getBar() == curBB )
-			{
-				( *it )->move( 0, ( *it )->y() );
-				( *it )->raise();
-				( *it )->show();
-			}
-			else
-			{
-				( *it )->lower();
-			}
-		}
-		// ...then hide others to avoid flickering
-		for( tcoViewVector::iterator it = m_tcoViews.begin();
-					it != m_tcoViews.end(); ++it )
-		{
-			if( ( *it )->getTrackContentObject()->
-						startPosition().getBar() != curBB )
-			{
-				( *it )->hide();
-			}
-		}
-		setUpdatesEnabled( true );
-		return;
-	}
-
-	MidiTime pos = newPos;
-	if( pos < 0 )
-	{
-		pos = m_trackView->trackContainerView()->currentPosition();
-	}
-
-	const int begin = pos;
-	const int end = endPosition( pos );
-	const float ppb = m_trackView->trackContainerView()->pixelsPerBar();
-
-	setUpdatesEnabled( false );
-	for( tcoViewVector::iterator it = m_tcoViews.begin();
-						it != m_tcoViews.end(); ++it )
-	{
-		TrackContentObjectView * tcov = *it;
-		TrackContentObject * tco = tcov->getTrackContentObject();
-
-		tco->changeLength( tco->length() );
-
-		const int ts = tco->startPosition();
-		const int te = tco->endPosition()-3;
-		if( ( ts >= begin && ts <= end ) ||
-			( te >= begin && te <= end ) ||
-			( ts <= begin && te >= end ) )
-		{
-			tcov->move( static_cast<int>( ( ts - begin ) * ppb /
-						MidiTime::ticksPerBar() ),
-								tcov->y() );
-			if( !tcov->isVisible() )
-			{
-				tcov->show();
-			}
-		}
-		else
-		{
-			tcov->move( -tcov->width()-10, tcov->y() );
-		}
-	}
-	setUpdatesEnabled( true );
-
-	// redraw background
-//	update();
-}
-
-
-
-
-/*! \brief Return the position of the trackContentWidget in bars.
- *
- * \param mouseX the mouse's current X position in pixels.
- */
-MidiTime TrackContentWidget::getPosition( int mouseX )
-{
-	TrackContainerView * tv = m_trackView->trackContainerView();
-	return MidiTime( tv->currentPosition() +
-					 mouseX *
-					 MidiTime::ticksPerBar() /
-					 static_cast<int>( tv->pixelsPerBar() ) );
-}
-
-
-
-
-/*! \brief Respond to a drag enter event on the trackContentWidget
- *
- * \param dee the Drag Enter Event to respond to
- */
-void TrackContentWidget::dragEnterEvent( QDragEnterEvent * dee )
-{
-	MidiTime tcoPos = getPosition( dee->pos().x() );
-  if( canPasteSelection( tcoPos, dee ) == false )
-	{
-		dee->ignore();
-	}
-	else
-	{
-		StringPairDrag::processDragEnterEvent( dee, "tco_" +
-						QString::number( getTrack()->type() ) );
-	}
-}
-
-
-
-
-/*! \brief Returns whether a selection of TCOs can be pasted into this
- *
- * \param tcoPos the position of the TCO slot being pasted on
- * \param de the DropEvent generated
- */
-bool TrackContentWidget::canPasteSelection( MidiTime tcoPos, const QDropEvent* de )
-{
-	const QMimeData * mimeData = de->mimeData();
-
-	Track * t = getTrack();
-	QString type = StringPairDrag::decodeMimeKey( mimeData );
-	QString value = StringPairDrag::decodeMimeValue( mimeData );
-
-	// We can only paste into tracks of the same type
-	if( type != ( "tco_" + QString::number( t->type() ) ) ||
-		m_trackView->trackContainerView()->fixedTCOs() == true )
-	{
-		return false;
-	}
-
-	// value contains XML needed to reconstruct TCOs and place them
-	DataFile dataFile( value.toUtf8() );
-
-	// Extract the metadata and which TCO was grabbed
-	QDomElement metadata = dataFile.content().firstChildElement( "copyMetadata" );
-	QDomAttr tcoPosAttr = metadata.attributeNode( "grabbedTCOPos" );
-	MidiTime grabbedTCOPos = tcoPosAttr.value().toInt();
-	MidiTime grabbedTCOBar = MidiTime( grabbedTCOPos.getBar(), 0 );
-
-	// Extract the track index that was originally clicked
-	QDomAttr tiAttr = metadata.attributeNode( "initialTrackIndex" );
-	const int initialTrackIndex = tiAttr.value().toInt();
-
-	// Get the current track's index
-	const TrackContainer::TrackList tracks = t->trackContainer()->tracks();
-	const int currentTrackIndex = tracks.indexOf( t );
-
-	// Don't paste if we're on the same bar
-	auto sourceTrackContainerId = metadata.attributeNode( "trackContainerId" ).value().toUInt();
-	if( de->source() && sourceTrackContainerId == t->trackContainer()->id() &&
-			tcoPos == grabbedTCOBar && currentTrackIndex == initialTrackIndex )
-	{
-		return false;
-	}
-
-	// Extract the tco data
-	QDomElement tcoParent = dataFile.content().firstChildElement( "tcos" );
-	QDomNodeList tcoNodes = tcoParent.childNodes();
-
-	// Determine if all the TCOs will land on a valid track
-	for( int i = 0; i < tcoNodes.length(); i++ )
-	{
-		QDomElement tcoElement = tcoNodes.item( i ).toElement();
-		int trackIndex = tcoElement.attributeNode( "trackIndex" ).value().toInt();
-		int finalTrackIndex = trackIndex + currentTrackIndex - initialTrackIndex;
-
-		// Track must be in TrackContainer's tracks
-		if( finalTrackIndex < 0 || finalTrackIndex >= tracks.size() )
-		{
-			return false;
-		}
-
-		// Track must be of the same type
-		auto startTrackType = tcoElement.attributeNode("trackType").value().toInt();
-		Track * endTrack = tracks.at( finalTrackIndex );
-		if( startTrackType != endTrack->type() )
-		{
-			return false;
-		}
-	}
-
-	return true;
-}
-
-/*! \brief Pastes a selection of TCOs onto the track
- *
- * \param tcoPos the position of the TCO slot being pasted on
- * \param de the DropEvent generated
- */
-bool TrackContentWidget::pasteSelection( MidiTime tcoPos, QDropEvent * de )
-{
-	if( canPasteSelection( tcoPos, de ) == false )
-	{
-		return false;
-	}
-
-	QString type = StringPairDrag::decodeKey( de );
-	QString value = StringPairDrag::decodeValue( de );
-
-	getTrack()->addJournalCheckPoint();
-
-	// value contains XML needed to reconstruct TCOs and place them
-	DataFile dataFile( value.toUtf8() );
-
-	// Extract the tco data
-	QDomElement tcoParent = dataFile.content().firstChildElement( "tcos" );
-	QDomNodeList tcoNodes = tcoParent.childNodes();
-
-	// Extract the track index that was originally clicked
-	QDomElement metadata = dataFile.content().firstChildElement( "copyMetadata" );
-	QDomAttr tiAttr = metadata.attributeNode( "initialTrackIndex" );
-	int initialTrackIndex = tiAttr.value().toInt();
-	QDomAttr tcoPosAttr = metadata.attributeNode( "grabbedTCOPos" );
-	MidiTime grabbedTCOPos = tcoPosAttr.value().toInt();
-
-	// Snap the mouse position to the beginning of the dropped bar, in ticks
-	const TrackContainer::TrackList tracks = getTrack()->trackContainer()->tracks();
-	const int currentTrackIndex = tracks.indexOf( getTrack() );
-
-	bool wasSelection = m_trackView->trackContainerView()->rubberBand()->selectedObjects().count();
-
-	// Unselect the old group
-		const QVector<selectableObject *> so =
-			m_trackView->trackContainerView()->selectedObjects();
-		for( QVector<selectableObject *>::const_iterator it = so.begin();
-		    	it != so.end(); ++it )
-		{
-			( *it )->setSelected( false );
-		}
-
-
-	// TODO -- Need to draw the hovericon either way, or ghost the TCOs
-	// onto their final position.
-
-	float snapSize = gui->songEditor()->m_editor->getSnapSize();
-	// All patterns should be offset the same amount as the grabbed pattern
-	MidiTime offset = MidiTime(tcoPos - grabbedTCOPos);
-	// Users expect clips to "fall" backwards, so bias the offset
-	offset = offset - MidiTime::ticksPerBar() * snapSize / 2;
-	// The offset is quantized (rather than the positions) to preserve fine adjustments
-	offset = offset.quantize(snapSize);
-
-	for( int i = 0; i<tcoNodes.length(); i++ )
-	{
-		QDomElement outerTCOElement = tcoNodes.item( i ).toElement();
-		QDomElement tcoElement = outerTCOElement.firstChildElement();
-
-		int trackIndex = outerTCOElement.attributeNode( "trackIndex" ).value().toInt();
-		int finalTrackIndex = trackIndex + ( currentTrackIndex - initialTrackIndex );
-		Track * t = tracks.at( finalTrackIndex );
-
-		// The new position is the old position plus the offset.
-		MidiTime pos = tcoElement.attributeNode( "pos" ).value().toInt() + offset;
-		// If we land on ourselves, offset by one snap
-		MidiTime shift = MidiTime::ticksPerBar() * gui->songEditor()->m_editor->getSnapSize();
-		if (offset == 0) { pos += shift; }
-
-		TrackContentObject * tco = t->createTCO( pos );
-		tco->restoreState( tcoElement );
-		tco->movePosition( pos );
-		if( wasSelection )
-		{
-			tco->selectViewOnCreate( true );
-		}
-
-		//check tco name, if the same as source track name dont copy
-		QString sourceTrackName = outerTCOElement.attributeNode( "trackName" ).value();
-		if( tco->name() == sourceTrackName )
-		{
-			tco->setName( "" );
-		}
-	}
-
-	AutomationPattern::resolveAllIDs();
-
-	return true;
-}
-
-
-/*! \brief Respond to a drop event on the trackContentWidget
- *
- * \param de the Drop Event to respond to
- */
-void TrackContentWidget::dropEvent( QDropEvent * de )
-{
-	MidiTime tcoPos = MidiTime( getPosition( de->pos().x() ) );
-	if( pasteSelection( tcoPos, de ) == true )
-	{
-		de->accept();
-	}
-}
-
-
-
-
-/*! \brief Respond to a mouse press on the trackContentWidget
- *
- * \param me the mouse press event to respond to
- */
-void TrackContentWidget::mousePressEvent( QMouseEvent * me )
-{
-	if( m_trackView->trackContainerView()->allowRubberband() == true )
-	{
-		QWidget::mousePressEvent( me );
-	}
-	else if( me->modifiers() & Qt::ShiftModifier )
-	{
-		QWidget::mousePressEvent( me );
-	}
-	else if( me->button() == Qt::LeftButton &&
-			!m_trackView->trackContainerView()->fixedTCOs() )
-	{
-		QVector<selectableObject*> so =  m_trackView->trackContainerView()->rubberBand()->selectedObjects();
-		for( int i = 0; i < so.count(); ++i )
-		{
-			so.at( i )->setSelected( false);
-		}
-		getTrack()->addJournalCheckPoint();
-		const MidiTime pos = getPosition( me->x() ).getBar() *
-						MidiTime::ticksPerBar();
-		TrackContentObject * tco = getTrack()->createTCO( pos );
-
-		tco->saveJournallingState( false );
-		tco->movePosition( pos );
-		tco->restoreJournallingState();
-	}
-}
-
-
-
-
-/*! \brief Repaint the trackContentWidget on command
- *
- * \param pe the Paint Event to respond to
- */
-void TrackContentWidget::paintEvent( QPaintEvent * pe )
-{
-	// Assume even-pixels-per-bar. Makes sense, should be like this anyways
-	const TrackContainerView * tcv = m_trackView->trackContainerView();
-	int ppb = static_cast<int>( tcv->pixelsPerBar() );
-	QPainter p( this );
-	// Don't draw background on BB-Editor
-	if( m_trackView->trackContainerView() != gui->getBBEditor()->trackContainerView() )
-	{
-		p.drawTiledPixmap( rect(), m_background, QPoint(
-				tcv->currentPosition().getBar() * ppb, 0 ) );
-	}
-}
-
-
-
-
-/*! \brief Updates the background tile pixmap on size changes.
- *
- * \param resizeEvent the resize event to pass to base class
- */
-void TrackContentWidget::resizeEvent( QResizeEvent * resizeEvent )
-{
-	// Update backgroud
-	updateBackground();
-	// Force redraw
-	QWidget::resizeEvent( resizeEvent );
-}
-
-
-
-
-/*! \brief Return the track shown by the trackContentWidget
- *
- */
-Track * TrackContentWidget::getTrack()
-{
-	return m_trackView->getTrack();
-}
-
-
-
-
-/*! \brief Return the end position of the trackContentWidget in Bars.
- *
- * \param posStart the starting position of the Widget (from getPosition())
- */
-MidiTime TrackContentWidget::endPosition( const MidiTime & posStart )
-{
-	const float ppb = m_trackView->trackContainerView()->pixelsPerBar();
-	const int w = width();
-	return posStart + static_cast<int>( w * MidiTime::ticksPerBar() / ppb );
-}
-
-
-
-
-// qproperty access methods
-//! \brief CSS theming qproperty access method
-QBrush TrackContentWidget::darkerColor() const
-{ return m_darkerColor; }
-
-//! \brief CSS theming qproperty access method
-QBrush TrackContentWidget::lighterColor() const
-{ return m_lighterColor; }
-
-//! \brief CSS theming qproperty access method
-QBrush TrackContentWidget::gridColor() const
-{ return m_gridColor; }
-
-//! \brief CSS theming qproperty access method
-QBrush TrackContentWidget::embossColor() const
-{ return m_embossColor; }
-
-//! \brief CSS theming qproperty access method
-void TrackContentWidget::setDarkerColor( const QBrush & c )
-{ m_darkerColor = c; }
-
-//! \brief CSS theming qproperty access method
-void TrackContentWidget::setLighterColor( const QBrush & c )
-{ m_lighterColor = c; }
-
-//! \brief CSS theming qproperty access method
-void TrackContentWidget::setGridColor( const QBrush & c )
-{ m_gridColor = c; }
-
-//! \brief CSS theming qproperty access method
-void TrackContentWidget::setEmbossColor( const QBrush & c )
-{ m_embossColor = c; }
-
-
-// ===========================================================================
-// trackOperationsWidget
-// ===========================================================================
-
-
-QPixmap * TrackOperationsWidget::s_grip = NULL;     /*!< grip pixmap */
-
-
-/*! \brief Create a new trackOperationsWidget
- *
- * The trackOperationsWidget is the grip and the mute button of a track.
- *
- * \param parent the trackView to contain this widget
- */
-TrackOperationsWidget::TrackOperationsWidget( TrackView * parent ) :
-	QWidget( parent ),             /*!< The parent widget */
-	m_trackView( parent )          /*!< The parent track view */
-{
-	ToolTip::add( this, tr( "Press <%1> while clicking on move-grip "
-				"to begin a new drag'n'drop action." ).arg(UI_CTRL_KEY) );
-
-	QMenu * toMenu = new QMenu( this );
-	toMenu->setFont( pointSize<9>( toMenu->font() ) );
-	connect( toMenu, SIGNAL( aboutToShow() ), this, SLOT( updateMenu() ) );
-
-
-	setObjectName( "automationEnabled" );
-
-
-	m_trackOps = new QPushButton( this );
-	m_trackOps->move( 12, 1 );
-	m_trackOps->setFocusPolicy( Qt::NoFocus );
-	m_trackOps->setMenu( toMenu );
-	ToolTip::add( m_trackOps, tr( "Actions" ) );
-
-
-	m_muteBtn = new PixmapButton( this, tr( "Mute" ) );
-	m_muteBtn->setActiveGraphic( embed::getIconPixmap( "led_off" ) );
-	m_muteBtn->setInactiveGraphic( embed::getIconPixmap( "led_green" ) );
-	m_muteBtn->setCheckable( true );
-
-	m_soloBtn = new PixmapButton( this, tr( "Solo" ) );
-	m_soloBtn->setActiveGraphic( embed::getIconPixmap( "led_red" ) );
-	m_soloBtn->setInactiveGraphic( embed::getIconPixmap( "led_off" ) );
-	m_soloBtn->setCheckable( true );
-
-	if( ConfigManager::inst()->value( "ui",
-					  "compacttrackbuttons" ).toInt() )
-	{
-		m_muteBtn->move( 46, 0 );
-		m_soloBtn->move( 46, 16 );
-	}
-	else
-	{
-		m_muteBtn->move( 46, 8 );
-		m_soloBtn->move( 62, 8 );
-	}
-
-	m_muteBtn->show();
-	ToolTip::add( m_muteBtn, tr( "Mute" ) );
-
-	m_soloBtn->show();
-	ToolTip::add( m_soloBtn, tr( "Solo" ) );
-
-	connect( this, SIGNAL( trackRemovalScheduled( TrackView * ) ),
-			m_trackView->trackContainerView(),
-				SLOT( deleteTrackView( TrackView * ) ),
-							Qt::QueuedConnection );
-}
-
-
-
-
-/*! \brief Destroy an existing trackOperationsWidget
- *
- */
-TrackOperationsWidget::~TrackOperationsWidget()
-{
-}
-
-
-
-
-/*! \brief Respond to trackOperationsWidget mouse events
- *
- *  If it's the left mouse button, and Ctrl is held down, and we're
- *  not a Beat+Bassline Editor track, then start a new drag event to
- *  copy this track.
- *
- *  Otherwise, ignore all other events.
- *
- *  \param me The mouse event to respond to.
- */
-void TrackOperationsWidget::mousePressEvent( QMouseEvent * me )
-{
-	if( me->button() == Qt::LeftButton &&
-		me->modifiers() & Qt::ControlModifier &&
-			m_trackView->getTrack()->type() != Track::BBTrack )
-	{
-		DataFile dataFile( DataFile::DragNDropData );
-		m_trackView->getTrack()->saveState( dataFile, dataFile.content() );
-		new StringPairDrag( QString( "track_%1" ).arg(
-					m_trackView->getTrack()->type() ),
-			dataFile.toString(), m_trackView->getTrackSettingsWidget()->grab(),
-									this );
-	}
-	else if( me->button() == Qt::LeftButton )
-	{
-		// track-widget (parent-widget) initiates track-move
-		me->ignore();
-	}
-}
-
-
-
-
-/*! \brief Repaint the trackOperationsWidget
- *
- *  If we're not moving, and in the Beat+Bassline Editor, then turn
- *  automation on or off depending on its previous state and show
- *  ourselves.
- *
- *  Otherwise, hide ourselves.
- *
- *  \todo Flesh this out a bit - is it correct?
- *  \param pe The paint event to respond to
- */
-void TrackOperationsWidget::paintEvent( QPaintEvent * pe )
-{
-	QPainter p( this );
-	p.fillRect( rect(), palette().brush(QPalette::Background) );
-
-	if( m_trackView->isMovingTrack() == false )
-	{
-		s_grip = new QPixmap( embed::getIconPixmap(
-							"track_op_grip" ) );
-
-		p.drawPixmap( 2, 2, *s_grip );
-	}
-	else
-	{
-		s_grip = new QPixmap( embed::getIconPixmap(
-							"track_op_grip_c" ) );
-
-		p.drawPixmap( 2, 2, *s_grip );
-	}
-}
-
-
-
-
-/*! \brief Clone this track
- *
- */
-void TrackOperationsWidget::cloneTrack()
-{
-	TrackContainerView *tcView = m_trackView->trackContainerView();
-
-	Track *newTrack = m_trackView->getTrack()->clone();
-	TrackView *newTrackView = tcView->createTrackView( newTrack );
-
-	int index = tcView->trackViews().indexOf( m_trackView );
-	int i = tcView->trackViews().size();
-	while ( i != index + 1 )
-	{
-		tcView->moveTrackView( newTrackView, i - 1 );
-		i--;
-	}
-}
-
-
-/*! \brief Clear this track - clears all TCOs from the track */
-void TrackOperationsWidget::clearTrack()
-{
-	Track * t = m_trackView->getTrack();
-	t->addJournalCheckPoint();
-	t->lock();
-	t->deleteTCOs();
-	t->unlock();
-}
-
-
-
-/*! \brief Remove this track from the track list
- *
- */
-void TrackOperationsWidget::removeTrack()
-{
-	emit trackRemovalScheduled( m_trackView );
-}
-
-
-
-
-/*! \brief Update the trackOperationsWidget context menu
- *
- *  For all track types, we have the Clone and Remove options.
- *  For instrument-tracks we also offer the MIDI-control-menu
- *  For automation tracks, extra options: turn on/off recording
- *  on all TCOs (same should be added for sample tracks when
- *  sampletrack recording is implemented)
- */
-void TrackOperationsWidget::updateMenu()
-{
-	QMenu * toMenu = m_trackOps->menu();
-	toMenu->clear();
-	toMenu->addAction( embed::getIconPixmap( "edit_copy", 16, 16 ),
-						tr( "Clone this track" ),
-						this, SLOT( cloneTrack() ) );
-	toMenu->addAction( embed::getIconPixmap( "cancel", 16, 16 ),
-						tr( "Remove this track" ),
-						this, SLOT( removeTrack() ) );
-
-	if( ! m_trackView->trackContainerView()->fixedTCOs() )
-	{
-		toMenu->addAction( tr( "Clear this track" ), this, SLOT( clearTrack() ) );
-	}
-	if (QMenu *fxMenu = m_trackView->createFxMenu(tr("FX %1: %2"), tr("Assign to new FX Channel")))
-	{
-		toMenu->addMenu(fxMenu);
-	}
-
-	if (InstrumentTrackView * trackView = dynamic_cast<InstrumentTrackView *>(m_trackView))
-	{
-		toMenu->addSeparator();
-		toMenu->addMenu(trackView->midiMenu());
-	}
-	if( dynamic_cast<AutomationTrackView *>( m_trackView ) )
-	{
-		toMenu->addAction( tr( "Turn all recording on" ), this, SLOT( recordingOn() ) );
-		toMenu->addAction( tr( "Turn all recording off" ), this, SLOT( recordingOff() ) );
-	}
-}
-
-
-void TrackOperationsWidget::toggleRecording( bool on )
-{
-	AutomationTrackView * atv = dynamic_cast<AutomationTrackView *>( m_trackView );
-	if( atv )
-	{
-		for( TrackContentObject * tco : atv->getTrack()->getTCOs() )
-		{
-			AutomationPattern * ap = dynamic_cast<AutomationPattern *>( tco );
-			if( ap ) { ap->setRecording( on ); }
-		}
-		atv->update();
-	}
-}
-
-
-
-void TrackOperationsWidget::recordingOn()
-{
-	toggleRecording( true );
-}
-=======
->>>>>>> aa02a215
 
 #include "Track.h"
 
@@ -2414,12 +210,12 @@
 	{
 		element.setAttribute( "trackheight", m_height );
 	}
-	
+
 	if( m_hasColor )
 	{
 		element.setAttribute( "color", m_color.name() );
 	}
-	
+
 	QDomElement tsDe = doc.createElement( nodeName() );
 	// let actual track (InstrumentTrack, bbTrack, sampleTrack etc.) save
 	// its settings
@@ -2874,4 +670,4 @@
 BoolModel *Track::getMutedModel()
 {
 	return &m_mutedModel;
-}
+}