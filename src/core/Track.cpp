--- conflicted
+++ resolved
@@ -531,12 +531,8 @@
 void TrackContentObjectView::dragEnterEvent( QDragEnterEvent * dee )
 {
 	TrackContentWidget * tcw = getTrackView()->getTrackContentWidget();
-<<<<<<< HEAD
-	MidiTime tcoPos = MidiTime( m_tco->startPosition().getTact(), 0 );
-=======
 	MidiTime tcoPos = MidiTime( m_tco->startPosition() );
 
->>>>>>> eebdc0f4
 	if( tcw->canPasteSelection( tcoPos, dee ) == false )
 	{
 		dee->ignore();
@@ -666,11 +662,7 @@
 	// initialTrackIndex is the index of the track that was touched
 	metadata.setAttribute( "initialTrackIndex", initialTrackIndex );
 	metadata.setAttribute( "trackContainerId", tc->id() );
-<<<<<<< HEAD
-	// grabbedTCOPos is the pos of the tact containing the TCO we grabbed
-=======
 	// grabbedTCOPos is the pos of the bar containing the TCO we grabbed
->>>>>>> eebdc0f4
 	metadata.setAttribute( "grabbedTCOPos", m_tco->startPosition() );
 
 	dataFile.content().appendChild( metadata );
@@ -924,23 +916,6 @@
 	}
 	else if( m_action == MoveSelection )
 	{
-<<<<<<< HEAD
-		const int dx = me->x() - m_initialMousePos.x();
-		const bool snap = !(me->modifiers() & Qt::ControlModifier) &&
-					me->button() == Qt::NoButton;
-		QVector<selectableObject *> so =
-			m_trackView->trackContainerView()->selectedObjects();
-		QVector<TrackContentObject *> tcos;
-		int smallestPos = 0;
-		MidiTime dtick = MidiTime( static_cast<int>( dx *
-					MidiTime::ticksPerTact() / ppt ) );
-		if( snap )
-		{
-			dtick = dtick.toNearestTact();
-		}
-		// find out smallest position of all selected objects for not
-		// moving an object before zero
-=======
 		// 1: Find the position we want to move the grabbed TCO to
 		MidiTime newPos = draggedTCOPos( me );
 
@@ -950,32 +925,15 @@
 		QVector<TrackContentObject *> tcos; // List of selected clips
 		int leftmost = 0; // Leftmost clip's offset from grabbed clip
 		// Populate tcos, find leftmost
->>>>>>> eebdc0f4
 		for( QVector<selectableObject *>::iterator it = so.begin();
 							it != so.end(); ++it )
 		{
 			TrackContentObjectView * tcov =
 				dynamic_cast<TrackContentObjectView *>( *it );
-<<<<<<< HEAD
-			if( tcov == NULL )
-			{
-				continue;
-			}
-			TrackContentObject * tco = tcov->m_tco;
-			tcos.push_back( tco );
-			smallestPos = qMin<int>( smallestPos,
-					(int)tco->startPosition() + dtick );
-		}
-		dtick -= smallestPos;
-		if( snap )
-		{
-			dtick = dtick.toAbsoluteTact(); // round toward 0
-=======
 			if( tcov == NULL ) { continue; }
 			tcos.push_back( tcov->m_tco );
 			int index = std::distance( so.begin(), it );
 			leftmost = min (leftmost, m_initialOffsets[index].getTicks() );
->>>>>>> eebdc0f4
 		}
 		// Make sure the leftmost clip doesn't get moved to a negative position
 		if ( newPos.getTicks() + leftmost < 0 ) { newPos = -leftmost; }
@@ -983,12 +941,8 @@
 		for( QVector<TrackContentObject *>::iterator it = tcos.begin();
 							it != tcos.end(); ++it )
 		{
-<<<<<<< HEAD
-			( *it )->movePosition( ( *it )->startPosition() + dtick );
-=======
 			int index = std::distance( tcos.begin(), it );
 			( *it )->movePosition( newPos + m_initialOffsets[index] );
->>>>>>> eebdc0f4
 		}
 	}
 	else if( m_action == Resize || m_action == ResizeLeft )
@@ -1527,13 +1481,8 @@
  */
 void TrackContentWidget::dragEnterEvent( QDragEnterEvent * dee )
 {
-<<<<<<< HEAD
-	MidiTime tcoPos = MidiTime( getPosition( dee->pos().x() ).getTact(), 0 );
-	if( canPasteSelection( tcoPos, dee ) == false )
-=======
 	MidiTime tcoPos = getPosition( dee->pos().x() );
   if( canPasteSelection( tcoPos, dee ) == false )
->>>>>>> eebdc0f4
 	{
 		dee->ignore();
 	}
@@ -1584,17 +1533,10 @@
 	const TrackContainer::TrackList tracks = t->trackContainer()->tracks();
 	const int currentTrackIndex = tracks.indexOf( t );
 
-<<<<<<< HEAD
-	// Don't paste if we're on the same tact
-	auto sourceTrackContainerId = metadata.attributeNode( "trackContainerId" ).value().toUInt();
-	if( de->source() && sourceTrackContainerId == t->trackContainer()->id() &&
-			tcoPos == grabbedTCOTact && currentTrackIndex == initialTrackIndex )
-=======
 	// Don't paste if we're on the same bar
 	auto sourceTrackContainerId = metadata.attributeNode( "trackContainerId" ).value().toUInt();
 	if( de->source() && sourceTrackContainerId == t->trackContainer()->id() &&
 			tcoPos == grabbedTCOBar && currentTrackIndex == initialTrackIndex )
->>>>>>> eebdc0f4
 	{
 		return false;
 	}
