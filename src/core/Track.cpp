/*
 * Track.cpp - implementation of classes concerning tracks -> necessary for
 *             all track-like objects (beat/bassline, sample-track...)
 *
 * Copyright (c) 2004-2014 Tobias Doerffel <tobydox/at/users.sourceforge.net>
 *
 * This file is part of LMMS - https://lmms.io
 *
 * This program is free software; you can redistribute it and/or
 * modify it under the terms of the GNU General Public
 * License as published by the Free Software Foundation; either
 * version 2 of the License, or (at your option) any later version.
 *
 * This program is distributed in the hope that it will be useful,
 * but WITHOUT ANY WARRANTY; without even the implied warranty of
 * MERCHANTABILITY or FITNESS FOR A PARTICULAR PURPOSE.  See the GNU
 * General Public License for more details.
 *
 * You should have received a copy of the GNU General Public
 * License along with this program (see COPYING); if not, write to the
 * Free Software Foundation, Inc., 51 Franklin Street, Fifth Floor,
 * Boston, MA 02110-1301 USA.
 *
 */

/** \file Track.cpp
 *  \brief All classes concerning tracks and track-like objects
 */

/*
 * \mainpage Track classes
 *
 * \section introduction Introduction
 *
 * \todo fill this out
 */

#include "Track.h"

#include <assert.h>
#include <cstdlib>

#include <QLayout>
#include <QLinearGradient>
#include <QMenu>
#include <QMouseEvent>
#include <QPainter>
#include <QStyleOption>
#include <QVariant>
#include <QClipboard>

#include "AutomationPattern.h"
#include "AutomationTrack.h"
#include "AutomationEditor.h"
#include "BBEditor.h"
#include "BBTrack.h"
#include "BBTrackContainer.h"
#include "ConfigManager.h"
#include "Clipboard.h"
#include "ColorChooser.h"
#include "embed.h"
#include "Engine.h"
#include "GuiApplication.h"
#include "FxMixerView.h"
#include "gui_templates.h"
#include "MainWindow.h"
#include "Mixer.h"
#include "ProjectJournal.h"
#include "SampleTrack.h"
#include "Song.h"
#include "SongEditor.h"
#include "StringPairDrag.h"
#include "TextFloat.h"


/*! The width of the resize grip in pixels
 */
const int RESIZE_GRIP_WIDTH = 4;

/*! Alternate between a darker and a lighter background color every 4 bars
 */
const int BARS_PER_GROUP = 4;


/*! A pointer for that text bubble used when moving segments, etc.
 *
 * In a number of situations, LMMS displays a floating text bubble
 * beside the cursor as you move or resize elements of a track about.
 * This pointer keeps track of it, as you only ever need one at a time.
 */
TextFloat * TrackContentObjectView::s_textFloat = NULL;


// ===========================================================================
// TrackContentObject
// ===========================================================================
/*! \brief Create a new TrackContentObject
 *
 *  Creates a new track content object for the given track.
 *
 * \param _track The track that will contain the new object
 */
TrackContentObject::TrackContentObject( Track * track ) :
	Model( track ),
	m_track( track ),
	m_startPosition(),
	m_length(),
	m_mutedModel( false, this, tr( "Mute" ) ),
	m_selectViewOnCreate( false ),
	m_color( 128, 128, 128 ),
	m_useStyleColor( true ),
	m_useCustomClipColor( false )
{
	if( getTrack() )
	{
		getTrack()->addTCO( this );
		if( getTrack()->useColor() && ! m_useCustomClipColor )
		{
			m_useStyleColor = false;
			m_color = getTrack()->color();
		}
	}
	setJournalling( false );
	movePosition( 0 );
	changeLength( 0 );
	setJournalling( true );
}




/*! \brief Destroy a TrackContentObject
 *
 *  Destroys the given track content object.
 *
 */
TrackContentObject::~TrackContentObject()
{
	emit destroyedTCO();

	if( getTrack() )
	{
		getTrack()->removeTCO( this );
	}
}




/*! \brief Move this TrackContentObject's position in time
 *
 *  If the track content object has moved, update its position.  We
 *  also add a journal entry for undo and update the display.
 *
 * \param _pos The new position of the track content object.
 */
void TrackContentObject::movePosition( const MidiTime & pos )
{
	if( m_startPosition != pos )
	{
		Engine::mixer()->requestChangeInModel();
		m_startPosition = pos;
		Engine::mixer()->doneChangeInModel();
		Engine::getSong()->updateLength();
		emit positionChanged();
	}
}




/*! \brief Change the length of this TrackContentObject
 *
 *  If the track content object's length has changed, update it.  We
 *  also add a journal entry for undo and update the display.
 *
 * \param _length The new length of the track content object.
 */
void TrackContentObject::changeLength( const MidiTime & length )
{
	m_length = length;
	Engine::getSong()->updateLength();
	emit lengthChanged();
}




bool TrackContentObject::comparePosition(const TrackContentObject *a, const TrackContentObject *b)
{
	return a->startPosition() < b->startPosition();
}




/*! \brief Copy this TrackContentObject to the clipboard.
 *
 *  Copies this track content object to the clipboard.
 */
void TrackContentObject::copy()
{
	Clipboard::copy( this );
}




/*! \brief Pastes this TrackContentObject into a track.
 *
 *  Pastes this track content object into a track.
 *
 * \param _je The journal entry to undo
 */
void TrackContentObject::paste()
{
	if( Clipboard::getContent( nodeName() ) != NULL )
	{
		const MidiTime pos = startPosition();
		restoreState( *( Clipboard::getContent( nodeName() ) ) );
		movePosition( pos );
		
		if( getTrack()->useColor() && ! m_useCustomClipColor )
		{
			m_useStyleColor = false;
			m_color = getTrack()->color();
		}
	}
	AutomationPattern::resolveAllIDs();
	GuiApplication::instance()->automationEditor()->m_editor->updateAfterPatternChange();
}




/*! \brief Mutes this TrackContentObject
 *
 *  Restore the previous state of this track content object.  This will
 *  restore the position or the length of the track content object
 *  depending on what was changed.
 *
 * \param _je The journal entry to undo
 */
void TrackContentObject::toggleMute()
{
	m_mutedModel.setValue( !m_mutedModel.value() );
	emit dataChanged();
}




MidiTime TrackContentObject::startTimeOffset() const
{
	return m_startTimeOffset;
}




void TrackContentObject::setStartTimeOffset( const MidiTime &startTimeOffset )
{
	m_startTimeOffset = startTimeOffset;
}

void TrackContentObject::setBGColor( QColor & c )
{
	if( ! m_useCustomClipColor )
	{
		m_color = c;
		emit trackColorChanged( m_color );
	}
}

QColor TrackContentObject::BGColor()
{
	return m_color;
}

void TrackContentObject::resetColor()
{
	if( ! m_useCustomClipColor ) emit trackColorReset();
}


void TrackContentObject::useCustomClipColor( bool b )
{
	m_useCustomClipColor = b;
	b ? emit clipColorChanged( m_color ) : emit clipColorReset();
		
}





// ===========================================================================
// trackContentObjectView
// ===========================================================================
/*! \brief Create a new trackContentObjectView
 *
 *  Creates a new track content object view for the given
 *  track content object in the given track view.
 *
 * \param _tco The track content object to be displayed
 * \param _tv  The track view that will contain the new object
 */
TrackContentObjectView::TrackContentObjectView( TrackContentObject * tco,
							TrackView * tv ) :
	selectableObject( tv->getTrackContentWidget() ),
	ModelView( NULL, this ),
	m_tco( tco ),
	m_trackView( tv ),
	m_action( NoAction ),
	m_initialMousePos( QPoint( 0, 0 ) ),
	m_initialMouseGlobalPos( QPoint( 0, 0 ) ),
	m_initialTCOPos( MidiTime(0) ),
	m_initialTCOEnd( MidiTime(0) ),
	m_initialOffsets( QVector<MidiTime>() ),
	m_hint( NULL ),
	m_mutedColor( 0, 0, 0 ),
	m_mutedBackgroundColor( 0, 0, 0 ),
	m_textColor( 0, 0, 0 ),
	m_textShadowColor( 0, 0, 0 ),
	m_BBPatternBackground( 0, 0, 0 ),
	m_gradient( true ),
	m_mouseHotspotHand( 0, 0 ),
	m_cursorSetYet( false ),
	m_needsUpdate( true )
{
	if( s_textFloat == NULL )
	{
		s_textFloat = new TextFloat;
		s_textFloat->setPixmap( embed::getIconPixmap( "clock" ) );
	}

	setAttribute( Qt::WA_OpaquePaintEvent, true );
	setAttribute( Qt::WA_DeleteOnClose, true );
	setFocusPolicy( Qt::StrongFocus );
	setCursor( QCursor( embed::getIconPixmap( "hand" ), m_mouseHotspotHand.width(), m_mouseHotspotHand.height() ) );
	move( 0, 0 );
	show();

	setFixedHeight( tv->getTrackContentWidget()->height() - 1);
	setAcceptDrops( true );
	setMouseTracking( true );

	connect( m_tco, SIGNAL( lengthChanged() ),
			this, SLOT( updateLength() ) );
	connect( gui->songEditor()->m_editor->zoomingModel(), SIGNAL( dataChanged() ), this, SLOT( updateLength() ) );
	connect( m_tco, SIGNAL( positionChanged() ),
			this, SLOT( updatePosition() ) );
	connect( m_tco, SIGNAL( destroyedTCO() ), this, SLOT( close() ) );
	setModel( m_tco );
	connect( m_tco, SIGNAL( trackColorChanged( QColor & ) ), this, SLOT( setColor( QColor & ) ) );
	connect( m_trackView->getTrackOperationsWidget(), SIGNAL( colorParented() ), this, SLOT( useTrackColor() ) );

	m_trackView->getTrackContentWidget()->addTCOView( this );
	updateLength();
	updatePosition();
}




/*! \brief Destroy a trackContentObjectView
 *
 *  Destroys the given track content object view.
 *
 */
TrackContentObjectView::~TrackContentObjectView()
{
	delete m_hint;
	// we have to give our track-container the focus because otherwise the
	// op-buttons of our track-widgets could become focus and when the user
	// presses space for playing song, just one of these buttons is pressed
	// which results in unwanted effects
	m_trackView->trackContainerView()->setFocus();
}


/*! \brief Update a TrackContentObjectView
 *
 *  TCO's get drawn only when needed,
 *  and when a TCO is updated,
 *  it needs to be redrawn.
 *
 */
void TrackContentObjectView::update()
{
	if( !m_cursorSetYet )
	{
		setCursor( QCursor( embed::getIconPixmap( "hand" ), m_mouseHotspotHand.width(), m_mouseHotspotHand.height() ) );
		m_cursorSetYet = true;
	}

	if( fixedTCOs() )
	{
		updateLength();
	}
	m_needsUpdate = true;
	selectableObject::update();
}



/*! \brief Does this trackContentObjectView have a fixed TCO?
 *
 *  Returns whether the containing trackView has fixed
 *  TCOs.
 *
 * \todo What the hell is a TCO here - track content object?  And in
 *  what circumstance are they fixed?
 */
bool TrackContentObjectView::fixedTCOs()
{
	return m_trackView->trackContainerView()->fixedTCOs();
}



// qproperty access functions, to be inherited & used by TCOviews
//! \brief CSS theming qproperty access method
QColor TrackContentObjectView::mutedColor() const
{ return m_mutedColor; }

QColor TrackContentObjectView::mutedBackgroundColor() const
{ return m_mutedBackgroundColor; }

QColor TrackContentObjectView::selectedColor() const
{ return m_selectedColor; }

QColor TrackContentObjectView::textColor() const
{ return m_textColor; }

QColor TrackContentObjectView::textBackgroundColor() const
{
	return m_textBackgroundColor;
}

QColor TrackContentObjectView::textShadowColor() const
{ return m_textShadowColor; }

QColor TrackContentObjectView::BBPatternBackground() const
{ return m_BBPatternBackground; }

bool TrackContentObjectView::gradient() const
{ return m_gradient; }

//! \brief CSS theming qproperty access method
void TrackContentObjectView::setMutedColor( const QColor & c )
{ m_mutedColor = QColor( c ); }

void TrackContentObjectView::setMutedBackgroundColor( const QColor & c )
{ m_mutedBackgroundColor = QColor( c ); }

void TrackContentObjectView::setSelectedColor( const QColor & c )
{ m_selectedColor = QColor( c ); }

void TrackContentObjectView::setTextColor( const QColor & c )
{ m_textColor = QColor( c ); }

void TrackContentObjectView::setTextBackgroundColor( const QColor & c )
{
	m_textBackgroundColor = c;
}

void TrackContentObjectView::setTextShadowColor( const QColor & c )
{ m_textShadowColor = QColor( c ); }

void TrackContentObjectView::setBBPatternBackground( const QColor & c )
{ m_BBPatternBackground = QColor( c ); }

void TrackContentObjectView::setGradient( const bool & b )
{ m_gradient = b; }

void TrackContentObjectView::setMouseHotspotHand(const QSize & s)
{
	m_mouseHotspotHand = s;
}

// access needsUpdate member variable
bool TrackContentObjectView::needsUpdate()
{ return m_needsUpdate; }
void TrackContentObjectView::setNeedsUpdate( bool b )
{ m_needsUpdate = b; }

/*! \brief Close a trackContentObjectView
 *
 *  Closes a track content object view by asking the track
 *  view to remove us and then asking the QWidget to close us.
 *
 * \return Boolean state of whether the QWidget was able to close.
 */
bool TrackContentObjectView::close()
{
	m_trackView->getTrackContentWidget()->removeTCOView( this );
	return QWidget::close();
}




/*! \brief Removes a trackContentObjectView from its track view.
 *
 *  Like the close() method, this asks the track view to remove this
 *  track content object view.  However, the track content object is
 *  scheduled for later deletion rather than closed immediately.
 *
 */
void TrackContentObjectView::remove()
{
	m_trackView->getTrack()->addJournalCheckPoint();

	// delete ourself
	close();
	m_tco->deleteLater();
}




/*! \brief Cut this trackContentObjectView from its track to the clipboard.
 *
 *  Perform the 'cut' action of the clipboard - copies the track content
 *  object to the clipboard and then removes it from the track.
 */
void TrackContentObjectView::cut()
{
	m_tco->copy();
	remove();
}




/*! \brief Updates a trackContentObjectView's length
 *
 *  If this track content object view has a fixed TCO, then we must
 *  keep the width of our parent.  Otherwise, calculate our width from
 *  the track content object's length in pixels adding in the border.
 *
 */
void TrackContentObjectView::updateLength()
{
	if( fixedTCOs() )
	{
		setFixedWidth( parentWidget()->width() );
	}
	else
	{
		setFixedWidth(
		static_cast<int>( m_tco->length() * pixelsPerBar() /
					MidiTime::ticksPerBar() ) + 1 /*+
						TCO_BORDER_WIDTH * 2-1*/ );
	}
	m_trackView->trackContainerView()->update();
}




/*! \brief Updates a trackContentObjectView's position.
 *
 *  Ask our track view to change our position.  Then make sure that the
 *  track view is updated in case this position has changed the track
 *  view's length.
 *
 */
void TrackContentObjectView::updatePosition()
{
	m_trackView->getTrackContentWidget()->changePosition();
	// moving a TCO can result in change of song-length etc.,
	// therefore we update the track-container
	m_trackView->trackContainerView()->update();
}




void TrackContentObjectView::changeClipColor()
{
	QColor new_color = ColorChooser( this ).withPalette( ColorChooser::Palette::Track )->getColor( m_tco->color() );
	if( ! new_color.isValid() )
	{ return; }
	
	setColor( new_color );
	m_tco->useCustomClipColor( true );
}



void TrackContentObjectView::useTrackColor()
{
	if( m_tco->getTrack()->useColor() )
	{
		QColor buffer = m_tco->getTrack()->color();
		setColor( buffer );
		m_tco->useStyleColor( false );
	}
	else
	{
		m_tco->useStyleColor( true );
	}
	
	m_tco->useCustomClipColor( false );
	update();
}



void TrackContentObjectView::trackColorReset()
{
	if( ! m_tco->usesStyleColor() && ! m_tco->usesCustomClipColor() )
	{
		m_tco->useStyleColor( true );
		Engine::getSong()->setModified();
		update();
	}
}



void TrackContentObjectView::setColor( QColor & new_color )
{
	// change color only if it is different
	if( new_color.rgb() != m_tco->color().rgb() )
	{ m_tco->setColor( new_color ); }
	
	// force TCO to use color
	m_tco->useStyleColor( false );
	
	Engine::getSong()->setModified();
	update();
}


/*! \brief Change the trackContentObjectView's display when something
 *  being dragged enters it.
 *
 *  We need to notify Qt to change our display if something being
 *  dragged has entered our 'airspace'.
 *
 * \param dee The QDragEnterEvent to watch.
 */
void TrackContentObjectView::dragEnterEvent( QDragEnterEvent * dee )
{
	TrackContentWidget * tcw = getTrackView()->getTrackContentWidget();
	MidiTime tcoPos = MidiTime( m_tco->startPosition() );

	if( tcw->canPasteSelection( tcoPos, dee ) == false )
	{
		dee->ignore();
	}
	else
	{
		StringPairDrag::processDragEnterEvent( dee, "tco_" +
					QString::number( m_tco->getTrack()->type() ) );
	}
}




/*! \brief Handle something being dropped on this trackContentObjectView.
 *
 *  When something has been dropped on this trackContentObjectView, and
 *  it's a track content object, then use an instance of our dataFile reader
 *  to take the xml of the track content object and turn it into something
 *  we can write over our current state.
 *
 * \param de The QDropEvent to handle.
 */
void TrackContentObjectView::dropEvent( QDropEvent * de )
{
	QString type = StringPairDrag::decodeKey( de );
	QString value = StringPairDrag::decodeValue( de );

	// Track must be the same type to paste into
	if( type != ( "tco_" + QString::number( m_tco->getTrack()->type() ) ) )
	{
		return;
	}

	// Defer to rubberband paste if we're in that mode
	if( m_trackView->trackContainerView()->allowRubberband() == true )
	{
		TrackContentWidget * tcw = getTrackView()->getTrackContentWidget();
		MidiTime tcoPos = MidiTime( m_tco->startPosition() );

		if( tcw->pasteSelection( tcoPos, de ) == true )
		{
			de->accept();
		}
		return;
	}

	// Don't allow pasting a tco into itself.
	QObject* qwSource = de->source();
	if( qwSource != NULL &&
	    dynamic_cast<TrackContentObjectView *>( qwSource ) == this )
	{
		return;
	}

	// Copy state into existing tco
	DataFile dataFile( value.toUtf8() );
	MidiTime pos = m_tco->startPosition();
	QDomElement tcos = dataFile.content().firstChildElement( "tcos" );
	m_tco->restoreState( tcos.firstChildElement().firstChildElement() );
	m_tco->movePosition( pos );
	
	auto old_tcov = dynamic_cast<TrackContentObjectView *>( qwSource );
	
	if( old_tcov && old_tcov->m_tco->usesCustomClipColor() )
	{
		m_tco->useStyleColor( false );
		m_tco->useCustomClipColor( true );
		m_tco->setColor( old_tcov->color() );
	}
	else
	{
		m_tco->useStyleColor( ! m_trackView->getTrack()->useColor() );
		m_tco->useCustomClipColor( false );
		m_tco->setColor( m_trackView->getTrack()->color() );
	}
	
	AutomationPattern::resolveAllIDs();
	de->accept();
}




/*! \brief Handle a dragged selection leaving our 'airspace'.
 *
 * \param e The QEvent to watch.
 */
void TrackContentObjectView::leaveEvent( QEvent * e )
{
	if( cursor().shape() != Qt::BitmapCursor )
	{
		setCursor( QCursor( embed::getIconPixmap( "hand" ), m_mouseHotspotHand.width(), m_mouseHotspotHand.height() ) );
	}
	if( e != NULL )
	{
		QWidget::leaveEvent( e );
	}
}

/*! \brief Create a DataFile suitable for copying multiple trackContentObjects.
 *
 *	trackContentObjects in the vector are written to the "tcos" node in the
 *  DataFile.  The trackContentObjectView's initial mouse position is written
 *  to the "initialMouseX" node in the DataFile.  When dropped on a track,
 *  this is used to create copies of the TCOs.
 *
 * \param tcos The trackContectObjects to save in a DataFile
 */
DataFile TrackContentObjectView::createTCODataFiles(
    				const QVector<TrackContentObjectView *> & tcoViews) const
{
	Track * t = m_trackView->getTrack();
	TrackContainer * tc = t->trackContainer();
	DataFile dataFile( DataFile::DragNDropData );
	QDomElement tcoParent = dataFile.createElement( "tcos" );

	typedef QVector<TrackContentObjectView *> tcoViewVector;
	for( tcoViewVector::const_iterator it = tcoViews.begin();
			it != tcoViews.end(); ++it )
	{
		// Insert into the dom under the "tcos" element
		Track* tcoTrack = ( *it )->m_trackView->getTrack();
		int trackIndex = tc->tracks().indexOf( tcoTrack );
		QDomElement tcoElement = dataFile.createElement( "tco" );
		tcoElement.setAttribute( "trackIndex", trackIndex );
		tcoElement.setAttribute( "trackType", tcoTrack->type() );
		tcoElement.setAttribute( "trackName", tcoTrack->name() );
		tcoElement.setAttribute( "color", ( *it )->m_tco->color().name() );
		tcoElement.setAttribute( "styleColor", ( *it )->m_tco->usesStyleColor() );
		tcoElement.setAttribute( "clipColor", ( *it )->m_tco->usesCustomClipColor() );
		( *it )->m_tco->saveState( dataFile, tcoElement );
		tcoParent.appendChild( tcoElement );
	}

	dataFile.content().appendChild( tcoParent );

	// Add extra metadata needed for calculations later
	int initialTrackIndex = tc->tracks().indexOf( t );
	if( initialTrackIndex < 0 )
	{
		printf("Failed to find selected track in the TrackContainer.\n");
		return dataFile;
	}
	QDomElement metadata = dataFile.createElement( "copyMetadata" );
	// initialTrackIndex is the index of the track that was touched
	metadata.setAttribute( "initialTrackIndex", initialTrackIndex );
	metadata.setAttribute( "trackContainerId", tc->id() );
	// grabbedTCOPos is the pos of the bar containing the TCO we grabbed
	metadata.setAttribute( "grabbedTCOPos", m_tco->startPosition() );

	dataFile.content().appendChild( metadata );

	return dataFile;
}

void TrackContentObjectView::paintTextLabel(QString const & text, QPainter & painter)
{
	if (text.trimmed() == "")
	{
		return;
	}

	painter.setRenderHint( QPainter::TextAntialiasing );

	QFont labelFont = this->font();
	labelFont.setHintingPreference( QFont::PreferFullHinting );
	painter.setFont( labelFont );

	const int textTop = TCO_BORDER_WIDTH + 1;
	const int textLeft = TCO_BORDER_WIDTH + 3;

	QFontMetrics fontMetrics(labelFont);
	QString elidedPatternName = fontMetrics.elidedText(text, Qt::ElideMiddle, width() - 2 * textLeft);

	if (elidedPatternName.length() < 2)
	{
		elidedPatternName = text.trimmed();
	}

	painter.fillRect(QRect(0, 0, width(), fontMetrics.height() + 2 * textTop), textBackgroundColor());

	int const finalTextTop = textTop + fontMetrics.ascent();
	painter.setPen(textShadowColor());
	painter.drawText( textLeft + 1, finalTextTop + 1, elidedPatternName );
	painter.setPen( textColor() );
	painter.drawText( textLeft, finalTextTop, elidedPatternName );
}

/*! \brief Handle a mouse press on this trackContentObjectView.
 *
 *  Handles the various ways in which a trackContentObjectView can be
 *  used with a click of a mouse button.
 *
 *  * If our container supports rubber band selection then handle
 *    selection events.
 *  * or if shift-left button, add this object to the selection
 *  * or if ctrl-left button, start a drag-copy event
 *  * or if just plain left button, resize if we're resizeable
 *  * or if ctrl-middle button, mute the track content object
 *  * or if middle button, maybe delete the track content object.
 *
 * \param me The QMouseEvent to handle.
 */
void TrackContentObjectView::mousePressEvent( QMouseEvent * me )
{
	// Right now, active is only used on right/mid clicks actions, so we use a ternary operator
	// to avoid the overhead of calling getClickedTCOs when it's not used
	auto active = me->button() == Qt::LeftButton
		? QVector<TrackContentObjectView *>()
		: getClickedTCOs();

	setInitialPos( me->pos() );
	setInitialOffsets();
	if( !fixedTCOs() && me->button() == Qt::LeftButton )
	{
		if( me->modifiers() & Qt::ControlModifier )
		{
			if( isSelected() )
			{
				m_action = CopySelection;
			}
			else
			{
				m_action = ToggleSelected;
			}
		}
		else if( !me->modifiers()
			|| (me->modifiers() & Qt::AltModifier)
			|| (me->modifiers() & Qt::ShiftModifier) )
		{
			if( isSelected() )
			{
				m_action = MoveSelection;
			}
			else
			{
				gui->songEditor()->m_editor->selectAllTcos( false );
				m_tco->addJournalCheckPoint();

				// move or resize
				m_tco->setJournalling( false );

				setInitialPos( me->pos() );
				setInitialOffsets();

				SampleTCO * sTco = dynamic_cast<SampleTCO*>( m_tco );
				if( me->x() < RESIZE_GRIP_WIDTH && sTco
						&& !m_tco->getAutoResize() )
				{
					m_action = ResizeLeft;
					setCursor( Qt::SizeHorCursor );
				}
				else if( m_tco->getAutoResize() || me->x() < width() - RESIZE_GRIP_WIDTH )
				{
					m_action = Move;
					setCursor( Qt::SizeAllCursor );
				}
				else
				{
					m_action = Resize;
					setCursor( Qt::SizeHorCursor );
				}

				if( m_action == Move )
				{
					s_textFloat->setTitle( tr( "Current position" ) );
					s_textFloat->setText( QString( "%1:%2" ).
						arg( m_tco->startPosition().getBar() + 1 ).
						arg( m_tco->startPosition().getTicks() %
								MidiTime::ticksPerBar() ) );
				}
				else if( m_action == Resize || m_action == ResizeLeft )
				{
					s_textFloat->setTitle( tr( "Current length" ) );
					s_textFloat->setText( tr( "%1:%2 (%3:%4 to %5:%6)" ).
							arg( m_tco->length().getBar() ).
							arg( m_tco->length().getTicks() %
									MidiTime::ticksPerBar() ).
							arg( m_tco->startPosition().getBar() + 1 ).
							arg( m_tco->startPosition().getTicks() %
									MidiTime::ticksPerBar() ).
							arg( m_tco->endPosition().getBar() + 1 ).
							arg( m_tco->endPosition().getTicks() %
									MidiTime::ticksPerBar() ) );
				}
				// s_textFloat->reparent( this );
				// setup text-float as if TCO was already moved/resized
				s_textFloat->moveGlobal( this, QPoint( width() + 2, height() + 2) );
				s_textFloat->show();
			}

			delete m_hint;
			QString hint = m_action == Move || m_action == MoveSelection
						? tr( "Press <%1> and drag to make a copy." )
						: tr( "Press <%1> for free resizing." );
			m_hint = TextFloat::displayMessage( tr( "Hint" ), hint.arg(UI_CTRL_KEY),
					embed::getIconPixmap( "hint" ), 0 );
		}
	}
	else if( me->button() == Qt::RightButton )
	{
		if( me->modifiers() & Qt::ControlModifier )
		{
			toggleMute( active );
		}
		else if( me->modifiers() & Qt::ShiftModifier && !fixedTCOs() )
		{
			remove( active );
		}
	}
	else if( me->button() == Qt::MidButton )
	{
		if( me->modifiers() & Qt::ControlModifier )
		{
			toggleMute( active );
		}
		else if( !fixedTCOs() )
		{
			remove( active );
		}
	}
}




/*! \brief Handle a mouse movement (drag) on this trackContentObjectView.
 *
 *  Handles the various ways in which a trackContentObjectView can be
 *  used with a mouse drag.
 *
 *  * If in move mode, move ourselves in the track,
 *  * or if in move-selection mode, move the entire selection,
 *  * or if in resize mode, resize ourselves,
 *  * otherwise ???
 *
 * \param me The QMouseEvent to handle.
 * \todo what does the final else case do here?
 */
void TrackContentObjectView::mouseMoveEvent( QMouseEvent * me )
{
	if( m_action == CopySelection || m_action == ToggleSelected )
	{
		if( mouseMovedDistance( me, 2 ) == true )
		{
			QVector<TrackContentObjectView *> tcoViews;
			if( m_action == CopySelection )
			{
				// Collect all selected TCOs
				QVector<selectableObject *> so =
					m_trackView->trackContainerView()->selectedObjects();
				for( auto it = so.begin(); it != so.end(); ++it )
				{
					TrackContentObjectView * tcov =
						dynamic_cast<TrackContentObjectView *>( *it );
					if( tcov != NULL )
					{
						tcoViews.push_back( tcov );
					}
				}
			}
			else
			{
				gui->songEditor()->m_editor->selectAllTcos( false );
				tcoViews.push_back( this );
			}
			// Clear the action here because mouseReleaseEvent will not get
			// triggered once we go into drag.
			m_action = NoAction;

			// Write the TCOs to the DataFile for copying
			DataFile dataFile = createTCODataFiles( tcoViews );

			// TODO -- thumbnail for all selected
			QPixmap thumbnail = grab().scaled(
				128, 128,
				Qt::KeepAspectRatio,
				Qt::SmoothTransformation );
			new StringPairDrag( QString( "tco_%1" ).arg(
								m_tco->getTrack()->type() ),
								dataFile.toString(), thumbnail, this );
		}
	}

	if( me->modifiers() & Qt::ControlModifier )
	{
		delete m_hint;
		m_hint = NULL;
	}

	const float ppb = m_trackView->trackContainerView()->pixelsPerBar();
	if( m_action == Move )
	{
		MidiTime newPos = draggedTCOPos( me );

		// Don't go left of bar zero
		newPos = max( 0, newPos.getTicks() );
		m_tco->movePosition( newPos );
		m_trackView->getTrackContentWidget()->changePosition();
		s_textFloat->setText( QString( "%1:%2" ).
				arg( newPos.getBar() + 1 ).
				arg( newPos.getTicks() %
						MidiTime::ticksPerBar() ) );
		s_textFloat->moveGlobal( this, QPoint( width() + 2, height() + 2 ) );
	}
	else if( m_action == MoveSelection )
	{
		// 1: Find the position we want to move the grabbed TCO to
		MidiTime newPos = draggedTCOPos( me );

		// 2: Handle moving the other selected TCOs the same distance
		QVector<selectableObject *> so =
			m_trackView->trackContainerView()->selectedObjects();
		QVector<TrackContentObject *> tcos; // List of selected clips
		int leftmost = 0; // Leftmost clip's offset from grabbed clip
		// Populate tcos, find leftmost
		for( QVector<selectableObject *>::iterator it = so.begin();
							it != so.end(); ++it )
		{
			TrackContentObjectView * tcov =
				dynamic_cast<TrackContentObjectView *>( *it );
			if( tcov == NULL ) { continue; }
			tcos.push_back( tcov->m_tco );
			int index = std::distance( so.begin(), it );
			leftmost = min (leftmost, m_initialOffsets[index].getTicks() );
		}
		// Make sure the leftmost clip doesn't get moved to a negative position
		if ( newPos.getTicks() + leftmost < 0 ) { newPos = -leftmost; }

		for( QVector<TrackContentObject *>::iterator it = tcos.begin();
							it != tcos.end(); ++it )
		{
			int index = std::distance( tcos.begin(), it );
			( *it )->movePosition( newPos + m_initialOffsets[index] );
		}
	}
	else if( m_action == Resize || m_action == ResizeLeft )
	{
		// If the user is holding alt, or pressed ctrl after beginning the drag, don't quantize
		const bool unquantized = (me->modifiers() & Qt::ControlModifier) || (me->modifiers() & Qt::AltModifier);
		const float snapSize = gui->songEditor()->m_editor->getSnapSize();
		// Length in ticks of one snap increment
		const MidiTime snapLength = MidiTime( (int)(snapSize * MidiTime::ticksPerBar()) );

		if( m_action == Resize )
		{
			// The clip's new length
			MidiTime l = static_cast<int>( me->x() * MidiTime::ticksPerBar() / ppb );

			if ( unquantized )
			{	// We want to preserve this adjusted offset,
				// even if the user switches to snapping later
				setInitialPos( m_initialMousePos );
				// Don't resize to less than 1 tick
				m_tco->changeLength( qMax<int>( 1, l ) );
			}
			else if ( me->modifiers() & Qt::ShiftModifier )
			{	// If shift is held, quantize clip's end position
				MidiTime end = MidiTime( m_initialTCOPos + l ).quantize( snapSize );
				// The end position has to be after the clip's start
				MidiTime min = m_initialTCOPos.quantize( snapSize );
				if ( min <= m_initialTCOPos ) min += snapLength;
				m_tco->changeLength( qMax<int>(min - m_initialTCOPos, end - m_initialTCOPos) );
			}
			else
			{	// Otherwise, resize in fixed increments
				MidiTime initialLength = m_initialTCOEnd - m_initialTCOPos;
				MidiTime offset = MidiTime( l - initialLength ).quantize( snapSize );
				// Don't resize to less than 1 tick
				MidiTime min = MidiTime( initialLength % snapLength );
				if (min < 1) min += snapLength;
				m_tco->changeLength( qMax<int>( min, initialLength + offset) );
			}
		}
		else
		{
			SampleTCO * sTco = dynamic_cast<SampleTCO*>( m_tco );
			if( sTco )
			{
				const int x = mapToParent( me->pos() ).x() - m_initialMousePos.x();

				MidiTime t = qMax( 0, (int)
									m_trackView->trackContainerView()->currentPosition() +
									static_cast<int>( x * MidiTime::ticksPerBar() / ppb ) );

				if( unquantized )
				{	// We want to preserve this adjusted offset,
					// even if the user switches to snapping later
					setInitialPos( m_initialMousePos );
					//Don't resize to less than 1 tick
					t = qMin<int>( m_initialTCOEnd - 1, t);
				}
				else if( me->modifiers() & Qt::ShiftModifier )
				{	// If shift is held, quantize clip's start position
					// Don't let the start position move past the end position
					MidiTime max = m_initialTCOEnd.quantize( snapSize );
					if ( max >= m_initialTCOEnd ) max -= snapLength;
					t = qMin<int>( max, t.quantize( snapSize ) );
				}
				else
				{	// Otherwise, resize in fixed increments
					// Don't resize to less than 1 tick
					MidiTime initialLength = m_initialTCOEnd - m_initialTCOPos;
					MidiTime minLength = MidiTime( initialLength % snapLength );
					if (minLength < 1) minLength += snapLength;
					MidiTime offset = MidiTime(t - m_initialTCOPos).quantize( snapSize );
					t = qMin<int>( m_initialTCOEnd - minLength, m_initialTCOPos + offset );
				}

				MidiTime oldPos = m_tco->startPosition();
				if( m_tco->length() + ( oldPos - t ) >= 1 )
				{
					m_tco->movePosition( t );
					m_trackView->getTrackContentWidget()->changePosition();
					m_tco->changeLength( m_tco->length() + ( oldPos - t ) );
					sTco->setStartTimeOffset( sTco->startTimeOffset() + ( oldPos - t ) );
				}
			}
		}
		s_textFloat->setText( tr( "%1:%2 (%3:%4 to %5:%6)" ).
				arg( m_tco->length().getBar() ).
				arg( m_tco->length().getTicks() %
						MidiTime::ticksPerBar() ).
				arg( m_tco->startPosition().getBar() + 1 ).
				arg( m_tco->startPosition().getTicks() %
						MidiTime::ticksPerBar() ).
				arg( m_tco->endPosition().getBar() + 1 ).
				arg( m_tco->endPosition().getTicks() %
						MidiTime::ticksPerBar() ) );
		s_textFloat->moveGlobal( this, QPoint( width() + 2, height() + 2) );
	}
	else
	{
		SampleTCO * sTco = dynamic_cast<SampleTCO*>( m_tco );
		if( ( me->x() > width() - RESIZE_GRIP_WIDTH && !me->buttons() && !m_tco->getAutoResize() )
		||  ( me->x() < RESIZE_GRIP_WIDTH && !me->buttons() && sTco && !m_tco->getAutoResize() ) )
		{
			setCursor( Qt::SizeHorCursor );
		}
		else
		{
			leaveEvent( NULL );
		}
	}
}




/*! \brief Handle a mouse release on this trackContentObjectView.
 *
 *  If we're in move or resize mode, journal the change as appropriate.
 *  Then tidy up.
 *
 * \param me The QMouseEvent to handle.
 */
void TrackContentObjectView::mouseReleaseEvent( QMouseEvent * me )
{
	// If the CopySelection was chosen as the action due to mouse movement,
	// it will have been cleared.  At this point Toggle is the desired action.
	// An active StringPairDrag will prevent this method from being called,
	// so a real CopySelection would not have occurred.
	if( m_action == CopySelection ||
	    ( m_action == ToggleSelected && mouseMovedDistance( me, 2 ) == false ) )
	{
		setSelected( !isSelected() );
	}

	if( m_action == Move || m_action == Resize || m_action == ResizeLeft )
	{
		// TODO: Fix m_tco->setJournalling() consistency
		m_tco->setJournalling( true );
	}
	m_action = NoAction;
	delete m_hint;
	m_hint = NULL;
	s_textFloat->hide();
	leaveEvent( NULL );
	selectableObject::mouseReleaseEvent( me );
}




/*! \brief Set up the context menu for this trackContentObjectView.
 *
 *  Set up the various context menu events that can apply to a
 *  track content object view.
 *
 * \param cme The QContextMenuEvent to add the actions to.
 */
void TrackContentObjectView::contextMenuEvent( QContextMenuEvent * cme )
{
	// Depending on whether we right-clicked a selection or an individual TCO we will have
	// different labels for the actions.
	bool individualTCO = getClickedTCOs().size() <= 1;

	if( cme->modifiers() )
	{
		return;
	}

	QMenu contextMenu( this );

	if( fixedTCOs() == false )
	{
		contextMenu.addAction(
			embed::getIconPixmap( "cancel" ),
			individualTCO
				? tr("Delete (middle mousebutton)")
				: tr("Delete selection (middle mousebutton)"),
			[this](){ contextMenuAction( Remove ); } );

		contextMenu.addSeparator();

		contextMenu.addAction(
			embed::getIconPixmap( "edit_cut" ),
			individualTCO
				? tr("Cut")
				: tr("Cut selection"),
			[this](){ contextMenuAction( Cut ); } );
	}

	contextMenu.addAction(
		embed::getIconPixmap( "edit_copy" ),
		individualTCO
			? tr("Copy")
			: tr("Copy selection"),
		[this](){ contextMenuAction( Copy ); } );

	contextMenu.addAction(
		embed::getIconPixmap( "edit_paste" ),
		tr( "Paste" ),
		[this](){ contextMenuAction( Paste ); } );

	contextMenu.addSeparator();

	contextMenu.addAction(
		embed::getIconPixmap( "muted" ),
		(individualTCO
			? tr("Mute/unmute (<%1> + middle click)")
			: tr("Mute/unmute selection (<%1> + middle click)")).arg(UI_CTRL_KEY),
		[this](){ contextMenuAction( Mute ); } );

	contextMenu.addSeparator();

	contextMenu.addAction( embed::getIconPixmap( "colorize" ),
			tr( "Set clip color" ), this, SLOT( changeClipColor() ) );
	contextMenu.addAction( embed::getIconPixmap( "colorize" ),
			tr( "Use track color" ), this, SLOT( useTrackColor() ) );

	constructContextMenu( &contextMenu );

	contextMenu.exec( QCursor::pos() );
}

// This method processes the actions from the context menu of the TCO View.
void TrackContentObjectView::contextMenuAction( ContextMenuAction action )
{
	QVector<TrackContentObjectView *> active = getClickedTCOs();
	// active will be later used for the remove, copy, cut or toggleMute methods

	switch( action )
	{
		case Remove:
			remove( active );
			break;
		case Cut:
			cut( active );
			break;
		case Copy:
			copy( active );
			break;
		case Paste:
			paste();
			break;
		case Mute:
			toggleMute( active );
			break;
	}
}

QVector<TrackContentObjectView *> TrackContentObjectView::getClickedTCOs()
{
	// Get a list of selected selectableObjects
	QVector<selectableObject *> sos = gui->songEditor()->m_editor->selectedObjects();

	// Convert to a list of selected TCOVs
	QVector<TrackContentObjectView *> selection;
	selection.reserve( sos.size() );
	for( auto so: sos )
	{
		TrackContentObjectView *tcov = dynamic_cast<TrackContentObjectView *> ( so );
		if( tcov != nullptr )
		{
			selection.append( tcov );
		}
	}

	// If we clicked part of the selection, affect all selected clips. Otherwise affect the clip we clicked
	return selection.contains(this)
		? selection
		: QVector<TrackContentObjectView *>( 1, this );
}

void TrackContentObjectView::remove( QVector<TrackContentObjectView *> tcovs )
{
	for( auto tcov: tcovs )
	{
		// No need to check if it's nullptr because we check when building the QVector
		tcov->remove();
	}
}

void TrackContentObjectView::copy( QVector<TrackContentObjectView *> tcovs )
{
	// Checks if there are other selected TCOs and if so copy them as well
	if( tcovs.size() > 1 )
	{
		// Write the TCOs to a DataFile for copying
		DataFile dataFile = createTCODataFiles( tcovs );

		// Add the TCO type as a key to the final string
		QString finalString = QString( "tco_%1:%2" ).arg( m_tco->getTrack()->type() ).arg( dataFile.toString() );

		// Copy it to the clipboard
		QMimeData *tco_content = new QMimeData;
		tco_content->setData( StringPairDrag::mimeType(), finalString.toUtf8() );
		QApplication::clipboard()->setMimeData( tco_content, QClipboard::Clipboard );
	}
	else
	{
		tcovs.at(0)->getTrackContentObject()->copy();
	}
}

void TrackContentObjectView::cut( QVector<TrackContentObjectView *> tcovs )
{
	// Checks if there are other selected TCOs and if so cut them as well
	if( tcovs.size() > 1 )
	{
		// Write the TCOs to a DataFile for copying
		DataFile dataFile = createTCODataFiles( tcovs );

		// Now that the dataFile is created we can delete the tracks, since we are cutting
		// TODO: Is it safe to call tcov->remove(); on the current TCOV instance?
		remove( tcovs );

		// Add the TCO type as a key to the final string
		QString finalString = QString( "tco_%1:%2" ).arg( m_tco->getTrack()->type() ).arg( dataFile.toString() );

		// Copy it to the clipboard
		QMimeData *tco_content = new QMimeData;
		tco_content->setData( StringPairDrag::mimeType(), finalString.toUtf8() );
		QApplication::clipboard()->setMimeData( tco_content, QClipboard::Clipboard );
	}
	else
	{
		tcovs.at(0)->cut();
	}
}

void TrackContentObjectView::paste()
{
	// NOTE: Because we give preference to the QApplication clipboard over the LMMS Clipboard class, we need to
	// clear the QApplication Clipboard during the LMMS Clipboard copy operations (Clipboard::copy does that)

	// If we have TCO data on the clipboard paste it. If not, do our regular TCO paste.
	if( QApplication::clipboard()->mimeData( QClipboard::Clipboard )->hasFormat( StringPairDrag::mimeType() ) )
	{
		// Paste the selection on the MidiTime of the selected Track
		const QMimeData *md = QApplication::clipboard()->mimeData( QClipboard::Clipboard );
		MidiTime tcoPos = MidiTime( m_tco->startPosition() );

		TrackContentWidget *tcw = getTrackView()->getTrackContentWidget();

		if( tcw->pasteSelection( tcoPos, md ) == true )
		{
			// If we succeed on the paste we delete the TCO we pasted on
			remove();
		}
	}
	else
	{
		getTrackContentObject()->paste();
	}
}

void TrackContentObjectView::toggleMute( QVector<TrackContentObjectView *> tcovs )
{
	for( auto tcov: tcovs )
	{
		// No need to check for nullptr because we check while building the tcovs QVector
		tcov->getTrackContentObject()->toggleMute();
	}
}




/*! \brief How many pixels a bar takes for this trackContentObjectView.
 *
 * \return the number of pixels per bar.
 */
float TrackContentObjectView::pixelsPerBar()
{
	return m_trackView->trackContainerView()->pixelsPerBar();
}


/*! \brief Save the offsets between all selected tracks and a clicked track */
void TrackContentObjectView::setInitialOffsets()
{
	QVector<selectableObject *> so = m_trackView->trackContainerView()->selectedObjects();
	QVector<MidiTime> offsets;
	for( QVector<selectableObject *>::iterator it = so.begin();
						it != so.end(); ++it )
	{
		TrackContentObjectView * tcov =
			dynamic_cast<TrackContentObjectView *>( *it );
		if( tcov == NULL )
		{
			continue;
		}
		offsets.push_back( tcov->m_tco->startPosition() - m_initialTCOPos );
	}

	m_initialOffsets = offsets;
}




/*! \brief Detect whether the mouse moved more than n pixels on screen.
 *
 * \param _me The QMouseEvent.
 * \param distance The threshold distance that the mouse has moved to return true.
 */
bool TrackContentObjectView::mouseMovedDistance( QMouseEvent * me, int distance )
{
	QPoint dPos = mapToGlobal( me->pos() ) - m_initialMouseGlobalPos;
	const int pixelsMoved = dPos.manhattanLength();
	return ( pixelsMoved > distance || pixelsMoved < -distance );
}



/*! \brief Calculate the new position of a dragged TCO from a mouse event
 *
 *
 * \param me The QMouseEvent
 */
MidiTime TrackContentObjectView::draggedTCOPos( QMouseEvent * me )
{
	//Pixels per bar
	const float ppb = m_trackView->trackContainerView()->pixelsPerBar();
	// The pixel distance that the mouse has moved
	const int mouseOff = mapToGlobal(me->pos()).x() - m_initialMouseGlobalPos.x();
	MidiTime newPos = m_initialTCOPos + mouseOff * MidiTime::ticksPerBar() / ppb;
	MidiTime offset = newPos - m_initialTCOPos;
	// If the user is holding alt, or pressed ctrl after beginning the drag, don't quantize
	if (    me->button() != Qt::NoButton
		|| (me->modifiers() & Qt::ControlModifier)
		|| (me->modifiers() & Qt::AltModifier)    )
	{
		// We want to preserve this adjusted offset,
		// even if the user switches to snapping
		setInitialPos( m_initialMousePos );
	}
	else if ( me->modifiers() & Qt::ShiftModifier )
	{	// If shift is held, quantize position (Default in 1.2.0 and earlier)
		// or end position, whichever is closest to the actual position
		MidiTime startQ = newPos.quantize( gui->songEditor()->m_editor->getSnapSize() );
		// Find start position that gives snapped clip end position
		MidiTime endQ = ( newPos + m_tco->length() );
		endQ = endQ.quantize( gui->songEditor()->m_editor->getSnapSize() );
		endQ = endQ - m_tco->length();
		// Select the position closest to actual position
		if ( abs(newPos - startQ) < abs(newPos - endQ) ) newPos = startQ;
		else newPos = endQ;
	}
	else
	{	// Otherwise, quantize moved distance (preserves user offsets)
		newPos = m_initialTCOPos + offset.quantize( gui->songEditor()->m_editor->getSnapSize() );
	}
	return newPos;
}




// ===========================================================================
// trackContentWidget
// ===========================================================================
/*! \brief Create a new trackContentWidget
 *
 *  Creates a new track content widget for the given track.
 *  The content widget comprises the 'grip bar' and the 'tools' button
 *  for the track's context menu.
 *
 * \param parent The parent track.
 */
TrackContentWidget::TrackContentWidget( TrackView * parent ) :
	QWidget( parent ),
	m_trackView( parent ),
	m_darkerColor( Qt::SolidPattern ),
	m_lighterColor( Qt::SolidPattern ),
	m_gridColor( Qt::SolidPattern ),
	m_embossColor( Qt::SolidPattern )
{
	setAcceptDrops( true );

	connect( parent->trackContainerView(),
			SIGNAL( positionChanged( const MidiTime & ) ),
			this, SLOT( changePosition( const MidiTime & ) ) );

	setStyle( QApplication::style() );

	updateBackground();
}




/*! \brief Destroy this trackContentWidget
 *
 *  Destroys the trackContentWidget.
 */
TrackContentWidget::~TrackContentWidget()
{
}




void TrackContentWidget::updateBackground()
{
	const TrackContainerView * tcv = m_trackView->trackContainerView();

	// Assume even-pixels-per-bar. Makes sense, should be like this anyways
	int ppb = static_cast<int>( tcv->pixelsPerBar() );

	int w = ppb * BARS_PER_GROUP;
	int h = height();
	m_background = QPixmap( w * 2, height() );
	QPainter pmp( &m_background );

	pmp.fillRect( 0, 0, w, h, darkerColor() );
	pmp.fillRect( w, 0, w , h, lighterColor() );

	// draw lines
	// vertical lines
	pmp.setPen( QPen( gridColor(), 1 ) );
	for( float x = 0; x < w * 2; x += ppb )
	{
		pmp.drawLine( QLineF( x, 0.0, x, h ) );
	}

	pmp.setPen( QPen( embossColor(), 1 ) );
	for( float x = 1.0; x < w * 2; x += ppb )
	{
		pmp.drawLine( QLineF( x, 0.0, x, h ) );
	}

	// horizontal line
	pmp.setPen( QPen( gridColor(), 1 ) );
	pmp.drawLine( 0, h-1, w*2, h-1 );

	pmp.end();

	// Force redraw
	update();
}




/*! \brief Adds a trackContentObjectView to this widget.
 *
 *  Adds a(nother) trackContentObjectView to our list of views.  We also
 *  check that our position is up-to-date.
 *
 * \param tcov The trackContentObjectView to add.
 */
void TrackContentWidget::addTCOView( TrackContentObjectView * tcov )
{
	TrackContentObject * tco = tcov->getTrackContentObject();

	m_tcoViews.push_back( tcov );

	tco->saveJournallingState( false );
	changePosition();
	tco->restoreJournallingState();
}




/*! \brief Removes the given trackContentObjectView to this widget.
 *
 *  Removes the given trackContentObjectView from our list of views.
 *
 * \param tcov The trackContentObjectView to add.
 */
void TrackContentWidget::removeTCOView( TrackContentObjectView * tcov )
{
	tcoViewVector::iterator it = std::find( m_tcoViews.begin(),
						m_tcoViews.end(),
						tcov );
	if( it != m_tcoViews.end() )
	{
		m_tcoViews.erase( it );
		Engine::getSong()->setModified();
	}
}




/*! \brief Update ourselves by updating all the tCOViews attached.
 *
 */
void TrackContentWidget::update()
{
	for( tcoViewVector::iterator it = m_tcoViews.begin();
				it != m_tcoViews.end(); ++it )
	{
		( *it )->setFixedHeight( height() - 1 );
		( *it )->update();
	}
	QWidget::update();
}




// resposible for moving track-content-widgets to appropriate position after
// change of visible viewport
/*! \brief Move the trackContentWidget to a new place in time
 *
 * \param newPos The MIDI time to move to.
 */
void TrackContentWidget::changePosition( const MidiTime & newPos )
{
	if( m_trackView->trackContainerView() == gui->getBBEditor()->trackContainerView() )
	{
		const int curBB = Engine::getBBTrackContainer()->currentBB();
		setUpdatesEnabled( false );

		// first show TCO for current BB...
		for( tcoViewVector::iterator it = m_tcoViews.begin();
						it != m_tcoViews.end(); ++it )
		{
		if( ( *it )->getTrackContentObject()->
						startPosition().getBar() == curBB )
			{
				( *it )->move( 0, ( *it )->y() );
				( *it )->raise();
				( *it )->show();
			}
			else
			{
				( *it )->lower();
			}
		}
		// ...then hide others to avoid flickering
		for( tcoViewVector::iterator it = m_tcoViews.begin();
					it != m_tcoViews.end(); ++it )
		{
			if( ( *it )->getTrackContentObject()->
						startPosition().getBar() != curBB )
			{
				( *it )->hide();
			}
		}
		setUpdatesEnabled( true );
		return;
	}

	MidiTime pos = newPos;
	if( pos < 0 )
	{
		pos = m_trackView->trackContainerView()->currentPosition();
	}

	const int begin = pos;
	const int end = endPosition( pos );
	const float ppb = m_trackView->trackContainerView()->pixelsPerBar();

	setUpdatesEnabled( false );
	for( tcoViewVector::iterator it = m_tcoViews.begin();
						it != m_tcoViews.end(); ++it )
	{
		TrackContentObjectView * tcov = *it;
		TrackContentObject * tco = tcov->getTrackContentObject();

		tco->changeLength( tco->length() );

		const int ts = tco->startPosition();
		const int te = tco->endPosition()-3;
		if( ( ts >= begin && ts <= end ) ||
			( te >= begin && te <= end ) ||
			( ts <= begin && te >= end ) )
		{
			tcov->move( static_cast<int>( ( ts - begin ) * ppb /
						MidiTime::ticksPerBar() ),
								tcov->y() );
			if( !tcov->isVisible() )
			{
				tcov->show();
			}
		}
		else
		{
			tcov->move( -tcov->width()-10, tcov->y() );
		}
	}
	setUpdatesEnabled( true );

	// redraw background
//	update();
}




/*! \brief Return the position of the trackContentWidget in bars.
 *
 * \param mouseX the mouse's current X position in pixels.
 */
MidiTime TrackContentWidget::getPosition( int mouseX )
{
	TrackContainerView * tv = m_trackView->trackContainerView();
	return MidiTime( tv->currentPosition() +
					 mouseX *
					 MidiTime::ticksPerBar() /
					 static_cast<int>( tv->pixelsPerBar() ) );
}




/*! \brief Respond to a drag enter event on the trackContentWidget
 *
 * \param dee the Drag Enter Event to respond to
 */
void TrackContentWidget::dragEnterEvent( QDragEnterEvent * dee )
{
	MidiTime tcoPos = getPosition( dee->pos().x() );
  if( canPasteSelection( tcoPos, dee ) == false )
	{
		dee->ignore();
	}
	else
	{
		StringPairDrag::processDragEnterEvent( dee, "tco_" +
						QString::number( getTrack()->type() ) );
	}
}




/*! \brief Returns whether a selection of TCOs can be pasted into this
 *
 * \param tcoPos the position of the TCO slot being pasted on
 * \param de the DropEvent generated
 */
bool TrackContentWidget::canPasteSelection( MidiTime tcoPos, const QDropEvent* de )
{
	const QMimeData * mimeData = de->mimeData();

	// If the source of the DropEvent is the current instance of LMMS we don't allow pasting in the same bar
	// if it's another instance of LMMS we allow it
	return de->source()
		? canPasteSelection( tcoPos, mimeData )
		: canPasteSelection( tcoPos, mimeData, true );
}

// Overloaded method to make it possible to call this method without a Drag&Drop event
bool TrackContentWidget::canPasteSelection( MidiTime tcoPos, const QMimeData* md , bool allowSameBar )
{
	Track * t = getTrack();
	QString type = StringPairDrag::decodeMimeKey( md );
	QString value = StringPairDrag::decodeMimeValue( md );

	// We can only paste into tracks of the same type
	if( type != ( "tco_" + QString::number( t->type() ) ) ||
		m_trackView->trackContainerView()->fixedTCOs() == true )
	{
		return false;
	}

	// value contains XML needed to reconstruct TCOs and place them
	DataFile dataFile( value.toUtf8() );

	// Extract the metadata and which TCO was grabbed
	QDomElement metadata = dataFile.content().firstChildElement( "copyMetadata" );
	QDomAttr tcoPosAttr = metadata.attributeNode( "grabbedTCOPos" );
	MidiTime grabbedTCOPos = tcoPosAttr.value().toInt();
	MidiTime grabbedTCOBar = MidiTime( grabbedTCOPos.getBar(), 0 );

	// Extract the track index that was originally clicked
	QDomAttr tiAttr = metadata.attributeNode( "initialTrackIndex" );
	const int initialTrackIndex = tiAttr.value().toInt();

	// Get the current track's index
	const TrackContainer::TrackList tracks = t->trackContainer()->tracks();
	const int currentTrackIndex = tracks.indexOf( t );

	// Don't paste if we're on the same bar and allowSameBar is false
	auto sourceTrackContainerId = metadata.attributeNode( "trackContainerId" ).value().toUInt();
	if( !allowSameBar && sourceTrackContainerId == t->trackContainer()->id() &&
			tcoPos == grabbedTCOBar && currentTrackIndex == initialTrackIndex )
	{
		return false;
	}

	// Extract the tco data
	QDomElement tcoParent = dataFile.content().firstChildElement( "tcos" );
	QDomNodeList tcoNodes = tcoParent.childNodes();

	// Determine if all the TCOs will land on a valid track
	for( int i = 0; i < tcoNodes.length(); i++ )
	{
		QDomElement tcoElement = tcoNodes.item( i ).toElement();
		int trackIndex = tcoElement.attributeNode( "trackIndex" ).value().toInt();
		int finalTrackIndex = trackIndex + currentTrackIndex - initialTrackIndex;

		// Track must be in TrackContainer's tracks
		if( finalTrackIndex < 0 || finalTrackIndex >= tracks.size() )
		{
			return false;
		}

		// Track must be of the same type
		auto startTrackType = tcoElement.attributeNode("trackType").value().toInt();
		Track * endTrack = tracks.at( finalTrackIndex );
		if( startTrackType != endTrack->type() )
		{
			return false;
		}
	}

	return true;
}

/*! \brief Pastes a selection of TCOs onto the track
 *
 * \param tcoPos the position of the TCO slot being pasted on
 * \param de the DropEvent generated
 */
bool TrackContentWidget::pasteSelection( MidiTime tcoPos, QDropEvent * de )
{
	const QMimeData * mimeData = de->mimeData();

	if( canPasteSelection( tcoPos, de ) == false )
	{
		return false;
	}

	// We set skipSafetyCheck to true because we already called canPasteSelection
	return pasteSelection( tcoPos, mimeData, true );
}

// Overloaded method so we can call it without a Drag&Drop event
bool TrackContentWidget::pasteSelection( MidiTime tcoPos, const QMimeData * md, bool skipSafetyCheck )
{
	// When canPasteSelection was already called before, skipSafetyCheck will skip this
	if( !skipSafetyCheck && canPasteSelection( tcoPos, md ) == false )
	{
		return false;
	}

	QString type = StringPairDrag::decodeMimeKey( md );
	QString value = StringPairDrag::decodeMimeValue( md );

	getTrack()->addJournalCheckPoint();

	// value contains XML needed to reconstruct TCOs and place them
	DataFile dataFile( value.toUtf8() );

	// Extract the tco data
	QDomElement tcoParent = dataFile.content().firstChildElement( "tcos" );
	QDomNodeList tcoNodes = tcoParent.childNodes();

	// Extract the track index that was originally clicked
	QDomElement metadata = dataFile.content().firstChildElement( "copyMetadata" );
	QDomAttr tiAttr = metadata.attributeNode( "initialTrackIndex" );
	int initialTrackIndex = tiAttr.value().toInt();
	QDomAttr tcoPosAttr = metadata.attributeNode( "grabbedTCOPos" );
	MidiTime grabbedTCOPos = tcoPosAttr.value().toInt();

	// Snap the mouse position to the beginning of the dropped bar, in ticks
	const TrackContainer::TrackList tracks = getTrack()->trackContainer()->tracks();
	const int currentTrackIndex = tracks.indexOf( getTrack() );

	bool wasSelection = m_trackView->trackContainerView()->rubberBand()->selectedObjects().count();

	// Unselect the old group
		const QVector<selectableObject *> so =
			m_trackView->trackContainerView()->selectedObjects();
		for( QVector<selectableObject *>::const_iterator it = so.begin();
		    	it != so.end(); ++it )
		{
			( *it )->setSelected( false );
		}


	// TODO -- Need to draw the hovericon either way, or ghost the TCOs
	// onto their final position.

	float snapSize = gui->songEditor()->m_editor->getSnapSize();
	// All patterns should be offset the same amount as the grabbed pattern
	MidiTime offset = MidiTime(tcoPos - grabbedTCOPos);
	// Users expect clips to "fall" backwards, so bias the offset
	offset = offset - MidiTime::ticksPerBar() * snapSize / 2;
	// The offset is quantized (rather than the positions) to preserve fine adjustments
	offset = offset.quantize(snapSize);

	for( int i = 0; i<tcoNodes.length(); i++ )
	{
		QDomElement outerTCOElement = tcoNodes.item( i ).toElement();
		QDomElement tcoElement = outerTCOElement.firstChildElement();

		int trackIndex = outerTCOElement.attributeNode( "trackIndex" ).value().toInt();
		int finalTrackIndex = trackIndex + ( currentTrackIndex - initialTrackIndex );
		Track * t = tracks.at( finalTrackIndex );

		// The new position is the old position plus the offset.
		MidiTime pos = tcoElement.attributeNode( "pos" ).value().toInt() + offset;
		// If we land on ourselves, offset by one snap
		MidiTime shift = MidiTime::ticksPerBar() * gui->songEditor()->m_editor->getSnapSize();
		if (offset == 0) { pos += shift; }

		TrackContentObject * tco = t->createTCO( pos );
		tco->restoreState( tcoElement );
		tco->movePosition( pos );
		if( wasSelection )
		{
			tco->selectViewOnCreate( true );
		}
<<<<<<< HEAD
		
		if( outerTCOElement.attributeNode( "clipColor" ).value() == "1" )
		{
			tco->useStyleColor( false );
			tco->useCustomClipColor( true );
			tco->setColor( outerTCOElement.attributeNode( "color" ).value() );
		}
		else
		{
			tco->useStyleColor( ! t->useColor() );
			tco->useCustomClipColor( false );
			tco->setColor( t->color() );
		}

		//check tco name, if the same as source track name dont copy
		QString sourceTrackName = outerTCOElement.attributeNode( "trackName" ).value();
		if( tco->name() == sourceTrackName )
		{
			tco->setName( "" );
		}
=======
>>>>>>> 6546857d
	}

	AutomationPattern::resolveAllIDs();

	return true;
}


/*! \brief Respond to a drop event on the trackContentWidget
 *
 * \param de the Drop Event to respond to
 */
void TrackContentWidget::dropEvent( QDropEvent * de )
{
	MidiTime tcoPos = MidiTime( getPosition( de->pos().x() ) );
	if( pasteSelection( tcoPos, de ) == true )
	{
		de->accept();
	}
}




/*! \brief Respond to a mouse press on the trackContentWidget
 *
 * \param me the mouse press event to respond to
 */
void TrackContentWidget::mousePressEvent( QMouseEvent * me )
{
	if( m_trackView->trackContainerView()->allowRubberband() == true )
	{
		QWidget::mousePressEvent( me );
	}
	else if( me->modifiers() & Qt::ShiftModifier )
	{
		QWidget::mousePressEvent( me );
	}
	else if( me->button() == Qt::LeftButton &&
			!m_trackView->trackContainerView()->fixedTCOs() )
	{
		QVector<selectableObject*> so =  m_trackView->trackContainerView()->rubberBand()->selectedObjects();
		for( int i = 0; i < so.count(); ++i )
		{
			so.at( i )->setSelected( false);
		}
		getTrack()->addJournalCheckPoint();
		const MidiTime pos = getPosition( me->x() ).getBar() *
						MidiTime::ticksPerBar();
		TrackContentObject * tco = getTrack()->createTCO( pos );

		tco->saveJournallingState( false );
		tco->movePosition( pos );
		tco->restoreJournallingState();
	}
}




/*! \brief Repaint the trackContentWidget on command
 *
 * \param pe the Paint Event to respond to
 */
void TrackContentWidget::paintEvent( QPaintEvent * pe )
{
	// Assume even-pixels-per-bar. Makes sense, should be like this anyways
	const TrackContainerView * tcv = m_trackView->trackContainerView();
	int ppb = static_cast<int>( tcv->pixelsPerBar() );
	QPainter p( this );
	// Don't draw background on BB-Editor
	if( m_trackView->trackContainerView() != gui->getBBEditor()->trackContainerView() )
	{
		p.drawTiledPixmap( rect(), m_background, QPoint(
				tcv->currentPosition().getBar() * ppb, 0 ) );
	}
}




/*! \brief Updates the background tile pixmap on size changes.
 *
 * \param resizeEvent the resize event to pass to base class
 */
void TrackContentWidget::resizeEvent( QResizeEvent * resizeEvent )
{
	// Update backgroud
	updateBackground();
	// Force redraw
	QWidget::resizeEvent( resizeEvent );
}




/*! \brief Return the track shown by the trackContentWidget
 *
 */
Track * TrackContentWidget::getTrack()
{
	return m_trackView->getTrack();
}




/*! \brief Return the end position of the trackContentWidget in Bars.
 *
 * \param posStart the starting position of the Widget (from getPosition())
 */
MidiTime TrackContentWidget::endPosition( const MidiTime & posStart )
{
	const float ppb = m_trackView->trackContainerView()->pixelsPerBar();
	const int w = width();
	return posStart + static_cast<int>( w * MidiTime::ticksPerBar() / ppb );
}

void TrackContentWidget::contextMenuEvent( QContextMenuEvent * cme )
{
	if( cme->modifiers() )
	{
		return;
	}

	// If we don't have TCO data in the clipboard there's no need to create this menu
	// since "paste" is the only action at the moment.
	const QMimeData *md = QApplication::clipboard()->mimeData( QClipboard::Clipboard );
	if( !md->hasFormat( StringPairDrag::mimeType() )  )
	{
		return;
	}

	QMenu contextMenu( this );
	QAction *pasteA = contextMenu.addAction( embed::getIconPixmap( "edit_paste" ),
					tr( "Paste" ), [this, cme](){ contextMenuAction( cme, Paste ); } );
	// If we can't paste in the current TCW for some reason, disable the action so the user knows
	pasteA->setEnabled( canPasteSelection( getPosition( cme->x() ), md ) ? true : false );

	contextMenu.exec( QCursor::pos() );
}

void TrackContentWidget::contextMenuAction( QContextMenuEvent * cme, ContextMenuAction action )
{
	switch( action )
	{
		case Paste:
		// Paste the selection on the MidiTime of the context menu event
		const QMimeData *md = QApplication::clipboard()->mimeData( QClipboard::Clipboard );
		MidiTime tcoPos = getPosition( cme->x() );

		pasteSelection( tcoPos, md );
		break;
	}
}



// qproperty access methods
//! \brief CSS theming qproperty access method
QBrush TrackContentWidget::darkerColor() const
{ return m_darkerColor; }

//! \brief CSS theming qproperty access method
QBrush TrackContentWidget::lighterColor() const
{ return m_lighterColor; }

//! \brief CSS theming qproperty access method
QBrush TrackContentWidget::gridColor() const
{ return m_gridColor; }

//! \brief CSS theming qproperty access method
QBrush TrackContentWidget::embossColor() const
{ return m_embossColor; }

//! \brief CSS theming qproperty access method
void TrackContentWidget::setDarkerColor( const QBrush & c )
{ m_darkerColor = c; }

//! \brief CSS theming qproperty access method
void TrackContentWidget::setLighterColor( const QBrush & c )
{ m_lighterColor = c; }

//! \brief CSS theming qproperty access method
void TrackContentWidget::setGridColor( const QBrush & c )
{ m_gridColor = c; }

//! \brief CSS theming qproperty access method
void TrackContentWidget::setEmbossColor( const QBrush & c )
{ m_embossColor = c; }


// ===========================================================================
// trackOperationsWidget
// ===========================================================================

/*! \brief Create a new trackOperationsWidget
 *
 * The trackOperationsWidget is the grip and the mute button of a track.
 *
 * \param parent the trackView to contain this widget
 */
TrackOperationsWidget::TrackOperationsWidget( TrackView * parent ) :
	QWidget( parent ),             /*!< The parent widget */
	m_trackView( parent )          /*!< The parent track view */
{
	ToolTip::add( this, tr( "Press <%1> while clicking on move-grip "
				"to begin a new drag'n'drop action." ).arg(UI_CTRL_KEY) );

	QMenu * toMenu = new QMenu( this );
	toMenu->setFont( pointSize<9>( toMenu->font() ) );
	connect( toMenu, SIGNAL( aboutToShow() ), this, SLOT( updateMenu() ) );


	setObjectName( "automationEnabled" );


	m_trackOps = new QPushButton( this );
	m_trackOps->move( 12, 1 );
	m_trackOps->setFocusPolicy( Qt::NoFocus );
	m_trackOps->setMenu( toMenu );
	ToolTip::add( m_trackOps, tr( "Actions" ) );


	m_muteBtn = new PixmapButton( this, tr( "Mute" ) );
	m_muteBtn->setActiveGraphic( embed::getIconPixmap( "led_off" ) );
	m_muteBtn->setInactiveGraphic( embed::getIconPixmap( "led_green" ) );
	m_muteBtn->setCheckable( true );

	m_soloBtn = new PixmapButton( this, tr( "Solo" ) );
	m_soloBtn->setActiveGraphic( embed::getIconPixmap( "led_red" ) );
	m_soloBtn->setInactiveGraphic( embed::getIconPixmap( "led_off" ) );
	m_soloBtn->setCheckable( true );

	if( ConfigManager::inst()->value( "ui",
					  "compacttrackbuttons" ).toInt() )
	{
		m_muteBtn->move( 46, 0 );
		m_soloBtn->move( 46, 16 );
	}
	else
	{
		m_muteBtn->move( 46, 8 );
		m_soloBtn->move( 62, 8 );
	}

	m_muteBtn->show();
	ToolTip::add( m_muteBtn, tr( "Mute" ) );

	m_soloBtn->show();
	ToolTip::add( m_soloBtn, tr( "Solo" ) );

	connect( this, SIGNAL( trackRemovalScheduled( TrackView * ) ),
			m_trackView->trackContainerView(),
				SLOT( deleteTrackView( TrackView * ) ),
							Qt::QueuedConnection );
	
	connect( m_trackView->getTrack()->getMutedModel(), SIGNAL( dataChanged() ),
			this, SLOT( updateColorGradient() ) );
	
}




/*! \brief Destroy an existing trackOperationsWidget
 *
 */
TrackOperationsWidget::~TrackOperationsWidget()
{
}


/*! \brief Respond to trackOperationsWidget mouse events
 *
 *  If it's the left mouse button, and Ctrl is held down, and we're
 *  not a Beat+Bassline Editor track, then start a new drag event to
 *  copy this track.
 *
 *  Otherwise, ignore all other events.
 *
 *  \param me The mouse event to respond to.
 */
void TrackOperationsWidget::mousePressEvent( QMouseEvent * me )
{
	if( me->button() == Qt::LeftButton &&
		me->modifiers() & Qt::ControlModifier &&
			m_trackView->getTrack()->type() != Track::BBTrack )
	{
		DataFile dataFile( DataFile::DragNDropData );
		m_trackView->getTrack()->saveState( dataFile, dataFile.content() );
		new StringPairDrag( QString( "track_%1" ).arg(
					m_trackView->getTrack()->type() ),
			dataFile.toString(), m_trackView->getTrackSettingsWidget()->grab(),
									this );
	}
	else if( me->button() == Qt::LeftButton )
	{
		// track-widget (parent-widget) initiates track-move
		me->ignore();
	}
}




/*! \brief Repaint the trackOperationsWidget
 *
 *  If we're not moving, and in the Beat+Bassline Editor, then turn
 *  automation on or off depending on its previous state and show
 *  ourselves.
 *
 *  Otherwise, hide ourselves.
 *
 *  \todo Flesh this out a bit - is it correct?
 *  \param pe The paint event to respond to
 */
void TrackOperationsWidget::paintEvent( QPaintEvent * pe )
{
	QPainter p( this );
	
	p.fillRect( rect(), palette().brush(QPalette::Background) );
	
	if( m_trackView->getTrack()->useColor() && ! m_trackView->getTrack()->getMutedModel()->value() ) 
	{
		QRect coloredRect( 0, 0, 10, m_trackView->getTrack()->getHeight() );
		
		p.fillRect( coloredRect, m_trackView->getTrack()->color() );
	}

	if( m_trackView->isMovingTrack() == false )
	{
		p.drawPixmap( 2, 2, embed::getIconPixmap("track_op_grip"));
	}
	else
	{
		p.drawPixmap( 2, 2, embed::getIconPixmap("track_op_grip_c"));
	}
}




/*! \brief Clone this track
 *
 */
void TrackOperationsWidget::cloneTrack()
{
	TrackContainerView *tcView = m_trackView->trackContainerView();

	Track *newTrack = m_trackView->getTrack()->clone();
	TrackView *newTrackView = tcView->createTrackView( newTrack );

	int index = tcView->trackViews().indexOf( m_trackView );
	int i = tcView->trackViews().size();
	while ( i != index + 1 )
	{
		tcView->moveTrackView( newTrackView, i - 1 );
		i--;
	}
}


/*! \brief Clear this track - clears all TCOs from the track */
void TrackOperationsWidget::clearTrack()
{
	Track * t = m_trackView->getTrack();
	t->addJournalCheckPoint();
	t->lock();
	t->deleteTCOs();
	t->unlock();
}



/*! \brief Remove this track from the track list
 *
 */
void TrackOperationsWidget::removeTrack()
{
	emit trackRemovalScheduled( m_trackView );
}

void TrackOperationsWidget::changeTrackColor()
{
	QColor new_color = ColorChooser( this ).withPalette( ColorChooser::Palette::Track )-> \
		getColor( m_trackView->getTrack()->color() );
	
	if( ! new_color.isValid() )
	{ return; }

	emit colorChanged( new_color );
	update();
}

void TrackOperationsWidget::resetTrackColor()
{
	emit colorReset();
	update();
}

void TrackOperationsWidget::randomTrackColor()
{
	QColor buffer = ColorChooser::getPalette( ColorChooser::Palette::Track )[ rand() % 48 ];

	emit colorChanged( buffer );
	update();
}

void TrackOperationsWidget::useTrackColor()
{
	emit colorParented();
}


/*! \brief Update the trackOperationsWidget context menu
 *
 *  For all track types, we have the Clone and Remove options.
 *  For instrument-tracks we also offer the MIDI-control-menu
 *  For automation tracks, extra options: turn on/off recording
 *  on all TCOs (same should be added for sample tracks when
 *  sampletrack recording is implemented)
 */
void TrackOperationsWidget::updateMenu()
{
	QMenu * toMenu = m_trackOps->menu();
	toMenu->clear();
	toMenu->addAction( embed::getIconPixmap( "edit_copy", 16, 16 ),
						tr( "Clone this track" ),
						this, SLOT( cloneTrack() ) );
	toMenu->addAction( embed::getIconPixmap( "cancel", 16, 16 ),
						tr( "Remove this track" ),
						this, SLOT( removeTrack() ) );

	if( ! m_trackView->trackContainerView()->fixedTCOs() )
	{
		toMenu->addAction( tr( "Clear this track" ), this, SLOT( clearTrack() ) );
	}
	if (QMenu *fxMenu = m_trackView->createFxMenu(tr("FX %1: %2"), tr("Assign to new FX Channel")))
	{
		toMenu->addMenu(fxMenu);
	}

	if (InstrumentTrackView * trackView = dynamic_cast<InstrumentTrackView *>(m_trackView))
	{
		toMenu->addSeparator();
		toMenu->addMenu(trackView->midiMenu());
	}
	if( dynamic_cast<AutomationTrackView *>( m_trackView ) )
	{
		toMenu->addAction( tr( "Turn all recording on" ), this, SLOT( recordingOn() ) );
		toMenu->addAction( tr( "Turn all recording off" ), this, SLOT( recordingOff() ) );
	}
	
	toMenu->addSeparator();
	toMenu->addAction( embed::getIconPixmap( "colorize" ),
						tr( "Change color" ), this, SLOT( changeTrackColor() ) );
	toMenu->addAction( embed::getIconPixmap( "colorize" ),
						tr( "Reset color to default" ), this, SLOT( resetTrackColor() ) );
	toMenu->addAction( embed::getIconPixmap( "colorize" ),
						tr( "Set random color" ), this, SLOT( randomTrackColor() ) );
	toMenu->addSeparator();
	toMenu->addAction( embed::getIconPixmap( "colorize" ),
						tr( "Clear clip colors" ), this, SLOT( useTrackColor() ) );
}

void TrackOperationsWidget::updateColorGradient()
{
	update();
}


void TrackOperationsWidget::toggleRecording( bool on )
{
	AutomationTrackView * atv = dynamic_cast<AutomationTrackView *>( m_trackView );
	if( atv )
	{
		for( TrackContentObject * tco : atv->getTrack()->getTCOs() )
		{
			AutomationPattern * ap = dynamic_cast<AutomationPattern *>( tco );
			if( ap ) { ap->setRecording( on ); }
		}
		atv->update();
	}
}


void TrackOperationsWidget::recordingOn()
{
	toggleRecording( true );
}


void TrackOperationsWidget::recordingOff()
{
	toggleRecording( false );
}


// ===========================================================================
// track
// ===========================================================================

/*! \brief Create a new (empty) track object
 *
 *  The track object is the whole track, linking its contents, its
 *  automation, name, type, and so forth.
 *
 * \param type The type of track (Song Editor or Beat+Bassline Editor)
 * \param tc The track Container object to encapsulate in this track.
 *
 * \todo check the definitions of all the properties - are they OK?
 */
Track::Track( TrackTypes type, TrackContainer * tc ) :
	Model( tc ),                   /*!< The track Model */
	m_trackContainer( tc ),        /*!< The track container object */
	m_type( type ),                /*!< The track type */
	m_name(),                       /*!< The track's name */
	m_mutedModel( false, this, tr( "Mute" ) ),
					 /*!< For controlling track muting */
	m_soloModel( false, this, tr( "Solo" ) ),
					/*!< For controlling track soloing */
	m_simpleSerializingMode( false ),
	m_trackContentObjects(),        /*!< The track content objects (segments) */
	m_color( 0, 0, 0 ),
	m_hasColor( false )
{
	m_trackContainer->addTrack( this );
	m_height = -1;
}




/*! \brief Destroy this track
 *
 *  If the track container is a Beat+Bassline container, step through
 *  its list of tracks and remove us.
 *
 *  Then delete the TrackContentObject's contents, remove this track from
 *  the track container.
 *
 *  Finally step through this track's automation and forget all of them.
 */
Track::~Track()
{
	lock();
	emit destroyedTrack();

	while( !m_trackContentObjects.isEmpty() )
	{
		delete m_trackContentObjects.last();
	}

	m_trackContainer->removeTrack( this );
	unlock();
}




/*! \brief Create a track based on the given track type and container.
 *
 *  \param tt The type of track to create
 *  \param tc The track container to attach to
 */
Track * Track::create( TrackTypes tt, TrackContainer * tc )
{
	Engine::mixer()->requestChangeInModel();

	Track * t = NULL;

	switch( tt )
	{
		case InstrumentTrack: t = new ::InstrumentTrack( tc ); break;
		case BBTrack: t = new ::BBTrack( tc ); break;
		case SampleTrack: t = new ::SampleTrack( tc ); break;
//		case EVENT_TRACK:
//		case VIDEO_TRACK:
		case AutomationTrack: t = new ::AutomationTrack( tc ); break;
		case HiddenAutomationTrack:
						t = new ::AutomationTrack( tc, true ); break;
		default: break;
	}

	if( tc == Engine::getBBTrackContainer() && t )
	{
		t->createTCOsForBB( Engine::getBBTrackContainer()->numOfBBs()
									- 1 );
	}

	tc->updateAfterTrackAdd();

	Engine::mixer()->doneChangeInModel();

	return t;
}




/*! \brief Create a track inside TrackContainer from track type in a QDomElement and restore state from XML
 *
 *  \param element The QDomElement containing the type of track to create
 *  \param tc The track container to attach to
 */
Track * Track::create( const QDomElement & element, TrackContainer * tc )
{
	Engine::mixer()->requestChangeInModel();

	Track * t = create(
		static_cast<TrackTypes>( element.attribute( "type" ).toInt() ),
									tc );
	if( t != NULL )
	{
		t->restoreState( element );
	}

	Engine::mixer()->doneChangeInModel();

	return t;
}




/*! \brief Clone a track from this track
 *
 */
Track * Track::clone()
{
	QDomDocument doc;
	QDomElement parent = doc.createElement( "clone" );
	saveState( doc, parent );
	return create( parent.firstChild().toElement(), m_trackContainer );
}






/*! \brief Save this track's settings to file
 *
 *  We save the track type and its muted state and solo state, then append the track-
 *  specific settings.  Then we iterate through the trackContentObjects
 *  and save all their states in turn.
 *
 *  \param doc The QDomDocument to use to save
 *  \param element The The QDomElement to save into
 *  \todo Does this accurately describe the parameters?  I think not!?
 *  \todo Save the track height
 */
void Track::saveSettings( QDomDocument & doc, QDomElement & element )
{
	if( !m_simpleSerializingMode )
	{
		element.setTagName( "track" );
	}
	element.setAttribute( "type", type() );
	element.setAttribute( "name", name() );
	m_mutedModel.saveSettings( doc, element, "muted" );
	m_soloModel.saveSettings( doc, element, "solo" );
	// Save the mutedBeforeSolo value so we can recover the muted state if any solo was active (issue 5562)
	element.setAttribute( "mutedBeforeSolo", int(m_mutedBeforeSolo) );

	if( m_height >= MINIMAL_TRACK_HEIGHT )
	{
		element.setAttribute( "trackheight", m_height );
	}
	
	if( m_hasColor )
	{
		element.setAttribute( "trackbgcolor", m_color.name() );
	}
	
	QDomElement tsDe = doc.createElement( nodeName() );
	// let actual track (InstrumentTrack, bbTrack, sampleTrack etc.) save
	// its settings
	element.appendChild( tsDe );
	saveTrackSpecificSettings( doc, tsDe );

	if( m_simpleSerializingMode )
	{
		m_simpleSerializingMode = false;
		return;
	}

	// now save settings of all TCO's
	for( tcoVector::const_iterator it = m_trackContentObjects.begin();
				it != m_trackContentObjects.end(); ++it )
	{
		( *it )->saveState( doc, element );
	}
}




/*! \brief Load the settings from a file
 *
 *  We load the track's type and muted state and solo state, then clear out our
 *  current TrackContentObject.
 *
 *  Then we step through the QDomElement's children and load the
 *  track-specific settings and trackContentObjects states from it
 *  one at a time.
 *
 *  \param element the QDomElement to load track settings from
 *  \todo Load the track height.
 */
void Track::loadSettings( const QDomElement & element )
{
	if( element.attribute( "type" ).toInt() != type() )
	{
		qWarning( "Current track-type does not match track-type of "
							"settings-node!\n" );
	}

	setName( element.hasAttribute( "name" ) ? element.attribute( "name" ) :
			element.firstChild().toElement().attribute( "name" ) );

	m_mutedModel.loadSettings( element, "muted" );
	m_soloModel.loadSettings( element, "solo" );
	// Get the mutedBeforeSolo value so we can recover the muted state if any solo was active.
	// Older project files that didn't have this attribute will set the value to false (issue 5562)
	m_mutedBeforeSolo = QVariant( element.attribute( "mutedBeforeSolo", "0" ) ).toBool();

	if( element.hasAttribute( "trackbgcolor" ) )
	{
		m_color.setNamedColor( element.attribute( "trackbgcolor" ) );
		m_hasColor = true;
	}

	if( m_simpleSerializingMode )
	{
		QDomNode node = element.firstChild();
		while( !node.isNull() )
		{
			if( node.isElement() && node.nodeName() == nodeName() )
			{
				loadTrackSpecificSettings( node.toElement() );
				break;
			}
			node = node.nextSibling();
		}
		m_simpleSerializingMode = false;
		return;
	}

	while( !m_trackContentObjects.empty() )
	{
		delete m_trackContentObjects.front();
//		m_trackContentObjects.erase( m_trackContentObjects.begin() );
	}

	QDomNode node = element.firstChild();
	while( !node.isNull() )
	{
		if( node.isElement() )
		{
			if( node.nodeName() == nodeName() )
			{
				loadTrackSpecificSettings( node.toElement() );
			}
			else if( node.nodeName() != "muted"
			&& node.nodeName() != "solo"
			&& !node.toElement().attribute( "metadata" ).toInt() )
			{
				TrackContentObject * tco = createTCO(
								MidiTime( 0 ) );
				tco->restoreState( node.toElement() );
				saveJournallingState( false );
				restoreJournallingState();
			}
		}
		node = node.nextSibling();
	}

	int storedHeight = element.attribute( "trackheight" ).toInt();
	if( storedHeight >= MINIMAL_TRACK_HEIGHT )
	{
		m_height = storedHeight;
	}
}




/*! \brief Add another TrackContentObject into this track
 *
 *  \param tco The TrackContentObject to attach to this track.
 */
TrackContentObject * Track::addTCO( TrackContentObject * tco )
{
	tco->setColor( m_color );
	tco->useStyleColor( ! m_hasColor );
	
	m_trackContentObjects.push_back( tco );

	emit trackContentObjectAdded( tco );

	return tco;		// just for convenience
}




/*! \brief Remove a given TrackContentObject from this track
 *
 *  \param tco The TrackContentObject to remove from this track.
 */
void Track::removeTCO( TrackContentObject * tco )
{
	tcoVector::iterator it = std::find( m_trackContentObjects.begin(),
					m_trackContentObjects.end(),
					tco );
	if( it != m_trackContentObjects.end() )
	{
		m_trackContentObjects.erase( it );
		if( Engine::getSong() )
		{
			Engine::getSong()->updateLength();
			Engine::getSong()->setModified();
		}
	}
}


/*! \brief Remove all TCOs from this track */
void Track::deleteTCOs()
{
	while( ! m_trackContentObjects.isEmpty() )
	{
		delete m_trackContentObjects.first();
	}
}


/*! \brief Return the number of trackContentObjects we contain
 *
 *  \return the number of trackContentObjects we currently contain.
 */
int Track::numOfTCOs()
{
	return m_trackContentObjects.size();
}




/*! \brief Get a TrackContentObject by number
 *
 *  If the TCO number is less than our TCO array size then fetch that
 *  numbered object from the array.  Otherwise we warn the user that
 *  we've somehow requested a TCO that is too large, and create a new
 *  TCO for them.
 *  \param tcoNum The number of the TrackContentObject to fetch.
 *  \return the given TrackContentObject or a new one if out of range.
 *  \todo reject TCO numbers less than zero.
 *  \todo if we create a TCO here, should we somehow attach it to the
 *     track?
 */
TrackContentObject * Track::getTCO( int tcoNum )
{
	if( tcoNum < m_trackContentObjects.size() )
	{
		return m_trackContentObjects[tcoNum];
	}
	printf( "called Track::getTCO( %d ), "
			"but TCO %d doesn't exist\n", tcoNum, tcoNum );
	return createTCO( tcoNum * MidiTime::ticksPerBar() );

}




/*! \brief Determine the given TrackContentObject's number in our array.
 *
 *  \param tco The TrackContentObject to search for.
 *  \return its number in our array.
 */
int Track::getTCONum( const TrackContentObject * tco )
{
//	for( int i = 0; i < getTrackContentWidget()->numOfTCOs(); ++i )
	tcoVector::iterator it = std::find( m_trackContentObjects.begin(),
					m_trackContentObjects.end(),
					tco );
	if( it != m_trackContentObjects.end() )
	{
/*		if( getTCO( i ) == _tco )
		{
			return i;
		}*/
		return it - m_trackContentObjects.begin();
	}
	qWarning( "Track::getTCONum(...) -> _tco not found!\n" );
	return 0;
}




/*! \brief Retrieve a list of trackContentObjects that fall within a period.
 *
 *  Here we're interested in a range of trackContentObjects that intersect
 *  the given time period.
 *
 *  We return the TCOs we find in order by time, earliest TCOs first.
 *
 *  \param tcoV The list to contain the found trackContentObjects.
 *  \param start The MIDI start time of the range.
 *  \param end   The MIDI endi time of the range.
 */
void Track::getTCOsInRange( tcoVector & tcoV, const MidiTime & start,
							const MidiTime & end )
{
	for( TrackContentObject* tco : m_trackContentObjects )
	{
		int s = tco->startPosition();
		int e = tco->endPosition();
		if( ( s <= end ) && ( e >= start ) )
		{
			// TCO is within given range
			// Insert sorted by TCO's position
			tcoV.insert(std::upper_bound(tcoV.begin(), tcoV.end(), tco, TrackContentObject::comparePosition),
						tco);
		}
	}
}




/*! \brief Swap the position of two trackContentObjects.
 *
 *  First, we arrange to swap the positions of the two TCOs in the
 *  trackContentObjects list.  Then we swap their start times as well.
 *
 *  \param tcoNum1 The first TrackContentObject to swap.
 *  \param tcoNum2 The second TrackContentObject to swap.
 */
void Track::swapPositionOfTCOs( int tcoNum1, int tcoNum2 )
{
	qSwap( m_trackContentObjects[tcoNum1],
					m_trackContentObjects[tcoNum2] );

	const MidiTime pos = m_trackContentObjects[tcoNum1]->startPosition();

	m_trackContentObjects[tcoNum1]->movePosition(
			m_trackContentObjects[tcoNum2]->startPosition() );
	m_trackContentObjects[tcoNum2]->movePosition( pos );
}




void Track::createTCOsForBB( int bb )
{
	while( numOfTCOs() < bb + 1 )
	{
		MidiTime position = MidiTime( numOfTCOs(), 0 );
		TrackContentObject * tco = createTCO( position );
		tco->movePosition( position );
		tco->changeLength( MidiTime( 1, 0 ) );
	}
}




/*! \brief Move all the trackContentObjects after a certain time later by one bar.
 *
 *  \param pos The time at which we want to insert the bar.
 *  \todo if we stepped through this list last to first, and the list was
 *    in ascending order by TCO time, once we hit a TCO that was earlier
 *    than the insert time, we could fall out of the loop early.
 */
void Track::insertBar( const MidiTime & pos )
{
	// we'll increase the position of every TCO, positioned behind pos, by
	// one bar
	for( tcoVector::iterator it = m_trackContentObjects.begin();
				it != m_trackContentObjects.end(); ++it )
	{
		if( ( *it )->startPosition() >= pos )
		{
			( *it )->movePosition( (*it)->startPosition() +
						MidiTime::ticksPerBar() );
		}
	}
}




/*! \brief Move all the trackContentObjects after a certain time earlier by one bar.
 *
 *  \param pos The time at which we want to remove the bar.
 */
void Track::removeBar( const MidiTime & pos )
{
	// we'll decrease the position of every TCO, positioned behind pos, by
	// one bar
	for( tcoVector::iterator it = m_trackContentObjects.begin();
				it != m_trackContentObjects.end(); ++it )
	{
		if( ( *it )->startPosition() >= pos )
		{
			( *it )->movePosition( qMax( ( *it )->startPosition() -
						MidiTime::ticksPerBar(), 0 ) );
		}
	}
}




/*! \brief Return the length of the entire track in bars
 *
 *  We step through our list of TCOs and determine their end position,
 *  keeping track of the latest time found in ticks.  Then we return
 *  that in bars by dividing by the number of ticks per bar.
 */
bar_t Track::length() const
{
	// find last end-position
	tick_t last = 0;
	for( tcoVector::const_iterator it = m_trackContentObjects.begin();
				it != m_trackContentObjects.end(); ++it )
	{
		if( Engine::getSong()->isExporting() &&
				( *it )->isMuted() )
		{
			continue;
		}

		const tick_t cur = ( *it )->endPosition();
		if( cur > last )
		{
			last = cur;
		}
	}

	return last / MidiTime::ticksPerBar();
}



/*! \brief Invert the track's solo state.
 *
 *  We have to go through all the tracks determining if any other track
 *  is already soloed.  Then we have to save the mute state of all tracks,
 *  and set our mute state to on and all the others to off.
 */
void Track::toggleSolo()
{
	const TrackContainer::TrackList & tl = m_trackContainer->tracks();

	bool soloBefore = false;
	for( TrackContainer::TrackList::const_iterator it = tl.begin();
							it != tl.end(); ++it )
	{
		if( *it != this )
		{
			if( ( *it )->m_soloModel.value() )
			{
				soloBefore = true;
				break;
			}
		}
	}

	const bool solo = m_soloModel.value();
	// Should we use the new behavior of solo or the older/legacy one?
	const bool soloLegacyBehavior = ConfigManager::inst()->value("app", "sololegacybehavior", "0").toInt();

	for( TrackContainer::TrackList::const_iterator it = tl.begin();
							it != tl.end(); ++it )
	{
		if( solo )
		{
			// save mute-state in case no track was solo before
			if( !soloBefore )
			{
				( *it )->m_mutedBeforeSolo = ( *it )->isMuted();
			}
			// Don't mute AutomationTracks (keep their original state) unless we are on the sololegacybehavior mode
			if( *it == this )
			{
				( *it )->setMuted( false );
			}
			else if( soloLegacyBehavior || ( *it )->type() != AutomationTrack )
			{
				( *it )->setMuted( true );
			}
			if( *it != this )
			{
				( *it )->m_soloModel.setValue( false );
			}
		}
		else if( !soloBefore )
		{
			// Unless we are on the sololegacybehavior mode, only restores the
			// mute state if the track isn't an Automation Track
			if( soloLegacyBehavior || ( *it )->type() != AutomationTrack )
			{
				( *it )->setMuted( ( *it )->m_mutedBeforeSolo );
			}
		}
	}
}

void Track::trackColorChanged( QColor & c )
{
	for (int i = 0; i < numOfTCOs(); i++)
	{
		m_trackContentObjects[i]->setBGColor(c);
	}
	m_hasColor = true;
	m_color = c;
}

void Track::trackColorReset()
{
	for (int i = 0; i < numOfTCOs(); i++)
	{
		m_trackContentObjects[i]->resetColor();
	}
	m_hasColor = false;
}


BoolModel *Track::getMutedModel()
{
	return &m_mutedModel;
}






// ===========================================================================
// trackView
// ===========================================================================

/*! \brief Create a new track View.
 *
 *  The track View is handles the actual display of the track, including
 *  displaying its various widgets and the track segments.
 *
 *  \param track The track to display.
 *  \param tcv The track Container View for us to be displayed in.
 *  \todo Is my description of these properties correct?
 */
TrackView::TrackView( Track * track, TrackContainerView * tcv ) :
	QWidget( tcv->contentWidget() ),   /*!< The Track Container View's content widget. */
	ModelView( NULL, this ),            /*!< The model view of this track */
	m_track( track ),                  /*!< The track we're displaying */
	m_trackContainerView( tcv ),       /*!< The track Container View we're displayed in */
	m_trackOperationsWidget( this ),    /*!< Our trackOperationsWidget */
	m_trackSettingsWidget( this ),      /*!< Our trackSettingsWidget */
	m_trackContentWidget( this ),       /*!< Our trackContentWidget */
	m_action( NoAction )                /*!< The action we're currently performing */
{
	setAutoFillBackground( true );
	QPalette pal;
	pal.setColor( backgroundRole(), QColor( 32, 36, 40 ) );
	setPalette( pal );

	m_trackSettingsWidget.setAutoFillBackground( true );

	QHBoxLayout * layout = new QHBoxLayout( this );
	layout->setMargin( 0 );
	layout->setSpacing( 0 );
	layout->addWidget( &m_trackOperationsWidget );
	layout->addWidget( &m_trackSettingsWidget );
	layout->addWidget( &m_trackContentWidget, 1 );
	setFixedHeight( m_track->getHeight() );

	resizeEvent( NULL );

	setAcceptDrops( true );
	setAttribute( Qt::WA_DeleteOnClose, true );


	connect( m_track, SIGNAL( destroyedTrack() ), this, SLOT( close() ) );
	connect( m_track,
		SIGNAL( trackContentObjectAdded( TrackContentObject * ) ),
			this, SLOT( createTCOView( TrackContentObject * ) ),
			Qt::QueuedConnection );

	connect( &m_track->m_mutedModel, SIGNAL( dataChanged() ),
			&m_trackContentWidget, SLOT( update() ) );

	connect(&m_track->m_mutedModel, SIGNAL(dataChanged()),
			this, SLOT(muteChanged()));

	connect( &m_track->m_soloModel, SIGNAL( dataChanged() ),
			m_track, SLOT( toggleSolo() ), Qt::DirectConnection );
			
	connect( &m_trackOperationsWidget, SIGNAL( colorChanged( QColor & ) ),
			m_track, SLOT( trackColorChanged( QColor & ) ) );
			
	connect( &m_trackOperationsWidget, SIGNAL( colorReset() ),
			m_track, SLOT( trackColorReset() ) );
			
	// create views for already existing TCOs
	for( Track::tcoVector::iterator it =
					m_track->m_trackContentObjects.begin();
			it != m_track->m_trackContentObjects.end(); ++it )
	{
		createTCOView( *it );
	}

	m_trackContainerView->addTrackView( this );
}




/*! \brief Destroy this track View.
 *
 */
TrackView::~TrackView()
{
}




/*! \brief Resize this track View.
 *
 *  \param re the Resize Event to handle.
 */
void TrackView::resizeEvent( QResizeEvent * re )
{
	if( ConfigManager::inst()->value( "ui",
					  "compacttrackbuttons" ).toInt() )
	{
		m_trackOperationsWidget.setFixedSize( TRACK_OP_WIDTH_COMPACT, height() - 1 );
		m_trackSettingsWidget.setFixedSize( DEFAULT_SETTINGS_WIDGET_WIDTH_COMPACT, height() - 1 );
	}
	else
	{
		m_trackOperationsWidget.setFixedSize( TRACK_OP_WIDTH, height() - 1 );
		m_trackSettingsWidget.setFixedSize( DEFAULT_SETTINGS_WIDGET_WIDTH, height() - 1 );
	}
	m_trackContentWidget.setFixedHeight( height() );
}




/*! \brief Update this track View and all its content objects.
 *
 */
void TrackView::update()
{
	m_trackContentWidget.update();
	if( !m_trackContainerView->fixedTCOs() )
	{
		m_trackContentWidget.changePosition();
	}
	QWidget::update();
}




/*! \brief Create a menu for assigning/creating channels for this track.
 *
 */
QMenu * TrackView::createFxMenu(QString title, QString newFxLabel)
{
	Q_UNUSED(title)
	Q_UNUSED(newFxLabel)
	return NULL;
}




/*! \brief Close this track View.
 *
 */
bool TrackView::close()
{
	m_trackContainerView->removeTrackView( this );
	return QWidget::close();
}




/*! \brief Register that the model of this track View has changed.
 *
 */
void TrackView::modelChanged()
{
	m_track = castModel<Track>();
	assert( m_track != NULL );
	connect( m_track, SIGNAL( destroyedTrack() ), this, SLOT( close() ) );
	m_trackOperationsWidget.m_muteBtn->setModel( &m_track->m_mutedModel );
	m_trackOperationsWidget.m_soloBtn->setModel( &m_track->m_soloModel );
	ModelView::modelChanged();
	setFixedHeight( m_track->getHeight() );
}




/*! \brief Start a drag event on this track View.
 *
 *  \param dee the DragEnterEvent to start.
 */
void TrackView::dragEnterEvent( QDragEnterEvent * dee )
{
	StringPairDrag::processDragEnterEvent( dee, "track_" +
					QString::number( m_track->type() ) );
}




/*! \brief Accept a drop event on this track View.
 *
 *  We only accept drop events that are of the same type as this track.
 *  If so, we decode the data from the drop event by just feeding it
 *  back into the engine as a state.
 *
 *  \param de the DropEvent to handle.
 */
void TrackView::dropEvent( QDropEvent * de )
{
	QString type = StringPairDrag::decodeKey( de );
	QString value = StringPairDrag::decodeValue( de );
	if( type == ( "track_" + QString::number( m_track->type() ) ) )
	{
		// value contains our XML-data so simply create a
		// DataFile which does the rest for us...
		DataFile dataFile( value.toUtf8() );
		Engine::mixer()->requestChangeInModel();
		m_track->restoreState( dataFile.content().firstChild().toElement() );
		Engine::mixer()->doneChangeInModel();
		de->accept();
	}
}




/*! \brief Handle a mouse press event on this track View.
 *
 *  If this track container supports rubber band selection, let the
 *  widget handle that and don't bother with any other handling.
 *
 *  If the left mouse button is pressed, we handle two things.  If
 *  SHIFT is pressed, then we resize vertically.  Otherwise we start
 *  the process of moving this track to a new position.
 *
 *  Otherwise we let the widget handle the mouse event as normal.
 *
 *  \param me the MouseEvent to handle.
 */
void TrackView::mousePressEvent( QMouseEvent * me )
{

	// If previously dragged too small, restore on shift-leftclick
	if( height() < DEFAULT_TRACK_HEIGHT &&
		me->modifiers() & Qt::ShiftModifier &&
		me->button() == Qt::LeftButton )
	{
		setFixedHeight( DEFAULT_TRACK_HEIGHT );
		m_track->setHeight( DEFAULT_TRACK_HEIGHT );
	}


	int widgetTotal = ConfigManager::inst()->value( "ui",
							"compacttrackbuttons" ).toInt()==1 ?
		DEFAULT_SETTINGS_WIDGET_WIDTH_COMPACT + TRACK_OP_WIDTH_COMPACT :
		DEFAULT_SETTINGS_WIDGET_WIDTH + TRACK_OP_WIDTH;
	if( m_trackContainerView->allowRubberband() == true  && me->x() > widgetTotal )
	{
		QWidget::mousePressEvent( me );
	}
	else if( me->button() == Qt::LeftButton )
	{
		if( me->modifiers() & Qt::ShiftModifier )
		{
			m_action = ResizeTrack;
			QCursor::setPos( mapToGlobal( QPoint( me->x(),
								height() ) ) );
			QCursor c( Qt::SizeVerCursor);
			QApplication::setOverrideCursor( c );
		}
		else
		{
			if( me->x()>10 ) // 10 = The width of the grip + 2 pixels to the left and right.
			{
				QWidget::mousePressEvent( me );
				return;
			}

			m_action = MoveTrack;

			QCursor c( Qt::SizeVerCursor );
			QApplication::setOverrideCursor( c );
			// update because in move-mode, all elements in
			// track-op-widgets are hidden as a visual feedback
			m_trackOperationsWidget.update();
		}

		me->accept();
	}
	else
	{
		QWidget::mousePressEvent( me );
	}
}




/*! \brief Handle a mouse move event on this track View.
 *
 *  If this track container supports rubber band selection, let the
 *  widget handle that and don't bother with any other handling.
 *
 *  Otherwise if we've started the move process (from mousePressEvent())
 *  then move ourselves into that position, reordering the track list
 *  with moveTrackViewUp() and moveTrackViewDown() to suit.  We make a
 *  note of this in the undo journal in case the user wants to undo this
 *  move.
 *
 *  Likewise if we've started a resize process, handle this too, making
 *  sure that we never go below the minimum track height.
 *
 *  \param me the MouseEvent to handle.
 */
void TrackView::mouseMoveEvent( QMouseEvent * me )
{
	int widgetTotal = ConfigManager::inst()->value( "ui",
							"compacttrackbuttons" ).toInt()==1 ?
		DEFAULT_SETTINGS_WIDGET_WIDTH_COMPACT + TRACK_OP_WIDTH_COMPACT :
		DEFAULT_SETTINGS_WIDGET_WIDTH + TRACK_OP_WIDTH;
	if( m_trackContainerView->allowRubberband() == true && me->x() > widgetTotal )
	{
		QWidget::mouseMoveEvent( me );
	}
	else if( m_action == MoveTrack )
	{
		// look which track-widget the mouse-cursor is over
		const int yPos =
			m_trackContainerView->contentWidget()->mapFromGlobal( me->globalPos() ).y();
		const TrackView * trackAtY = m_trackContainerView->trackViewAt( yPos );

		// debug code
		//	qDebug( "y position %d", yPos );

		// a track-widget not equal to ourself?
		if( trackAtY != NULL && trackAtY != this )
		{
			// then move us up/down there!
			if( me->y() < 0 )
			{
				m_trackContainerView->moveTrackViewUp( this );
			}
			else
			{
				m_trackContainerView->moveTrackViewDown( this );
			}
		}
	}
	else if( m_action == ResizeTrack )
	{
		setFixedHeight( qMax<int>( me->y(), MINIMAL_TRACK_HEIGHT ) );
		m_trackContainerView->realignTracks();
		m_track->setHeight( height() );
	}

	if( height() < DEFAULT_TRACK_HEIGHT )
	{
		ToolTip::add( this, m_track->m_name );
	}
}



/*! \brief Handle a mouse release event on this track View.
 *
 *  \param me the MouseEvent to handle.
 */
void TrackView::mouseReleaseEvent( QMouseEvent * me )
{
	m_action = NoAction;
	while( QApplication::overrideCursor() != NULL )
	{
		QApplication::restoreOverrideCursor();
	}
	m_trackOperationsWidget.update();

	QWidget::mouseReleaseEvent( me );
}




/*! \brief Repaint this track View.
 *
 *  \param pe the PaintEvent to start.
 */
void TrackView::paintEvent( QPaintEvent * pe )
{
	QStyleOption opt;
	opt.initFrom( this );
	QPainter p( this );
	style()->drawPrimitive( QStyle::PE_Widget, &opt, &p, this );
}




/*! \brief Create a TrackContentObject View in this track View.
 *
 *  \param tco the TrackContentObject to create the view for.
 *  \todo is this a good description for what this method does?
 */
void TrackView::createTCOView( TrackContentObject * tco )
{
	TrackContentObjectView * tv = tco->createView( this );
	if( tco->getSelectViewOnCreate() == true )
	{
		tv->setSelected( true );
	}
	tco->selectViewOnCreate( false );
}




void TrackView::muteChanged()
{
	FadeButton * indicator = getActivityIndicator();
	if (indicator) { setIndicatorMute(indicator, m_track->m_mutedModel.value()); }
}




void TrackView::setIndicatorMute(FadeButton* indicator, bool muted)
{
	QPalette::ColorRole role = muted ? QPalette::Highlight : QPalette::BrightText;
	indicator->setActiveColor(QApplication::palette().color(QPalette::Active, role));
}<|MERGE_RESOLUTION|>--- conflicted
+++ resolved
@@ -1990,8 +1990,7 @@
 		if( wasSelection )
 		{
 			tco->selectViewOnCreate( true );
-		}
-<<<<<<< HEAD
+    }
 		
 		if( outerTCOElement.attributeNode( "clipColor" ).value() == "1" )
 		{
@@ -2005,15 +2004,6 @@
 			tco->useCustomClipColor( false );
 			tco->setColor( t->color() );
 		}
-
-		//check tco name, if the same as source track name dont copy
-		QString sourceTrackName = outerTCOElement.attributeNode( "trackName" ).value();
-		if( tco->name() == sourceTrackName )
-		{
-			tco->setName( "" );
-		}
-=======
->>>>>>> 6546857d
 	}
 
 	AutomationPattern::resolveAllIDs();
