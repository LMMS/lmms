--- conflicted
+++ resolved
@@ -64,16 +64,9 @@
 	m_mutedModel( false, this, tr( "Mute" ) ), /*!< For controlling track muting */
 	m_soloModel( false, this, tr( "Solo" ) ), /*!< For controlling track soloing */
 	m_simpleSerializingMode( false ),
-<<<<<<< HEAD
 	m_clips(),        /*!< The clips (segments) */
-	m_color( 0, 0, 0 ),
-	m_hasColor(false),
 	m_length(0)
-{
-=======
-	m_clips()        /*!< The clips (segments) */
 {	
->>>>>>> bfeb781d
 	m_trackContainer->addTrack( this );
 	m_height = -1;
 }
