/*
 * Track.cpp - implementation of classes concerning tracks -> necessary for
 *             all track-like objects (beat/bassline, sample-track...)
 *
 * Copyright (c) 2004-2014 Tobias Doerffel <tobydox/at/users.sourceforge.net>
 *
 * This file is part of LMMS - https://lmms.io
 *
 * This program is free software; you can redistribute it and/or
 * modify it under the terms of the GNU General Public
 * License as published by the Free Software Foundation; either
 * version 2 of the License, or (at your option) any later version.
 *
 * This program is distributed in the hope that it will be useful,
 * but WITHOUT ANY WARRANTY; without even the implied warranty of
 * MERCHANTABILITY or FITNESS FOR A PARTICULAR PURPOSE.  See the GNU
 * General Public License for more details.
 *
 * You should have received a copy of the GNU General Public
 * License along with this program (see COPYING); if not, write to the
 * Free Software Foundation, Inc., 51 Franklin Street, Fifth Floor,
 * Boston, MA 02110-1301 USA.
 *
 */

/** \file Track.cpp
 *  \brief All classes concerning tracks and track-like objects
 */

/*
 * \mainpage Track classes
 *
 * \section introduction Introduction
 *
 * \todo fill this out
 */

#include "Track.h"

#include <assert.h>

#include <QLayout>
#include <QMenu>
#include <QMouseEvent>
#include <QPainter>
#include <QStyleOption>


#include "AutomationPattern.h"
#include "AutomationTrack.h"
#include "AutomationEditor.h"
#include "BBEditor.h"
#include "BBTrack.h"
#include "BBTrackContainer.h"
#include "ConfigManager.h"
#include "Clipboard.h"
#include "embed.h"
#include "Engine.h"
#include "GuiApplication.h"
#include "FxMixerView.h"
#include "gui_templates.h"
#include "MainWindow.h"
#include "Mixer.h"
#include "ProjectJournal.h"
#include "SampleTrack.h"
#include "Song.h"
#include "SongEditor.h"
#include "StringPairDrag.h"
#include "TextFloat.h"


/*! The width of the resize grip in pixels
 */
const int RESIZE_GRIP_WIDTH = 4;


/*! A pointer for that text bubble used when moving segments, etc.
 *
 * In a number of situations, LMMS displays a floating text bubble
 * beside the cursor as you move or resize elements of a track about.
 * This pointer keeps track of it, as you only ever need one at a time.
 */
TextFloat * TrackContentObjectView::s_textFloat = NULL;


// ===========================================================================
// TrackContentObject
// ===========================================================================
/*! \brief Create a new TrackContentObject
 *
 *  Creates a new track content object for the given track.
 *
 * \param _track The track that will contain the new object
 */
TrackContentObject::TrackContentObject( Track * track ) :
	Model( track ),
	m_track( track ),
	m_startPosition(),
	m_length(),
	m_mutedModel( false, this, tr( "Mute" ) ),
	m_selectViewOnCreate( false )
{
	if( getTrack() )
	{
		getTrack()->addTCO( this );
	}
	setJournalling( false );
	movePosition( 0 );
	changeLength( 0 );
	setJournalling( true );
}




/*! \brief Destroy a TrackContentObject
 *
 *  Destroys the given track content object.
 *
 */
TrackContentObject::~TrackContentObject()
{
	emit destroyedTCO();

	if( getTrack() )
	{
		getTrack()->removeTCO( this );
	}
}




/*! \brief Move this TrackContentObject's position in time
 *
 *  If the track content object has moved, update its position.  We
 *  also add a journal entry for undo and update the display.
 *
 * \param _pos The new position of the track content object.
 */
void TrackContentObject::movePosition( const TimePos & pos )
{
	if( m_startPosition != pos )
	{
		Engine::mixer()->requestChangeInModel();
		m_startPosition = pos;
		Engine::mixer()->doneChangeInModel();
		Engine::getSong()->updateLength();
		emit positionChanged();
	}
}




/*! \brief Change the length of this TrackContentObject
 *
 *  If the track content object's length has chaanged, update it.  We
 *  also add a journal entry for undo and update the display.
 *
 * \param _length The new length of the track content object.
 */
void TrackContentObject::changeLength( const TimePos & length )
{
	m_length = length;
	Engine::getSong()->updateLength();
	emit lengthChanged();
}




bool TrackContentObject::comparePosition(const TrackContentObject *a, const TrackContentObject *b)
{
	return a->startPosition() < b->startPosition();
}




/*! \brief Copy this TrackContentObject to the clipboard.
 *
 *  Copies this track content object to the clipboard.
 */
void TrackContentObject::copy()
{
	Clipboard::copy( this );
}




/*! \brief Pastes this TrackContentObject into a track.
 *
 *  Pastes this track content object into a track.
 *
 * \param _je The journal entry to undo
 */
void TrackContentObject::paste()
{
	if( Clipboard::getContent( nodeName() ) != NULL )
	{
		const TimePos pos = startPosition();
		restoreState( *( Clipboard::getContent( nodeName() ) ) );
		movePosition( pos );
	}
	AutomationPattern::resolveAllIDs();
	GuiApplication::instance()->automationEditor()->m_editor->updateAfterPatternChange();
}




/*! \brief Mutes this TrackContentObject
 *
 *  Restore the previous state of this track content object.  This will
 *  restore the position or the length of the track content object
 *  depending on what was changed.
 *
 * \param _je The journal entry to undo
 */
void TrackContentObject::toggleMute()
{
	m_mutedModel.setValue( !m_mutedModel.value() );
	emit dataChanged();
}




TimePos TrackContentObject::startTimeOffset() const
{
	return m_startTimeOffset;
}




void TrackContentObject::setStartTimeOffset( const TimePos &startTimeOffset )
{
	m_startTimeOffset = startTimeOffset;
}







// ===========================================================================
// trackContentObjectView
// ===========================================================================
/*! \brief Create a new trackContentObjectView
 *
 *  Creates a new track content object view for the given
 *  track content object in the given track view.
 *
 * \param _tco The track content object to be displayed
 * \param _tv  The track view that will contain the new object
 */
TrackContentObjectView::TrackContentObjectView( TrackContentObject * tco,
							TrackView * tv ) :
	selectableObject( tv->getTrackContentWidget() ),
	ModelView( NULL, this ),
	m_tco( tco ),
	m_trackView( tv ),
	m_action( NoAction ),
	m_initialMousePos( QPoint( 0, 0 ) ),
	m_initialMouseGlobalPos( QPoint( 0, 0 ) ),
	m_initialTCOPos( MidiTime(0) ),
	m_initialTCOEnd( MidiTime(0) ),
	m_initialOffsets( QVector<MidiTime>() ),
	m_hint( NULL ),
	m_mutedColor( 0, 0, 0 ),
	m_mutedBackgroundColor( 0, 0, 0 ),
	m_selectedColor( 0, 0, 0 ),
	m_textColor( 0, 0, 0 ),
	m_textShadowColor( 0, 0, 0 ),
	m_BBPatternBackground( 0, 0, 0 ),
	m_gradient( true ),
	m_needsUpdate( true )
{
	if( s_textFloat == NULL )
	{
		s_textFloat = new TextFloat;
		s_textFloat->setPixmap( embed::getIconPixmap( "clock" ) );
	}

	setAttribute( Qt::WA_OpaquePaintEvent, true );
	setAttribute( Qt::WA_DeleteOnClose, true );
	setFocusPolicy( Qt::StrongFocus );
	setCursor( QCursor( embed::getIconPixmap( "hand" ), 3, 3 ) );
	move( 0, 0 );
	show();

	setFixedHeight( tv->getTrackContentWidget()->height() - 1);
	setAcceptDrops( true );
	setMouseTracking( true );

	connect( m_tco, SIGNAL( lengthChanged() ),
			this, SLOT( updateLength() ) );
	connect( gui->songEditor()->m_editor->zoomingModel(), SIGNAL( dataChanged() ), this, SLOT( updateLength() ) );
	connect( m_tco, SIGNAL( positionChanged() ),
			this, SLOT( updatePosition() ) );
	connect( m_tco, SIGNAL( destroyedTCO() ), this, SLOT( close() ) );
	setModel( m_tco );

	m_trackView->getTrackContentWidget()->addTCOView( this );
	updateLength();
	updatePosition();
}




/*! \brief Destroy a trackContentObjectView
 *
 *  Destroys the given track content object view.
 *
 */
TrackContentObjectView::~TrackContentObjectView()
{
	delete m_hint;
	// we have to give our track-container the focus because otherwise the
	// op-buttons of our track-widgets could become focus and when the user
	// presses space for playing song, just one of these buttons is pressed
	// which results in unwanted effects
	m_trackView->trackContainerView()->setFocus();
}


/*! \brief Update a TrackContentObjectView
 *
 *  TCO's get drawn only when needed,
 *  and when a TCO is updated,
 *  it needs to be redrawn.
 *
 */
void TrackContentObjectView::update()
{
	if( fixedTCOs() )
	{
		updateLength();
	}
	m_needsUpdate = true;
	selectableObject::update();
}



/*! \brief Does this trackContentObjectView have a fixed TCO?
 *
 *  Returns whether the containing trackView has fixed
 *  TCOs.
 *
 * \todo What the hell is a TCO here - track content object?  And in
 *  what circumstance are they fixed?
 */
bool TrackContentObjectView::fixedTCOs()
{
	return m_trackView->trackContainerView()->fixedTCOs();
}



// qproperty access functions, to be inherited & used by TCOviews
//! \brief CSS theming qproperty access method
QColor TrackContentObjectView::mutedColor() const
{ return m_mutedColor; }

QColor TrackContentObjectView::mutedBackgroundColor() const
{ return m_mutedBackgroundColor; }

QColor TrackContentObjectView::selectedColor() const
{ return m_selectedColor; }

QColor TrackContentObjectView::textColor() const
{ return m_textColor; }

QColor TrackContentObjectView::textBackgroundColor() const
{
	return m_textBackgroundColor;
}

QColor TrackContentObjectView::textShadowColor() const
{ return m_textShadowColor; }

QColor TrackContentObjectView::BBPatternBackground() const
{ return m_BBPatternBackground; }

bool TrackContentObjectView::gradient() const
{ return m_gradient; }

//! \brief CSS theming qproperty access method
void TrackContentObjectView::setMutedColor( const QColor & c )
{ m_mutedColor = QColor( c ); }

void TrackContentObjectView::setMutedBackgroundColor( const QColor & c )
{ m_mutedBackgroundColor = QColor( c ); }

void TrackContentObjectView::setSelectedColor( const QColor & c )
{ m_selectedColor = QColor( c ); }

void TrackContentObjectView::setTextColor( const QColor & c )
{ m_textColor = QColor( c ); }

void TrackContentObjectView::setTextBackgroundColor( const QColor & c )
{
	m_textBackgroundColor = c;
}

void TrackContentObjectView::setTextShadowColor( const QColor & c )
{ m_textShadowColor = QColor( c ); }

void TrackContentObjectView::setBBPatternBackground( const QColor & c )
{ m_BBPatternBackground = QColor( c ); }

void TrackContentObjectView::setGradient( const bool & b )
{ m_gradient = b; }

// access needsUpdate member variable
bool TrackContentObjectView::needsUpdate()
{ return m_needsUpdate; }
void TrackContentObjectView::setNeedsUpdate( bool b )
{ m_needsUpdate = b; }

/*! \brief Close a trackContentObjectView
 *
 *  Closes a track content object view by asking the track
 *  view to remove us and then asking the QWidget to close us.
 *
 * \return Boolean state of whether the QWidget was able to close.
 */
bool TrackContentObjectView::close()
{
	m_trackView->getTrackContentWidget()->removeTCOView( this );
	return QWidget::close();
}




/*! \brief Removes a trackContentObjectView from its track view.
 *
 *  Like the close() method, this asks the track view to remove this
 *  track content object view.  However, the track content object is
 *  scheduled for later deletion rather than closed immediately.
 *
 */
void TrackContentObjectView::remove()
{
	m_trackView->getTrack()->addJournalCheckPoint();

	// delete ourself
	close();
	m_tco->deleteLater();
}




/*! \brief Cut this trackContentObjectView from its track to the clipboard.
 *
 *  Perform the 'cut' action of the clipboard - copies the track content
 *  object to the clipboard and then removes it from the track.
 */
void TrackContentObjectView::cut()
{
	m_tco->copy();
	remove();
}




/*! \brief Updates a trackContentObjectView's length
 *
 *  If this track content object view has a fixed TCO, then we must
 *  keep the width of our parent.  Otherwise, calculate our width from
 *  the track content object's length in pixels adding in the border.
 *
 */
void TrackContentObjectView::updateLength()
{
	if( fixedTCOs() )
	{
		setFixedWidth( parentWidget()->width() );
	}
	else
	{
		setFixedWidth(
		static_cast<int>( m_tco->length() * pixelsPerTact() /
					TimePos::ticksPerTact() ) + 1 /*+
						TCO_BORDER_WIDTH * 2-1*/ );
	}
	m_trackView->trackContainerView()->update();
}




/*! \brief Updates a trackContentObjectView's position.
 *
 *  Ask our track view to change our position.  Then make sure that the
 *  track view is updated in case this position has changed the track
 *  view's length.
 *
 */
void TrackContentObjectView::updatePosition()
{
	m_trackView->getTrackContentWidget()->changePosition();
	// moving a TCO can result in change of song-length etc.,
	// therefore we update the track-container
	m_trackView->trackContainerView()->update();
}



/*! \brief Change the trackContentObjectView's display when something
 *  being dragged enters it.
 *
 *  We need to notify Qt to change our display if something being
 *  dragged has entered our 'airspace'.
 *
 * \param dee The QDragEnterEvent to watch.
 */
void TrackContentObjectView::dragEnterEvent( QDragEnterEvent * dee )
{
	TrackContentWidget * tcw = getTrackView()->getTrackContentWidget();
<<<<<<< HEAD
	TimePos tcoPos = TimePos( m_tco->startPosition().getTact(), 0 );
	if( tcw->canPasteSelection( tcoPos, dee->mimeData() ) == false )
=======
	MidiTime tcoPos = MidiTime( m_tco->startPosition() );
	if( tcw->canPasteSelection( tcoPos, dee ) == false )
>>>>>>> 1c715bc3
	{
		dee->ignore();
	}
	else
	{
		StringPairDrag::processDragEnterEvent( dee, "tco_" +
					QString::number( m_tco->getTrack()->type() ) );
	}
}




/*! \brief Handle something being dropped on this trackContentObjectView.
 *
 *  When something has been dropped on this trackContentObjectView, and
 *  it's a track content object, then use an instance of our dataFile reader
 *  to take the xml of the track content object and turn it into something
 *  we can write over our current state.
 *
 * \param de The QDropEvent to handle.
 */
void TrackContentObjectView::dropEvent( QDropEvent * de )
{
	QString type = StringPairDrag::decodeKey( de );
	QString value = StringPairDrag::decodeValue( de );

	// Track must be the same type to paste into
	if( type != ( "tco_" + QString::number( m_tco->getTrack()->type() ) ) )
	{
		return;
	}

	// Defer to rubberband paste if we're in that mode
	if( m_trackView->trackContainerView()->allowRubberband() == true )
	{
		TrackContentWidget * tcw = getTrackView()->getTrackContentWidget();
<<<<<<< HEAD
		TimePos tcoPos = TimePos( m_tco->startPosition().getTact(), 0 );
=======
		MidiTime tcoPos = MidiTime( m_tco->startPosition() );
>>>>>>> 1c715bc3
		if( tcw->pasteSelection( tcoPos, de ) == true )
		{
			de->accept();
		}
		return;
	}

	// Don't allow pasting a tco into itself.
	QObject* qwSource = de->source();
	if( qwSource != NULL &&
	    dynamic_cast<TrackContentObjectView *>( qwSource ) == this )
	{
		return;
	}

	// Copy state into existing tco
	DataFile dataFile( value.toUtf8() );
	TimePos pos = m_tco->startPosition();
	QDomElement tcos = dataFile.content().firstChildElement( "tcos" );
	m_tco->restoreState( tcos.firstChildElement().firstChildElement() );
	m_tco->movePosition( pos );
	AutomationPattern::resolveAllIDs();
	de->accept();
}




/*! \brief Handle a dragged selection leaving our 'airspace'.
 *
 * \param e The QEvent to watch.
 */
void TrackContentObjectView::leaveEvent( QEvent * e )
{
	if( cursor().shape() != Qt::BitmapCursor )
	{
		setCursor( QCursor( embed::getIconPixmap( "hand" ), 3, 3 ) );
	}
	if( e != NULL )
	{
		QWidget::leaveEvent( e );
	}
}

/*! \brief Create a DataFile suitable for copying multiple trackContentObjects.
 *
 *	trackContentObjects in the vector are written to the "tcos" node in the
 *  DataFile.  The trackContentObjectView's initial mouse position is written
 *  to the "initialMouseX" node in the DataFile.  When dropped on a track,
 *  this is used to create copies of the TCOs.
 *
 * \param tcos The trackContectObjects to save in a DataFile
 */
DataFile TrackContentObjectView::createTCODataFiles(
    				const QVector<TrackContentObjectView *> & tcoViews) const
{
	Track * t = m_trackView->getTrack();
	TrackContainer * tc = t->trackContainer();
	DataFile dataFile( DataFile::DragNDropData );
	QDomElement tcoParent = dataFile.createElement( "tcos" );

	typedef QVector<TrackContentObjectView *> tcoViewVector;
	for( tcoViewVector::const_iterator it = tcoViews.begin();
			it != tcoViews.end(); ++it )
	{
		// Insert into the dom under the "tcos" element
		Track* tcoTrack = ( *it )->m_trackView->getTrack();
		int trackIndex = tc->tracks().indexOf( tcoTrack );
		QDomElement tcoElement = dataFile.createElement( "tco" );
		tcoElement.setAttribute( "trackIndex", trackIndex );
		tcoElement.setAttribute( "trackType", tcoTrack->type() );
		tcoElement.setAttribute( "trackName", tcoTrack->name() );
		( *it )->m_tco->saveState( dataFile, tcoElement );
		tcoParent.appendChild( tcoElement );
	}

	dataFile.content().appendChild( tcoParent );

	// Add extra metadata needed for calculations later
	int initialTrackIndex = tc->tracks().indexOf( t );
	if( initialTrackIndex < 0 )
	{
		printf("Failed to find selected track in the TrackContainer.\n");
		return dataFile;
	}
	QDomElement metadata = dataFile.createElement( "copyMetadata" );
	// initialTrackIndex is the index of the track that was touched
	metadata.setAttribute( "initialTrackIndex", initialTrackIndex );
	metadata.setAttribute( "trackContainerId", tc->id() );
	// grabbedTCOPos is the pos of the tact containing the TCO we grabbed
	metadata.setAttribute( "grabbedTCOPos", m_tco->startPosition() );

	dataFile.content().appendChild( metadata );

	return dataFile;
}

void TrackContentObjectView::paintTextLabel(QString const & text, QPainter & painter)
{
	if (text.trimmed() == "")
	{
		return;
	}

	painter.setRenderHint( QPainter::TextAntialiasing );

	QFont labelFont = this->font();
	labelFont.setHintingPreference( QFont::PreferFullHinting );
	painter.setFont( labelFont );

	const int textTop = TCO_BORDER_WIDTH + 1;
	const int textLeft = TCO_BORDER_WIDTH + 3;

	QFontMetrics fontMetrics(labelFont);
	QString elidedPatternName = fontMetrics.elidedText(text, Qt::ElideMiddle, width() - 2 * textLeft);

	if (elidedPatternName.length() < 2)
	{
		elidedPatternName = text.trimmed();
	}

	painter.fillRect(QRect(0, 0, width(), fontMetrics.height() + 2 * textTop), textBackgroundColor());

	int const finalTextTop = textTop + fontMetrics.ascent();
	painter.setPen(textShadowColor());
	painter.drawText( textLeft + 1, finalTextTop + 1, elidedPatternName );
	painter.setPen( textColor() );
	painter.drawText( textLeft, finalTextTop, elidedPatternName );
}

/*! \brief Handle a mouse press on this trackContentObjectView.
 *
 *  Handles the various ways in which a trackContentObjectView can be
 *  used with a click of a mouse button.
 *
 *  * If our container supports rubber band selection then handle
 *    selection events.
 *  * or if shift-left button, add this object to the selection
 *  * or if ctrl-left button, start a drag-copy event
 *  * or if just plain left button, resize if we're resizeable
 *  * or if ctrl-middle button, mute the track content object
 *  * or if middle button, maybe delete the track content object.
 *
 * \param me The QMouseEvent to handle.
 */
void TrackContentObjectView::mousePressEvent( QMouseEvent * me )
{
	setInitialPos( me->pos() );
	setInitialOffsets();
	if( !fixedTCOs() && me->button() == Qt::LeftButton )
	{
		if( me->modifiers() & Qt::ControlModifier )
		{
			if( isSelected() )
			{
				m_action = CopySelection;
			}
			else
			{
				m_action = ToggleSelected;
			}
		}
		else if( !me->modifiers()
			|| (me->modifiers() & Qt::AltModifier)
			|| (me->modifiers() & Qt::ShiftModifier) )
		{
			if( isSelected() )
			{
				m_action = MoveSelection;
			}
			else
			{
				gui->songEditor()->m_editor->selectAllTcos( false );
				m_tco->addJournalCheckPoint();

				// move or resize
				m_tco->setJournalling( false );

				setInitialPos( me->pos() );
				setInitialOffsets();

				SampleTCO * sTco = dynamic_cast<SampleTCO*>( m_tco );
				if( me->x() < RESIZE_GRIP_WIDTH && sTco
						&& !m_tco->getAutoResize() )
				{
					m_action = ResizeLeft;
					setCursor( Qt::SizeHorCursor );
				}
				else if( me->x() < width() - RESIZE_GRIP_WIDTH )
				{
					m_action = Move;
					setCursor( Qt::SizeAllCursor );
				}
				else if( !m_tco->getAutoResize() )
				{
					m_action = Resize;
					setCursor( Qt::SizeHorCursor );
				}

				if( m_action == Move )
				{
					s_textFloat->setTitle( tr( "Current position" ) );
					s_textFloat->setText( QString( "%1:%2" ).
						arg( m_tco->startPosition().getTact() + 1 ).
						arg( m_tco->startPosition().getTicks() %
								TimePos::ticksPerTact() ) );
				}
				else if( m_action == Resize || m_action == ResizeLeft )
				{
					s_textFloat->setTitle( tr( "Current length" ) );
					s_textFloat->setText( tr( "%1:%2 (%3:%4 to %5:%6)" ).
							arg( m_tco->length().getTact() ).
							arg( m_tco->length().getTicks() %
									TimePos::ticksPerTact() ).
							arg( m_tco->startPosition().getTact() + 1 ).
							arg( m_tco->startPosition().getTicks() %
									TimePos::ticksPerTact() ).
							arg( m_tco->endPosition().getTact() + 1 ).
							arg( m_tco->endPosition().getTicks() %
									TimePos::ticksPerTact() ) );
				}
				// s_textFloat->reparent( this );
				// setup text-float as if TCO was already moved/resized
				s_textFloat->moveGlobal( this, QPoint( width() + 2, height() + 2) );
				s_textFloat->show();
			}

			delete m_hint;
			QString hint = m_action == Move || m_action == MoveSelection
						? tr( "Press <%1> and drag to make a copy." )
						: tr( "Press <%1> for free resizing." );
			m_hint = TextFloat::displayMessage( tr( "Hint" ), hint.arg(UI_CTRL_KEY),
					embed::getIconPixmap( "hint" ), 0 );
		}
	}
	else if( me->button() == Qt::RightButton )
	{
		if( me->modifiers() & Qt::ControlModifier )
		{
			m_tco->toggleMute();
		}
		else if( me->modifiers() & Qt::ShiftModifier && !fixedTCOs() )
		{
			remove();
		}
	}
	else if( me->button() == Qt::MidButton )
	{
		if( me->modifiers() & Qt::ControlModifier )
		{
			m_tco->toggleMute();
		}
		else if( !fixedTCOs() )
		{
			remove();
		}
	}
}




/*! \brief Handle a mouse movement (drag) on this trackContentObjectView.
 *
 *  Handles the various ways in which a trackContentObjectView can be
 *  used with a mouse drag.
 *
 *  * If in move mode, move ourselves in the track,
 *  * or if in move-selection mode, move the entire selection,
 *  * or if in resize mode, resize ourselves,
 *  * otherwise ???
 *
 * \param me The QMouseEvent to handle.
 * \todo what does the final else case do here?
 */
void TrackContentObjectView::mouseMoveEvent( QMouseEvent * me )
{
	if( m_action == CopySelection || m_action == ToggleSelected )
	{
		if( mouseMovedDistance( me, 2 ) == true )
		{
			QVector<TrackContentObjectView *> tcoViews;
			if( m_action == CopySelection )
			{
				// Collect all selected TCOs
				QVector<selectableObject *> so =
					m_trackView->trackContainerView()->selectedObjects();
				for( auto it = so.begin(); it != so.end(); ++it )
				{
					TrackContentObjectView * tcov =
						dynamic_cast<TrackContentObjectView *>( *it );
					if( tcov != NULL )
					{
						tcoViews.push_back( tcov );
					}
				}
			}
			else
			{
				gui->songEditor()->m_editor->selectAllTcos( false );
				tcoViews.push_back( this );
			}
			// Clear the action here because mouseReleaseEvent will not get
			// triggered once we go into drag.
			m_action = NoAction;

			// Write the TCOs to the DataFile for copying
			DataFile dataFile = createTCODataFiles( tcoViews );

			// TODO -- thumbnail for all selected
			QPixmap thumbnail = grab().scaled(
				128, 128,
				Qt::KeepAspectRatio,
				Qt::SmoothTransformation );
			new StringPairDrag( QString( "tco_%1" ).arg(
								m_tco->getTrack()->type() ),
								dataFile.toString(), thumbnail, this );
		}
	}

	if( me->modifiers() & Qt::ControlModifier )
	{
		delete m_hint;
		m_hint = NULL;
	}

	const float ppt = m_trackView->trackContainerView()->pixelsPerTact();
	if( m_action == Move )
	{
<<<<<<< HEAD
		const int x = mapToParent( me->pos() ).x() - m_initialMousePos.x();
		TimePos t = qMax( 0, (int)
			m_trackView->trackContainerView()->currentPosition()+
				static_cast<int>( x * TimePos::ticksPerTact() /
									ppt ) );
		if( ! ( me->modifiers() & Qt::ControlModifier )
		   && me->button() == Qt::NoButton )
		{
			t = t.toNearestTact();
		}
		m_tco->movePosition( t );
		m_trackView->getTrackContentWidget()->changePosition();
		s_textFloat->setText( QString( "%1:%2" ).
				arg( m_tco->startPosition().getTact() + 1 ).
				arg( m_tco->startPosition().getTicks() %
						TimePos::ticksPerTact() ) );
=======
		MidiTime newPos = draggedTCOPos( me );

		// Don't go left of bar zero
		newPos = max( 0, newPos.getTicks() );
		m_tco->movePosition( newPos );
		m_trackView->getTrackContentWidget()->changePosition();
		s_textFloat->setText( QString( "%1:%2" ).
				arg( newPos.getTact() + 1 ).
				arg( newPos.getTicks() %
						MidiTime::ticksPerTact() ) );
>>>>>>> 1c715bc3
		s_textFloat->moveGlobal( this, QPoint( width() + 2, height() + 2 ) );
	}
	else if( m_action == MoveSelection )
	{
		// 1: Find the position we want to move the grabbed TCO to
		MidiTime newPos = draggedTCOPos( me );

		// 2: Handle moving the other selected TCOs the same distance
		QVector<selectableObject *> so =
			m_trackView->trackContainerView()->selectedObjects();
<<<<<<< HEAD
		QVector<TrackContentObject *> tcos;
		int smallestPos = 0;
		TimePos dtick = TimePos( static_cast<int>( dx *
					TimePos::ticksPerTact() / ppt ) );
		if( snap )
		{
			dtick = dtick.toNearestTact();
		}
		// find out smallest position of all selected objects for not
		// moving an object before zero
=======
		QVector<TrackContentObject *> tcos; // List of selected clips
		int leftmost = 0; // Leftmost clip's offset from grabbed clip
		// Populate tcos, find leftmost
>>>>>>> 1c715bc3
		for( QVector<selectableObject *>::iterator it = so.begin();
							it != so.end(); ++it )
		{
			TrackContentObjectView * tcov =
				dynamic_cast<TrackContentObjectView *>( *it );
			if( tcov == NULL ) { continue; }
			tcos.push_back( tcov->m_tco );
			int index = std::distance( so.begin(), it );
			leftmost = min (leftmost, m_initialOffsets[index].getTicks() );
		}
		// Make sure the leftmost clip doesn't get moved to a negative position
		if ( newPos.getTicks() + leftmost < 0 ) { newPos = -leftmost; }

		for( QVector<TrackContentObject *>::iterator it = tcos.begin();
							it != tcos.end(); ++it )
		{
			int index = std::distance( tcos.begin(), it );
			( *it )->movePosition( newPos + m_initialOffsets[index] );
		}
	}
	else if( m_action == Resize || m_action == ResizeLeft )
	{
		// If the user is holding alt, or pressed ctrl after beginning the drag, don't quantize
		const bool unquantized = (me->modifiers() & Qt::ControlModifier) || (me->modifiers() & Qt::AltModifier);
		const float snapSize = gui->songEditor()->m_editor->getSnapSize();
		// Length in ticks of one snap increment
		const MidiTime snapLength = MidiTime( (int)(snapSize * MidiTime::ticksPerTact()) );

		if( m_action == Resize )
		{
<<<<<<< HEAD
			TimePos t = qMax( TimePos::ticksPerTact() / 16, static_cast<int>( me->x() * TimePos::ticksPerTact() / ppt ) );
			if( ! ( me->modifiers() & Qt::ControlModifier ) && me->button() == Qt::NoButton )
			{
				t = qMax<int>( TimePos::ticksPerTact(), t.toNearestTact() );
=======
			// The clip's new length
			MidiTime l = static_cast<int>( me->x() * MidiTime::ticksPerTact() / ppt );

			if ( unquantized )
			{	// We want to preserve this adjusted offset,
				// even if the user switches to snapping later
				setInitialPos( m_initialMousePos );
				// Don't resize to less than 1 tick
				m_tco->changeLength( qMax<int>( 1, l ) );
			}
			else if ( me->modifiers() & Qt::ShiftModifier )
			{	// If shift is held, quantize clip's end position
				MidiTime end = MidiTime( m_initialTCOPos + l ).quantize( snapSize );
				// The end position has to be after the clip's start
				MidiTime min = m_initialTCOPos.quantize( snapSize );
				if ( min <= m_initialTCOPos ) min += snapLength;
				m_tco->changeLength( qMax<int>(min - m_initialTCOPos, end - m_initialTCOPos) );
			}
			else
			{	// Otherwise, resize in fixed increments
				MidiTime initialLength = m_initialTCOEnd - m_initialTCOPos;
				MidiTime offset = MidiTime( l - initialLength ).quantize( snapSize );
				// Don't resize to less than 1 tick
				MidiTime min = MidiTime( initialLength % snapLength );
				if (min < 1) min += snapLength;
				m_tco->changeLength( qMax<int>( min, initialLength + offset) );
>>>>>>> 1c715bc3
			}
		}
		else
		{
			SampleTCO * sTco = dynamic_cast<SampleTCO*>( m_tco );
			if( sTco )
			{
				const int x = mapToParent( me->pos() ).x() - m_initialMousePos.x();

				TimePos t = qMax( 0, (int)
								   m_trackView->trackContainerView()->currentPosition()+
<<<<<<< HEAD
								   static_cast<int>( x * TimePos::ticksPerTact() /
													 ppt ) );
				if( ! ( me->modifiers() & Qt::ControlModifier )
						&& me->button() == Qt::NoButton )
				{
					t = t.toNearestTact();
				}
				TimePos oldPos = m_tco->startPosition();
				if( m_tco->length() + ( oldPos - t ) >= TimePos::ticksPerTact() )
=======
								   static_cast<int>( x * MidiTime::ticksPerTact() / ppt ) );

				if( unquantized )
				{	// We want to preserve this adjusted offset,
					// even if the user switches to snapping later
					setInitialPos( m_initialMousePos );
					//Don't resize to less than 1 tick
					t = qMin<int>( m_initialTCOEnd - 1, t);
				}
				else if( me->modifiers() & Qt::ShiftModifier )
				{	// If shift is held, quantize clip's start position
					// Don't let the start position move past the end position
					MidiTime max = m_initialTCOEnd.quantize( snapSize );
					if ( max >= m_initialTCOEnd ) max -= snapLength;
					t = qMin<int>( max, t.quantize( snapSize ) );
				}
				else
				{	// Otherwise, resize in fixed increments
					// Don't resize to less than 1 tick
					MidiTime initialLength = m_initialTCOEnd - m_initialTCOPos;
					MidiTime minLength = MidiTime( initialLength % snapLength );
					if (minLength < 1) minLength += snapLength;
					MidiTime offset = MidiTime(t - m_initialTCOPos).quantize( snapSize );
					t = qMin<int>( m_initialTCOEnd - minLength, m_initialTCOPos + offset );
				}

				MidiTime oldPos = m_tco->startPosition();
				if( m_tco->length() + ( oldPos - t ) >= 1 )
>>>>>>> 1c715bc3
				{
					m_tco->movePosition( t );
					m_trackView->getTrackContentWidget()->changePosition();
					m_tco->changeLength( m_tco->length() + ( oldPos - t ) );
					sTco->setStartTimeOffset( sTco->startTimeOffset() + ( oldPos - t ) );
				}
			}
		}
		s_textFloat->setText( tr( "%1:%2 (%3:%4 to %5:%6)" ).
				arg( m_tco->length().getTact() ).
				arg( m_tco->length().getTicks() %
						TimePos::ticksPerTact() ).
				arg( m_tco->startPosition().getTact() + 1 ).
				arg( m_tco->startPosition().getTicks() %
						TimePos::ticksPerTact() ).
				arg( m_tco->endPosition().getTact() + 1 ).
				arg( m_tco->endPosition().getTicks() %
						TimePos::ticksPerTact() ) );
		s_textFloat->moveGlobal( this, QPoint( width() + 2, height() + 2) );
	}
	else
	{
		SampleTCO * sTco = dynamic_cast<SampleTCO*>( m_tco );
		if( ( me->x() > width() - RESIZE_GRIP_WIDTH && !me->buttons() && !m_tco->getAutoResize() )
		||  ( me->x() < RESIZE_GRIP_WIDTH && !me->buttons() && sTco && !m_tco->getAutoResize() ) )
		{
			setCursor( Qt::SizeHorCursor );
		}
		else
		{
			leaveEvent( NULL );
		}
	}
}




/*! \brief Handle a mouse release on this trackContentObjectView.
 *
 *  If we're in move or resize mode, journal the change as appropriate.
 *  Then tidy up.
 *
 * \param me The QMouseEvent to handle.
 */
void TrackContentObjectView::mouseReleaseEvent( QMouseEvent * me )
{
	// If the CopySelection was chosen as the action due to mouse movement,
	// it will have been cleared.  At this point Toggle is the desired action.
	// An active StringPairDrag will prevent this method from being called,
	// so a real CopySelection would not have occurred.
	if( m_action == CopySelection ||
	    ( m_action == ToggleSelected && mouseMovedDistance( me, 2 ) == false ) )
	{
		setSelected( !isSelected() );
	}

	if( m_action == Move || m_action == Resize || m_action == ResizeLeft )
	{
		// TODO: Fix m_tco->setJournalling() consistency
		m_tco->setJournalling( true );
	}
	m_action = NoAction;
	delete m_hint;
	m_hint = NULL;
	s_textFloat->hide();
	leaveEvent( NULL );
	selectableObject::mouseReleaseEvent( me );
}




/*! \brief Set up the context menu for this trackContentObjectView.
 *
 *  Set up the various context menu events that can apply to a
 *  track content object view.
 *
 * \param cme The QContextMenuEvent to add the actions to.
 */
void TrackContentObjectView::contextMenuEvent( QContextMenuEvent * cme )
{
	if( cme->modifiers() )
	{
		return;
	}

	QMenu contextMenu( this );
	if( fixedTCOs() == false )
	{
		contextMenu.addAction( embed::getIconPixmap( "cancel" ),
					tr( "Delete (middle mousebutton)" ),
						this, SLOT( remove() ) );
		contextMenu.addSeparator();
		contextMenu.addAction( embed::getIconPixmap( "edit_cut" ),
					tr( "Cut" ), this, SLOT( cut() ) );
	}
	contextMenu.addAction( embed::getIconPixmap( "edit_copy" ),
					tr( "Copy" ), m_tco, SLOT( copy() ) );
	contextMenu.addAction( embed::getIconPixmap( "edit_paste" ),
					tr( "Paste" ), m_tco, SLOT( paste() ) );
	contextMenu.addSeparator();
	contextMenu.addAction( embed::getIconPixmap( "muted" ),
				tr( "Mute/unmute (<%1> + middle click)" ).arg(UI_CTRL_KEY),
						m_tco, SLOT( toggleMute() ) );
	constructContextMenu( &contextMenu );

	contextMenu.exec( QCursor::pos() );
}




/*! \brief How many pixels a tact (bar) takes for this trackContentObjectView.
 *
 * \return the number of pixels per tact (bar).
 */
float TrackContentObjectView::pixelsPerTact()
{
	return m_trackView->trackContainerView()->pixelsPerTact();
}


/*! \brief Save the offsets between all selected tracks and a clicked track */
void TrackContentObjectView::setInitialOffsets()
{
	QVector<selectableObject *> so = m_trackView->trackContainerView()->selectedObjects();
	QVector<MidiTime> offsets;
	for( QVector<selectableObject *>::iterator it = so.begin();
						it != so.end(); ++it )
	{
		TrackContentObjectView * tcov =
			dynamic_cast<TrackContentObjectView *>( *it );
		if( tcov == NULL )
		{
			continue;
		}
		offsets.push_back( tcov->m_tco->startPosition() - m_initialTCOPos );
	}

	m_initialOffsets = offsets;
}




/*! \brief Detect whether the mouse moved more than n pixels on screen.
 *
 * \param _me The QMouseEvent.
 * \param distance The threshold distance that the mouse has moved to return true.
 */
bool TrackContentObjectView::mouseMovedDistance( QMouseEvent * me, int distance )
{
	QPoint dPos = mapToGlobal( me->pos() ) - m_initialMouseGlobalPos;
	const int pixelsMoved = dPos.manhattanLength();
	return ( pixelsMoved > distance || pixelsMoved < -distance );
}



/*! \brief Calculate the new position of a dragged TCO from a mouse event
 *
 *
 * \param me The QMouseEvent
 */
MidiTime TrackContentObjectView::draggedTCOPos( QMouseEvent * me )
{
	//Pixels per tact
	const float ppt = m_trackView->trackContainerView()->pixelsPerTact();
	// The pixel distance that the mouse has moved
	const int mouseOff = mapToGlobal(me->pos()).x() - m_initialMouseGlobalPos.x();
	MidiTime newPos = m_initialTCOPos + mouseOff * MidiTime::ticksPerTact() / ppt;
	MidiTime offset = newPos - m_initialTCOPos;
	// If the user is holding alt, or pressed ctrl after beginning the drag, don't quantize
	if (    me->button() != Qt::NoButton
		|| (me->modifiers() & Qt::ControlModifier)
		|| (me->modifiers() & Qt::AltModifier)    )
	{
		// We want to preserve this adjusted offset,
		// even if the user switches to snapping
		setInitialPos( m_initialMousePos );
	}
	else if ( me->modifiers() & Qt::ShiftModifier )
	{	// If shift is held, quantize position (Default in 1.2.0 and earlier)
		// or end position, whichever is closest to the actual position
		MidiTime startQ = newPos.quantize( gui->songEditor()->m_editor->getSnapSize() );
		// Find start position that gives snapped clip end position
		MidiTime endQ = ( newPos + m_tco->length() );
		endQ = endQ.quantize( gui->songEditor()->m_editor->getSnapSize() );
		endQ = endQ - m_tco->length();
		// Select the position closest to actual position
		if ( abs(newPos - startQ) < abs(newPos - endQ) ) newPos = startQ;
		else newPos = endQ;
	}
	else
	{	// Otherwise, quantize moved distance (preserves user offsets)
		newPos = m_initialTCOPos + offset.quantize( gui->songEditor()->m_editor->getSnapSize() );
	}
	return newPos;
}




// ===========================================================================
// trackContentWidget
// ===========================================================================
/*! \brief Create a new trackContentWidget
 *
 *  Creates a new track content widget for the given track.
 *  The content widget comprises the 'grip bar' and the 'tools' button
 *  for the track's context menu.
 *
 * \param parent The parent track.
 */
TrackContentWidget::TrackContentWidget( TrackView * parent ) :
	QWidget( parent ),
	m_trackView( parent ),
	m_darkerColor( Qt::SolidPattern ),
	m_lighterColor( Qt::SolidPattern ),
	m_gridColor( Qt::SolidPattern ),
	m_embossColor( Qt::SolidPattern )
{
	setAcceptDrops( true );

	connect( parent->trackContainerView(),
			SIGNAL( positionChanged( const TimePos & ) ),
			this, SLOT( changePosition( const TimePos & ) ) );

	setStyle( QApplication::style() );

	updateBackground();
}




/*! \brief Destroy this trackContentWidget
 *
 *  Destroys the trackContentWidget.
 */
TrackContentWidget::~TrackContentWidget()
{
}




void TrackContentWidget::updateBackground()
{
	const int tactsPerBar = 4;
	const TrackContainerView * tcv = m_trackView->trackContainerView();

	// Assume even-pixels-per-tact. Makes sense, should be like this anyways
	int ppt = static_cast<int>( tcv->pixelsPerTact() );

	int w = ppt * tactsPerBar;
	int h = height();
	m_background = QPixmap( w * 2, height() );
	QPainter pmp( &m_background );

	pmp.fillRect( 0, 0, w, h, darkerColor() );
	pmp.fillRect( w, 0, w , h, lighterColor() );

	// draw lines
	// vertical lines
	pmp.setPen( QPen( gridColor(), 1 ) );
	for( float x = 0; x < w * 2; x += ppt )
	{
		pmp.drawLine( QLineF( x, 0.0, x, h ) );
	}

	pmp.setPen( QPen( embossColor(), 1 ) );
	for( float x = 1.0; x < w * 2; x += ppt )
	{
		pmp.drawLine( QLineF( x, 0.0, x, h ) );
	}

	// horizontal line
	pmp.setPen( QPen( gridColor(), 1 ) );
	pmp.drawLine( 0, h-1, w*2, h-1 );

	pmp.end();

	// Force redraw
	update();
}




/*! \brief Adds a trackContentObjectView to this widget.
 *
 *  Adds a(nother) trackContentObjectView to our list of views.  We also
 *  check that our position is up-to-date.
 *
 * \param tcov The trackContentObjectView to add.
 */
void TrackContentWidget::addTCOView( TrackContentObjectView * tcov )
{
	TrackContentObject * tco = tcov->getTrackContentObject();

	m_tcoViews.push_back( tcov );

	tco->saveJournallingState( false );
	changePosition();
	tco->restoreJournallingState();
}




/*! \brief Removes the given trackContentObjectView to this widget.
 *
 *  Removes the given trackContentObjectView from our list of views.
 *
 * \param tcov The trackContentObjectView to add.
 */
void TrackContentWidget::removeTCOView( TrackContentObjectView * tcov )
{
	tcoViewVector::iterator it = std::find( m_tcoViews.begin(),
						m_tcoViews.end(),
						tcov );
	if( it != m_tcoViews.end() )
	{
		m_tcoViews.erase( it );
		Engine::getSong()->setModified();
	}
}




/*! \brief Update ourselves by updating all the tCOViews attached.
 *
 */
void TrackContentWidget::update()
{
	for( tcoViewVector::iterator it = m_tcoViews.begin();
				it != m_tcoViews.end(); ++it )
	{
		( *it )->setFixedHeight( height() - 1 );
		( *it )->update();
	}
	QWidget::update();
}




// resposible for moving track-content-widgets to appropriate position after
// change of visible viewport
/*! \brief Move the trackContentWidget to a new place in time
 *
 * \param newPos The MIDI time to move to.
 */
void TrackContentWidget::changePosition( const TimePos & newPos )
{
	if( m_trackView->trackContainerView() == gui->getBBEditor()->trackContainerView() )
	{
		const int curBB = Engine::getBBTrackContainer()->currentBB();
		setUpdatesEnabled( false );

		// first show TCO for current BB...
		for( tcoViewVector::iterator it = m_tcoViews.begin();
						it != m_tcoViews.end(); ++it )
		{
		if( ( *it )->getTrackContentObject()->
                            startPosition().getTact() == curBB )
			{
				( *it )->move( 0, ( *it )->y() );
				( *it )->raise();
				( *it )->show();
			}
			else
			{
				( *it )->lower();
			}
		}
		// ...then hide others to avoid flickering
		for( tcoViewVector::iterator it = m_tcoViews.begin();
					it != m_tcoViews.end(); ++it )
		{
			if( ( *it )->getTrackContentObject()->
	                            startPosition().getTact() != curBB )
			{
				( *it )->hide();
			}
		}
		setUpdatesEnabled( true );
		return;
	}

	TimePos pos = newPos;
	if( pos < 0 )
	{
		pos = m_trackView->trackContainerView()->currentPosition();
	}

	const int begin = pos;
	const int end = endPosition( pos );
	const float ppt = m_trackView->trackContainerView()->pixelsPerTact();

	setUpdatesEnabled( false );
	for( tcoViewVector::iterator it = m_tcoViews.begin();
						it != m_tcoViews.end(); ++it )
	{
		TrackContentObjectView * tcov = *it;
		TrackContentObject * tco = tcov->getTrackContentObject();

		tco->changeLength( tco->length() );

		const int ts = tco->startPosition();
		const int te = tco->endPosition()-3;
		if( ( ts >= begin && ts <= end ) ||
			( te >= begin && te <= end ) ||
			( ts <= begin && te >= end ) )
		{
			tcov->move( static_cast<int>( ( ts - begin ) * ppt /
						TimePos::ticksPerTact() ),
								tcov->y() );
			if( !tcov->isVisible() )
			{
				tcov->show();
			}
		}
		else
		{
			tcov->move( -tcov->width()-10, tcov->y() );
		}
	}
	setUpdatesEnabled( true );

	// redraw background
//	update();
}




/*! \brief Return the position of the trackContentWidget in Tacts.
 *
 * \param mouseX the mouse's current X position in pixels.
 */
TimePos TrackContentWidget::getPosition( int mouseX )
{
	TrackContainerView * tv = m_trackView->trackContainerView();
	return TimePos( tv->currentPosition() +
					 mouseX *
					 TimePos::ticksPerTact() /
					 static_cast<int>( tv->pixelsPerTact() ) );
}




/*! \brief Respond to a drag enter event on the trackContentWidget
 *
 * \param dee the Drag Enter Event to respond to
 */
void TrackContentWidget::dragEnterEvent( QDragEnterEvent * dee )
{
<<<<<<< HEAD
	TimePos tcoPos = TimePos( getPosition( dee->pos().x() ).getTact(), 0 );
	if( canPasteSelection( tcoPos, dee->mimeData() ) == false )
=======
	MidiTime tcoPos = getPosition( dee->pos().x() );
	if( canPasteSelection( tcoPos, dee ) == false )
>>>>>>> 1c715bc3
	{
		dee->ignore();
	}
	else
	{
		StringPairDrag::processDragEnterEvent( dee, "tco_" +
						QString::number( getTrack()->type() ) );
	}
}




/*! \brief Returns whether a selection of TCOs can be pasted into this
 *
 * \param tcoPos the position of the TCO slot being pasted on
 * \param de the DropEvent generated
 */
<<<<<<< HEAD
bool TrackContentWidget::canPasteSelection( TimePos tcoPos, const QMimeData * mimeData )
=======
bool TrackContentWidget::canPasteSelection( MidiTime tcoPos, const QDropEvent* de )
>>>>>>> 1c715bc3
{
	const QMimeData * mimeData = de->mimeData();

	Track * t = getTrack();
	QString type = StringPairDrag::decodeMimeKey( mimeData );
	QString value = StringPairDrag::decodeMimeValue( mimeData );

	// We can only paste into tracks of the same type
	if( type != ( "tco_" + QString::number( t->type() ) ) ||
		m_trackView->trackContainerView()->fixedTCOs() == true )
	{
		return false;
	}

	// value contains XML needed to reconstruct TCOs and place them
	DataFile dataFile( value.toUtf8() );

	// Extract the metadata and which TCO was grabbed
	QDomElement metadata = dataFile.content().firstChildElement( "copyMetadata" );
	QDomAttr tcoPosAttr = metadata.attributeNode( "grabbedTCOPos" );
	TimePos grabbedTCOPos = tcoPosAttr.value().toInt();
	TimePos grabbedTCOTact = TimePos( grabbedTCOPos.getTact(), 0 );

	// Extract the track index that was originally clicked
	QDomAttr tiAttr = metadata.attributeNode( "initialTrackIndex" );
	const int initialTrackIndex = tiAttr.value().toInt();

	// Get the current track's index
	const TrackContainer::TrackList tracks = t->trackContainer()->tracks();
	const int currentTrackIndex = tracks.indexOf( t );

	// Don't paste if we're on the same tact
	auto sourceTrackContainerId = metadata.attributeNode( "trackContainerId" ).value().toUInt();
	if( de->source() && sourceTrackContainerId == t->trackContainer()->id() &&
			tcoPos == grabbedTCOTact && currentTrackIndex == initialTrackIndex )
	{
		return false;
	}

	// Extract the tco data
	QDomElement tcoParent = dataFile.content().firstChildElement( "tcos" );
	QDomNodeList tcoNodes = tcoParent.childNodes();

	// Determine if all the TCOs will land on a valid track
	for( int i = 0; i < tcoNodes.length(); i++ )
	{
		QDomElement tcoElement = tcoNodes.item( i ).toElement();
		int trackIndex = tcoElement.attributeNode( "trackIndex" ).value().toInt();
		int finalTrackIndex = trackIndex + currentTrackIndex - initialTrackIndex;

		// Track must be in TrackContainer's tracks
		if( finalTrackIndex < 0 || finalTrackIndex >= tracks.size() )
		{
			return false;
		}

		// Track must be of the same type
		auto startTrackType = tcoElement.attributeNode("trackType").value().toInt();
		Track * endTrack = tracks.at( finalTrackIndex );
		if( startTrackType != endTrack->type() )
		{
			return false;
		}
	}

	return true;
}

/*! \brief Pastes a selection of TCOs onto the track
 *
 * \param tcoPos the position of the TCO slot being pasted on
 * \param de the DropEvent generated
 */
bool TrackContentWidget::pasteSelection( TimePos tcoPos, QDropEvent * de )
{
	if( canPasteSelection( tcoPos, de ) == false )
	{
		return false;
	}

	QString type = StringPairDrag::decodeKey( de );
	QString value = StringPairDrag::decodeValue( de );

	getTrack()->addJournalCheckPoint();

	// value contains XML needed to reconstruct TCOs and place them
	DataFile dataFile( value.toUtf8() );

	// Extract the tco data
	QDomElement tcoParent = dataFile.content().firstChildElement( "tcos" );
	QDomNodeList tcoNodes = tcoParent.childNodes();

	// Extract the track index that was originally clicked
	QDomElement metadata = dataFile.content().firstChildElement( "copyMetadata" );
	QDomAttr tiAttr = metadata.attributeNode( "initialTrackIndex" );
	int initialTrackIndex = tiAttr.value().toInt();
	QDomAttr tcoPosAttr = metadata.attributeNode( "grabbedTCOPos" );
<<<<<<< HEAD
	TimePos grabbedTCOPos = tcoPosAttr.value().toInt();
	TimePos grabbedTCOTact = TimePos( grabbedTCOPos.getTact(), 0 );
=======
	MidiTime grabbedTCOPos = tcoPosAttr.value().toInt();
>>>>>>> 1c715bc3

	// Snap the mouse position to the beginning of the dropped tact, in ticks
	const TrackContainer::TrackList tracks = getTrack()->trackContainer()->tracks();
	const int currentTrackIndex = tracks.indexOf( getTrack() );

	bool wasSelection = m_trackView->trackContainerView()->rubberBand()->selectedObjects().count();

	// Unselect the old group
		const QVector<selectableObject *> so =
			m_trackView->trackContainerView()->selectedObjects();
		for( QVector<selectableObject *>::const_iterator it = so.begin();
		    	it != so.end(); ++it )
		{
			( *it )->setSelected( false );
		}


	// TODO -- Need to draw the hovericon either way, or ghost the TCOs
	// onto their final position.

	// All patterns should be offset the same amount as the grabbed pattern
	// The offset is quantized (rather than the positions) to preserve fine adjustments
	int offset = MidiTime(tcoPos - grabbedTCOPos).quantize(gui->songEditor()->m_editor->getSnapSize());

	for( int i = 0; i<tcoNodes.length(); i++ )
	{
		QDomElement outerTCOElement = tcoNodes.item( i ).toElement();
		QDomElement tcoElement = outerTCOElement.firstChildElement();

		int trackIndex = outerTCOElement.attributeNode( "trackIndex" ).value().toInt();
		int finalTrackIndex = trackIndex + ( currentTrackIndex - initialTrackIndex );
		Track * t = tracks.at( finalTrackIndex );

<<<<<<< HEAD
		// Compute the final position by moving the tco's pos by
		// the number of tacts between the first TCO and the mouse drop TCO
		TimePos oldPos = tcoElement.attributeNode( "pos" ).value().toInt();
		TimePos offset = oldPos - TimePos( oldPos.getTact(), 0 );
		TimePos oldTact = TimePos( oldPos.getTact(), 0 );
		TimePos delta = offset + ( oldTact - grabbedTCOTact );
		TimePos pos = tcoPos + delta;
=======
		// The new position is the old position plus the offset.
		MidiTime pos = tcoElement.attributeNode( "pos" ).value().toInt() + offset;
		// If we land on ourselves, offset by one snap
		MidiTime shift = MidiTime::ticksPerTact() * gui->songEditor()->m_editor->getSnapSize();
		if (offset == 0) { pos += shift; }
>>>>>>> 1c715bc3

		TrackContentObject * tco = t->createTCO( pos );
		tco->restoreState( tcoElement );
		tco->movePosition( pos );
		if( wasSelection )
		{
			tco->selectViewOnCreate( true );
		}

		//check tco name, if the same as source track name dont copy
		QString sourceTrackName = outerTCOElement.attributeNode( "trackName" ).value();
		if( tco->name() == sourceTrackName )
		{
			tco->setName( "" );
		}
	}

	AutomationPattern::resolveAllIDs();

	return true;
}


/*! \brief Respond to a drop event on the trackContentWidget
 *
 * \param de the Drop Event to respond to
 */
void TrackContentWidget::dropEvent( QDropEvent * de )
{
<<<<<<< HEAD
	TimePos tcoPos = TimePos( getPosition( de->pos().x() ).getTact(), 0 );
=======
	MidiTime tcoPos = MidiTime( getPosition( de->pos().x() ) );
>>>>>>> 1c715bc3
	if( pasteSelection( tcoPos, de ) == true )
	{
		de->accept();
	}
}




/*! \brief Respond to a mouse press on the trackContentWidget
 *
 * \param me the mouse press event to respond to
 */
void TrackContentWidget::mousePressEvent( QMouseEvent * me )
{
	if( m_trackView->trackContainerView()->allowRubberband() == true )
	{
		QWidget::mousePressEvent( me );
	}
	else if( me->modifiers() & Qt::ShiftModifier )
	{
		QWidget::mousePressEvent( me );
	}
	else if( me->button() == Qt::LeftButton &&
			!m_trackView->trackContainerView()->fixedTCOs() )
	{
		QVector<selectableObject*> so =  m_trackView->trackContainerView()->rubberBand()->selectedObjects();
		for( int i = 0; i < so.count(); ++i )
		{
			so.at( i )->setSelected( false);
		}
		getTrack()->addJournalCheckPoint();
		const TimePos pos = getPosition( me->x() ).getTact() *
						TimePos::ticksPerTact();
		TrackContentObject * tco = getTrack()->createTCO( pos );

		tco->saveJournallingState( false );
		tco->movePosition( pos );
		tco->restoreJournallingState();
	}
}




/*! \brief Repaint the trackContentWidget on command
 *
 * \param pe the Paint Event to respond to
 */
void TrackContentWidget::paintEvent( QPaintEvent * pe )
{
	// Assume even-pixels-per-tact. Makes sense, should be like this anyways
	const TrackContainerView * tcv = m_trackView->trackContainerView();
	int ppt = static_cast<int>( tcv->pixelsPerTact() );
	QPainter p( this );
	// Don't draw background on BB-Editor
	if( m_trackView->trackContainerView() != gui->getBBEditor()->trackContainerView() )
	{
		p.drawTiledPixmap( rect(), m_background, QPoint(
				tcv->currentPosition().getTact() * ppt, 0 ) );
	}
}




/*! \brief Updates the background tile pixmap on size changes.
 *
 * \param resizeEvent the resize event to pass to base class
 */
void TrackContentWidget::resizeEvent( QResizeEvent * resizeEvent )
{
	// Update backgroud
	updateBackground();
	// Force redraw
	QWidget::resizeEvent( resizeEvent );
}




/*! \brief Return the track shown by the trackContentWidget
 *
 */
Track * TrackContentWidget::getTrack()
{
	return m_trackView->getTrack();
}




/*! \brief Return the end position of the trackContentWidget in Tacts.
 *
 * \param posStart the starting position of the Widget (from getPosition())
 */
TimePos TrackContentWidget::endPosition( const TimePos & posStart )
{
	const float ppt = m_trackView->trackContainerView()->pixelsPerTact();
	const int w = width();
	return posStart + static_cast<int>( w * TimePos::ticksPerTact() / ppt );
}




// qproperty access methods
//! \brief CSS theming qproperty access method
QBrush TrackContentWidget::darkerColor() const
{ return m_darkerColor; }

//! \brief CSS theming qproperty access method
QBrush TrackContentWidget::lighterColor() const
{ return m_lighterColor; }

//! \brief CSS theming qproperty access method
QBrush TrackContentWidget::gridColor() const
{ return m_gridColor; }

//! \brief CSS theming qproperty access method
QBrush TrackContentWidget::embossColor() const
{ return m_embossColor; }

//! \brief CSS theming qproperty access method
void TrackContentWidget::setDarkerColor( const QBrush & c )
{ m_darkerColor = c; }

//! \brief CSS theming qproperty access method
void TrackContentWidget::setLighterColor( const QBrush & c )
{ m_lighterColor = c; }

//! \brief CSS theming qproperty access method
void TrackContentWidget::setGridColor( const QBrush & c )
{ m_gridColor = c; }

//! \brief CSS theming qproperty access method
void TrackContentWidget::setEmbossColor( const QBrush & c )
{ m_embossColor = c; }


// ===========================================================================
// trackOperationsWidget
// ===========================================================================


QPixmap * TrackOperationsWidget::s_grip = NULL;     /*!< grip pixmap */


/*! \brief Create a new trackOperationsWidget
 *
 * The trackOperationsWidget is the grip and the mute button of a track.
 *
 * \param parent the trackView to contain this widget
 */
TrackOperationsWidget::TrackOperationsWidget( TrackView * parent ) :
	QWidget( parent ),             /*!< The parent widget */
	m_trackView( parent )          /*!< The parent track view */
{
	ToolTip::add( this, tr( "Press <%1> while clicking on move-grip "
				"to begin a new drag'n'drop action." ).arg(UI_CTRL_KEY) );

	QMenu * toMenu = new QMenu( this );
	toMenu->setFont( pointSize<9>( toMenu->font() ) );
	connect( toMenu, SIGNAL( aboutToShow() ), this, SLOT( updateMenu() ) );


	setObjectName( "automationEnabled" );


	m_trackOps = new QPushButton( this );
	m_trackOps->move( 12, 1 );
	m_trackOps->setFocusPolicy( Qt::NoFocus );
	m_trackOps->setMenu( toMenu );
	ToolTip::add( m_trackOps, tr( "Actions" ) );


	m_muteBtn = new PixmapButton( this, tr( "Mute" ) );
	m_muteBtn->setActiveGraphic( embed::getIconPixmap( "led_off" ) );
	m_muteBtn->setInactiveGraphic( embed::getIconPixmap( "led_green" ) );
	m_muteBtn->setCheckable( true );

	m_soloBtn = new PixmapButton( this, tr( "Solo" ) );
	m_soloBtn->setActiveGraphic( embed::getIconPixmap( "led_red" ) );
	m_soloBtn->setInactiveGraphic( embed::getIconPixmap( "led_off" ) );
	m_soloBtn->setCheckable( true );

	if( ConfigManager::inst()->value( "ui",
					  "compacttrackbuttons" ).toInt() )
	{
		m_muteBtn->move( 46, 0 );
		m_soloBtn->move( 46, 16 );
	}
	else
	{
		m_muteBtn->move( 46, 8 );
		m_soloBtn->move( 62, 8 );
	}

	m_muteBtn->show();
	ToolTip::add( m_muteBtn, tr( "Mute" ) );

	m_soloBtn->show();
	ToolTip::add( m_soloBtn, tr( "Solo" ) );

	connect( this, SIGNAL( trackRemovalScheduled( TrackView * ) ),
			m_trackView->trackContainerView(),
				SLOT( deleteTrackView( TrackView * ) ),
							Qt::QueuedConnection );
}




/*! \brief Destroy an existing trackOperationsWidget
 *
 */
TrackOperationsWidget::~TrackOperationsWidget()
{
}




/*! \brief Respond to trackOperationsWidget mouse events
 *
 *  If it's the left mouse button, and Ctrl is held down, and we're
 *  not a Beat+Bassline Editor track, then start a new drag event to
 *  copy this track.
 *
 *  Otherwise, ignore all other events.
 *
 *  \param me The mouse event to respond to.
 */
void TrackOperationsWidget::mousePressEvent( QMouseEvent * me )
{
	if( me->button() == Qt::LeftButton &&
		me->modifiers() & Qt::ControlModifier &&
			m_trackView->getTrack()->type() != Track::BBTrack )
	{
		DataFile dataFile( DataFile::DragNDropData );
		m_trackView->getTrack()->saveState( dataFile, dataFile.content() );
		new StringPairDrag( QString( "track_%1" ).arg(
					m_trackView->getTrack()->type() ),
			dataFile.toString(), m_trackView->getTrackSettingsWidget()->grab(),
									this );
	}
	else if( me->button() == Qt::LeftButton )
	{
		// track-widget (parent-widget) initiates track-move
		me->ignore();
	}
}




/*! \brief Repaint the trackOperationsWidget
 *
 *  If we're not moving, and in the Beat+Bassline Editor, then turn
 *  automation on or off depending on its previous state and show
 *  ourselves.
 *
 *  Otherwise, hide ourselves.
 *
 *  \todo Flesh this out a bit - is it correct?
 *  \param pe The paint event to respond to
 */
void TrackOperationsWidget::paintEvent( QPaintEvent * pe )
{
	QPainter p( this );
	p.fillRect( rect(), palette().brush(QPalette::Background) );

	if( m_trackView->isMovingTrack() == false )
	{
		s_grip = new QPixmap( embed::getIconPixmap(
							"track_op_grip" ) );

		p.drawPixmap( 2, 2, *s_grip );
	}
	else
	{
		s_grip = new QPixmap( embed::getIconPixmap(
							"track_op_grip_c" ) );

		p.drawPixmap( 2, 2, *s_grip );
	}
}




/*! \brief Clone this track
 *
 */
void TrackOperationsWidget::cloneTrack()
{
	TrackContainerView *tcView = m_trackView->trackContainerView();

	Track *newTrack = m_trackView->getTrack()->clone();
	TrackView *newTrackView = tcView->createTrackView( newTrack );

	int index = tcView->trackViews().indexOf( m_trackView );
	int i = tcView->trackViews().size();
	while ( i != index + 1 )
	{
		tcView->moveTrackView( newTrackView, i - 1 );
		i--;
	}
}


/*! \brief Clear this track - clears all TCOs from the track */
void TrackOperationsWidget::clearTrack()
{
	Track * t = m_trackView->getTrack();
	t->addJournalCheckPoint();
	t->lock();
	t->deleteTCOs();
	t->unlock();
}



/*! \brief Remove this track from the track list
 *
 */
void TrackOperationsWidget::removeTrack()
{
	emit trackRemovalScheduled( m_trackView );
}




/*! \brief Update the trackOperationsWidget context menu
 *
 *  For all track types, we have the Clone and Remove options.
 *  For instrument-tracks we also offer the MIDI-control-menu
 *  For automation tracks, extra options: turn on/off recording
 *  on all TCOs (same should be added for sample tracks when
 *  sampletrack recording is implemented)
 */
void TrackOperationsWidget::updateMenu()
{
	QMenu * toMenu = m_trackOps->menu();
	toMenu->clear();
	toMenu->addAction( embed::getIconPixmap( "edit_copy", 16, 16 ),
						tr( "Clone this track" ),
						this, SLOT( cloneTrack() ) );
	toMenu->addAction( embed::getIconPixmap( "cancel", 16, 16 ),
						tr( "Remove this track" ),
						this, SLOT( removeTrack() ) );

	if( ! m_trackView->trackContainerView()->fixedTCOs() )
	{
		toMenu->addAction( tr( "Clear this track" ), this, SLOT( clearTrack() ) );
	}
	if (QMenu *fxMenu = m_trackView->createFxMenu(tr("FX %1: %2"), tr("Assign to new FX Channel")))
	{
		toMenu->addMenu(fxMenu);
	}

	if (InstrumentTrackView * trackView = dynamic_cast<InstrumentTrackView *>(m_trackView))
	{
		toMenu->addSeparator();
		toMenu->addMenu(trackView->midiMenu());
	}
	if( dynamic_cast<AutomationTrackView *>( m_trackView ) )
	{
		toMenu->addAction( tr( "Turn all recording on" ), this, SLOT( recordingOn() ) );
		toMenu->addAction( tr( "Turn all recording off" ), this, SLOT( recordingOff() ) );
	}
}


void TrackOperationsWidget::toggleRecording( bool on )
{
	AutomationTrackView * atv = dynamic_cast<AutomationTrackView *>( m_trackView );
	if( atv )
	{
		for( TrackContentObject * tco : atv->getTrack()->getTCOs() )
		{
			AutomationPattern * ap = dynamic_cast<AutomationPattern *>( tco );
			if( ap ) { ap->setRecording( on ); }
		}
		atv->update();
	}
}



void TrackOperationsWidget::recordingOn()
{
	toggleRecording( true );
}


void TrackOperationsWidget::recordingOff()
{
	toggleRecording( false );
}


// ===========================================================================
// track
// ===========================================================================

/*! \brief Create a new (empty) track object
 *
 *  The track object is the whole track, linking its contents, its
 *  automation, name, type, and so forth.
 *
 * \param type The type of track (Song Editor or Beat+Bassline Editor)
 * \param tc The track Container object to encapsulate in this track.
 *
 * \todo check the definitions of all the properties - are they OK?
 */
Track::Track( TrackTypes type, TrackContainer * tc ) :
	Model( tc ),                   /*!< The track Model */
	m_trackContainer( tc ),        /*!< The track container object */
	m_type( type ),                /*!< The track type */
	m_name(),                       /*!< The track's name */
	m_mutedModel( false, this, tr( "Mute" ) ),
					 /*!< For controlling track muting */
	m_soloModel( false, this, tr( "Solo" ) ),
					/*!< For controlling track soloing */
	m_simpleSerializingMode( false ),
	m_trackContentObjects()         /*!< The track content objects (segments) */
{
	m_trackContainer->addTrack( this );
	m_height = -1;
}




/*! \brief Destroy this track
 *
 *  If the track container is a Beat+Bassline container, step through
 *  its list of tracks and remove us.
 *
 *  Then delete the TrackContentObject's contents, remove this track from
 *  the track container.
 *
 *  Finally step through this track's automation and forget all of them.
 */
Track::~Track()
{
	lock();
	emit destroyedTrack();

	while( !m_trackContentObjects.isEmpty() )
	{
		delete m_trackContentObjects.last();
	}

	m_trackContainer->removeTrack( this );
	unlock();
}




/*! \brief Create a track based on the given track type and container.
 *
 *  \param tt The type of track to create
 *  \param tc The track container to attach to
 */
Track * Track::create( TrackTypes tt, TrackContainer * tc )
{
	Engine::mixer()->requestChangeInModel();

	Track * t = NULL;

	switch( tt )
	{
		case InstrumentTrack: t = new ::InstrumentTrack( tc ); break;
		case BBTrack: t = new ::BBTrack( tc ); break;
		case SampleTrack: t = new ::SampleTrack( tc ); break;
//		case EVENT_TRACK:
//		case VIDEO_TRACK:
		case AutomationTrack: t = new ::AutomationTrack( tc ); break;
		case HiddenAutomationTrack:
						t = new ::AutomationTrack( tc, true ); break;
		default: break;
	}

	if( tc == Engine::getBBTrackContainer() && t )
	{
		t->createTCOsForBB( Engine::getBBTrackContainer()->numOfBBs()
									- 1 );
	}

	tc->updateAfterTrackAdd();

	Engine::mixer()->doneChangeInModel();

	return t;
}




/*! \brief Create a track inside TrackContainer from track type in a QDomElement and restore state from XML
 *
 *  \param element The QDomElement containing the type of track to create
 *  \param tc The track container to attach to
 */
Track * Track::create( const QDomElement & element, TrackContainer * tc )
{
	Engine::mixer()->requestChangeInModel();

	Track * t = create(
		static_cast<TrackTypes>( element.attribute( "type" ).toInt() ),
									tc );
	if( t != NULL )
	{
		t->restoreState( element );
	}

	Engine::mixer()->doneChangeInModel();

	return t;
}




/*! \brief Clone a track from this track
 *
 */
Track * Track::clone()
{
	QDomDocument doc;
	QDomElement parent = doc.createElement( "clone" );
	saveState( doc, parent );
	return create( parent.firstChild().toElement(), m_trackContainer );
}






/*! \brief Save this track's settings to file
 *
 *  We save the track type and its muted state and solo state, then append the track-
 *  specific settings.  Then we iterate through the trackContentObjects
 *  and save all their states in turn.
 *
 *  \param doc The QDomDocument to use to save
 *  \param element The The QDomElement to save into
 *  \todo Does this accurately describe the parameters?  I think not!?
 *  \todo Save the track height
 */
void Track::saveSettings( QDomDocument & doc, QDomElement & element )
{
	if( !m_simpleSerializingMode )
	{
		element.setTagName( "track" );
	}
	element.setAttribute( "type", type() );
	element.setAttribute( "name", name() );
	m_mutedModel.saveSettings( doc, element, "muted" );
	m_soloModel.saveSettings( doc, element, "solo" );

	if( m_height >= MINIMAL_TRACK_HEIGHT )
	{
		element.setAttribute( "trackheight", m_height );
	}

	QDomElement tsDe = doc.createElement( nodeName() );
	// let actual track (InstrumentTrack, bbTrack, sampleTrack etc.) save
	// its settings
	element.appendChild( tsDe );
	saveTrackSpecificSettings( doc, tsDe );

	if( m_simpleSerializingMode )
	{
		m_simpleSerializingMode = false;
		return;
	}

	// now save settings of all TCO's
	for( tcoVector::const_iterator it = m_trackContentObjects.begin();
				it != m_trackContentObjects.end(); ++it )
	{
		( *it )->saveState( doc, element );
	}
}




/*! \brief Load the settings from a file
 *
 *  We load the track's type and muted state and solo state, then clear out our
 *  current TrackContentObject.
 *
 *  Then we step through the QDomElement's children and load the
 *  track-specific settings and trackContentObjects states from it
 *  one at a time.
 *
 *  \param element the QDomElement to load track settings from
 *  \todo Load the track height.
 */
void Track::loadSettings( const QDomElement & element )
{
	if( element.attribute( "type" ).toInt() != type() )
	{
		qWarning( "Current track-type does not match track-type of "
							"settings-node!\n" );
	}

	setName( element.hasAttribute( "name" ) ? element.attribute( "name" ) :
			element.firstChild().toElement().attribute( "name" ) );

	m_mutedModel.loadSettings( element, "muted" );
	m_soloModel.loadSettings( element, "solo" );

	if( m_simpleSerializingMode )
	{
		QDomNode node = element.firstChild();
		while( !node.isNull() )
		{
			if( node.isElement() && node.nodeName() == nodeName() )
			{
				loadTrackSpecificSettings( node.toElement() );
				break;
			}
			node = node.nextSibling();
		}
		m_simpleSerializingMode = false;
		return;
	}

	while( !m_trackContentObjects.empty() )
	{
		delete m_trackContentObjects.front();
//		m_trackContentObjects.erase( m_trackContentObjects.begin() );
	}

	QDomNode node = element.firstChild();
	while( !node.isNull() )
	{
		if( node.isElement() )
		{
			if( node.nodeName() == nodeName() )
			{
				loadTrackSpecificSettings( node.toElement() );
			}
			else if( node.nodeName() != "muted"
			&& node.nodeName() != "solo"
			&& !node.toElement().attribute( "metadata" ).toInt() )
			{
				TrackContentObject * tco = createTCO(
								TimePos( 0 ) );
				tco->restoreState( node.toElement() );
				saveJournallingState( false );
				restoreJournallingState();
			}
		}
		node = node.nextSibling();
	}

	int storedHeight = element.attribute( "trackheight" ).toInt();
	if( storedHeight >= MINIMAL_TRACK_HEIGHT )
	{
		m_height = storedHeight;
	}
}




/*! \brief Add another TrackContentObject into this track
 *
 *  \param tco The TrackContentObject to attach to this track.
 */
TrackContentObject * Track::addTCO( TrackContentObject * tco )
{
	m_trackContentObjects.push_back( tco );

	emit trackContentObjectAdded( tco );

	return tco;		// just for convenience
}




/*! \brief Remove a given TrackContentObject from this track
 *
 *  \param tco The TrackContentObject to remove from this track.
 */
void Track::removeTCO( TrackContentObject * tco )
{
	tcoVector::iterator it = std::find( m_trackContentObjects.begin(),
					m_trackContentObjects.end(),
					tco );
	if( it != m_trackContentObjects.end() )
	{
		m_trackContentObjects.erase( it );
		if( Engine::getSong() )
		{
			Engine::getSong()->updateLength();
			Engine::getSong()->setModified();
		}
	}
}


/*! \brief Remove all TCOs from this track */
void Track::deleteTCOs()
{
	while( ! m_trackContentObjects.isEmpty() )
	{
		delete m_trackContentObjects.first();
	}
}


/*! \brief Return the number of trackContentObjects we contain
 *
 *  \return the number of trackContentObjects we currently contain.
 */
int Track::numOfTCOs()
{
	return m_trackContentObjects.size();
}




/*! \brief Get a TrackContentObject by number
 *
 *  If the TCO number is less than our TCO array size then fetch that
 *  numbered object from the array.  Otherwise we warn the user that
 *  we've somehow requested a TCO that is too large, and create a new
 *  TCO for them.
 *  \param tcoNum The number of the TrackContentObject to fetch.
 *  \return the given TrackContentObject or a new one if out of range.
 *  \todo reject TCO numbers less than zero.
 *  \todo if we create a TCO here, should we somehow attach it to the
 *     track?
 */
TrackContentObject * Track::getTCO( int tcoNum )
{
	if( tcoNum < m_trackContentObjects.size() )
	{
		return m_trackContentObjects[tcoNum];
	}
	printf( "called Track::getTCO( %d ), "
			"but TCO %d doesn't exist\n", tcoNum, tcoNum );
	return createTCO( tcoNum * TimePos::ticksPerTact() );

}




/*! \brief Determine the given TrackContentObject's number in our array.
 *
 *  \param tco The TrackContentObject to search for.
 *  \return its number in our array.
 */
int Track::getTCONum( const TrackContentObject * tco )
{
//	for( int i = 0; i < getTrackContentWidget()->numOfTCOs(); ++i )
	tcoVector::iterator it = std::find( m_trackContentObjects.begin(),
					m_trackContentObjects.end(),
					tco );
	if( it != m_trackContentObjects.end() )
	{
/*		if( getTCO( i ) == _tco )
		{
			return i;
		}*/
		return it - m_trackContentObjects.begin();
	}
	qWarning( "Track::getTCONum(...) -> _tco not found!\n" );
	return 0;
}




/*! \brief Retrieve a list of trackContentObjects that fall within a period.
 *
 *  Here we're interested in a range of trackContentObjects that intersect
 *  the given time period.
 *
 *  We return the TCOs we find in order by time, earliest TCOs first.
 *
 *  \param tcoV The list to contain the found trackContentObjects.
 *  \param start The MIDI start time of the range.
 *  \param end   The MIDI endi time of the range.
 */
void Track::getTCOsInRange( tcoVector & tcoV, const TimePos & start,
							const TimePos & end )
{
	for( TrackContentObject* tco : m_trackContentObjects )
	{
		int s = tco->startPosition();
		int e = tco->endPosition();
		if( ( s <= end ) && ( e >= start ) )
		{
			// TCO is within given range
			// Insert sorted by TCO's position
			tcoV.insert(std::upper_bound(tcoV.begin(), tcoV.end(), tco, TrackContentObject::comparePosition),
						tco);
		}
	}
}




/*! \brief Swap the position of two trackContentObjects.
 *
 *  First, we arrange to swap the positions of the two TCOs in the
 *  trackContentObjects list.  Then we swap their start times as well.
 *
 *  \param tcoNum1 The first TrackContentObject to swap.
 *  \param tcoNum2 The second TrackContentObject to swap.
 */
void Track::swapPositionOfTCOs( int tcoNum1, int tcoNum2 )
{
	qSwap( m_trackContentObjects[tcoNum1],
					m_trackContentObjects[tcoNum2] );

	const TimePos pos = m_trackContentObjects[tcoNum1]->startPosition();

	m_trackContentObjects[tcoNum1]->movePosition(
			m_trackContentObjects[tcoNum2]->startPosition() );
	m_trackContentObjects[tcoNum2]->movePosition( pos );
}




void Track::createTCOsForBB( int bb )
{
	while( numOfTCOs() < bb + 1 )
	{
		TimePos position = TimePos( numOfTCOs(), 0 );
		TrackContentObject * tco = createTCO( position );
		tco->movePosition( position );
		tco->changeLength( TimePos( 1, 0 ) );
	}
}




/*! \brief Move all the trackContentObjects after a certain time later by one bar.
 *
 *  \param pos The time at which we want to insert the bar.
 *  \todo if we stepped through this list last to first, and the list was
 *    in ascending order by TCO time, once we hit a TCO that was earlier
 *    than the insert time, we could fall out of the loop early.
 */
void Track::insertTact( const TimePos & pos )
{
	// we'll increase the position of every TCO, positioned behind pos, by
	// one tact
	for( tcoVector::iterator it = m_trackContentObjects.begin();
				it != m_trackContentObjects.end(); ++it )
	{
		if( ( *it )->startPosition() >= pos )
		{
			( *it )->movePosition( (*it)->startPosition() +
						TimePos::ticksPerTact() );
		}
	}
}




/*! \brief Move all the trackContentObjects after a certain time earlier by one bar.
 *
 *  \param pos The time at which we want to remove the bar.
 */
void Track::removeTact( const TimePos & pos )
{
	// we'll decrease the position of every TCO, positioned behind pos, by
	// one tact
	for( tcoVector::iterator it = m_trackContentObjects.begin();
				it != m_trackContentObjects.end(); ++it )
	{
		if( ( *it )->startPosition() >= pos )
		{
			( *it )->movePosition( qMax( ( *it )->startPosition() -
						TimePos::ticksPerTact(), 0 ) );
		}
	}
}




/*! \brief Return the length of the entire track in bars
 *
 *  We step through our list of TCOs and determine their end position,
 *  keeping track of the latest time found in ticks.  Then we return
 *  that in bars by dividing by the number of ticks per bar.
 */
tact_t Track::length() const
{
	// find last end-position
	tick_t last = 0;
	for( tcoVector::const_iterator it = m_trackContentObjects.begin();
				it != m_trackContentObjects.end(); ++it )
	{
		if( Engine::getSong()->isExporting() &&
				( *it )->isMuted() )
		{
			continue;
		}

		const tick_t cur = ( *it )->endPosition();
		if( cur > last )
		{
			last = cur;
		}
	}

	return last / TimePos::ticksPerTact();
}



/*! \brief Invert the track's solo state.
 *
 *  We have to go through all the tracks determining if any other track
 *  is already soloed.  Then we have to save the mute state of all tracks,
 *  and set our mute state to on and all the others to off.
 */
void Track::toggleSolo()
{
	const TrackContainer::TrackList & tl = m_trackContainer->tracks();

	bool soloBefore = false;
	for( TrackContainer::TrackList::const_iterator it = tl.begin();
							it != tl.end(); ++it )
	{
		if( *it != this )
		{
			if( ( *it )->m_soloModel.value() )
			{
				soloBefore = true;
				break;
			}
		}
	}

	const bool solo = m_soloModel.value();
	for( TrackContainer::TrackList::const_iterator it = tl.begin();
							it != tl.end(); ++it )
	{
		if( solo )
		{
			// save mute-state in case no track was solo before
			if( !soloBefore )
			{
				( *it )->m_mutedBeforeSolo = ( *it )->isMuted();
			}
			( *it )->setMuted( *it == this ? false : true );
			if( *it != this )
			{
				( *it )->m_soloModel.setValue( false );
			}
		}
		else if( !soloBefore )
		{
			( *it )->setMuted( ( *it )->m_mutedBeforeSolo );
		}
	}
}




BoolModel *Track::getMutedModel()
{
	return &m_mutedModel;
}






// ===========================================================================
// trackView
// ===========================================================================

/*! \brief Create a new track View.
 *
 *  The track View is handles the actual display of the track, including
 *  displaying its various widgets and the track segments.
 *
 *  \param track The track to display.
 *  \param tcv The track Container View for us to be displayed in.
 *  \todo Is my description of these properties correct?
 */
TrackView::TrackView( Track * track, TrackContainerView * tcv ) :
	QWidget( tcv->contentWidget() ),   /*!< The Track Container View's content widget. */
	ModelView( NULL, this ),            /*!< The model view of this track */
	m_track( track ),                  /*!< The track we're displaying */
	m_trackContainerView( tcv ),       /*!< The track Container View we're displayed in */
	m_trackOperationsWidget( this ),    /*!< Our trackOperationsWidget */
	m_trackSettingsWidget( this ),      /*!< Our trackSettingsWidget */
	m_trackContentWidget( this ),       /*!< Our trackContentWidget */
	m_action( NoAction )                /*!< The action we're currently performing */
{
	setAutoFillBackground( true );
	QPalette pal;
	pal.setColor( backgroundRole(), QColor( 32, 36, 40 ) );
	setPalette( pal );

	m_trackSettingsWidget.setAutoFillBackground( true );

	QHBoxLayout * layout = new QHBoxLayout( this );
	layout->setMargin( 0 );
	layout->setSpacing( 0 );
	layout->addWidget( &m_trackOperationsWidget );
	layout->addWidget( &m_trackSettingsWidget );
	layout->addWidget( &m_trackContentWidget, 1 );
	setFixedHeight( m_track->getHeight() );

	resizeEvent( NULL );

	setAcceptDrops( true );
	setAttribute( Qt::WA_DeleteOnClose, true );


	connect( m_track, SIGNAL( destroyedTrack() ), this, SLOT( close() ) );
	connect( m_track,
		SIGNAL( trackContentObjectAdded( TrackContentObject * ) ),
			this, SLOT( createTCOView( TrackContentObject * ) ),
			Qt::QueuedConnection );

	connect( &m_track->m_mutedModel, SIGNAL( dataChanged() ),
			&m_trackContentWidget, SLOT( update() ) );

	connect( &m_track->m_soloModel, SIGNAL( dataChanged() ),
			m_track, SLOT( toggleSolo() ), Qt::DirectConnection );
	// create views for already existing TCOs
	for( Track::tcoVector::iterator it =
					m_track->m_trackContentObjects.begin();
			it != m_track->m_trackContentObjects.end(); ++it )
	{
		createTCOView( *it );
	}

	m_trackContainerView->addTrackView( this );
}




/*! \brief Destroy this track View.
 *
 */
TrackView::~TrackView()
{
}




/*! \brief Resize this track View.
 *
 *  \param re the Resize Event to handle.
 */
void TrackView::resizeEvent( QResizeEvent * re )
{
	if( ConfigManager::inst()->value( "ui",
					  "compacttrackbuttons" ).toInt() )
	{
		m_trackOperationsWidget.setFixedSize( TRACK_OP_WIDTH_COMPACT, height() - 1 );
		m_trackSettingsWidget.setFixedSize( DEFAULT_SETTINGS_WIDGET_WIDTH_COMPACT, height() - 1 );
	}
	else
	{
		m_trackOperationsWidget.setFixedSize( TRACK_OP_WIDTH, height() - 1 );
		m_trackSettingsWidget.setFixedSize( DEFAULT_SETTINGS_WIDGET_WIDTH, height() - 1 );
	}
	m_trackContentWidget.setFixedHeight( height() );
}




/*! \brief Update this track View and all its content objects.
 *
 */
void TrackView::update()
{
	m_trackContentWidget.update();
	if( !m_trackContainerView->fixedTCOs() )
	{
		m_trackContentWidget.changePosition();
	}
	QWidget::update();
}




/*! \brief Create a menu for assigning/creating channels for this track.
 *
 */
QMenu * TrackView::createFxMenu(QString title, QString newFxLabel)
{
	Q_UNUSED(title)
	Q_UNUSED(newFxLabel)
	return NULL;
}




/*! \brief Close this track View.
 *
 */
bool TrackView::close()
{
	m_trackContainerView->removeTrackView( this );
	return QWidget::close();
}




/*! \brief Register that the model of this track View has changed.
 *
 */
void TrackView::modelChanged()
{
	m_track = castModel<Track>();
	assert( m_track != NULL );
	connect( m_track, SIGNAL( destroyedTrack() ), this, SLOT( close() ) );
	m_trackOperationsWidget.m_muteBtn->setModel( &m_track->m_mutedModel );
	m_trackOperationsWidget.m_soloBtn->setModel( &m_track->m_soloModel );
	ModelView::modelChanged();
	setFixedHeight( m_track->getHeight() );
}




/*! \brief Start a drag event on this track View.
 *
 *  \param dee the DragEnterEvent to start.
 */
void TrackView::dragEnterEvent( QDragEnterEvent * dee )
{
	StringPairDrag::processDragEnterEvent( dee, "track_" +
					QString::number( m_track->type() ) );
}




/*! \brief Accept a drop event on this track View.
 *
 *  We only accept drop events that are of the same type as this track.
 *  If so, we decode the data from the drop event by just feeding it
 *  back into the engine as a state.
 *
 *  \param de the DropEvent to handle.
 */
void TrackView::dropEvent( QDropEvent * de )
{
	QString type = StringPairDrag::decodeKey( de );
	QString value = StringPairDrag::decodeValue( de );
	if( type == ( "track_" + QString::number( m_track->type() ) ) )
	{
		// value contains our XML-data so simply create a
		// DataFile which does the rest for us...
		DataFile dataFile( value.toUtf8() );
		Engine::mixer()->requestChangeInModel();
		m_track->restoreState( dataFile.content().firstChild().toElement() );
		Engine::mixer()->doneChangeInModel();
		de->accept();
	}
}




/*! \brief Handle a mouse press event on this track View.
 *
 *  If this track container supports rubber band selection, let the
 *  widget handle that and don't bother with any other handling.
 *
 *  If the left mouse button is pressed, we handle two things.  If
 *  SHIFT is pressed, then we resize vertically.  Otherwise we start
 *  the process of moving this track to a new position.
 *
 *  Otherwise we let the widget handle the mouse event as normal.
 *
 *  \param me the MouseEvent to handle.
 */
void TrackView::mousePressEvent( QMouseEvent * me )
{

	// If previously dragged too small, restore on shift-leftclick
	if( height() < DEFAULT_TRACK_HEIGHT &&
		me->modifiers() & Qt::ShiftModifier &&
		me->button() == Qt::LeftButton )
	{
		setFixedHeight( DEFAULT_TRACK_HEIGHT );
		m_track->setHeight( DEFAULT_TRACK_HEIGHT );
	}


	int widgetTotal = ConfigManager::inst()->value( "ui",
							"compacttrackbuttons" ).toInt()==1 ?
		DEFAULT_SETTINGS_WIDGET_WIDTH_COMPACT + TRACK_OP_WIDTH_COMPACT :
		DEFAULT_SETTINGS_WIDGET_WIDTH + TRACK_OP_WIDTH;
	if( m_trackContainerView->allowRubberband() == true  && me->x() > widgetTotal )
	{
		QWidget::mousePressEvent( me );
	}
	else if( me->button() == Qt::LeftButton )
	{
		if( me->modifiers() & Qt::ShiftModifier )
		{
			m_action = ResizeTrack;
			QCursor::setPos( mapToGlobal( QPoint( me->x(),
								height() ) ) );
			QCursor c( Qt::SizeVerCursor);
			QApplication::setOverrideCursor( c );
		}
		else
		{
			if( me->x()>10 ) // 10 = The width of the grip + 2 pixels to the left and right.
			{
				QWidget::mousePressEvent( me );
				return;
			}

			m_action = MoveTrack;

			QCursor c( Qt::SizeVerCursor );
			QApplication::setOverrideCursor( c );
			// update because in move-mode, all elements in
			// track-op-widgets are hidden as a visual feedback
			m_trackOperationsWidget.update();
		}

		me->accept();
	}
	else
	{
		QWidget::mousePressEvent( me );
	}
}




/*! \brief Handle a mouse move event on this track View.
 *
 *  If this track container supports rubber band selection, let the
 *  widget handle that and don't bother with any other handling.
 *
 *  Otherwise if we've started the move process (from mousePressEvent())
 *  then move ourselves into that position, reordering the track list
 *  with moveTrackViewUp() and moveTrackViewDown() to suit.  We make a
 *  note of this in the undo journal in case the user wants to undo this
 *  move.
 *
 *  Likewise if we've started a resize process, handle this too, making
 *  sure that we never go below the minimum track height.
 *
 *  \param me the MouseEvent to handle.
 */
void TrackView::mouseMoveEvent( QMouseEvent * me )
{
	int widgetTotal = ConfigManager::inst()->value( "ui",
							"compacttrackbuttons" ).toInt()==1 ?
		DEFAULT_SETTINGS_WIDGET_WIDTH_COMPACT + TRACK_OP_WIDTH_COMPACT :
		DEFAULT_SETTINGS_WIDGET_WIDTH + TRACK_OP_WIDTH;
	if( m_trackContainerView->allowRubberband() == true && me->x() > widgetTotal )
	{
		QWidget::mouseMoveEvent( me );
	}
	else if( m_action == MoveTrack )
	{
		// look which track-widget the mouse-cursor is over
		const int yPos =
			m_trackContainerView->contentWidget()->mapFromGlobal( me->globalPos() ).y();
		const TrackView * trackAtY = m_trackContainerView->trackViewAt( yPos );

		// debug code
		//	qDebug( "y position %d", yPos );

		// a track-widget not equal to ourself?
		if( trackAtY != NULL && trackAtY != this )
		{
			// then move us up/down there!
			if( me->y() < 0 )
			{
				m_trackContainerView->moveTrackViewUp( this );
			}
			else
			{
				m_trackContainerView->moveTrackViewDown( this );
			}
		}
	}
	else if( m_action == ResizeTrack )
	{
		setFixedHeight( qMax<int>( me->y(), MINIMAL_TRACK_HEIGHT ) );
		m_trackContainerView->realignTracks();
		m_track->setHeight( height() );
	}

	if( height() < DEFAULT_TRACK_HEIGHT )
	{
		ToolTip::add( this, m_track->m_name );
	}
}



/*! \brief Handle a mouse release event on this track View.
 *
 *  \param me the MouseEvent to handle.
 */
void TrackView::mouseReleaseEvent( QMouseEvent * me )
{
	m_action = NoAction;
	while( QApplication::overrideCursor() != NULL )
	{
		QApplication::restoreOverrideCursor();
	}
	m_trackOperationsWidget.update();

	QWidget::mouseReleaseEvent( me );
}




/*! \brief Repaint this track View.
 *
 *  \param pe the PaintEvent to start.
 */
void TrackView::paintEvent( QPaintEvent * pe )
{
	QStyleOption opt;
	opt.initFrom( this );
	QPainter p( this );
	style()->drawPrimitive( QStyle::PE_Widget, &opt, &p, this );
}




/*! \brief Create a TrackContentObject View in this track View.
 *
 *  \param tco the TrackContentObject to create the view for.
 *  \todo is this a good description for what this method does?
 */
void TrackView::createTCOView( TrackContentObject * tco )
{
	TrackContentObjectView * tv = tco->createView( this );
	if( tco->getSelectViewOnCreate() == true )
	{
		tv->setSelected( true );
	}
	tco->selectViewOnCreate( false );
}<|MERGE_RESOLUTION|>--- conflicted
+++ resolved
@@ -267,9 +267,9 @@
 	m_action( NoAction ),
 	m_initialMousePos( QPoint( 0, 0 ) ),
 	m_initialMouseGlobalPos( QPoint( 0, 0 ) ),
-	m_initialTCOPos( MidiTime(0) ),
-	m_initialTCOEnd( MidiTime(0) ),
-	m_initialOffsets( QVector<MidiTime>() ),
+	m_initialTCOPos( TimePos(0) ),
+	m_initialTCOEnd( TimePos(0) ),
+	m_initialOffsets( QVector<TimePos>() ),
 	m_hint( NULL ),
 	m_mutedColor( 0, 0, 0 ),
 	m_mutedBackgroundColor( 0, 0, 0 ),
@@ -527,13 +527,8 @@
 void TrackContentObjectView::dragEnterEvent( QDragEnterEvent * dee )
 {
 	TrackContentWidget * tcw = getTrackView()->getTrackContentWidget();
-<<<<<<< HEAD
-	TimePos tcoPos = TimePos( m_tco->startPosition().getTact(), 0 );
-	if( tcw->canPasteSelection( tcoPos, dee->mimeData() ) == false )
-=======
-	MidiTime tcoPos = MidiTime( m_tco->startPosition() );
+	TimePos tcoPos = TimePos( m_tco->startPosition() );
 	if( tcw->canPasteSelection( tcoPos, dee ) == false )
->>>>>>> 1c715bc3
 	{
 		dee->ignore();
 	}
@@ -571,11 +566,7 @@
 	if( m_trackView->trackContainerView()->allowRubberband() == true )
 	{
 		TrackContentWidget * tcw = getTrackView()->getTrackContentWidget();
-<<<<<<< HEAD
-		TimePos tcoPos = TimePos( m_tco->startPosition().getTact(), 0 );
-=======
-		MidiTime tcoPos = MidiTime( m_tco->startPosition() );
->>>>>>> 1c715bc3
+		TimePos tcoPos = TimePos( m_tco->startPosition() );
 		if( tcw->pasteSelection( tcoPos, de ) == true )
 		{
 			de->accept();
@@ -905,25 +896,7 @@
 	const float ppt = m_trackView->trackContainerView()->pixelsPerTact();
 	if( m_action == Move )
 	{
-<<<<<<< HEAD
-		const int x = mapToParent( me->pos() ).x() - m_initialMousePos.x();
-		TimePos t = qMax( 0, (int)
-			m_trackView->trackContainerView()->currentPosition()+
-				static_cast<int>( x * TimePos::ticksPerTact() /
-									ppt ) );
-		if( ! ( me->modifiers() & Qt::ControlModifier )
-		   && me->button() == Qt::NoButton )
-		{
-			t = t.toNearestTact();
-		}
-		m_tco->movePosition( t );
-		m_trackView->getTrackContentWidget()->changePosition();
-		s_textFloat->setText( QString( "%1:%2" ).
-				arg( m_tco->startPosition().getTact() + 1 ).
-				arg( m_tco->startPosition().getTicks() %
-						TimePos::ticksPerTact() ) );
-=======
-		MidiTime newPos = draggedTCOPos( me );
+		TimePos newPos = draggedTCOPos( me );
 
 		// Don't go left of bar zero
 		newPos = max( 0, newPos.getTicks() );
@@ -932,34 +905,20 @@
 		s_textFloat->setText( QString( "%1:%2" ).
 				arg( newPos.getTact() + 1 ).
 				arg( newPos.getTicks() %
-						MidiTime::ticksPerTact() ) );
->>>>>>> 1c715bc3
+						TimePos::ticksPerTact() ) );
 		s_textFloat->moveGlobal( this, QPoint( width() + 2, height() + 2 ) );
 	}
 	else if( m_action == MoveSelection )
 	{
 		// 1: Find the position we want to move the grabbed TCO to
-		MidiTime newPos = draggedTCOPos( me );
+		TimePos newPos = draggedTCOPos( me );
 
 		// 2: Handle moving the other selected TCOs the same distance
 		QVector<selectableObject *> so =
 			m_trackView->trackContainerView()->selectedObjects();
-<<<<<<< HEAD
-		QVector<TrackContentObject *> tcos;
-		int smallestPos = 0;
-		TimePos dtick = TimePos( static_cast<int>( dx *
-					TimePos::ticksPerTact() / ppt ) );
-		if( snap )
-		{
-			dtick = dtick.toNearestTact();
-		}
-		// find out smallest position of all selected objects for not
-		// moving an object before zero
-=======
 		QVector<TrackContentObject *> tcos; // List of selected clips
 		int leftmost = 0; // Leftmost clip's offset from grabbed clip
 		// Populate tcos, find leftmost
->>>>>>> 1c715bc3
 		for( QVector<selectableObject *>::iterator it = so.begin();
 							it != so.end(); ++it )
 		{
@@ -986,18 +945,12 @@
 		const bool unquantized = (me->modifiers() & Qt::ControlModifier) || (me->modifiers() & Qt::AltModifier);
 		const float snapSize = gui->songEditor()->m_editor->getSnapSize();
 		// Length in ticks of one snap increment
-		const MidiTime snapLength = MidiTime( (int)(snapSize * MidiTime::ticksPerTact()) );
+		const TimePos snapLength = TimePos( (int)(snapSize * TimePos::ticksPerTact()) );
 
 		if( m_action == Resize )
 		{
-<<<<<<< HEAD
-			TimePos t = qMax( TimePos::ticksPerTact() / 16, static_cast<int>( me->x() * TimePos::ticksPerTact() / ppt ) );
-			if( ! ( me->modifiers() & Qt::ControlModifier ) && me->button() == Qt::NoButton )
-			{
-				t = qMax<int>( TimePos::ticksPerTact(), t.toNearestTact() );
-=======
 			// The clip's new length
-			MidiTime l = static_cast<int>( me->x() * MidiTime::ticksPerTact() / ppt );
+			TimePos l = static_cast<int>( me->x() * TimePos::ticksPerTact() / ppt );
 
 			if ( unquantized )
 			{	// We want to preserve this adjusted offset,
@@ -1008,21 +961,20 @@
 			}
 			else if ( me->modifiers() & Qt::ShiftModifier )
 			{	// If shift is held, quantize clip's end position
-				MidiTime end = MidiTime( m_initialTCOPos + l ).quantize( snapSize );
+				TimePos end = TimePos( m_initialTCOPos + l ).quantize( snapSize );
 				// The end position has to be after the clip's start
-				MidiTime min = m_initialTCOPos.quantize( snapSize );
+				TimePos min = m_initialTCOPos.quantize( snapSize );
 				if ( min <= m_initialTCOPos ) min += snapLength;
 				m_tco->changeLength( qMax<int>(min - m_initialTCOPos, end - m_initialTCOPos) );
 			}
 			else
 			{	// Otherwise, resize in fixed increments
-				MidiTime initialLength = m_initialTCOEnd - m_initialTCOPos;
-				MidiTime offset = MidiTime( l - initialLength ).quantize( snapSize );
+				TimePos initialLength = m_initialTCOEnd - m_initialTCOPos;
+				TimePos offset = TimePos( l - initialLength ).quantize( snapSize );
 				// Don't resize to less than 1 tick
-				MidiTime min = MidiTime( initialLength % snapLength );
+				TimePos min = TimePos( initialLength % snapLength );
 				if (min < 1) min += snapLength;
 				m_tco->changeLength( qMax<int>( min, initialLength + offset) );
->>>>>>> 1c715bc3
 			}
 		}
 		else
@@ -1034,18 +986,7 @@
 
 				TimePos t = qMax( 0, (int)
 								   m_trackView->trackContainerView()->currentPosition()+
-<<<<<<< HEAD
-								   static_cast<int>( x * TimePos::ticksPerTact() /
-													 ppt ) );
-				if( ! ( me->modifiers() & Qt::ControlModifier )
-						&& me->button() == Qt::NoButton )
-				{
-					t = t.toNearestTact();
-				}
-				TimePos oldPos = m_tco->startPosition();
-				if( m_tco->length() + ( oldPos - t ) >= TimePos::ticksPerTact() )
-=======
-								   static_cast<int>( x * MidiTime::ticksPerTact() / ppt ) );
+								   static_cast<int>( x * TimePos::ticksPerTact() / ppt ) );
 
 				if( unquantized )
 				{	// We want to preserve this adjusted offset,
@@ -1057,23 +998,22 @@
 				else if( me->modifiers() & Qt::ShiftModifier )
 				{	// If shift is held, quantize clip's start position
 					// Don't let the start position move past the end position
-					MidiTime max = m_initialTCOEnd.quantize( snapSize );
+					TimePos max = m_initialTCOEnd.quantize( snapSize );
 					if ( max >= m_initialTCOEnd ) max -= snapLength;
 					t = qMin<int>( max, t.quantize( snapSize ) );
 				}
 				else
 				{	// Otherwise, resize in fixed increments
 					// Don't resize to less than 1 tick
-					MidiTime initialLength = m_initialTCOEnd - m_initialTCOPos;
-					MidiTime minLength = MidiTime( initialLength % snapLength );
+					TimePos initialLength = m_initialTCOEnd - m_initialTCOPos;
+					TimePos minLength = TimePos( initialLength % snapLength );
 					if (minLength < 1) minLength += snapLength;
-					MidiTime offset = MidiTime(t - m_initialTCOPos).quantize( snapSize );
+					TimePos offset = TimePos(t - m_initialTCOPos).quantize( snapSize );
 					t = qMin<int>( m_initialTCOEnd - minLength, m_initialTCOPos + offset );
 				}
 
-				MidiTime oldPos = m_tco->startPosition();
+				TimePos oldPos = m_tco->startPosition();
 				if( m_tco->length() + ( oldPos - t ) >= 1 )
->>>>>>> 1c715bc3
 				{
 					m_tco->movePosition( t );
 					m_trackView->getTrackContentWidget()->changePosition();
@@ -1201,7 +1141,7 @@
 void TrackContentObjectView::setInitialOffsets()
 {
 	QVector<selectableObject *> so = m_trackView->trackContainerView()->selectedObjects();
-	QVector<MidiTime> offsets;
+	QVector<TimePos> offsets;
 	for( QVector<selectableObject *>::iterator it = so.begin();
 						it != so.end(); ++it )
 	{
@@ -1239,14 +1179,14 @@
  *
  * \param me The QMouseEvent
  */
-MidiTime TrackContentObjectView::draggedTCOPos( QMouseEvent * me )
+TimePos TrackContentObjectView::draggedTCOPos( QMouseEvent * me )
 {
 	//Pixels per tact
 	const float ppt = m_trackView->trackContainerView()->pixelsPerTact();
 	// The pixel distance that the mouse has moved
 	const int mouseOff = mapToGlobal(me->pos()).x() - m_initialMouseGlobalPos.x();
-	MidiTime newPos = m_initialTCOPos + mouseOff * MidiTime::ticksPerTact() / ppt;
-	MidiTime offset = newPos - m_initialTCOPos;
+	TimePos newPos = m_initialTCOPos + mouseOff * TimePos::ticksPerTact() / ppt;
+	TimePos offset = newPos - m_initialTCOPos;
 	// If the user is holding alt, or pressed ctrl after beginning the drag, don't quantize
 	if (    me->button() != Qt::NoButton
 		|| (me->modifiers() & Qt::ControlModifier)
@@ -1259,9 +1199,9 @@
 	else if ( me->modifiers() & Qt::ShiftModifier )
 	{	// If shift is held, quantize position (Default in 1.2.0 and earlier)
 		// or end position, whichever is closest to the actual position
-		MidiTime startQ = newPos.quantize( gui->songEditor()->m_editor->getSnapSize() );
+		TimePos startQ = newPos.quantize( gui->songEditor()->m_editor->getSnapSize() );
 		// Find start position that gives snapped clip end position
-		MidiTime endQ = ( newPos + m_tco->length() );
+		TimePos endQ = ( newPos + m_tco->length() );
 		endQ = endQ.quantize( gui->songEditor()->m_editor->getSnapSize() );
 		endQ = endQ - m_tco->length();
 		// Select the position closest to actual position
@@ -1536,13 +1476,8 @@
  */
 void TrackContentWidget::dragEnterEvent( QDragEnterEvent * dee )
 {
-<<<<<<< HEAD
-	TimePos tcoPos = TimePos( getPosition( dee->pos().x() ).getTact(), 0 );
-	if( canPasteSelection( tcoPos, dee->mimeData() ) == false )
-=======
-	MidiTime tcoPos = getPosition( dee->pos().x() );
+	TimePos tcoPos = getPosition( dee->pos().x() );
 	if( canPasteSelection( tcoPos, dee ) == false )
->>>>>>> 1c715bc3
 	{
 		dee->ignore();
 	}
@@ -1561,11 +1496,7 @@
  * \param tcoPos the position of the TCO slot being pasted on
  * \param de the DropEvent generated
  */
-<<<<<<< HEAD
-bool TrackContentWidget::canPasteSelection( TimePos tcoPos, const QMimeData * mimeData )
-=======
-bool TrackContentWidget::canPasteSelection( MidiTime tcoPos, const QDropEvent* de )
->>>>>>> 1c715bc3
+bool TrackContentWidget::canPasteSelection( TimePos tcoPos, const QDropEvent* de )
 {
 	const QMimeData * mimeData = de->mimeData();
 
@@ -1663,12 +1594,7 @@
 	QDomAttr tiAttr = metadata.attributeNode( "initialTrackIndex" );
 	int initialTrackIndex = tiAttr.value().toInt();
 	QDomAttr tcoPosAttr = metadata.attributeNode( "grabbedTCOPos" );
-<<<<<<< HEAD
 	TimePos grabbedTCOPos = tcoPosAttr.value().toInt();
-	TimePos grabbedTCOTact = TimePos( grabbedTCOPos.getTact(), 0 );
-=======
-	MidiTime grabbedTCOPos = tcoPosAttr.value().toInt();
->>>>>>> 1c715bc3
 
 	// Snap the mouse position to the beginning of the dropped tact, in ticks
 	const TrackContainer::TrackList tracks = getTrack()->trackContainer()->tracks();
@@ -1691,7 +1617,7 @@
 
 	// All patterns should be offset the same amount as the grabbed pattern
 	// The offset is quantized (rather than the positions) to preserve fine adjustments
-	int offset = MidiTime(tcoPos - grabbedTCOPos).quantize(gui->songEditor()->m_editor->getSnapSize());
+	int offset = TimePos(tcoPos - grabbedTCOPos).quantize(gui->songEditor()->m_editor->getSnapSize());
 
 	for( int i = 0; i<tcoNodes.length(); i++ )
 	{
@@ -1702,21 +1628,11 @@
 		int finalTrackIndex = trackIndex + ( currentTrackIndex - initialTrackIndex );
 		Track * t = tracks.at( finalTrackIndex );
 
-<<<<<<< HEAD
-		// Compute the final position by moving the tco's pos by
-		// the number of tacts between the first TCO and the mouse drop TCO
-		TimePos oldPos = tcoElement.attributeNode( "pos" ).value().toInt();
-		TimePos offset = oldPos - TimePos( oldPos.getTact(), 0 );
-		TimePos oldTact = TimePos( oldPos.getTact(), 0 );
-		TimePos delta = offset + ( oldTact - grabbedTCOTact );
-		TimePos pos = tcoPos + delta;
-=======
 		// The new position is the old position plus the offset.
-		MidiTime pos = tcoElement.attributeNode( "pos" ).value().toInt() + offset;
+		TimePos pos = tcoElement.attributeNode( "pos" ).value().toInt() + offset;
 		// If we land on ourselves, offset by one snap
-		MidiTime shift = MidiTime::ticksPerTact() * gui->songEditor()->m_editor->getSnapSize();
+		TimePos shift = TimePos::ticksPerTact() * gui->songEditor()->m_editor->getSnapSize();
 		if (offset == 0) { pos += shift; }
->>>>>>> 1c715bc3
 
 		TrackContentObject * tco = t->createTCO( pos );
 		tco->restoreState( tcoElement );
@@ -1746,11 +1662,7 @@
  */
 void TrackContentWidget::dropEvent( QDropEvent * de )
 {
-<<<<<<< HEAD
-	TimePos tcoPos = TimePos( getPosition( de->pos().x() ).getTact(), 0 );
-=======
-	MidiTime tcoPos = MidiTime( getPosition( de->pos().x() ) );
->>>>>>> 1c715bc3
+	TimePos tcoPos = TimePos( getPosition( de->pos().x() ) );
 	if( pasteSelection( tcoPos, de ) == true )
 	{
 		de->accept();
