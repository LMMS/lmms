--- conflicted
+++ resolved
@@ -1319,13 +1319,8 @@
  */
 void TrackContentWidget::dragEnterEvent( QDragEnterEvent * dee )
 {
-<<<<<<< HEAD
 	MidiTime tcoPos = getPosition( dee->pos().x() );
-	if( canPasteSelection( tcoPos, dee->mimeData() ) == false )
-=======
-	MidiTime tcoPos = MidiTime( getPosition( dee->pos().x() ).getTact(), 0 );
 	if( canPasteSelection( tcoPos, dee ) == false )
->>>>>>> 82e3ba75
 	{
 		dee->ignore();
 	}
