--- conflicted
+++ resolved
@@ -175,16 +175,8 @@
 				midiPort()->setMode( MidiPort::Mode::Disabled );
 
 	Engine::audioEngine()->requestChangeInModel();
-<<<<<<< HEAD
 	m_previewNote = new NotePlayHandle(
-		s_previewTC->previewInstrumentTrack(), 0, typeInfo<f_cnt_t>::max() / 2, Note{0, 0, DefaultKey, 100});
-=======
-	// create note-play-handle for it
-	m_previewNote = NotePlayHandleManager::acquire(
-			s_previewTC->previewInstrumentTrack(), 0,
-			std::numeric_limits<f_cnt_t>::max() / 2,
-				Note( 0, 0, DefaultKey, 100 ) );
->>>>>>> ada836c9
+		s_previewTC->previewInstrumentTrack(), 0, std::numeric_limits<f_cnt_t>::max() / 2, Note{0, 0, DefaultKey, 100});
 
 	setAudioPort( s_previewTC->previewInstrumentTrack()->audioPort() );
 
