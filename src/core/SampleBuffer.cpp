/*
 * SampleBuffer.cpp - container-class SampleBuffer
 *
 * Copyright (c) 2005-2014 Tobias Doerffel <tobydox/at/users.sourceforge.net>
 *
 * This file is part of LMMS - https://lmms.io
 *
 * This program is free software; you can redistribute it and/or
 * modify it under the terms of the GNU General Public
 * License as published by the Free Software Foundation; either
 * version 2 of the License, or (at your option) any later version.
 *
 * This program is distributed in the hope that it will be useful,
 * but WITHOUT ANY WARRANTY; without even the implied warranty of
 * MERCHANTABILITY or FITNESS FOR A PARTICULAR PURPOSE.  See the GNU
 * General Public License for more details.
 *
 * You should have received a copy of the GNU General Public
 * License along with this program (see COPYING); if not, write to the
 * Free Software Foundation, Inc., 51 Franklin Street, Fifth Floor,
 * Boston, MA 02110-1301 USA.
 *
 */

#include "SampleBuffer.h"

#include <algorithm>

#include <QBuffer>
#include <QFile>
#include <QFileInfo>
#include <QMessageBox>
#include <QPainter>


#include <sndfile.h>

#define OV_EXCLUDE_STATIC_CALLBACKS
#ifdef LMMS_HAVE_OGGVORBIS
#include <vorbis/vorbisfile.h>
#endif

#ifdef LMMS_HAVE_FLAC_STREAM_ENCODER_H
#include <FLAC/stream_encoder.h>
#endif

#ifdef LMMS_HAVE_FLAC_STREAM_DECODER_H
#include <FLAC/stream_decoder.h>
#endif


#include "base64.h"
#include "ConfigManager.h"
#include "DrumSynth.h"
#include "endian_handling.h"
#include "Engine.h"
#include "GuiApplication.h"
#include "Mixer.h"
#include "PathUtil.h"

#include "FileDialog.h"


SampleBuffer::SampleBuffer() :
	m_audioFile(""),
	m_origData(nullptr),
	m_origFrames(0),
	m_data(nullptr),
	m_frames(0),
	m_startFrame(0),
	m_endFrame(0),
	m_loopStartFrame(0),
	m_loopEndFrame(0),
	m_amplification(1.0f),
	m_reversed(false),
	m_frequency(BaseFreq),
	m_sampleRate(mixerSampleRate())
{

	connect(Engine::mixer(), SIGNAL(sampleRateChanged()), this, SLOT(sampleRateChanged()));
	update();
}



SampleBuffer::SampleBuffer(const QString & audioFile, bool isBase64Data)
	: SampleBuffer()
{
	if (isBase64Data)
	{
		loadFromBase64(audioFile);
	}
	else
	{
		m_audioFile = audioFile;
		update();
	}
}




SampleBuffer::SampleBuffer(const sampleFrame * data, const f_cnt_t frames)
	: SampleBuffer()
{
	if (frames > 0)
	{
		m_origData = MM_ALLOC(sampleFrame, frames);
		memcpy(m_origData, data, frames * BYTES_PER_FRAME);
		m_origFrames = frames;
		update();
	}
}




SampleBuffer::SampleBuffer(const f_cnt_t frames)
	: SampleBuffer()
{
	if (frames > 0)
	{
		m_origData = MM_ALLOC(sampleFrame, frames);
		memset(m_origData, 0, frames * BYTES_PER_FRAME);
		m_origFrames = frames;
		update();
	}
}




SampleBuffer::~SampleBuffer()
{
	MM_FREE(m_origData);
	MM_FREE(m_data);
}



void SampleBuffer::sampleRateChanged()
{
	update(true);
}

sample_rate_t SampleBuffer::mixerSampleRate()
{
	return Engine::mixer()->processingSampleRate();
}


void SampleBuffer::update(bool keepSettings)
{
	const bool lock = (m_data != nullptr);
	if (lock)
	{
		Engine::mixer()->requestChangeInModel();
		m_varLock.lockForWrite();
		MM_FREE(m_data);
	}

	// File size and sample length limits
	const int fileSizeMax = 300; // MB
	const int sampleLengthMax = 90; // Minutes

	bool fileLoadError = false;
	if (m_audioFile.isEmpty() && m_origData != nullptr && m_origFrames > 0)
	{
		// TODO: reverse- and amplification-property is not covered
		// by following code...
		m_data = MM_ALLOC(sampleFrame, m_origFrames);
		memcpy(m_data, m_origData, m_origFrames * BYTES_PER_FRAME);
		if (keepSettings == false)
		{
			m_frames = m_origFrames;
			m_loopStartFrame = m_startFrame = 0;
			m_loopEndFrame = m_endFrame = m_frames;
		}
	}
	else if (!m_audioFile.isEmpty())
	{
		QString file = PathUtil::toAbsolute(m_audioFile);
		int_sample_t * buf = nullptr;
		sample_t * fbuf = nullptr;
		ch_cnt_t channels = DEFAULT_CHANNELS;
		sample_rate_t samplerate = mixerSampleRate();
		m_frames = 0;

		const QFileInfo fileInfo(file);
		if (fileInfo.size() > fileSizeMax * 1024 * 1024)
		{
			fileLoadError = true;
		}
		else
		{
			// Use QFile to handle unicode file names on Windows
			QFile f(file);
<<<<<<< HEAD
			f.open(QIODevice::ReadOnly);
			SNDFILE * sndFile;
			SF_INFO sfInfo;
			sfInfo.format = 0;
			if ((sndFile = sf_open_fd(f.handle(), SFM_READ, &sfInfo, false)) != nullptr)
=======
			SNDFILE * snd_file;
			SF_INFO sf_info;
			sf_info.format = 0;
			if (f.open(QIODevice::ReadOnly) && (snd_file = sf_open_fd(f.handle(), SFM_READ, &sf_info, false)))
>>>>>>> b701e82e
			{
				f_cnt_t frames = sfInfo.frames;
				int rate = sfInfo.samplerate;
				if (frames / rate > sampleLengthMax * 60)
				{
					fileLoadError = true;
				}
				sf_close(sndFile);
			}
			f.close();
		}

		if (!fileLoadError)
		{
#ifdef LMMS_HAVE_OGGVORBIS
			// workaround for a bug in libsndfile or our libsndfile decoder
			// causing some OGG files to be distorted -> try with OGG Vorbis
			// decoder first if filename extension matches "ogg"
			if (m_frames == 0 && fileInfo.suffix() == "ogg")
			{
				m_frames = decodeSampleOGGVorbis(file, buf, channels, samplerate);
			}
#endif
			if (m_frames == 0)
			{
				m_frames = decodeSampleSF(file, fbuf, channels, samplerate);
			}
#ifdef LMMS_HAVE_OGGVORBIS
			if (m_frames == 0)
			{
				m_frames = decodeSampleOGGVorbis(file, buf, channels, samplerate);
			}
#endif
			if (m_frames == 0)
			{
				m_frames = decodeSampleDS(file, buf, channels, samplerate);
			}
		}

		if (m_frames == 0 || fileLoadError)  // if still no frames, bail
		{
			// sample couldn't be decoded, create buffer containing
			// one sample-frame
			m_data = MM_ALLOC(sampleFrame, 1);
			memset(m_data, 0, sizeof(*m_data));
			m_frames = 1;
			m_loopStartFrame = m_startFrame = 0;
			m_loopEndFrame = m_endFrame = 1;
		}
		else // otherwise normalize sample rate
		{
			normalizeSampleRate(samplerate, keepSettings);
		}
	}
	else
	{
		// neither an audio-file nor a buffer to copy from, so create
		// buffer containing one sample-frame
		m_data = MM_ALLOC(sampleFrame, 1);
		memset(m_data, 0, sizeof(*m_data));
		m_frames = 1;
		m_loopStartFrame = m_startFrame = 0;
		m_loopEndFrame = m_endFrame = 1;
	}

	if (lock)
	{
		m_varLock.unlock();
		Engine::mixer()->doneChangeInModel();
	}

	emit sampleUpdated();

	if (fileLoadError)
	{
		QString title = tr("Fail to open file");
		QString message = tr("Audio files are limited to %1 MB "
				"in size and %2 minutes of playing time"
				).arg(fileSizeMax).arg(sampleLengthMax);
		if (gui)
		{
			QMessageBox::information(nullptr,
				title, message,	QMessageBox::Ok);
		}
		else
		{
			fprintf(stderr, "%s\n", message.toUtf8().constData());
		}
	}
}


void SampleBuffer::convertIntToFloat(
	int_sample_t * & ibuf,
	f_cnt_t frames,
	int channels
)
{
	// following code transforms int-samples into float-samples and does amplifying & reversing
	const float fac = 1 / OUTPUT_SAMPLE_MULTIPLIER;
	m_data = MM_ALLOC(sampleFrame, frames);
	const int ch = (channels > 1) ? 1 : 0;

	// if reversing is on, we also reverse when scaling
	bool isReversed = m_reversed;
	int idx = isReversed ? (frames - 1) * channels : 0;
	for (f_cnt_t frame = 0; frame < frames; ++frame)
	{
		m_data[frame][0] = ibuf[idx+0] * fac;
		m_data[frame][1] = ibuf[idx+ch] * fac;
		idx += isReversed ? -channels : channels;
	}

	delete[] ibuf;
}

void SampleBuffer::directFloatWrite(
	sample_t * & fbuf,
	f_cnt_t frames,
	int channels
)
{

	m_data = MM_ALLOC(sampleFrame, frames);
	const int ch = (channels > 1) ? 1 : 0;

	// if reversing is on, we also reverse when scaling
	bool isReversed = m_reversed;
	int idx = isReversed ? (frames - 1) * channels : 0;
	for (f_cnt_t frame = 0; frame < frames; ++frame)
	{
		m_data[frame][0] = fbuf[idx+0];
		m_data[frame][1] = fbuf[idx+ch];
		idx += isReversed ? -channels : channels;
	}

	delete[] fbuf;
}


void SampleBuffer::normalizeSampleRate(const sample_rate_t srcSR, bool keepSettings)
{
	const sample_rate_t oldRate = m_sampleRate;
	// do samplerate-conversion to our default-samplerate
	if (srcSR != mixerSampleRate())
	{
		SampleBuffer * resampled = resample(srcSR, mixerSampleRate());

		m_sampleRate = mixerSampleRate();
		MM_FREE(m_data);
		m_frames = resampled->frames();
		m_data = MM_ALLOC(sampleFrame, m_frames);
		memcpy(m_data, resampled->data(), m_frames * sizeof(sampleFrame));
		delete resampled;
	}

	if (keepSettings == false)
	{
		// update frame-variables
		m_loopStartFrame = m_startFrame = 0;
		m_loopEndFrame = m_endFrame = m_frames;
	}
	else if (oldRate != mixerSampleRate())
	{
		auto oldRateToNewRateRatio = static_cast<float>(mixerSampleRate()) / oldRate;

		m_startFrame = qBound(0, f_cnt_t(m_startFrame * oldRateToNewRateRatio), m_frames);
		m_endFrame = qBound(m_startFrame, f_cnt_t(m_endFrame * oldRateToNewRateRatio), m_frames);
		m_loopStartFrame = qBound(0, f_cnt_t(m_loopStartFrame * oldRateToNewRateRatio), m_frames);
		m_loopEndFrame = qBound(m_loopStartFrame, f_cnt_t(m_loopEndFrame * oldRateToNewRateRatio), m_frames);
		m_sampleRate = mixerSampleRate();
	}
}




f_cnt_t SampleBuffer::decodeSampleSF(
	QString fileName,
	sample_t * & buf,
	ch_cnt_t & channels,
	sample_rate_t & samplerate
)
{
	SNDFILE * sndFile;
	SF_INFO sfInfo;
	sfInfo.format = 0;
	f_cnt_t frames = 0;
	sf_count_t sfFramesRead;


	// Use QFile to handle unicode file names on Windows
<<<<<<< HEAD
	QFile f(fileName);
	f.open(QIODevice::ReadOnly);
	if ((sndFile = sf_open_fd(f.handle(), SFM_READ, &sfInfo, false)) != nullptr)
=======
	QFile f(_f);
	if (f.open(QIODevice::ReadOnly) && (snd_file = sf_open_fd(f.handle(), SFM_READ, &sf_info, false)))
>>>>>>> b701e82e
	{
		frames = sfInfo.frames;

		buf = new sample_t[sfInfo.channels * frames];
		sfFramesRead = sf_read_float(sndFile, buf, sfInfo.channels * frames);

		if (sfFramesRead < sfInfo.channels * frames)
		{
#ifdef DEBUG_LMMS
			qDebug("SampleBuffer::decodeSampleSF(): could not read"
				" sample %s: %s", fileName, sf_strerror(nullptr));
#endif
		}
		channels = sfInfo.channels;
		samplerate = sfInfo.samplerate;

		sf_close(sndFile);
	}
	else
	{
#ifdef DEBUG_LMMS
		qDebug("SampleBuffer::decodeSampleSF(): could not load "
				"sample %s: %s", fileName, sf_strerror(nullptr));
#endif
	}
	f.close();

	//write down either directly or convert i->f depending on file type

	if (frames > 0 && buf != nullptr)
	{
		directFloatWrite(buf, frames, channels);
	}

	return frames;
}




#ifdef LMMS_HAVE_OGGVORBIS

// callback-functions for reading ogg-file

size_t qfileReadCallback(void * ptr, size_t size, size_t n, void * udata )
{
	return static_cast<QFile *>(udata)->read((char*) ptr, size * n);
}




int qfileSeekCallback(void * udata, ogg_int64_t offset, int whence)
{
	QFile * f = static_cast<QFile *>(udata);

	if (whence == SEEK_CUR)
	{
		f->seek(f->pos() + offset);
	}
	else if (whence == SEEK_END)
	{
		f->seek(f->size() + offset);
	}
	else
	{
		f->seek(offset);
	}
	return 0;
}




int qfileCloseCallback(void * udata)
{
	delete static_cast<QFile *>(udata);
	return 0;
}




long qfileTellCallback(void * udata)
{
	return static_cast<QFile *>(udata)->pos();
}




f_cnt_t SampleBuffer::decodeSampleOGGVorbis(
	QString fileName,
	int_sample_t * & buf,
	ch_cnt_t & channels,
	sample_rate_t & samplerate
)
{
	static ov_callbacks callbacks =
	{
		qfileReadCallback,
		qfileSeekCallback,
		qfileCloseCallback,
		qfileTellCallback
	} ;

	OggVorbis_File vf;

	f_cnt_t frames = 0;

	QFile * f = new QFile(fileName);
	if (f->open(QFile::ReadOnly) == false)
	{
		delete f;
		return 0;
	}

	int err = ov_open_callbacks(f, &vf, nullptr, 0, callbacks);

	if (err < 0)
	{
		switch (err)
		{
			case OV_EREAD:
				printf("SampleBuffer::decodeSampleOGGVorbis():"
						" media read error\n");
				break;
			case OV_ENOTVORBIS:
				printf("SampleBuffer::decodeSampleOGGVorbis():"
					" not an Ogg Vorbis file\n");
				break;
			case OV_EVERSION:
				printf("SampleBuffer::decodeSampleOGGVorbis():"
						" vorbis version mismatch\n");
				break;
			case OV_EBADHEADER:
				printf("SampleBuffer::decodeSampleOGGVorbis():"
					" invalid Vorbis bitstream header\n");
				break;
			case OV_EFAULT:
				printf("SampleBuffer::decodeSampleOgg(): "
					"internal logic fault\n");
				break;
		}
		delete f;
		return 0;
	}

	ov_pcm_seek(&vf, 0);

	channels = ov_info(&vf, -1)->channels;
	samplerate = ov_info(&vf, -1)->rate;

	ogg_int64_t total = ov_pcm_total(&vf, -1);

	buf = new int_sample_t[total * channels];
	int bitstream = 0;
	long bytesRead = 0;

	do
	{
		bytesRead = ov_read(&vf,
				(char *) &buf[frames * channels],
				(total - frames) * channels * BYTES_PER_INT_SAMPLE,
				isLittleEndian() ? 0 : 1,
				BYTES_PER_INT_SAMPLE,
				1,
				&bitstream
		);

		if (bytesRead < 0)
		{
			break;
		}
		frames += bytesRead / (channels * BYTES_PER_INT_SAMPLE);
	}
	while (bytesRead != 0 && bitstream == 0);

	ov_clear(&vf);

	// if buffer isn't empty, convert it to float and write it down
	if (frames > 0 && buf != nullptr)
	{
		convertIntToFloat(buf, frames, channels);
	}

	return frames;
}
#endif




f_cnt_t SampleBuffer::decodeSampleDS(
	QString fileName,
	int_sample_t * & buf,
	ch_cnt_t & channels,
	sample_rate_t & samplerate
)
{
	DrumSynth ds;
	f_cnt_t frames = ds.GetDSFileSamples(fileName, buf, channels, samplerate);

	if (frames > 0 && buf != nullptr)
	{
		convertIntToFloat(buf, frames, channels);
	}

	return frames;

}




bool SampleBuffer::play(
	sampleFrame * ab,
	handleState * state,
	const fpp_t frames,
	const float freq,
	const LoopMode loopMode
)
{
	f_cnt_t startFrame = m_startFrame;
	f_cnt_t endFrame = m_endFrame;
	f_cnt_t loopStartFrame = m_loopStartFrame;
	f_cnt_t loopEndFrame = m_loopEndFrame;

	if (endFrame == 0 || frames == 0)
	{
		return false;
	}

	// variable for determining if we should currently be playing backwards in a ping-pong loop
	bool isBackwards = state->isBackwards();

	const double freqFactor = (double) freq / (double) m_frequency *
		m_sampleRate / Engine::mixer()->processingSampleRate();

	// calculate how many frames we have in requested pitch
	const f_cnt_t totalFramesForCurrentPitch = static_cast<f_cnt_t>(
		(endFrame - startFrame) / freqFactor
	);

	if (totalFramesForCurrentPitch == 0)
	{
		return false;
	}


	// this holds the index of the first frame to play
	f_cnt_t playFrame = qMax(state->m_frameIndex, startFrame);

	if (loopMode == LoopOff)
	{
		if (playFrame >= endFrame || (endFrame - playFrame) / freqFactor == 0)
		{
			// the sample is done being played
			return false;
		}
	}
	else if (loopMode == LoopOn)
	{
		playFrame = getLoopedIndex(playFrame, loopStartFrame, loopEndFrame);
	}
	else
	{
		playFrame = getPingPongIndex(playFrame, loopStartFrame, loopEndFrame);
	}

	f_cnt_t fragmentSize = (f_cnt_t)(frames * freqFactor) + MARGIN[state->interpolationMode()];

	sampleFrame * tmp = nullptr;

	// check whether we have to change pitch...
	if (freqFactor != 1.0 || state->m_varyingPitch)
	{
		SRC_DATA srcData;
		// Generate output
		srcData.data_in =
			getSampleFragment(playFrame, fragmentSize, loopMode, &tmp, &isBackwards,
			loopStartFrame, loopEndFrame, endFrame )->data();
		srcData.data_out = ab->data();
		srcData.input_frames = fragmentSize;
		srcData.output_frames = frames;
		srcData.src_ratio = 1.0 / freqFactor;
		srcData.end_of_input = 0;
		int error = src_process(state->m_resamplingData, &srcData);
		if (error)
		{
			printf("SampleBuffer: error while resampling: %s\n",
							src_strerror(error));
		}
		if (srcData.output_frames_gen > frames)
		{
			printf("SampleBuffer: not enough frames: %ld / %d\n",
					srcData.output_frames_gen, frames);
		}
		// Advance
		switch (loopMode)
		{
			case LoopOff:
				playFrame += srcData.input_frames_used;
				break;
			case LoopOn:
				playFrame += srcData.input_frames_used;
				playFrame = getLoopedIndex(playFrame, loopStartFrame, loopEndFrame);
				break;
			case LoopPingPong:
			{
				f_cnt_t left = srcData.input_frames_used;
				if (state->isBackwards())
				{
					playFrame -= srcData.input_frames_used;
					if (playFrame < loopStartFrame)
					{
						left -= (loopStartFrame - playFrame);
						playFrame = loopStartFrame;
					}
					else left = 0;
				}
				playFrame += left;
				playFrame = getPingPongIndex(playFrame, loopStartFrame, loopEndFrame);
				break;
			}
		}
	}
	else
	{
		// we don't have to pitch, so we just copy the sample-data
		// as is into pitched-copy-buffer

		// Generate output
		memcpy(ab,
			getSampleFragment(playFrame, frames, loopMode, &tmp, &isBackwards,
				loopStartFrame, loopEndFrame, endFrame),
			frames * BYTES_PER_FRAME);
		// Advance
		switch (loopMode)
		{
			case LoopOff:
				playFrame += frames;
				break;
			case LoopOn:
				playFrame += frames;
				playFrame = getLoopedIndex(playFrame, loopStartFrame, loopEndFrame);
				break;
			case LoopPingPong:
			{
				f_cnt_t left = frames;
				if (state->isBackwards())
				{
					playFrame -= frames;
					if (playFrame < loopStartFrame)
					{
						left -= (loopStartFrame - playFrame);
						playFrame = loopStartFrame;
					}
					else left = 0;
				}
				playFrame += left;
				playFrame = getPingPongIndex(playFrame, loopStartFrame, loopEndFrame);
				break;
			}
		}
	}

	if (tmp != nullptr)
	{
		MM_FREE(tmp);
	}

	state->setBackwards(isBackwards);
	state->setFrameIndex(playFrame);

	for (fpp_t i = 0; i < frames; ++i)
	{
		ab[i][0] *= m_amplification;
		ab[i][1] *= m_amplification;
	}

	return true;
}




sampleFrame * SampleBuffer::getSampleFragment(
	f_cnt_t index,
	f_cnt_t frames,
	LoopMode loopMode,
	sampleFrame * * tmp,
	bool * backwards,
	f_cnt_t loopStart,
	f_cnt_t loopEnd,
	f_cnt_t end
) const
{
	if (loopMode == LoopOff)
	{
		if (index + frames <= end)
		{
			return m_data + index;
		}
	}
	else if (loopMode == LoopOn)
	{
		if (index + frames <= loopEnd)
		{
			return m_data + index;
		}
	}
	else
	{
		if (!*backwards && index + frames < loopEnd)
		{
			return m_data + index;
		}
	}

	*tmp = MM_ALLOC(sampleFrame, frames);

	if (loopMode == LoopOff)
	{
		f_cnt_t available = end - index;
		memcpy(*tmp, m_data + index, available * BYTES_PER_FRAME);
		memset(*tmp + available, 0, (frames - available) * BYTES_PER_FRAME);
	}
	else if (loopMode == LoopOn)
	{
		f_cnt_t copied = qMin(frames, loopEnd - index);
		memcpy(*tmp, m_data + index, copied * BYTES_PER_FRAME);
		f_cnt_t loopFrames = loopEnd - loopStart;
		while (copied < frames)
		{
			f_cnt_t todo = qMin(frames - copied, loopFrames);
			memcpy(*tmp + copied, m_data + loopStart, todo * BYTES_PER_FRAME);
			copied += todo;
		}
	}
	else
	{
		f_cnt_t pos = index;
		bool currentBackwards = pos < loopStart
			? false
			: *backwards;
		f_cnt_t copied = 0;


		if (currentBackwards)
		{
			copied = qMin(frames, pos - loopStart);
			for (int i = 0; i < copied; i++)
			{
				(*tmp)[i][0] = m_data[pos - i][0];
				(*tmp)[i][1] = m_data[pos - i][1];
			}
			pos -= copied;
			if (pos == loopStart) { currentBackwards = false; }
		}
		else
		{
			copied = qMin(frames, loopEnd - pos);
			memcpy(*tmp, m_data + pos, copied * BYTES_PER_FRAME);
			pos += copied;
			if (pos == loopEnd) { currentBackwards = true; }
		}

		while (copied < frames)
		{
			if (currentBackwards)
			{
				f_cnt_t todo = qMin(frames - copied, pos - loopStart);
				for (int i = 0; i < todo; i++)
				{
					(*tmp)[copied + i][0] = m_data[pos - i][0];
					(*tmp)[copied + i][1] = m_data[pos - i][1];
				}
				pos -= todo;
				copied += todo;
				if (pos <= loopStart) { currentBackwards = false; }
			}
			else
			{
				f_cnt_t todo = qMin(frames - copied, loopEnd - pos);
				memcpy(*tmp + copied, m_data + pos, todo * BYTES_PER_FRAME);
				pos += todo;
				copied += todo;
				if (pos >= loopEnd) { currentBackwards = true; }
			}
		}
		*backwards = currentBackwards;
	}

	return *tmp;
}




f_cnt_t SampleBuffer::getLoopedIndex(f_cnt_t index, f_cnt_t startf, f_cnt_t endf) const
{
	if (index < endf)
	{
		return index;
	}
	return startf + (index - startf) % (endf - startf);
}


f_cnt_t SampleBuffer::getPingPongIndex(f_cnt_t index, f_cnt_t startf, f_cnt_t endf) const
{
	if (index < endf)
	{
		return index;
	}
	const f_cnt_t loopLen = endf - startf;
	const f_cnt_t loopPos = (index - endf) % (loopLen * 2);

	return (loopPos < loopLen)
		? endf - loopPos
		: startf + (loopPos - loopLen);
}


void SampleBuffer::visualize(
	QPainter & p,
	const QRect & dr,
	const QRect & clip,
	f_cnt_t fromFrame,
	f_cnt_t toFrame
)
{
	if (m_frames == 0) { return; }

	const bool focusOnRange = toFrame <= m_frames && 0 <= fromFrame && fromFrame < toFrame;
	//p.setClipRect(clip);
	const int w = dr.width();
	const int h = dr.height();

	const int yb = h / 2 + dr.y();
	const float ySpace = h * 0.5f;
	const int nbFrames = focusOnRange ? toFrame - fromFrame : m_frames;

	const int fpp = qBound<int>(1, nbFrames / w, 20);
	QPointF * l = new QPointF[nbFrames / fpp + 1];
	QPointF * r = new QPointF[nbFrames / fpp + 1];
	int n = 0;
	const int xb = dr.x();
	const int first = focusOnRange ? fromFrame : 0;
	const int last = focusOnRange ? toFrame - 1 : m_frames - 1;

	for (int frame = first; frame <= last; frame += fpp)
	{
		auto x = xb + ((frame - first) * double(w) / nbFrames);
		// Partial Y calculation
		auto py = ySpace * m_amplification;
		l[n] = QPointF(x, (yb - (m_data[frame][0] * py)));
		r[n] = QPointF(x, (yb - (m_data[frame][1] * py)));
		++n;
	}

	p.setRenderHint(QPainter::Antialiasing);
	p.drawPolyline(l, nbFrames / fpp);
	p.drawPolyline(r, nbFrames / fpp);

	delete[] l;
	delete[] r;
}




QString SampleBuffer::openAudioFile() const
{
	FileDialog ofd(nullptr, tr("Open audio file"));

	QString dir;
	if (!m_audioFile.isEmpty())
	{
		QString f = m_audioFile;
		if (QFileInfo(f).isRelative())
		{
			f = ConfigManager::inst()->userSamplesDir() + f;
			if (QFileInfo(f).exists() == false)
			{
				f = ConfigManager::inst()->factorySamplesDir() +
								m_audioFile;
			}
		}
		dir = QFileInfo(f).absolutePath();
	}
	else
	{
		dir = ConfigManager::inst()->userSamplesDir();
	}
	// change dir to position of previously opened file
	ofd.setDirectory(dir);
	ofd.setFileMode(FileDialog::ExistingFiles);

	// set filters
	QStringList types;
	types << tr("All Audio-Files (*.wav *.ogg *.ds *.flac *.spx *.voc "
					"*.aif *.aiff *.au *.raw)")
		<< tr("Wave-Files (*.wav)")
		<< tr("OGG-Files (*.ogg)")
		<< tr("DrumSynth-Files (*.ds)")
		<< tr("FLAC-Files (*.flac)")
		<< tr("SPEEX-Files (*.spx)")
		//<< tr("MP3-Files (*.mp3)")
		//<< tr("MIDI-Files (*.mid)")
		<< tr("VOC-Files (*.voc)")
		<< tr("AIFF-Files (*.aif *.aiff)")
		<< tr("AU-Files (*.au)")
		<< tr("RAW-Files (*.raw)")
		//<< tr("MOD-Files (*.mod)")
		;
	ofd.setNameFilters(types);
	if (!m_audioFile.isEmpty())
	{
		// select previously opened file
		ofd.selectFile(QFileInfo(m_audioFile).fileName());
	}

	if (ofd.exec () == QDialog::Accepted)
	{
		if (ofd.selectedFiles().isEmpty())
		{
			return QString();
		}
		return PathUtil::toShortestRelative(ofd.selectedFiles()[0]);
	}

	return QString();
}




QString SampleBuffer::openAndSetAudioFile()
{
	QString fileName = this->openAudioFile();

	if(!fileName.isEmpty())
	{
		this->setAudioFile(fileName);
	}

	return fileName;
}


QString SampleBuffer::openAndSetWaveformFile()
{
	if (m_audioFile.isEmpty())
	{
		m_audioFile = ConfigManager::inst()->factorySamplesDir() + "waveforms/10saw.flac";
	}

	QString fileName = this->openAudioFile();

	if (!fileName.isEmpty())
	{
		this->setAudioFile(fileName);
	}
	else
	{
		m_audioFile = "";
	}

	return fileName;
}



#undef LMMS_HAVE_FLAC_STREAM_ENCODER_H	/* not yet... */
#undef LMMS_HAVE_FLAC_STREAM_DECODER_H

#ifdef LMMS_HAVE_FLAC_STREAM_ENCODER_H
FLAC__StreamEncoderWriteStatus flacStreamEncoderWriteCallback(
	const FLAC__StreamEncoder * /*encoder*/,
	const FLAC__byte buffer[],
	unsigned int /*samples*/,
	unsigned int bytes,
	unsigned int /*currentFrame*/,
	void * clientData
)
{
/*	if (bytes == 0)
	{
		return FLAC__STREAM_ENCODER_WRITE_STATUS_OK;
	}*/
	return (static_cast<QBuffer *>(clientData)->write(
				(const char *) buffer, bytes) == (int) bytes)
		? FLAC__STREAM_ENCODER_WRITE_STATUS_OK
		: FLAC__STREAM_ENCODER_WRITE_STATUS_FATAL_ERROR;
}


void flacStreamEncoderMetadataCallback(
	const FLAC__StreamEncoder *,
	const FLAC__StreamMetadata * metadata,
	void * clientData
)
{
	QBuffer * b = static_cast<QBuffer *>(clientData);
	b->seek(0);
	b->write((const char *) metadata, sizeof(*metadata));
}

#endif



QString & SampleBuffer::toBase64(QString & dst) const
{
#ifdef LMMS_HAVE_FLAC_STREAM_ENCODER_H
	const f_cnt_t FRAMES_PER_BUF = 1152;

	FLAC__StreamEncoder * flacEnc = FLAC__stream_encoder_new();
	FLAC__stream_encoder_set_channels(flacEnc, DEFAULT_CHANNELS);
	FLAC__stream_encoder_set_blocksize(flacEnc, FRAMES_PER_BUF);
/*	FLAC__stream_encoder_set_do_exhaustive_model_search(flacEnc, true);
	FLAC__stream_encoder_set_do_mid_side_stereo(flacEnc, true);*/
	FLAC__stream_encoder_set_sample_rate(flacEnc,
		Engine::mixer()->sampleRate());

	QBuffer baWriter;
	baWriter.open(QBuffer::WriteOnly);

	FLAC__stream_encoder_set_write_callback(flacEnc,
		flacStreamEncoderWriteCallback);
	FLAC__stream_encoder_set_metadata_callback(flacEnc,
		flacStreamEncoderMetadataCallback);
	FLAC__stream_encoder_set_client_data(flacEnc, &baWriter);

	if (FLAC__stream_encoder_init(flacEnc) != FLAC__STREAM_ENCODER_OK)
	{
		printf("Error within FLAC__stream_encoder_init()!\n");
	}

	f_cnt_t frameCnt = 0;

	while (frameCnt < m_frames)
	{
		f_cnt_t remaining = qMin<f_cnt_t>(FRAMES_PER_BUF, m_frames - frameCnt);
		FLAC__int32 buf[FRAMES_PER_BUF * DEFAULT_CHANNELS];
		for (f_cnt_t f = 0; f < remaining; ++f)
		{
			for (ch_cnt_t ch = 0; ch < DEFAULT_CHANNELS; ++ch)
			{
				buf[f*DEFAULT_CHANNELS+ch] = (FLAC__int32)(
					Mixer::clip(m_data[f+frameCnt][ch]) *
						OUTPUT_SAMPLE_MULTIPLIER);
			}
		}
		FLAC__stream_encoder_process_interleaved(flacEnc, buf, remaining);
		frameCnt += remaining;
	}
	FLAC__stream_encoder_finish(flacEnc);
	FLAC__stream_encoder_delete(flacEnc);
	printf("%d %d\n", frameCnt, (int)baWriter.size());
	baWriter.close();

	base64::encode(baWriter.buffer().data(), baWriter.buffer().size(), dst);

#else	/* LMMS_HAVE_FLAC_STREAM_ENCODER_H */

	base64::encode((const char *) m_data,
		m_frames * sizeof(sampleFrame), dst);

#endif	/* LMMS_HAVE_FLAC_STREAM_ENCODER_H */

	return dst;
}




SampleBuffer * SampleBuffer::resample(const sample_rate_t srcSR, const sample_rate_t dstSR )
{
	sampleFrame * data = m_data;
	const f_cnt_t frames = m_frames;
	const f_cnt_t dstFrames = static_cast<f_cnt_t>((frames / (float) srcSR) * (float) dstSR);
	SampleBuffer * dstSB = new SampleBuffer(dstFrames);
	sampleFrame * dstBuf = dstSB->m_origData;

	// yeah, libsamplerate, let's rock with sinc-interpolation!
	int error;
	SRC_STATE * state;
	if ((state = src_new(SRC_SINC_MEDIUM_QUALITY, DEFAULT_CHANNELS, &error)) != nullptr)
	{
		SRC_DATA srcData;
		srcData.end_of_input = 1;
		srcData.data_in = data->data();
		srcData.data_out = dstBuf->data();
		srcData.input_frames = frames;
		srcData.output_frames = dstFrames;
		srcData.src_ratio = (double) dstSR / srcSR;
		if ((error = src_process(state, &srcData)))
		{
			printf("SampleBuffer: error while resampling: %s\n", src_strerror(error));
		}
		src_delete(state);
	}
	else
	{
		printf("Error: src_new() failed in sample_buffer.cpp!\n");
	}
	dstSB->update();
	return dstSB;
}




void SampleBuffer::setAudioFile(const QString & audioFile)
{
	m_audioFile = PathUtil::toShortestRelative(audioFile);
	update();
}



#ifdef LMMS_HAVE_FLAC_STREAM_DECODER_H

struct flacStreamDecoderClientData
{
	QBuffer * readBuffer;
	QBuffer * writeBuffer;
} ;



FLAC__StreamDecoderReadStatus flacStreamDecoderReadCallback(
	const FLAC__StreamDecoder * /*decoder*/,
	FLAC__byte * buffer,
	unsigned int * bytes,
	void * clientData
)
{
	int res = static_cast<flacStreamDecoderClientData *>(
		clientData)->readBuffer->read((char *) buffer, *bytes);

	if (res > 0)
	{
		*bytes = res;
		return FLAC__STREAM_DECODER_READ_STATUS_CONTINUE;
	}

	*bytes = 0;
	return FLAC__STREAM_DECODER_READ_STATUS_END_OF_STREAM;
}




FLAC__StreamDecoderWriteStatus flacStreamDecoderWriteCallback(
	const FLAC__StreamDecoder * /*decoder*/,
	const FLAC__Frame * frame,
	const FLAC__int32 * const buffer[],
	void * clientData
)
{
	if (frame->header.channels != 2)
	{
		printf("channels != 2 in flacStreamDecoderWriteCallback()\n");
		return FLAC__STREAM_DECODER_WRITE_STATUS_ABORT;
	}

	if (frame->header.bits_per_sample != 16)
	{
		printf("bits_per_sample != 16 in flacStreamDecoderWriteCallback()\n");
		return FLAC__STREAM_DECODER_WRITE_STATUS_ABORT;
	}

	const f_cnt_t numberOfFrames = frame->header.blocksize;
	for (f_cnt_t f = 0; f < numberOfFrames; ++f)
	{
		sampleFrame sframe = { buffer[0][f] / OUTPUT_SAMPLE_MULTIPLIER,
					buffer[1][f] / OUTPUT_SAMPLE_MULTIPLIER
		} ;
		static_cast<flacStreamDecoderClientData *>(
					clientData )->writeBuffer->write(
				(const char *) sframe, sizeof(sframe));
	}
	return FLAC__STREAM_DECODER_WRITE_STATUS_CONTINUE;
}


void flacStreamDecoderMetadataCallback(
	const FLAC__StreamDecoder *,
	const FLAC__StreamMetadata *,
	void * /*clientData*/
)
{
	printf("stream decoder metadata callback\n");
/*	QBuffer * b = static_cast<QBuffer *>(clientData);
	b->seek(0);
	b->write((const char *) metadata, sizeof(*metadata));*/
}


void flacStreamDecoderErrorCallback(
	const FLAC__StreamDecoder *,
	FLAC__StreamDecoderErrorStatus status,
	void * /*clientData*/
)
{
	printf("error callback! %d\n", status);
	// what to do now??
}

#endif


void SampleBuffer::loadFromBase64(const QString & data)
{
	char * dst = nullptr;
	int dsize = 0;
	base64::decode(data, &dst, &dsize);

#ifdef LMMS_HAVE_FLAC_STREAM_DECODER_H

	QByteArray origData = QByteArray::fromRawData(dst, dsize);
	QBuffer baReader(&origData);
	baReader.open(QBuffer::ReadOnly);

	QBuffer baWriter;
	baWriter.open(QBuffer::WriteOnly);

	flacStreamDecoderClientData cdata = { &baReader, &baWriter } ;

	FLAC__StreamDecoder * flacDec = FLAC__stream_decoder_new();

	FLAC__stream_decoder_set_read_callback(flacDec,
		flacStreamDecoderReadCallback);
	FLAC__stream_decoder_set_write_callback(flacDec,
		flacStreamDecoderWriteCallback);
	FLAC__stream_decoder_set_error_callback(flacDec,
		flacStreamDecoderErrorCallback);
	FLAC__stream_decoder_set_metadata_callback(flacDec,
		flacStreamDecoderMetadataCallback);
	FLAC__stream_decoder_set_client_data(flacDec, &cdata);

	FLAC__stream_decoder_init(flacDec);

	FLAC__stream_decoder_process_until_end_of_stream(flacDec);

	FLAC__stream_decoder_finish(flacDec);
	FLAC__stream_decoder_delete(flacDec);

	baReader.close();

	origData = baWriter.buffer();
	printf("%d\n", (int) origData.size());

	m_origFrames = origData.size() / sizeof(sampleFrame);
	MM_FREE(m_origData);
	m_origData = MM_ALLOC(sampleFrame, m_origFrames);
	memcpy(m_origData, origData.data(), origData.size());

#else /* LMMS_HAVE_FLAC_STREAM_DECODER_H */

	m_origFrames = dsize / sizeof(sampleFrame);
	MM_FREE(m_origData);
	m_origData = MM_ALLOC(sampleFrame, m_origFrames);
	memcpy(m_origData, dst, dsize);

#endif

	delete[] dst;

	m_audioFile = QString();
	update();
}




void SampleBuffer::setStartFrame(const f_cnt_t s)
{
	m_startFrame = s;
}




void SampleBuffer::setEndFrame(const f_cnt_t e)
{
	m_endFrame = e;
}




void SampleBuffer::setAmplification(float a)
{
	m_amplification = a;
	emit sampleUpdated();
}




void SampleBuffer::setReversed(bool on)
{
	Engine::mixer()->requestChangeInModel();
	m_varLock.lockForWrite();
	if (m_reversed != on) { std::reverse(m_data, m_data + m_frames); }
	m_reversed = on;
	m_varLock.unlock();
	Engine::mixer()->doneChangeInModel();
	emit sampleUpdated();
}





SampleBuffer::handleState::handleState(bool varyingPitch, int interpolationMode) :
	m_frameIndex(0),
	m_varyingPitch(varyingPitch),
	m_isBackwards(false)
{
	int error;
	m_interpolationMode = interpolationMode;

	if ((m_resamplingData = src_new(interpolationMode, DEFAULT_CHANNELS, &error)) == nullptr)
	{
		qDebug("Error: src_new() failed in sample_buffer.cpp!\n");
	}
}




SampleBuffer::handleState::~handleState()
{
	src_delete(m_resamplingData);
}<|MERGE_RESOLUTION|>--- conflicted
+++ resolved
@@ -195,18 +195,10 @@
 		{
 			// Use QFile to handle unicode file names on Windows
 			QFile f(file);
-<<<<<<< HEAD
-			f.open(QIODevice::ReadOnly);
 			SNDFILE * sndFile;
 			SF_INFO sfInfo;
 			sfInfo.format = 0;
-			if ((sndFile = sf_open_fd(f.handle(), SFM_READ, &sfInfo, false)) != nullptr)
-=======
-			SNDFILE * snd_file;
-			SF_INFO sf_info;
-			sf_info.format = 0;
-			if (f.open(QIODevice::ReadOnly) && (snd_file = sf_open_fd(f.handle(), SFM_READ, &sf_info, false)))
->>>>>>> b701e82e
+			if (f.open(QIODevice::ReadOnly) && (sndFile = sf_open_fd(f.handle(), SFM_READ, &sfInfo, false)))
 			{
 				f_cnt_t frames = sfInfo.frames;
 				int rate = sfInfo.samplerate;
@@ -399,14 +391,8 @@
 
 
 	// Use QFile to handle unicode file names on Windows
-<<<<<<< HEAD
 	QFile f(fileName);
-	f.open(QIODevice::ReadOnly);
-	if ((sndFile = sf_open_fd(f.handle(), SFM_READ, &sfInfo, false)) != nullptr)
-=======
-	QFile f(_f);
-	if (f.open(QIODevice::ReadOnly) && (snd_file = sf_open_fd(f.handle(), SFM_READ, &sf_info, false)))
->>>>>>> b701e82e
+	if (f.open(QIODevice::ReadOnly) && (sndFile = sf_open_fd(f.handle(), SFM_READ, &sfInfo, false)))
 	{
 		frames = sfInfo.frames;
 
