--- conflicted
+++ resolved
@@ -130,50 +130,6 @@
 
 
 
-<<<<<<< HEAD
-SampleBuffer::SampleBuffer( const SampleBuffer& orig ):
-	m_audioFile( orig.m_audioFile ),
-	m_origData( MM_ALLOC( sampleFrame, orig.m_origFrames ) ),
-	m_origFrames( orig.m_origFrames ),
-	m_data( MM_ALLOC( sampleFrame, orig.m_frames ) ),
-	m_frames( orig.m_frames ),
-	m_startFrame( orig.m_startFrame ),
-	m_endFrame( orig.m_endFrame ),
-	m_loopStartFrame( orig.m_loopStartFrame ),
-	m_loopEndFrame( orig.m_loopEndFrame ),
-	m_amplification( orig.m_amplification ),
-	m_reversed( orig.m_reversed ),
-	m_frequency( orig.m_frequency ),
-	m_sampleRate( orig.m_sampleRate )
-{
-	//Deep copy m_origData and m_data from original
-	memcpy( m_origData, orig.m_origData, m_origFrames * BYTES_PER_FRAME );
-	memcpy( m_data, orig.m_data, m_frames * BYTES_PER_FRAME );
-}
-
-
-
-
-SampleBuffer& SampleBuffer::operator=( const SampleBuffer& that )
-{
-	m_audioFile = that.m_audioFile;
-	m_origData = MM_ALLOC( sampleFrame, that.m_origFrames );
-	m_origFrames = that.m_origFrames;
-	m_data = MM_ALLOC( sampleFrame, that.m_frames );
-	m_frames = that.m_frames;
-	m_startFrame = that.m_startFrame;
-	m_endFrame = that.m_endFrame;
-	m_loopStartFrame = that.m_loopStartFrame;
-	m_loopEndFrame = that.m_loopEndFrame;
-	m_amplification = that.m_amplification;
-	m_reversed = that.m_reversed;
-	m_frequency = that.m_frequency;
-	m_sampleRate = that.m_sampleRate;
-	memcpy( m_origData, that.m_origData, m_origFrames * BYTES_PER_FRAME );
-	memcpy( m_data, that.m_data, m_frames * BYTES_PER_FRAME );
-	update();
-
-=======
 SampleBuffer::SampleBuffer(const SampleBuffer& orig)
 {
 	orig.m_varLock.lockForRead();
@@ -248,7 +204,6 @@
 SampleBuffer& SampleBuffer::operator=(SampleBuffer that)
 {
 	swap(*this, that);
->>>>>>> aa02a215
 	return *this;
 }
 
@@ -885,11 +840,7 @@
 		}
 	}
 
-<<<<<<< HEAD
-	if( tmp != NULL )
-=======
 	if (tmp != nullptr)
->>>>>>> aa02a215
 	{
 		MM_FREE(tmp);
 	}
@@ -1548,15 +1499,9 @@
 	m_isBackwards(false)
 {
 	int error;
-<<<<<<< HEAD
-	m_interpolationMode = interpolation_mode;
-
-	if( ( m_resamplingData = src_new( interpolation_mode, DEFAULT_CHANNELS, &error ) ) == NULL )
-=======
 	m_interpolationMode = interpolationMode;
 
 	if ((m_resamplingData = src_new(interpolationMode, DEFAULT_CHANNELS, &error)) == nullptr)
->>>>>>> aa02a215
 	{
 		qDebug("Error: src_new() failed in sample_buffer.cpp!\n");
 	}
