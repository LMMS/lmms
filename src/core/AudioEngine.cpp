--- conflicted
+++ resolved
@@ -91,13 +91,8 @@
 	{
 		m_inputBufferFrames[i] = 0;
 		m_inputBufferSize[i] = DEFAULT_BUFFER_SIZE * 100;
-<<<<<<< HEAD
 		m_inputBuffer[i] = new SampleFrame[DEFAULT_BUFFER_SIZE * 100];
-		BufferManager::clear(m_inputBuffer[i], m_inputBufferSize[i]);
-=======
-		m_inputBuffer[i] = new SampleFrame[ DEFAULT_BUFFER_SIZE * 100 ];
 		zeroSampleFrames(m_inputBuffer[i], m_inputBufferSize[i]);
->>>>>>> 6a7b23b2
 	}
 
 	// determine FIFO size and number of frames per period
@@ -288,15 +283,9 @@
 {
 	requestChangeInModel();
 
-<<<<<<< HEAD
 	f_cnt_t frames = m_inputBufferFrames[m_inputBufferWrite];
-	int size = m_inputBufferSize[m_inputBufferWrite];
+	auto size = m_inputBufferSize[m_inputBufferWrite];
 	SampleFrame* buf = m_inputBuffer[m_inputBufferWrite];
-=======
-	f_cnt_t frames = m_inputBufferFrames[ m_inputBufferWrite ];
-	auto size = m_inputBufferSize[m_inputBufferWrite];
-	SampleFrame* buf = m_inputBuffer[ m_inputBufferWrite ];
->>>>>>> 6a7b23b2
 
 	if (frames + _frames > size)
 	{
@@ -464,52 +453,9 @@
 	zeroSampleFrames(m_outputBufferWrite.get(), m_framesPerPeriod);
 }
 
-<<<<<<< HEAD
-
-
-
-void AudioEngine::handleMetronome()
-{
-	static tick_t lastMetroTicks = -1;
-
-	Song* song = Engine::getSong();
-	Song::PlayMode currentPlayMode = song->playMode();
-
-	bool metronomeSupported =
-		currentPlayMode == Song::PlayMode::MidiClip
-		|| currentPlayMode == Song::PlayMode::Song
-		|| currentPlayMode == Song::PlayMode::Pattern;
-
-	if (!metronomeSupported || !m_metronomeActive || song->isExporting())
-	{
-		return;
-	}
-
-	// stop crash with metronome if empty project
-	if (song->countTracks() == 0) { return; }
-
-	tick_t ticks = song->getPlayPos(currentPlayMode).getTicks();
-	tick_t ticksPerBar = TimePos::ticksPerBar();
-	int numerator = song->getTimeSigModel().getNumerator();
-
-	if (ticks == lastMetroTicks) { return; }
-
-	if (ticks % (ticksPerBar / 1) == 0)
-	{
-		addPlayHandle(new SamplePlayHandle("misc/metronome02.ogg"));
-	}
-	else if (ticks % (ticksPerBar / numerator) == 0)
-	{
-		addPlayHandle(new SamplePlayHandle("misc/metronome01.ogg"));
-	}
-
-	lastMetroTicks = ticks;
-}
-
-
-
-=======
->>>>>>> 6a7b23b2
+
+
+
 void AudioEngine::clear()
 {
 	m_clearSignal = true;
