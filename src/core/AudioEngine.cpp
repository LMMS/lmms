--- conflicted
+++ resolved
@@ -278,11 +278,7 @@
 
 
 
-<<<<<<< HEAD
-void AudioEngine::pushInputFrames(const sampleFrame * _ab, const f_cnt_t _frames )
-=======
 void AudioEngine::pushInputFrames( SampleFrame* _ab, const f_cnt_t _frames )
->>>>>>> 851c884f
 {
 	bool needCapture = Engine::getSong()->isRecording();
 	if (needCapture)
