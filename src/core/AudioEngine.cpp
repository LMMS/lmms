/*
 * AudioEngine.cpp - device-independent audio engine for LMMS
 *
 * Copyright (c) 2004-2014 Tobias Doerffel <tobydox/at/users.sourceforge.net>
 *
 * This file is part of LMMS - https://lmms.io
 *
 * This program is free software; you can redistribute it and/or
 * modify it under the terms of the GNU General Public
 * License as published by the Free Software Foundation; either
 * version 2 of the License, or (at your option) any later version.
 *
 * This program is distributed in the hope that it will be useful,
 * but WITHOUT ANY WARRANTY; without even the implied warranty of
 * MERCHANTABILITY or FITNESS FOR A PARTICULAR PURPOSE.  See the GNU
 * General Public License for more details.
 *
 * You should have received a copy of the GNU General Public
 * License along with this program (see COPYING); if not, write to the
 * Free Software Foundation, Inc., 51 Franklin Street, Fifth Floor,
 * Boston, MA 02110-1301 USA.
 *
 */

#include "AudioEngine.h"

#include "MixHelpers.h"

#include "lmmsconfig.h"

#include "AudioEngineWorkerThread.h"
#include "AudioBusHandle.h"
#include "Mixer.h"
#include "Song.h"
#include "EnvelopeAndLfoParameters.h"
#include "NotePlayHandle.h"
#include "ConfigManager.h"

// platform-specific audio-interface-classes
#include "AudioAlsa.h"
#include "AudioJack.h"
#include "AudioOss.h"
#include "AudioSndio.h"
#include "AudioPortAudio.h"
#include "AudioSoundIo.h"
#include "AudioPulseAudio.h"
#include "AudioSdl.h"
#include "AudioDummy.h"

// platform-specific midi-interface-classes
#include "MidiAlsaRaw.h"
#include "MidiAlsaSeq.h"
#include "MidiJack.h"
#include "MidiOss.h"
#include "MidiSndio.h"
#include "MidiWinMM.h"
#include "MidiApple.h"
#include "MidiDummy.h"

#include "BufferManager.h"

namespace lmms
{

using LocklessListElement = LocklessList<PlayHandle*>::Element;

static thread_local bool s_renderingThread = false;

<<<<<<< HEAD
AudioEngine::AudioEngine(bool renderOnly)
	: m_renderOnly(renderOnly)
	, m_framesPerAudioBuffer(ConfigManager::inst()
			  ->value("audioengine", "framesperaudiobuffer", QString::number(DEFAULT_BUFFER_SIZE))
			  .toULong())
	, m_framesPerPeriod(std::min(m_framesPerAudioBuffer, DEFAULT_BUFFER_SIZE))
	, m_baseSampleRate(
		  ConfigManager::inst()->value("audioengine", "samplerate", QString::number(DEFAULT_SAMPLE_RATE)).toULong())
	, m_inputBufferRead(0)
	, m_inputBufferWrite(1)
	, m_outputBufferRead(nullptr)
	, m_outputBufferWrite(nullptr)
	, m_workers()
	, m_numWorkers(QThread::idealThreadCount() - 1)
	, m_newPlayHandles(PlayHandle::MaxNumber)
	, m_qualitySettings(qualitySettings::Interpolation::Linear)
	, m_masterGain(1.0f)
	, m_audioDev(nullptr)
	, m_oldAudioDev(nullptr)
	, m_audioDevStartFailed(false)
	, m_profiler()
	, m_clearSignal(false)
=======



AudioEngine::AudioEngine( bool renderOnly ) :
	m_renderOnly( renderOnly ),
	m_framesPerPeriod( DEFAULT_BUFFER_SIZE ),
	m_baseSampleRate(std::max(ConfigManager::inst()->value("audioengine", "samplerate").toInt(), SUPPORTED_SAMPLERATES.front())),
	m_inputBufferRead( 0 ),
	m_inputBufferWrite( 1 ),
	m_outputBufferRead(nullptr),
	m_outputBufferWrite(nullptr),
	m_workers(),
	m_numWorkers( QThread::idealThreadCount()-1 ),
	m_newPlayHandles( PlayHandle::MaxNumber ),
	m_masterGain( 1.0f ),
	m_audioDev( nullptr ),
	m_oldAudioDev( nullptr ),
	m_audioDevStartFailed( false ),
	m_profiler(),
	m_clearSignal(false)
>>>>>>> dc2a4619
{
	for( int i = 0; i < 2; ++i )
	{
		m_inputBufferFrames[i] = 0;
		m_inputBufferSize[i] = DEFAULT_BUFFER_SIZE * 100;
		m_inputBuffer[i] = new SampleFrame[ DEFAULT_BUFFER_SIZE * 100 ];
		zeroSampleFrames(m_inputBuffer[i], m_inputBufferSize[i]);
	}

<<<<<<< HEAD
=======
	// determine FIFO size and number of frames per period
	int fifoSize = 1;

	// if not only rendering (that is, using the GUI), load the buffer
	// size from user configuration
	if( renderOnly == false )
	{
		m_framesPerPeriod = 
			( fpp_t ) ConfigManager::inst()->value( "audioengine", "framesperaudiobuffer" ).toInt();

		// if the value read from user configuration is not set or
		// lower than the minimum allowed, use the default value and
		// save it to the configuration
		if( m_framesPerPeriod < MINIMUM_BUFFER_SIZE )
		{
			ConfigManager::inst()->setValue( "audioengine",
						"framesperaudiobuffer",
						QString::number( DEFAULT_BUFFER_SIZE ) );

			m_framesPerPeriod = DEFAULT_BUFFER_SIZE;
		}
		// lmms works with chunks of size DEFAULT_BUFFER_SIZE (256) and only the final mix will use the actual
		// buffer size. Plugins don't see a larger buffer size than 256. If m_framesPerPeriod is larger than
		// DEFAULT_BUFFER_SIZE, it's set to DEFAULT_BUFFER_SIZE and the rest is handled by an increased fifoSize.
		else if( m_framesPerPeriod > DEFAULT_BUFFER_SIZE )
		{
			fifoSize = m_framesPerPeriod / DEFAULT_BUFFER_SIZE;
			m_framesPerPeriod = DEFAULT_BUFFER_SIZE;
		}
	}

	// allocate the FIFO from the determined size
	m_fifo = new Fifo( fifoSize );

	// now that framesPerPeriod is fixed initialize global BufferManager
>>>>>>> dc2a4619
	BufferManager::init( m_framesPerPeriod );
	m_outputBufferRead = std::make_unique<SampleFrame[]>(m_framesPerPeriod);
	m_outputBufferWrite = std::make_unique<SampleFrame[]>(m_framesPerPeriod);


	for( int i = 0; i < m_numWorkers+1; ++i )
	{
		auto wt = new AudioEngineWorkerThread(this);
		if( i < m_numWorkers )
		{
			wt->start( QThread::TimeCriticalPriority );
		}
		m_workers.push_back( wt );
	}
}




AudioEngine::~AudioEngine()
{
	for( int w = 0; w < m_numWorkers; ++w )
	{
		m_workers[w]->quit();
	}

	AudioEngineWorkerThread::startAndWaitForJobs();

	for( int w = 0; w < m_numWorkers; ++w )
	{
		m_workers[w]->wait( 500 );
	}

	delete m_midiClient;
	delete m_audioDev;


	for (const auto& input : m_inputBuffer)
	{
		delete[] input;
	}
}




void AudioEngine::initDevices()
{
	bool success_ful = false;
	if( m_renderOnly ) {
		m_audioDev = new AudioDummy( success_ful, this );
		m_audioDevName = AudioDummy::name();
		m_midiClient = new MidiDummy;
		m_midiClientName = MidiDummy::name();
	} else {
		m_audioDev = tryAudioDevices();
		m_midiClient = tryMidiClients();
	}
	// Loading audio device may have changed the sample rate
	emit sampleRateChanged();
}

bool AudioEngine::criticalXRuns() const
{
	return cpuLoad() >= 99 && Engine::getSong()->isExporting() == false;
}




void AudioEngine::pushInputFrames( SampleFrame* _ab, const f_cnt_t _frames )
{
	requestChangeInModel();

	f_cnt_t frames = m_inputBufferFrames[ m_inputBufferWrite ];
	auto size = m_inputBufferSize[m_inputBufferWrite];
	SampleFrame* buf = m_inputBuffer[ m_inputBufferWrite ];

	if( frames + _frames > size )
	{
		size = std::max(size * 2, frames + _frames);
		auto ab = new SampleFrame[size];
		memcpy( ab, buf, frames * sizeof( SampleFrame ) );
		delete [] buf;

		m_inputBufferSize[ m_inputBufferWrite ] = size;
		m_inputBuffer[ m_inputBufferWrite ] = ab;

		buf = ab;
	}

	memcpy( &buf[ frames ], _ab, _frames * sizeof( SampleFrame ) );
	m_inputBufferFrames[ m_inputBufferWrite ] += _frames;

	doneChangeInModel();
}



void AudioEngine::renderStageNoteSetup()
{
	AudioEngineProfiler::Probe profilerProbe(m_profiler, AudioEngineProfiler::DetailType::NoteSetup);

	if( m_clearSignal )
	{
		m_clearSignal = false;
		clearInternal();
	}

	// remove all play-handles that have to be deleted and delete
	// them if they still exist...
	// maybe this algorithm could be optimized...
	ConstPlayHandleList::Iterator it_rem = m_playHandlesToRemove.begin();
	while( it_rem != m_playHandlesToRemove.end() )
	{
		PlayHandleList::Iterator it = std::find( m_playHandles.begin(), m_playHandles.end(), *it_rem );

		if( it != m_playHandles.end() )
		{
			(*it)->audioBusHandle()->removePlayHandle(*it);
			if((*it)->type() == PlayHandle::Type::NotePlayHandle)
			{
				NotePlayHandleManager::release((NotePlayHandle*)*it);
			}
			else delete *it;
			m_playHandles.erase(it);
		}

		it_rem = m_playHandlesToRemove.erase( it_rem );
	}

	swapBuffers();

	// prepare master mix (clear internal buffers etc.)
	Mixer * mixer = Engine::mixer();
	mixer->prepareMasterMix();

	// create play-handles for new notes, samples etc.
	Engine::getSong()->processNextBuffer();

	// add all play-handles that have to be added
	for( LocklessListElement * e = m_newPlayHandles.popList(); e; )
	{
		m_playHandles += e->value;
		LocklessListElement * next = e->next;
		m_newPlayHandles.free( e );
		e = next;
	}
}



void AudioEngine::renderStageInstruments()
{
	AudioEngineProfiler::Probe profilerProbe(m_profiler, AudioEngineProfiler::DetailType::Instruments);

	AudioEngineWorkerThread::fillJobQueue(m_playHandles);
	AudioEngineWorkerThread::startAndWaitForJobs();
}



void AudioEngine::renderStageEffects()
{
	AudioEngineProfiler::Probe profilerProbe(m_profiler, AudioEngineProfiler::DetailType::Effects);

	// STAGE 2: process effects of all instrument- and sampletracks
	AudioEngineWorkerThread::fillJobQueue(m_audioBusHandles);
	AudioEngineWorkerThread::startAndWaitForJobs();

	// removed all play handles which are done
	for( PlayHandleList::Iterator it = m_playHandles.begin();
						it != m_playHandles.end(); )
	{
		if( ( *it )->affinityMatters() &&
			( *it )->affinity() != QThread::currentThread() )
		{
			++it;
			continue;
		}
		if( ( *it )->isFinished() )
		{
			(*it)->audioBusHandle()->removePlayHandle(*it);
			if((*it)->type() == PlayHandle::Type::NotePlayHandle)
			{
				NotePlayHandleManager::release((NotePlayHandle*)*it);
			}
			else delete *it;
			it = m_playHandles.erase(it);
		}
		else
		{
			++it;
		}
	}
}



void AudioEngine::renderStageMix()
{
	AudioEngineProfiler::Probe profilerProbe(m_profiler, AudioEngineProfiler::DetailType::Mixing);

	Mixer *mixer = Engine::mixer();
	mixer->masterMix(m_outputBufferWrite.get());

	MixHelpers::multiply(m_outputBufferWrite.get(), m_masterGain, m_framesPerPeriod);

	emit nextAudioBuffer(m_outputBufferRead.get());

	// and trigger LFOs
	EnvelopeAndLfoParameters::instances()->trigger();
	Controller::triggerFrameCounter();
	AutomatableModel::incrementPeriodCounter();
}



const SampleFrame* AudioEngine::renderNextBuffer()
{
	const auto lock = std::lock_guard{m_changeMutex};

	m_profiler.startPeriod();
	s_renderingThread = true;

	renderStageNoteSetup();     // STAGE 0: clear old play handles and buffers, setup new play handles
	renderStageInstruments();   // STAGE 1: run and render all play handles
	renderStageEffects();       // STAGE 2: process effects of all instrument- and sampletracks
	renderStageMix();           // STAGE 3: do master mix in mixer

	s_renderingThread = false;
	m_profiler.finishPeriod(outputSampleRate(), m_framesPerPeriod);

	return m_outputBufferRead.get();
}




void AudioEngine::swapBuffers()
{
	m_inputBufferWrite = (m_inputBufferWrite + 1) % 2;
	m_inputBufferRead = (m_inputBufferRead + 1) % 2;
	m_inputBufferFrames[m_inputBufferWrite] = 0;

	std::swap(m_outputBufferRead, m_outputBufferWrite);
	zeroSampleFrames(m_outputBufferWrite.get(), m_framesPerPeriod);
}

void AudioEngine::clear()
{
	m_clearSignal = true;
}




void AudioEngine::clearNewPlayHandles()
{
	requestChangeInModel();
	for( LocklessListElement * e = m_newPlayHandles.popList(); e; )
	{
		LocklessListElement * next = e->next;
		m_newPlayHandles.free( e );
		e = next;
	}
	doneChangeInModel();
}



// removes all play-handles. this is necessary, when the song is stopped ->
// all remaining notes etc. would be played until their end
void AudioEngine::clearInternal()
{
	// TODO: m_midiClient->noteOffAll();
	for (auto ph : m_playHandles)
	{
		if (ph->type() != PlayHandle::Type::InstrumentPlayHandle)
		{
			m_playHandlesToRemove.push_back(ph);
		}
	}
}

void AudioEngine::doSetAudioDevice( AudioDevice * _dev )
{
	// TODO: Use shared_ptr here in the future.
	// Currently, this is safe, because this is only called by
	// ProjectRenderer, and after ProjectRenderer calls this function,
	// it does not access the old device anymore.
	if( m_audioDev != m_oldAudioDev ) {delete m_audioDev;}

	if( _dev )
	{
		m_audioDev = _dev;
	}
	else
	{
		printf( "param _dev == NULL in AudioEngine::setAudioDevice(...). "
					"Trying any working audio-device\n" );
		m_audioDev = tryAudioDevices();
	}
}

<<<<<<< HEAD
void AudioEngine::setAudioDevice(AudioDevice* _dev, const struct qualitySettings& _qs, bool startNow)
=======
void AudioEngine::setAudioDevice(AudioDevice* _dev, bool _needs_fifo, bool startNow)
>>>>>>> dc2a4619
{
	stopProcessing();

	doSetAudioDevice( _dev );

	emit qualitySettingsChanged();
	emit sampleRateChanged();

	if (startNow) { startProcessing(); }
}




void AudioEngine::storeAudioDevice()
{
	if( !m_oldAudioDev )
	{
		m_oldAudioDev = m_audioDev;
	}
}




void AudioEngine::restoreAudioDevice()
{
	if( m_oldAudioDev && m_audioDev != m_oldAudioDev )
	{
		stopProcessing();
		delete m_audioDev;

		m_audioDev = m_oldAudioDev;
		emit sampleRateChanged();

		startProcessing();
	}
	m_oldAudioDev = nullptr;
}




void AudioEngine::removeAudioBusHandle(AudioBusHandle* busHandle)
{
	requestChangeInModel();

	auto it = std::find(m_audioBusHandles.begin(), m_audioBusHandles.end(), busHandle);
	if (it != m_audioBusHandles.end())
	{
		m_audioBusHandles.erase(it);
	}
	doneChangeInModel();
}


bool AudioEngine::addPlayHandle( PlayHandle* handle )
{
	// Only add play handles if we have the CPU capacity to process them.
	// Instrument play handles are not added during playback, but when the
	// associated instrument is created, so add those unconditionally.
	if (handle->type() == PlayHandle::Type::InstrumentPlayHandle || !criticalXRuns())
	{
		m_newPlayHandles.push( handle );
		handle->audioBusHandle()->addPlayHandle(handle);
		return true;
	}

	if( handle->type() == PlayHandle::Type::NotePlayHandle )
	{
		NotePlayHandleManager::release( (NotePlayHandle*)handle );
	}
	else delete handle;

	return false;
}


void AudioEngine::removePlayHandle(PlayHandle * ph)
{
	requestChangeInModel();
	// check thread affinity as we must not delete play-handles
	// which were created in a thread different than the audio engine thread
	if (ph->affinityMatters() && ph->affinity() == QThread::currentThread())
	{
		ph->audioBusHandle()->removePlayHandle(ph);
		bool removedFromList = false;
		// Check m_newPlayHandles first because doing it the other way around
		// creates a race condition
		for( LocklessListElement * e = m_newPlayHandles.first(),
				* ePrev = nullptr; e; ePrev = e, e = e->next )
		{
			if (e->value == ph)
			{
				if( ePrev )
				{
					ePrev->next = e->next;
				}
				else
				{
					m_newPlayHandles.setFirst( e->next );
				}
				m_newPlayHandles.free( e );
				removedFromList = true;
				break;
			}
		}
		// Now check m_playHandles
		PlayHandleList::Iterator it = std::find(m_playHandles.begin(), m_playHandles.end(), ph);
		if (it != m_playHandles.end())
		{
			m_playHandles.erase(it);
			removedFromList = true;
		}
		// Only deleting PlayHandles that were actually found in the list
		// "fixes crash when previewing a preset under high load"
		// (See tobydox's 2008 commit 4583e48)
		if ( removedFromList )
		{
			if (ph->type() == PlayHandle::Type::NotePlayHandle)
			{
				NotePlayHandleManager::release(dynamic_cast<NotePlayHandle*>(ph));
			}
			else { delete ph; }
		}
	}
	else
	{
		m_playHandlesToRemove.push_back(ph);
	}
	doneChangeInModel();
}




void AudioEngine::removePlayHandlesOfTypes(Track * track, PlayHandle::Types types)
{
	requestChangeInModel();
	PlayHandleList::Iterator it = m_playHandles.begin();
	while( it != m_playHandles.end() )
	{
		if ((*it)->isFromTrack(track) && ((*it)->type() & types))
		{
			(*it)->audioBusHandle()->removePlayHandle(*it);
			if((*it)->type() == PlayHandle::Type::NotePlayHandle)
			{
				NotePlayHandleManager::release((NotePlayHandle*)*it);
			}
			else delete *it;
			it = m_playHandles.erase(it);
		}
		else
		{
			++it;
		}
	}
	doneChangeInModel();
}




void AudioEngine::requestChangeInModel()
{
	if (s_renderingThread) { return; }
	m_changeMutex.lock();
}

void AudioEngine::doneChangeInModel()
{
	if (s_renderingThread) { return; }
	m_changeMutex.unlock();
}

bool AudioEngine::isAudioDevNameValid(QString name)
{
#ifdef LMMS_HAVE_SDL
	if (name == AudioSdl::name())
	{
		return true;
	}
#endif


#ifdef LMMS_HAVE_ALSA
	if (name == AudioAlsa::name())
	{
		return true;
	}
#endif


#ifdef LMMS_HAVE_PULSEAUDIO
	if (name == AudioPulseAudio::name())
	{
		return true;
	}
#endif


#ifdef LMMS_HAVE_OSS
	if (name == AudioOss::name())
	{
		return true;
	}
#endif

#ifdef LMMS_HAVE_SNDIO
	if (name == AudioSndio::name())
	{
		return true;
	}
#endif

#ifdef LMMS_HAVE_JACK
	if (name == AudioJack::name())
	{
		return true;
	}
#endif


#ifdef LMMS_HAVE_PORTAUDIO
	if (name == AudioPortAudio::name())
	{
		return true;
	}
#endif


#ifdef LMMS_HAVE_SOUNDIO
	if (name == AudioSoundIo::name())
	{
		return true;
	}
#endif

	if (name == AudioDummy::name())
	{
		return true;
	}

	return false;
}

bool AudioEngine::isMidiDevNameValid(QString name)
{
#ifdef LMMS_HAVE_ALSA
	if (name == MidiAlsaSeq::name() || name == MidiAlsaRaw::name())
	{
		return true;
	}
#endif

#ifdef LMMS_HAVE_JACK
	if (name == MidiJack::name())
	{
		return true;
	}
#endif

#ifdef LMMS_HAVE_OSS
	if (name == MidiOss::name())
	{
		return true;
	}
#endif

#ifdef LMMS_HAVE_SNDIO
	if (name == MidiSndio::name())
	{
		return true;
	}
#endif

#ifdef LMMS_BUILD_WIN32
	if (name == MidiWinMM::name())
	{
		return true;
	}
#endif

#ifdef LMMS_BUILD_APPLE
    if (name == MidiApple::name())
    {
		return true;
    }
#endif

    if (name == MidiDummy::name())
    {
		return true;
    }

	return false;
}

AudioDevice * AudioEngine::tryAudioDevices()
{
	bool success_ful = false;
	AudioDevice * dev = nullptr;
	QString dev_name = ConfigManager::inst()->value( "audioengine", "audiodev" );
	if( !isAudioDevNameValid( dev_name ) )
	{
		dev_name = "";
	}

	m_audioDevStartFailed = false;

#ifdef LMMS_HAVE_SDL
	if( dev_name == AudioSdl::name() || dev_name == "" )
	{
		dev = new AudioSdl( success_ful, this );
		if( success_ful )
		{
			m_audioDevName = AudioSdl::name();
			return dev;
		}
		delete dev;
	}
#endif


#ifdef LMMS_HAVE_ALSA
	if( dev_name == AudioAlsa::name() || dev_name == "" )
	{
		dev = new AudioAlsa( success_ful, this );
		if( success_ful )
		{
			m_audioDevName = AudioAlsa::name();
			return dev;
		}
		delete dev;
	}
#endif


#ifdef LMMS_HAVE_PULSEAUDIO
	if( dev_name == AudioPulseAudio::name() || dev_name == "" )
	{
		dev = new AudioPulseAudio( success_ful, this );
		if( success_ful )
		{
			m_audioDevName = AudioPulseAudio::name();
			return dev;
		}
		delete dev;
	}
#endif


#ifdef LMMS_HAVE_OSS
	if( dev_name == AudioOss::name() || dev_name == "" )
	{
		dev = new AudioOss( success_ful, this );
		if( success_ful )
		{
			m_audioDevName = AudioOss::name();
			return dev;
		}
		delete dev;
	}
#endif

#ifdef LMMS_HAVE_SNDIO
	if( dev_name == AudioSndio::name() || dev_name == "" )
	{
		dev = new AudioSndio( success_ful, this );
		if( success_ful )
		{
			m_audioDevName = AudioSndio::name();
			return dev;
		}
		delete dev;
	}
#endif


#ifdef LMMS_HAVE_JACK
	if( dev_name == AudioJack::name() || dev_name == "" )
	{
		dev = new AudioJack( success_ful, this );
		if( success_ful )
		{
			m_audioDevName = AudioJack::name();
			return dev;
		}
		delete dev;
	}
#endif


#ifdef LMMS_HAVE_PORTAUDIO
	if( dev_name == AudioPortAudio::name() || dev_name == "" )
	{
		dev = new AudioPortAudio( success_ful, this );
		if( success_ful )
		{
			m_audioDevName = AudioPortAudio::name();
			return dev;
		}
		delete dev;
	}
#endif


#ifdef LMMS_HAVE_SOUNDIO
	if( dev_name == AudioSoundIo::name() || dev_name == "" )
	{
		dev = new AudioSoundIo( success_ful, this );
		if( success_ful )
		{
			m_audioDevName = AudioSoundIo::name();
			return dev;
		}
		delete dev;
	}
#endif


	// add more device-classes here...
	//dev = new audioXXXX( SAMPLE_RATES[m_qualityLevel], success_ful, this );
	//if( sucess_ful )
	//{
	//	return dev;
	//}
	//delete dev

	if( dev_name != AudioDummy::name() )
	{
		printf( "No audio-driver working - falling back to dummy-audio-"
			"driver\nYou can render your songs and listen to the output "
			"files...\n" );

		m_audioDevStartFailed = true;
	}

	m_audioDevName = AudioDummy::name();

	return new AudioDummy( success_ful, this );
}




MidiClient * AudioEngine::tryMidiClients()
{
	QString client_name = ConfigManager::inst()->value( "audioengine", "mididev" );
	if( !isMidiDevNameValid( client_name ) )
	{
		client_name = "";
	}

#ifdef LMMS_HAVE_ALSA
	if( client_name == MidiAlsaSeq::name() || client_name == "" )
	{
		auto malsas = new MidiAlsaSeq;
		if( malsas->isRunning() )
		{
			m_midiClientName = MidiAlsaSeq::name();
			return malsas;
		}
		delete malsas;
	}

	if( client_name == MidiAlsaRaw::name() || client_name == "" )
	{
		auto malsar = new MidiAlsaRaw;
		if( malsar->isRunning() )
		{
			m_midiClientName = MidiAlsaRaw::name();
			return malsar;
		}
		delete malsar;
	}
#endif

#ifdef LMMS_HAVE_JACK
	if( client_name == MidiJack::name() || client_name == "" )
	{
		auto mjack = new MidiJack;
		if( mjack->isRunning() )
		{
			m_midiClientName = MidiJack::name();
			return mjack;
		}
		delete mjack;
	}
#endif

#ifdef LMMS_HAVE_OSS
	if( client_name == MidiOss::name() || client_name == "" )
	{
		auto moss = new MidiOss;
		if( moss->isRunning() )
		{
			m_midiClientName = MidiOss::name();
			return moss;
		}
		delete moss;
	}
#endif

#ifdef LMMS_HAVE_SNDIO
	if( client_name == MidiSndio::name() || client_name == "" )
	{
		MidiSndio * msndio = new MidiSndio;
		if( msndio->isRunning() )
		{
			m_midiClientName = MidiSndio::name();
			return msndio;
		}
		delete msndio;
	}
#endif

#ifdef LMMS_BUILD_WIN32
	if( client_name == MidiWinMM::name() || client_name == "" )
	{
		MidiWinMM * mwmm = new MidiWinMM;
//		if( moss->isRunning() )
		{
			m_midiClientName = MidiWinMM::name();
			return mwmm;
		}
		delete mwmm;
	}
#endif

#ifdef LMMS_BUILD_APPLE
    printf( "trying midi apple...\n" );
    if( client_name == MidiApple::name() || client_name == "" )
    {
        MidiApple * mapple = new MidiApple;
        m_midiClientName = MidiApple::name();
        printf( "Returning midi apple\n" );
        return mapple;
    }
    printf( "midi apple didn't work: client_name=%s\n", client_name.toUtf8().constData());
#endif

	if(client_name != MidiDummy::name())
	{
		if (client_name.isEmpty())
		{
			printf("Unknown MIDI-client. ");
		}
		else
		{
			printf("Couldn't create %s MIDI-client. ", client_name.toUtf8().constData());
		}
		printf("Will use dummy-MIDI-client.\n");
	}

	m_midiClientName = MidiDummy::name();

	return new MidiDummy;
}

} // namespace lmms<|MERGE_RESOLUTION|>--- conflicted
+++ resolved
@@ -66,30 +66,6 @@
 
 static thread_local bool s_renderingThread = false;
 
-<<<<<<< HEAD
-AudioEngine::AudioEngine(bool renderOnly)
-	: m_renderOnly(renderOnly)
-	, m_framesPerAudioBuffer(ConfigManager::inst()
-			  ->value("audioengine", "framesperaudiobuffer", QString::number(DEFAULT_BUFFER_SIZE))
-			  .toULong())
-	, m_framesPerPeriod(std::min(m_framesPerAudioBuffer, DEFAULT_BUFFER_SIZE))
-	, m_baseSampleRate(
-		  ConfigManager::inst()->value("audioengine", "samplerate", QString::number(DEFAULT_SAMPLE_RATE)).toULong())
-	, m_inputBufferRead(0)
-	, m_inputBufferWrite(1)
-	, m_outputBufferRead(nullptr)
-	, m_outputBufferWrite(nullptr)
-	, m_workers()
-	, m_numWorkers(QThread::idealThreadCount() - 1)
-	, m_newPlayHandles(PlayHandle::MaxNumber)
-	, m_qualitySettings(qualitySettings::Interpolation::Linear)
-	, m_masterGain(1.0f)
-	, m_audioDev(nullptr)
-	, m_oldAudioDev(nullptr)
-	, m_audioDevStartFailed(false)
-	, m_profiler()
-	, m_clearSignal(false)
-=======
 
 
 
@@ -110,7 +86,6 @@
 	m_audioDevStartFailed( false ),
 	m_profiler(),
 	m_clearSignal(false)
->>>>>>> dc2a4619
 {
 	for( int i = 0; i < 2; ++i )
 	{
@@ -120,44 +95,6 @@
 		zeroSampleFrames(m_inputBuffer[i], m_inputBufferSize[i]);
 	}
 
-<<<<<<< HEAD
-=======
-	// determine FIFO size and number of frames per period
-	int fifoSize = 1;
-
-	// if not only rendering (that is, using the GUI), load the buffer
-	// size from user configuration
-	if( renderOnly == false )
-	{
-		m_framesPerPeriod = 
-			( fpp_t ) ConfigManager::inst()->value( "audioengine", "framesperaudiobuffer" ).toInt();
-
-		// if the value read from user configuration is not set or
-		// lower than the minimum allowed, use the default value and
-		// save it to the configuration
-		if( m_framesPerPeriod < MINIMUM_BUFFER_SIZE )
-		{
-			ConfigManager::inst()->setValue( "audioengine",
-						"framesperaudiobuffer",
-						QString::number( DEFAULT_BUFFER_SIZE ) );
-
-			m_framesPerPeriod = DEFAULT_BUFFER_SIZE;
-		}
-		// lmms works with chunks of size DEFAULT_BUFFER_SIZE (256) and only the final mix will use the actual
-		// buffer size. Plugins don't see a larger buffer size than 256. If m_framesPerPeriod is larger than
-		// DEFAULT_BUFFER_SIZE, it's set to DEFAULT_BUFFER_SIZE and the rest is handled by an increased fifoSize.
-		else if( m_framesPerPeriod > DEFAULT_BUFFER_SIZE )
-		{
-			fifoSize = m_framesPerPeriod / DEFAULT_BUFFER_SIZE;
-			m_framesPerPeriod = DEFAULT_BUFFER_SIZE;
-		}
-	}
-
-	// allocate the FIFO from the determined size
-	m_fifo = new Fifo( fifoSize );
-
-	// now that framesPerPeriod is fixed initialize global BufferManager
->>>>>>> dc2a4619
 	BufferManager::init( m_framesPerPeriod );
 	m_outputBufferRead = std::make_unique<SampleFrame[]>(m_framesPerPeriod);
 	m_outputBufferWrite = std::make_unique<SampleFrame[]>(m_framesPerPeriod);
@@ -463,11 +400,7 @@
 	}
 }
 
-<<<<<<< HEAD
-void AudioEngine::setAudioDevice(AudioDevice* _dev, const struct qualitySettings& _qs, bool startNow)
-=======
-void AudioEngine::setAudioDevice(AudioDevice* _dev, bool _needs_fifo, bool startNow)
->>>>>>> dc2a4619
+void AudioEngine::setAudioDevice(AudioDevice* _dev, bool startNow)
 {
 	stopProcessing();
 
