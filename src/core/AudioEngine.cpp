--- conflicted
+++ resolved
@@ -299,13 +299,8 @@
 
 		if( it != m_playHandles.end() )
 		{
-<<<<<<< HEAD
-			if ((*it)->audioPort()) { (*it)->audioPort()->removePlayHandle(*it); }
-			if( ( *it )->type() == PlayHandle::Type::NotePlayHandle )
-=======
-			(*it)->audioBusHandle()->removePlayHandle(*it);
+			if ((*it)->audioBusHandle()) { (*it)->audioBusHandle()->removePlayHandle(*it); }
 			if((*it)->type() == PlayHandle::Type::NotePlayHandle)
->>>>>>> d4fe398f
 			{
 				NotePlayHandleManager::release((NotePlayHandle*)*it);
 			}
@@ -367,13 +362,8 @@
 		}
 		if( ( *it )->isFinished() )
 		{
-<<<<<<< HEAD
-			if ((*it)->audioPort()) { (*it)->audioPort()->removePlayHandle(*it); }
-			if( ( *it )->type() == PlayHandle::Type::NotePlayHandle )
-=======
-			(*it)->audioBusHandle()->removePlayHandle(*it);
+			if ((*it)->audioBusHandle()) { (*it)->audioBusHandle()->removePlayHandle(*it); }
 			if((*it)->type() == PlayHandle::Type::NotePlayHandle)
->>>>>>> d4fe398f
 			{
 				NotePlayHandleManager::release((NotePlayHandle*)*it);
 			}
@@ -591,11 +581,7 @@
 	if (handle->type() == PlayHandle::Type::InstrumentPlayHandle || !criticalXRuns())
 	{
 		m_newPlayHandles.push( handle );
-<<<<<<< HEAD
-		if (handle->audioPort()) { handle->audioPort()->addPlayHandle(handle); }
-=======
-		handle->audioBusHandle()->addPlayHandle(handle);
->>>>>>> d4fe398f
+		if (handle->audioBusHandle()) { handle->audioBusHandle()->addPlayHandle(handle); }
 		return true;
 	}
 
@@ -616,11 +602,7 @@
 	// which were created in a thread different than the audio engine thread
 	if (ph->affinityMatters() && ph->affinity() == QThread::currentThread())
 	{
-<<<<<<< HEAD
-		if (ph->audioPort()) { ph->audioPort()->removePlayHandle(ph); }
-=======
-		ph->audioBusHandle()->removePlayHandle(ph);
->>>>>>> d4fe398f
+		if (ph->audioBusHandle()) { ph->audioBusHandle()->removePlayHandle(ph); }
 		bool removedFromList = false;
 		// Check m_newPlayHandles first because doing it the other way around
 		// creates a race condition
@@ -679,13 +661,8 @@
 	{
 		if ((*it)->isFromTrack(track) && ((*it)->type() & types))
 		{
-<<<<<<< HEAD
-			if ((*it)->audioPort()) { (*it)->audioPort()->removePlayHandle(*it); }
-			if( ( *it )->type() == PlayHandle::Type::NotePlayHandle )
-=======
-			(*it)->audioBusHandle()->removePlayHandle(*it);
+			if ((*it)->audioBusHandle()) { (*it)->audioBusHandle()->removePlayHandle(*it); }
 			if((*it)->type() == PlayHandle::Type::NotePlayHandle)
->>>>>>> d4fe398f
 			{
 				NotePlayHandleManager::release((NotePlayHandle*)*it);
 			}
