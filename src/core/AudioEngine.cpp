/*
 * AudioEngine.cpp - device-independent audio engine for LMMS
 *
 * Copyright (c) 2004-2014 Tobias Doerffel <tobydox/at/users.sourceforge.net>
 *
 * This file is part of LMMS - https://lmms.io
 *
 * This program is free software; you can redistribute it and/or
 * modify it under the terms of the GNU General Public
 * License as published by the Free Software Foundation; either
 * version 2 of the License, or (at your option) any later version.
 *
 * This program is distributed in the hope that it will be useful,
 * but WITHOUT ANY WARRANTY; without even the implied warranty of
 * MERCHANTABILITY or FITNESS FOR A PARTICULAR PURPOSE.  See the GNU
 * General Public License for more details.
 *
 * You should have received a copy of the GNU General Public
 * License along with this program (see COPYING); if not, write to the
 * Free Software Foundation, Inc., 51 Franklin Street, Fifth Floor,
 * Boston, MA 02110-1301 USA.
 *
 */

#include "AudioEngine.h"

#include "denormals.h"

#include "lmmsconfig.h"

#include "AudioEngineWorkerThread.h"
#include "AudioPort.h"
#include "Mixer.h"
#include "Song.h"
#include "EnvelopeAndLfoParameters.h"
#include "NotePlayHandle.h"
#include "ConfigManager.h"
#include "SamplePlayHandle.h"
#include "MemoryHelper.h"

// platform-specific audio-interface-classes
#include "AudioAlsa.h"
#include "AudioJack.h"
#include "AudioOss.h"
#include "AudioSndio.h"
#include "AudioPortAudio.h"
#include "AudioSoundIo.h"
#include "AudioPulseAudio.h"
#include "AudioSdl.h"
#include "AudioDummy.h"

// platform-specific midi-interface-classes
#include "MidiAlsaRaw.h"
#include "MidiAlsaSeq.h"
#include "MidiJack.h"
#include "MidiOss.h"
#include "MidiSndio.h"
#include "MidiWinMM.h"
#include "MidiApple.h"
#include "MidiDummy.h"

#include "BufferManager.h"

namespace lmms
{

using LocklessListElement = LocklessList<PlayHandle*>::Element;

static thread_local bool s_renderingThread;




AudioEngine::AudioEngine( bool renderOnly ) :
	m_renderOnly( renderOnly ),
	m_framesPerPeriod( DEFAULT_BUFFER_SIZE ),
	m_inputBufferRead( 0 ),
	m_inputBufferWrite( 1 ),
	m_outputBufferRead(nullptr),
	m_outputBufferWrite(nullptr),
	m_workers(),
	m_numWorkers( QThread::idealThreadCount()-1 ),
	m_newPlayHandles( PlayHandle::MaxNumber ),
	m_qualitySettings( qualitySettings::Mode::Draft ),
	m_masterGain( 1.0f ),
	m_isProcessing( false ),
	m_audioDev( nullptr ),
	m_oldAudioDev( nullptr ),
	m_audioDevStartFailed( false ),
	m_profiler(),
	m_metronomeActive(false),
	m_clearSignal( false ),
	m_changesSignal( false ),
	m_changes( 0 ),
#if (QT_VERSION < QT_VERSION_CHECK(5,14,0))
	m_doChangesMutex( QMutex::Recursive ),
#endif
	m_waitingForWrite( false )
{
	for( int i = 0; i < 2; ++i )
	{
		m_inputBufferFrames[i] = 0;
		m_inputBufferSize[i] = DEFAULT_BUFFER_SIZE * 100;
		m_inputBuffer[i] = new sampleFrame[ DEFAULT_BUFFER_SIZE * 100 ];
		BufferManager::clear( m_inputBuffer[i], m_inputBufferSize[i] );
	}

	// determine FIFO size and number of frames per period
	int fifoSize = 1;

	// if not only rendering (that is, using the GUI), load the buffer
	// size from user configuration
	if( renderOnly == false )
	{
		m_framesPerPeriod = 
			( fpp_t ) ConfigManager::inst()->value( "audioengine", "framesperaudiobuffer" ).toInt();

		// if the value read from user configuration is not set or
		// lower than the minimum allowed, use the default value and
		// save it to the configuration
		if( m_framesPerPeriod < MINIMUM_BUFFER_SIZE )
		{
			ConfigManager::inst()->setValue( "audioengine",
						"framesperaudiobuffer",
						QString::number( DEFAULT_BUFFER_SIZE ) );

			m_framesPerPeriod = DEFAULT_BUFFER_SIZE;
		}
		// lmms works with chunks of size DEFAULT_BUFFER_SIZE (256) and only the final mix will use the actual
		// buffer size. Plugins don't see a larger buffer size than 256. If m_framesPerPeriod is larger than
		// DEFAULT_BUFFER_SIZE, it's set to DEFAULT_BUFFER_SIZE and the rest is handled by an increased fifoSize.
		else if( m_framesPerPeriod > DEFAULT_BUFFER_SIZE )
		{
			fifoSize = m_framesPerPeriod / DEFAULT_BUFFER_SIZE;
			m_framesPerPeriod = DEFAULT_BUFFER_SIZE;
		}
	}

	// allocte the FIFO from the determined size
	m_fifo = new Fifo( fifoSize );

	// now that framesPerPeriod is fixed initialize global BufferManager
	BufferManager::init( m_framesPerPeriod );

	int outputBufferSize = m_framesPerPeriod * sizeof(surroundSampleFrame);
	m_outputBufferRead = static_cast<surroundSampleFrame *>(MemoryHelper::alignedMalloc(outputBufferSize));
	m_outputBufferWrite = static_cast<surroundSampleFrame *>(MemoryHelper::alignedMalloc(outputBufferSize));

	BufferManager::clear(m_outputBufferRead, m_framesPerPeriod);
	BufferManager::clear(m_outputBufferWrite, m_framesPerPeriod);

	for( int i = 0; i < m_numWorkers+1; ++i )
	{
		auto wt = new AudioEngineWorkerThread(this);
		if( i < m_numWorkers )
		{
			wt->start( QThread::TimeCriticalPriority );
		}
		m_workers.push_back( wt );
	}
}




AudioEngine::~AudioEngine()
{
	runChangesInModel();

	for( int w = 0; w < m_numWorkers; ++w )
	{
		m_workers[w]->quit();
	}

	AudioEngineWorkerThread::startAndWaitForJobs();

	for( int w = 0; w < m_numWorkers; ++w )
	{
		m_workers[w]->wait( 500 );
	}

	while( m_fifo->available() )
	{
		delete[] m_fifo->read();
	}
	delete m_fifo;

	delete m_midiClient;
	delete m_audioDev;

	MemoryHelper::alignedFree(m_outputBufferRead);
	MemoryHelper::alignedFree(m_outputBufferWrite);

	for (const auto& input : m_inputBuffer)
	{
		delete[] input;
	}
}




void AudioEngine::initDevices()
{
	bool success_ful = false;
	if( m_renderOnly ) {
		m_audioDev = new AudioDummy( success_ful, this );
		m_audioDevName = AudioDummy::name();
		m_midiClient = new MidiDummy;
		m_midiClientName = MidiDummy::name();
	} else {
		m_audioDev = tryAudioDevices();
		m_midiClient = tryMidiClients();
	}
	// Loading audio device may have changed the sample rate
	emit sampleRateChanged();
}




void AudioEngine::startProcessing(bool needsFifo)
{
	if (needsFifo)
	{
		m_fifoWriter = new fifoWriter( this, m_fifo );
		m_fifoWriter->start( QThread::HighPriority );
	}
	else
	{
		m_fifoWriter = nullptr;
	}

	m_audioDev->startProcessing();

	m_isProcessing = true;
}




void AudioEngine::stopProcessing()
{
	m_isProcessing = false;

	if( m_fifoWriter != nullptr )
	{
		m_fifoWriter->finish();
		m_fifoWriter->wait();
		m_audioDev->stopProcessing();
		delete m_fifoWriter;
		m_fifoWriter = nullptr;
	}
	else
	{
		m_audioDev->stopProcessing();
	}
}




sample_rate_t AudioEngine::baseSampleRate() const
{
	sample_rate_t sr = ConfigManager::inst()->value( "audioengine", "samplerate" ).toInt();
	if( sr < 44100 )
	{
		sr = 44100;
	}
	return sr;
}




sample_rate_t AudioEngine::outputSampleRate() const
{
	return m_audioDev != nullptr ? m_audioDev->sampleRate() :
							baseSampleRate();
}




sample_rate_t AudioEngine::inputSampleRate() const
{
	return m_audioDev != nullptr ? m_audioDev->sampleRate() :
							baseSampleRate();
}




sample_rate_t AudioEngine::processingSampleRate() const
{
	return outputSampleRate() * m_qualitySettings.sampleRateMultiplier();
}




bool AudioEngine::criticalXRuns() const
{
	return cpuLoad() >= 99 && Engine::getSong()->isExporting() == false;
}




void AudioEngine::pushInputFrames( sampleFrame * _ab, const f_cnt_t _frames )
{
	requestChangeInModel();

	f_cnt_t frames = m_inputBufferFrames[ m_inputBufferWrite ];
	int size = m_inputBufferSize[ m_inputBufferWrite ];
	sampleFrame * buf = m_inputBuffer[ m_inputBufferWrite ];

	if( frames + _frames > size )
	{
		size = std::max(size * 2, frames + _frames);
		auto ab = new sampleFrame[size];
		memcpy( ab, buf, frames * sizeof( sampleFrame ) );
		delete [] buf;

		m_inputBufferSize[ m_inputBufferWrite ] = size;
		m_inputBuffer[ m_inputBufferWrite ] = ab;

		buf = ab;
	}

	memcpy( &buf[ frames ], _ab, _frames * sizeof( sampleFrame ) );
	m_inputBufferFrames[ m_inputBufferWrite ] += _frames;

	doneChangeInModel();
}



void AudioEngine::renderStageNoteSetup()
{
	AudioEngineProfiler::Probe profilerProbe(m_profiler, AudioEngineProfiler::DetailType::NoteSetup);

	if( m_clearSignal )
	{
		m_clearSignal = false;
		clearInternal();
	}

	// remove all play-handles that have to be deleted and delete
	// them if they still exist...
	// maybe this algorithm could be optimized...
	ConstPlayHandleList::Iterator it_rem = m_playHandlesToRemove.begin();
	while( it_rem != m_playHandlesToRemove.end() )
	{
		PlayHandleList::Iterator it = std::find( m_playHandles.begin(), m_playHandles.end(), *it_rem );

		if( it != m_playHandles.end() )
		{
<<<<<<< HEAD
			if ((*it)->audioPort()) { (*it)->audioPort()->removePlayHandle(*it); }
			if( ( *it )->type() == PlayHandle::TypeNotePlayHandle )
=======
			( *it )->audioPort()->removePlayHandle( ( *it ) );
			if( ( *it )->type() == PlayHandle::Type::NotePlayHandle )
>>>>>>> 382fd9f4
			{
				NotePlayHandleManager::release( (NotePlayHandle*) *it );
			}
			else delete *it;
			m_playHandles.erase( it );
		}

		it_rem = m_playHandlesToRemove.erase( it_rem );
	}

	swapBuffers();

	// prepare master mix (clear internal buffers etc.)
	Mixer * mixer = Engine::mixer();
	mixer->prepareMasterMix();

	handleMetronome();

	// create play-handles for new notes, samples etc.
	Engine::getSong()->processNextBuffer();

	// add all play-handles that have to be added
	for( LocklessListElement * e = m_newPlayHandles.popList(); e; )
	{
		m_playHandles += e->value;
		LocklessListElement * next = e->next;
		m_newPlayHandles.free( e );
		e = next;
	}
}



void AudioEngine::renderStageInstruments()
{
	AudioEngineProfiler::Probe profilerProbe(m_profiler, AudioEngineProfiler::DetailType::Instruments);

	AudioEngineWorkerThread::fillJobQueue(m_playHandles);
	AudioEngineWorkerThread::startAndWaitForJobs();

	// removed all play handles which are done
	for( PlayHandleList::Iterator it = m_playHandles.begin();
						it != m_playHandles.end(); )
	{
		if( ( *it )->affinityMatters() &&
			( *it )->affinity() != QThread::currentThread() )
		{
			++it;
			continue;
		}
		if( ( *it )->isFinished() )
		{
<<<<<<< HEAD
			if ((*it)->audioPort()) { (*it)->audioPort()->removePlayHandle(*it); }
			if( ( *it )->type() == PlayHandle::TypeNotePlayHandle )
=======
			( *it )->audioPort()->removePlayHandle( ( *it ) );
			if( ( *it )->type() == PlayHandle::Type::NotePlayHandle )
>>>>>>> 382fd9f4
			{
				NotePlayHandleManager::release( (NotePlayHandle*) *it );
			}
			else delete *it;
			it = m_playHandles.erase( it );
		}
		else
		{
			++it;
		}
	}
}



void AudioEngine::renderStageEffects()
{
	AudioEngineProfiler::Probe profilerProbe(m_profiler, AudioEngineProfiler::DetailType::Effects);

	// STAGE 2: process effects of all instrument- and sampletracks
	AudioEngineWorkerThread::fillJobQueue(m_audioPorts);
	AudioEngineWorkerThread::startAndWaitForJobs();
}



void AudioEngine::renderStageMix()
{
	AudioEngineProfiler::Probe profilerProbe(m_profiler, AudioEngineProfiler::DetailType::Mixing);

	Mixer *mixer = Engine::mixer();
	mixer->masterMix(m_outputBufferWrite);

	emit nextAudioBuffer(m_outputBufferRead);

	runChangesInModel();

	// and trigger LFOs
	EnvelopeAndLfoParameters::instances()->trigger();
	Controller::triggerFrameCounter();
	AutomatableModel::incrementPeriodCounter();
}



const surroundSampleFrame *AudioEngine::renderNextBuffer()
{
	m_profiler.startPeriod();
	s_renderingThread = true;

	renderStageNoteSetup();     // STAGE 0: clear old play handles and buffers, setup new play handles
	renderStageInstruments();   // STAGE 1: run and render all play handles
	renderStageEffects();       // STAGE 2: process effects of all instrument- and sampletracks
	renderStageMix();           // STAGE 3: do master mix in mixer

	s_renderingThread = false;
	m_profiler.finishPeriod(processingSampleRate(), m_framesPerPeriod);

	return m_outputBufferRead;
}




void AudioEngine::swapBuffers()
{
	m_inputBufferWrite = (m_inputBufferWrite + 1) % 2;
	m_inputBufferRead = (m_inputBufferRead + 1) % 2;
	m_inputBufferFrames[m_inputBufferWrite] = 0;

	std::swap(m_outputBufferRead, m_outputBufferWrite);
	BufferManager::clear(m_outputBufferWrite, m_framesPerPeriod);
}




void AudioEngine::handleMetronome()
{
	static tick_t lastMetroTicks = -1;

	Song * song = Engine::getSong();
	Song::PlayMode currentPlayMode = song->playMode();

	bool metronomeSupported =
		currentPlayMode == Song::PlayMode::MidiClip
		|| currentPlayMode == Song::PlayMode::Song
		|| currentPlayMode == Song::PlayMode::Pattern;

	if (!metronomeSupported || !m_metronomeActive || song->isExporting())
	{
		return;
	}

	// stop crash with metronome if empty project
	if (song->countTracks() == 0)
	{
		return;
	}

	tick_t ticks = song->getPlayPos(currentPlayMode).getTicks();
	tick_t ticksPerBar = TimePos::ticksPerBar();
	int numerator = song->getTimeSigModel().getNumerator();

	if (ticks == lastMetroTicks)
	{
		return;
	}

	if (ticks % (ticksPerBar / 1) == 0)
	{
		addPlayHandle(new SamplePlayHandle("misc/metronome02.ogg"));
	}
	else if (ticks % (ticksPerBar / numerator) == 0)
	{
		addPlayHandle(new SamplePlayHandle("misc/metronome01.ogg"));
	}

	lastMetroTicks = ticks;
}



void AudioEngine::clear()
{
	m_clearSignal = true;
}




void AudioEngine::clearNewPlayHandles()
{
	requestChangeInModel();
	for( LocklessListElement * e = m_newPlayHandles.popList(); e; )
	{
		LocklessListElement * next = e->next;
		m_newPlayHandles.free( e );
		e = next;
	}
	doneChangeInModel();
}



// removes all play-handles. this is necessary, when the song is stopped ->
// all remaining notes etc. would be played until their end
void AudioEngine::clearInternal()
{
	// TODO: m_midiClient->noteOffAll();
	for (auto ph : m_playHandles)
	{
		if (ph->type() != PlayHandle::Type::InstrumentPlayHandle)
		{
			m_playHandlesToRemove.push_back(ph);
		}
	}
}




AudioEngine::StereoSample AudioEngine::getPeakValues(sampleFrame * ab, const f_cnt_t frames) const
{
	sample_t peakLeft = 0.0f;
	sample_t peakRight = 0.0f;

	for (f_cnt_t f = 0; f < frames; ++f)
	{
		float const absLeft = std::abs(ab[f][0]);
		float const absRight = std::abs(ab[f][1]);
		if (absLeft > peakLeft)
		{
			peakLeft = absLeft;
		}

		if (absRight > peakRight)
		{
			peakRight = absRight;
		}
	}

	return StereoSample(peakLeft, peakRight);
}




void AudioEngine::changeQuality(const struct qualitySettings & qs)
{
	// don't delete the audio-device
	stopProcessing();

	m_qualitySettings = qs;
	m_audioDev->applyQualitySettings();

	emit sampleRateChanged();
	emit qualitySettingsChanged();

	startProcessing();
}




void AudioEngine::doSetAudioDevice( AudioDevice * _dev )
{
	// TODO: Use shared_ptr here in the future.
	// Currently, this is safe, because this is only called by
	// ProjectRenderer, and after ProjectRenderer calls this function,
	// it does not access the old device anymore.
	if( m_audioDev != m_oldAudioDev ) {delete m_audioDev;}

	if( _dev )
	{
		m_audioDev = _dev;
	}
	else
	{
		printf( "param _dev == NULL in AudioEngine::setAudioDevice(...). "
					"Trying any working audio-device\n" );
		m_audioDev = tryAudioDevices();
	}
}




void AudioEngine::setAudioDevice(AudioDevice * _dev,
				const struct qualitySettings & _qs,
				bool _needs_fifo,
				bool startNow)
{
	stopProcessing();

	m_qualitySettings = _qs;

	doSetAudioDevice( _dev );

	emit qualitySettingsChanged();
	emit sampleRateChanged();

	if (startNow) {startProcessing( _needs_fifo );}
}




void AudioEngine::storeAudioDevice()
{
	if( !m_oldAudioDev )
	{
		m_oldAudioDev = m_audioDev;
	}
}




void AudioEngine::restoreAudioDevice()
{
	if( m_oldAudioDev && m_audioDev != m_oldAudioDev )
	{
		stopProcessing();
		delete m_audioDev;

		m_audioDev = m_oldAudioDev;
		emit sampleRateChanged();

		startProcessing();
	}
	m_oldAudioDev = nullptr;
}




void AudioEngine::removeAudioPort(AudioPort * port)
{
	requestChangeInModel();

	auto it = std::find(m_audioPorts.begin(), m_audioPorts.end(), port);
	if (it != m_audioPorts.end())
	{
		m_audioPorts.erase(it);
	}
	doneChangeInModel();
}


bool AudioEngine::addPlayHandle( PlayHandle* handle )
{
	// Only add play handles if we have the CPU capacity to process them.
	// Instrument play handles are not added during playback, but when the
	// associated instrument is created, so add those unconditionally.
	if (handle->type() == PlayHandle::Type::InstrumentPlayHandle || !criticalXRuns())
	{
		m_newPlayHandles.push( handle );
		if (handle->audioPort()) { handle->audioPort()->addPlayHandle(handle); }
		return true;
	}

	if( handle->type() == PlayHandle::Type::NotePlayHandle )
	{
		NotePlayHandleManager::release( (NotePlayHandle*)handle );
	}
	else delete handle;

	return false;
}


void AudioEngine::removePlayHandle(PlayHandle * ph)
{
	requestChangeInModel();
	// check thread affinity as we must not delete play-handles
	// which were created in a thread different than the audio engine thread
	if (ph->affinityMatters() && ph->affinity() == QThread::currentThread())
	{
		if (ph->audioPort()) { ph->audioPort()->removePlayHandle(ph); }
		bool removedFromList = false;
		// Check m_newPlayHandles first because doing it the other way around
		// creates a race condition
		for( LocklessListElement * e = m_newPlayHandles.first(),
				* ePrev = nullptr; e; ePrev = e, e = e->next )
		{
			if (e->value == ph)
			{
				if( ePrev )
				{
					ePrev->next = e->next;
				}
				else
				{
					m_newPlayHandles.setFirst( e->next );
				}
				m_newPlayHandles.free( e );
				removedFromList = true;
				break;
			}
		}
		// Now check m_playHandles
		PlayHandleList::Iterator it = std::find(m_playHandles.begin(), m_playHandles.end(), ph);
		if (it != m_playHandles.end())
		{
			m_playHandles.erase(it);
			removedFromList = true;
		}
		// Only deleting PlayHandles that were actually found in the list
		// "fixes crash when previewing a preset under high load"
		// (See tobydox's 2008 commit 4583e48)
		if ( removedFromList )
		{
			if (ph->type() == PlayHandle::Type::NotePlayHandle)
			{
				NotePlayHandleManager::release(dynamic_cast<NotePlayHandle*>(ph));
			}
			else { delete ph; }
		}
	}
	else
	{
		m_playHandlesToRemove.push_back(ph);
	}
	doneChangeInModel();
}




void AudioEngine::removePlayHandlesOfTypes(Track * track, PlayHandle::Types types)
{
	requestChangeInModel();
	PlayHandleList::Iterator it = m_playHandles.begin();
	while( it != m_playHandles.end() )
	{
		if ((*it)->isFromTrack(track) && ((*it)->type() & types))
		{
<<<<<<< HEAD
			if ((*it)->audioPort()) { (*it)->audioPort()->removePlayHandle(*it); }
			if( ( *it )->type() == PlayHandle::TypeNotePlayHandle )
=======
			( *it )->audioPort()->removePlayHandle( ( *it ) );
			if( ( *it )->type() == PlayHandle::Type::NotePlayHandle )
>>>>>>> 382fd9f4
			{
				NotePlayHandleManager::release( (NotePlayHandle*) *it );
			}
			else delete *it;
			it = m_playHandles.erase( it );
		}
		else
		{
			++it;
		}
	}
	doneChangeInModel();
}




void AudioEngine::requestChangeInModel()
{
	if( s_renderingThread )
		return;

	m_changesMutex.lock();
	m_changes++;
	m_changesMutex.unlock();

	m_doChangesMutex.lock();
	m_waitChangesMutex.lock();
	if (m_isProcessing && !m_waitingForWrite && !m_changesSignal)
	{
		m_changesSignal = true;
		m_changesRequestCondition.wait( &m_waitChangesMutex );
	}
	m_waitChangesMutex.unlock();
}




void AudioEngine::doneChangeInModel()
{
	if( s_renderingThread )
		return;

	m_changesMutex.lock();
	bool moreChanges = --m_changes;
	m_changesMutex.unlock();

	if( !moreChanges )
	{
		m_changesSignal = false;
		m_changesAudioEngineCondition.wakeOne();
	}
	m_doChangesMutex.unlock();
}




void AudioEngine::runChangesInModel()
{
	if( m_changesSignal )
	{
		m_waitChangesMutex.lock();
		// allow changes in the model from other threads ...
		m_changesRequestCondition.wakeOne();
		// ... and wait until they are done
		m_changesAudioEngineCondition.wait( &m_waitChangesMutex );
		m_waitChangesMutex.unlock();
	}
}

bool AudioEngine::isAudioDevNameValid(QString name)
{
#ifdef LMMS_HAVE_SDL
	if (name == AudioSdl::name())
	{
		return true;
	}
#endif


#ifdef LMMS_HAVE_ALSA
	if (name == AudioAlsa::name())
	{
		return true;
	}
#endif


#ifdef LMMS_HAVE_PULSEAUDIO
	if (name == AudioPulseAudio::name())
	{
		return true;
	}
#endif


#ifdef LMMS_HAVE_OSS
	if (name == AudioOss::name())
	{
		return true;
	}
#endif

#ifdef LMMS_HAVE_SNDIO
	if (name == AudioSndio::name())
	{
		return true;
	}
#endif

#ifdef LMMS_HAVE_JACK
	if (name == AudioJack::name())
	{
		return true;
	}
#endif


#ifdef LMMS_HAVE_PORTAUDIO
	if (name == AudioPortAudio::name())
	{
		return true;
	}
#endif


#ifdef LMMS_HAVE_SOUNDIO
	if (name == AudioSoundIo::name())
	{
		return true;
	}
#endif

	if (name == AudioDummy::name())
	{
		return true;
	}

	return false;
}

bool AudioEngine::isMidiDevNameValid(QString name)
{
#ifdef LMMS_HAVE_ALSA
	if (name == MidiAlsaSeq::name() || name == MidiAlsaRaw::name())
	{
		return true;
	}
#endif

#ifdef LMMS_HAVE_JACK
	if (name == MidiJack::name())
	{
		return true;
	}
#endif

#ifdef LMMS_HAVE_OSS
	if (name == MidiOss::name())
	{
		return true;
	}
#endif

#ifdef LMMS_HAVE_SNDIO
	if (name == MidiSndio::name())
	{
		return true;
	}
#endif

#ifdef LMMS_BUILD_WIN32
	if (name == MidiWinMM::name())
	{
		return true;
	}
#endif

#ifdef LMMS_BUILD_APPLE
    if (name == MidiApple::name())
    {
		return true;
    }
#endif

    if (name == MidiDummy::name())
    {
		return true;
    }

	return false;
}

AudioDevice * AudioEngine::tryAudioDevices()
{
	bool success_ful = false;
	AudioDevice * dev = nullptr;
	QString dev_name = ConfigManager::inst()->value( "audioengine", "audiodev" );
	if( !isAudioDevNameValid( dev_name ) )
	{
		dev_name = "";
	}

	m_audioDevStartFailed = false;

#ifdef LMMS_HAVE_SDL
	if( dev_name == AudioSdl::name() || dev_name == "" )
	{
		dev = new AudioSdl( success_ful, this );
		if( success_ful )
		{
			m_audioDevName = AudioSdl::name();
			return dev;
		}
		delete dev;
	}
#endif


#ifdef LMMS_HAVE_ALSA
	if( dev_name == AudioAlsa::name() || dev_name == "" )
	{
		dev = new AudioAlsa( success_ful, this );
		if( success_ful )
		{
			m_audioDevName = AudioAlsa::name();
			return dev;
		}
		delete dev;
	}
#endif


#ifdef LMMS_HAVE_PULSEAUDIO
	if( dev_name == AudioPulseAudio::name() || dev_name == "" )
	{
		dev = new AudioPulseAudio( success_ful, this );
		if( success_ful )
		{
			m_audioDevName = AudioPulseAudio::name();
			return dev;
		}
		delete dev;
	}
#endif


#ifdef LMMS_HAVE_OSS
	if( dev_name == AudioOss::name() || dev_name == "" )
	{
		dev = new AudioOss( success_ful, this );
		if( success_ful )
		{
			m_audioDevName = AudioOss::name();
			return dev;
		}
		delete dev;
	}
#endif

#ifdef LMMS_HAVE_SNDIO
	if( dev_name == AudioSndio::name() || dev_name == "" )
	{
		dev = new AudioSndio( success_ful, this );
		if( success_ful )
		{
			m_audioDevName = AudioSndio::name();
			return dev;
		}
		delete dev;
	}
#endif


#ifdef LMMS_HAVE_JACK
	if( dev_name == AudioJack::name() || dev_name == "" )
	{
		dev = new AudioJack( success_ful, this );
		if( success_ful )
		{
			m_audioDevName = AudioJack::name();
			return dev;
		}
		delete dev;
	}
#endif


#ifdef LMMS_HAVE_PORTAUDIO
	if( dev_name == AudioPortAudio::name() || dev_name == "" )
	{
		dev = new AudioPortAudio( success_ful, this );
		if( success_ful )
		{
			m_audioDevName = AudioPortAudio::name();
			return dev;
		}
		delete dev;
	}
#endif


#ifdef LMMS_HAVE_SOUNDIO
	if( dev_name == AudioSoundIo::name() || dev_name == "" )
	{
		dev = new AudioSoundIo( success_ful, this );
		if( success_ful )
		{
			m_audioDevName = AudioSoundIo::name();
			return dev;
		}
		delete dev;
	}
#endif


	// add more device-classes here...
	//dev = new audioXXXX( SAMPLE_RATES[m_qualityLevel], success_ful, this );
	//if( sucess_ful )
	//{
	//	return dev;
	//}
	//delete dev

	if( dev_name != AudioDummy::name() )
	{
		printf( "No audio-driver working - falling back to dummy-audio-"
			"driver\nYou can render your songs and listen to the output "
			"files...\n" );

		m_audioDevStartFailed = true;
	}

	m_audioDevName = AudioDummy::name();

	return new AudioDummy( success_ful, this );
}




MidiClient * AudioEngine::tryMidiClients()
{
	QString client_name = ConfigManager::inst()->value( "audioengine", "mididev" );
	if( !isMidiDevNameValid( client_name ) )
	{
		client_name = "";
	}

#ifdef LMMS_HAVE_ALSA
	if( client_name == MidiAlsaSeq::name() || client_name == "" )
	{
		auto malsas = new MidiAlsaSeq;
		if( malsas->isRunning() )
		{
			m_midiClientName = MidiAlsaSeq::name();
			return malsas;
		}
		delete malsas;
	}

	if( client_name == MidiAlsaRaw::name() || client_name == "" )
	{
		auto malsar = new MidiAlsaRaw;
		if( malsar->isRunning() )
		{
			m_midiClientName = MidiAlsaRaw::name();
			return malsar;
		}
		delete malsar;
	}
#endif

#ifdef LMMS_HAVE_JACK
	if( client_name == MidiJack::name() || client_name == "" )
	{
		auto mjack = new MidiJack;
		if( mjack->isRunning() )
		{
			m_midiClientName = MidiJack::name();
			return mjack;
		}
		delete mjack;
	}
#endif

#ifdef LMMS_HAVE_OSS
	if( client_name == MidiOss::name() || client_name == "" )
	{
		auto moss = new MidiOss;
		if( moss->isRunning() )
		{
			m_midiClientName = MidiOss::name();
			return moss;
		}
		delete moss;
	}
#endif

#ifdef LMMS_HAVE_SNDIO
	if( client_name == MidiSndio::name() || client_name == "" )
	{
		MidiSndio * msndio = new MidiSndio;
		if( msndio->isRunning() )
		{
			m_midiClientName = MidiSndio::name();
			return msndio;
		}
		delete msndio;
	}
#endif

#ifdef LMMS_BUILD_WIN32
	if( client_name == MidiWinMM::name() || client_name == "" )
	{
		MidiWinMM * mwmm = new MidiWinMM;
//		if( moss->isRunning() )
		{
			m_midiClientName = MidiWinMM::name();
			return mwmm;
		}
		delete mwmm;
	}
#endif

#ifdef LMMS_BUILD_APPLE
    printf( "trying midi apple...\n" );
    if( client_name == MidiApple::name() || client_name == "" )
    {
        MidiApple * mapple = new MidiApple;
        m_midiClientName = MidiApple::name();
        printf( "Returning midi apple\n" );
        return mapple;
    }
    printf( "midi apple didn't work: client_name=%s\n", client_name.toUtf8().constData());
#endif

	if(client_name != MidiDummy::name())
	{
		if (client_name.isEmpty())
		{
			printf("Unknown MIDI-client. ");
		}
		else
		{
			printf("Couldn't create %s MIDI-client. ", client_name.toUtf8().constData());
		}
		printf("Will use dummy-MIDI-client.\n");
	}

	m_midiClientName = MidiDummy::name();

	return new MidiDummy;
}









AudioEngine::fifoWriter::fifoWriter( AudioEngine* audioEngine, Fifo * fifo ) :
	m_audioEngine( audioEngine ),
	m_fifo( fifo ),
	m_writing( true )
{
	setObjectName("AudioEngine::fifoWriter");
}




void AudioEngine::fifoWriter::finish()
{
	m_writing = false;
}




void AudioEngine::fifoWriter::run()
{
	disable_denormals();

#if 0
#if defined(LMMS_BUILD_LINUX) || defined(LMMS_BUILD_FREEBSD)
#ifdef LMMS_HAVE_SCHED_H
	cpu_set_t mask;
	CPU_ZERO( &mask );
	CPU_SET( 0, &mask );
	sched_setaffinity( 0, sizeof( mask ), &mask );
#endif
#endif
#endif

	const fpp_t frames = m_audioEngine->framesPerPeriod();
	while( m_writing )
	{
		auto buffer = new surroundSampleFrame[frames];
		const surroundSampleFrame * b = m_audioEngine->renderNextBuffer();
		memcpy( buffer, b, frames * sizeof( surroundSampleFrame ) );
		write( buffer );
	}

	// Let audio backend stop processing
	write( nullptr );
	m_fifo->waitUntilRead();
}




void AudioEngine::fifoWriter::write( surroundSampleFrame * buffer )
{
	m_audioEngine->m_waitChangesMutex.lock();
	m_audioEngine->m_waitingForWrite = true;
	m_audioEngine->m_waitChangesMutex.unlock();
	m_audioEngine->runChangesInModel();

	m_fifo->write( buffer );

	m_audioEngine->m_doChangesMutex.lock();
	m_audioEngine->m_waitingForWrite = false;
	m_audioEngine->m_doChangesMutex.unlock();
}

} // namespace lmms<|MERGE_RESOLUTION|>--- conflicted
+++ resolved
@@ -356,13 +356,8 @@
 
 		if( it != m_playHandles.end() )
 		{
-<<<<<<< HEAD
 			if ((*it)->audioPort()) { (*it)->audioPort()->removePlayHandle(*it); }
-			if( ( *it )->type() == PlayHandle::TypeNotePlayHandle )
-=======
-			( *it )->audioPort()->removePlayHandle( ( *it ) );
 			if( ( *it )->type() == PlayHandle::Type::NotePlayHandle )
->>>>>>> 382fd9f4
 			{
 				NotePlayHandleManager::release( (NotePlayHandle*) *it );
 			}
@@ -415,13 +410,8 @@
 		}
 		if( ( *it )->isFinished() )
 		{
-<<<<<<< HEAD
 			if ((*it)->audioPort()) { (*it)->audioPort()->removePlayHandle(*it); }
-			if( ( *it )->type() == PlayHandle::TypeNotePlayHandle )
-=======
-			( *it )->audioPort()->removePlayHandle( ( *it ) );
 			if( ( *it )->type() == PlayHandle::Type::NotePlayHandle )
->>>>>>> 382fd9f4
 			{
 				NotePlayHandleManager::release( (NotePlayHandle*) *it );
 			}
@@ -800,13 +790,8 @@
 	{
 		if ((*it)->isFromTrack(track) && ((*it)->type() & types))
 		{
-<<<<<<< HEAD
 			if ((*it)->audioPort()) { (*it)->audioPort()->removePlayHandle(*it); }
-			if( ( *it )->type() == PlayHandle::TypeNotePlayHandle )
-=======
-			( *it )->audioPort()->removePlayHandle( ( *it ) );
 			if( ( *it )->type() == PlayHandle::Type::NotePlayHandle )
->>>>>>> 382fd9f4
 			{
 				NotePlayHandleManager::release( (NotePlayHandle*) *it );
 			}
