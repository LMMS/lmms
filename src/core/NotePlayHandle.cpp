/*
 * NotePlayHandle.cpp - implementation of class NotePlayHandle which manages
 *                      playback of a single note by an instrument
 *
 * Copyright (c) 2004-2014 Tobias Doerffel <tobydox/at/users.sourceforge.net>
 *
 * This file is part of LMMS - https://lmms.io
 *
 * This program is free software; you can redistribute it and/or
 * modify it under the terms of the GNU General Public
 * License as published by the Free Software Foundation; either
 * version 2 of the License, or (at your option) any later version.
 *
 * This program is distributed in the hope that it will be useful,
 * but WITHOUT ANY WARRANTY; without even the implied warranty of
 * MERCHANTABILITY or FITNESS FOR A PARTICULAR PURPOSE.  See the GNU
 * General Public License for more details.
 *
 * You should have received a copy of the GNU General Public
 * License along with this program (see COPYING); if not, write to the
 * Free Software Foundation, Inc., 51 Franklin Street, Fifth Floor,
 * Boston, MA 02110-1301 USA.
 *
 */

#include "NotePlayHandle.h"

#include "AudioEngine.h"
#include "BasicFilters.h"
#include "DetuningHelper.h"
#include "InstrumentSoundShaping.h"
#include "InstrumentTrack.h"
#include "Instrument.h"
#include "Song.h"

namespace lmms
{

NotePlayHandle::BaseDetuning::BaseDetuning( DetuningHelper *detuning ) :
	m_value( detuning ? detuning->automationClip()->valueAt( 0 ) : 0 )
{
}






NotePlayHandle::NotePlayHandle( InstrumentTrack* instrumentTrack,
								const f_cnt_t _offset,
								const f_cnt_t _frames,
								const Note& n,
								NotePlayHandle *parent,
								int midiEventChannel,
								Origin origin ) :
	PlayHandle( PlayHandle::Type::NotePlayHandle, _offset ),
	Note( n.length(), n.pos(), n.key(), n.getVolume(), n.getPanning(), n.detuning() ),
	m_pluginData( nullptr ),
	m_instrumentTrack( instrumentTrack ),
	m_frames( 0 ),
	m_totalFramesPlayed( 0 ),
	m_framesBeforeRelease( 0 ),
	m_releaseFramesToDo( 0 ),
	m_releaseFramesDone( 0 ),
	m_subNotes(),
	m_released( false ),
	m_releaseStarted( false ),
	m_hasMidiNote( false ),
	m_hasParent( parent != nullptr  ),
	m_parent( parent ),
	m_hadChildren( false ),
	m_muted( false ),
	m_patternTrack( nullptr ),
	m_origTempo( Engine::getSong()->getTempo() ),
	m_origBaseNote( instrumentTrack->baseNote() ),
	m_frequency( 0 ),
	m_unpitchedFrequency( 0 ),
	m_baseDetuning( nullptr ),
	m_songGlobalParentOffset( 0 ),
	m_midiChannel( midiEventChannel >= 0 ? midiEventChannel : instrumentTrack->midiPort()->realOutputChannel() ),
	m_origin( origin ),
	m_frequencyNeedsUpdate( false )
{
	lock();
	if( hasParent() == false )
	{
		m_baseDetuning = new BaseDetuning( detuning() );
		m_instrumentTrack->m_processHandles.push_back( this );
	}
	else
	{
		m_baseDetuning = parent->m_baseDetuning;

		parent->m_subNotes.push_back( this );
		parent->m_hadChildren = true;

		m_patternTrack = parent->m_patternTrack;

		parent->setUsesBuffer( false );
	}

	updateFrequency();

	setFrames( _frames );

	// inform attached components about new MIDI note (used for recording in Piano Roll)
	if( m_origin == Origin::MidiInput )
	{
		m_instrumentTrack->midiNoteOn( *this );
	}

	if (m_instrumentTrack->instrument() && m_instrumentTrack->instrument()->isSingleStreamed())
	{
		setUsesBuffer( false );
	}

	setAudioPort( instrumentTrack->audioPort() );

	unlock();
}


NotePlayHandle::~NotePlayHandle()
{
	lock();
	noteOff( 0 );

	if( hasParent() == false )
	{
		delete m_baseDetuning;
		m_instrumentTrack->m_processHandles.removeAll( this );
	}
	else
	{
		m_parent->m_subNotes.removeOne( this );
	}

	if( m_pluginData != nullptr )
	{
		m_instrumentTrack->deleteNotePluginData( this );
	}

	if( m_instrumentTrack->m_notes[key()] == this )
	{
		m_instrumentTrack->m_notes[key()] = nullptr;
	}

	m_subNotes.clear();

	if( buffer() ) releaseBuffer();

	unlock();
}




void NotePlayHandle::setVolume( volume_t _volume )
{
	Note::setVolume( _volume );

	const int baseVelocity = m_instrumentTrack->midiPort()->baseVelocity();

	m_instrumentTrack->processOutEvent( MidiEvent( MidiKeyPressure, midiChannel(), midiKey(), midiVelocity( baseVelocity ) ) );
}




void NotePlayHandle::setPanning( panning_t panning )
{
	Note::setPanning( panning );
}




int NotePlayHandle::midiKey() const
{
	return key() - m_origBaseNote + instrumentTrack()->baseNote();
}




void NotePlayHandle::play( SampleFrame* _working_buffer )
{
	if (m_muted)
	{
		return;
	}

	// if the note offset falls over to next period, then don't start playback yet
	if( offset() >= Engine::audioEngine()->framesPerPeriod() )
	{
		setOffset( offset() - Engine::audioEngine()->framesPerPeriod() );
		return;
	}

	lock();

	// Don't play the note if it falls outside of the user defined key range
	// TODO: handle the range check by Microtuner, and if the key becomes "not mapped", save the current frequency
	// so that the note release can finish playing using a valid frequency instead of a 1 Hz placeholder
	if (key() < m_instrumentTrack->m_firstKeyModel.value() ||
		key() > m_instrumentTrack->m_lastKeyModel.value())
	{
		// Release the note in case it started playing before going out of range
		noteOff(0);
		// Exit if the note did not start playing before going out of range (i.e. there is no need to play release)
		if (m_totalFramesPlayed == 0)
		{
			unlock();
			return;
		}
	}

	/* It is possible for NotePlayHandle::noteOff to be called before NotePlayHandle::play,
	 * which results in a note-on message being sent without a subsequent note-off message.
	 * Therefore, we check here whether the note has already been released before sending
	 * the note-on message. */
	if( !m_released
		&& m_totalFramesPlayed == 0 && !m_hasMidiNote
		&& ( hasParent() || ! m_instrumentTrack->isArpeggioEnabled() ) )
	{
		m_hasMidiNote = true;

		const int baseVelocity = m_instrumentTrack->midiPort()->baseVelocity();

		// send MidiNoteOn event
		m_instrumentTrack->processOutEvent(
			MidiEvent( MidiNoteOn, midiChannel(), midiKey(), midiVelocity( baseVelocity ) ),
			TimePos::fromFrames( offset(), Engine::framesPerTick() ),
			offset() );
	}

	if( m_frequencyNeedsUpdate )
	{
		updateFrequency();
	}

	// number of frames that can be played this period
	f_cnt_t framesThisPeriod = m_totalFramesPlayed == 0
		? Engine::audioEngine()->framesPerPeriod() - offset()
		: Engine::audioEngine()->framesPerPeriod();

	// check if we start release during this period
	if( m_released == false &&
		instrumentTrack()->isSustainPedalPressed() == false &&
		m_totalFramesPlayed + framesThisPeriod > m_frames )
	{
		noteOff( m_totalFramesPlayed == 0
			? ( m_frames + offset() ) // if we have noteon and noteoff during the same period, take offset in account for release frame
			: ( m_frames - m_totalFramesPlayed ) ); // otherwise, the offset is already negated and can be ignored
	}

	// under some circumstances we're called even if there's nothing to play
	// therefore do an additional check which fixes crash e.g. when
	// decreasing release of an instrument-track while the note is active
	if( framesLeft() > 0 )
	{
		// play note!
		m_instrumentTrack->playNote( this, _working_buffer );
	}

	if( m_released && (!instrumentTrack()->isSustainPedalPressed() ||
		m_releaseStarted) )
	{
		m_releaseStarted = true;

		f_cnt_t todo = framesThisPeriod;

		// if this note is base-note for arpeggio, always set
		// m_releaseFramesToDo to bigger value than m_releaseFramesDone
		// because we do not allow NotePlayHandle::isFinished() to be true
		// until all sub-notes are completely played and no new ones
		// are inserted by arpAndChordsTabWidget::processNote()
		if( ! m_subNotes.isEmpty() )
		{
			m_releaseFramesToDo = m_releaseFramesDone + 2 * Engine::audioEngine()->framesPerPeriod();
		}
		// look whether we have frames left to be done before release
		if( m_framesBeforeRelease )
		{
			// yes, then look whether these samples can be played
			// within one audio-buffer
			if( m_framesBeforeRelease <= framesThisPeriod )
			{
				// yes, then we did less releaseFramesDone
				todo -= m_framesBeforeRelease;
				m_framesBeforeRelease = 0;
			}
			else
			{
				// no, then just decrease framesBeforeRelease
				// and wait for next loop... (we're not in
				// release-phase yet)
				todo = 0;
				m_framesBeforeRelease -= framesThisPeriod;
			}
		}
		// look whether we're in release-phase
		if( todo && m_releaseFramesDone < m_releaseFramesToDo )
		{
			// check whether we have to do more frames in current
			// loop than left in current loop
			if( m_releaseFramesToDo - m_releaseFramesDone >= todo )
			{
				// yes, then increase number of release-frames
				// done
				m_releaseFramesDone += todo;
			}
			else
			{
				// no, we did all in this loop!
				m_releaseFramesDone = m_releaseFramesToDo;
			}
		}
	}

	// update internal data
	m_totalFramesPlayed += framesThisPeriod;
	unlock();
}




f_cnt_t NotePlayHandle::framesLeft() const
{
	if( instrumentTrack()->isSustainPedalPressed() )
	{
		return 4 * Engine::audioEngine()->framesPerPeriod();
	}
	else if( m_released && actualReleaseFramesToDo() == 0 )
	{
		return m_framesBeforeRelease;
	}
	else if( m_released )
	{
		return m_framesBeforeRelease + m_releaseFramesToDo - m_releaseFramesDone;
	}
	return m_frames+actualReleaseFramesToDo()-m_totalFramesPlayed;
}




fpp_t NotePlayHandle::framesLeftForCurrentPeriod() const
{
	if( m_totalFramesPlayed == 0 )
	{
		return static_cast<fpp_t>(std::min<f_cnt_t>(framesLeft(), Engine::audioEngine()->framesPerPeriod() - offset()));
	}
	return static_cast<fpp_t>(std::min<f_cnt_t>(framesLeft(), Engine::audioEngine()->framesPerPeriod()));
}




bool NotePlayHandle::isFromTrack( const Track * _track ) const
{
	return m_instrumentTrack == _track || m_patternTrack == _track;
}




void NotePlayHandle::noteOff( const f_cnt_t _s )
{
	if( m_released )
	{
		return;
	}
	m_released = true;

	// first note-off all sub-notes
	for( NotePlayHandle * n : m_subNotes )
	{
		n->lock();
		n->noteOff( _s );
		n->unlock();
	}

	// then set some variables indicating release-state
	m_framesBeforeRelease = _s;
	m_releaseFramesToDo = std::max<f_cnt_t>(0, actualReleaseFramesToDo());

	if( m_hasMidiNote )
	{
		m_hasMidiNote = false;

		// send MidiNoteOff event
		m_instrumentTrack->processOutEvent(
				MidiEvent( MidiNoteOff, midiChannel(), midiKey(), 0 ),
				TimePos::fromFrames( _s, Engine::framesPerTick() ),
				_s );
	}

	// inform attached components about MIDI finished (used for recording in Piano Roll)
	if (!instrumentTrack()->isSustainPedalPressed())
	{
		if( m_origin == Origin::MidiInput )
		{
			setLength( TimePos( static_cast<f_cnt_t>( totalFramesPlayed() / Engine::framesPerTick() ) ) );
			m_instrumentTrack->midiNoteOff( *this );
		}
	}
}




f_cnt_t NotePlayHandle::actualReleaseFramesToDo() const
{
	return m_instrumentTrack->m_soundShaping.releaseFrames();
}




void NotePlayHandle::setFrames( const f_cnt_t _frames )
{
	m_frames = _frames;
	if( m_frames == 0 )
	{
		m_frames = m_instrumentTrack->beatLen( this );
	}
	m_origFrames = m_frames;
}




float NotePlayHandle::volumeLevel( const f_cnt_t _frame )
{
	return m_instrumentTrack->m_soundShaping.volumeLevel( this, _frame );
}




void NotePlayHandle::mute()
{
	// mute all sub-notes
	for (const auto& subNote : m_subNotes)
	{
		subNote->mute();
	}
	m_muted = true;
}




int NotePlayHandle::index() const
{
	const PlayHandleList & playHandles = Engine::audioEngine()->playHandles();
	int idx = 0;
	for (const auto& playHandle : playHandles)
	{
		const auto nph = dynamic_cast<const NotePlayHandle*>(playHandle);
		if( nph == nullptr || nph->m_instrumentTrack != m_instrumentTrack || nph->isReleased() || nph->hasParent() )
		{
			continue;
		}
		if( nph == this )
		{
			return idx;
		}
		++idx;
	}
	return -1;
}




ConstNotePlayHandleList NotePlayHandle::nphsOfInstrumentTrack( const InstrumentTrack * _it, bool _all_ph )
{
	const PlayHandleList & playHandles = Engine::audioEngine()->playHandles();
	ConstNotePlayHandleList cnphv;

	for (const auto& playHandle : playHandles)
	{
		const auto nph = dynamic_cast<const NotePlayHandle*>(playHandle);
		if( nph != nullptr && nph->m_instrumentTrack == _it && ( ( nph->isReleased() == false && nph->hasParent() == false ) || _all_ph == true ) )
		{
			cnphv.push_back( nph );
		}
	}
	return cnphv;
}




bool NotePlayHandle::operator==( const NotePlayHandle & _nph ) const
{
	return length() == _nph.length() &&
			pos() == _nph.pos() &&
			key() == _nph.key() &&
			getVolume() == _nph.getVolume() &&
			getPanning() == _nph.getPanning() &&
			m_instrumentTrack == _nph.m_instrumentTrack &&
			m_frames == _nph.m_frames &&
			offset() == _nph.offset() &&
			m_totalFramesPlayed == _nph.m_totalFramesPlayed &&
			m_released == _nph.m_released &&
			m_hasParent == _nph.m_hasParent &&
			m_origBaseNote == _nph.m_origBaseNote &&
			m_muted == _nph.m_muted &&
			m_midiChannel == _nph.m_midiChannel &&
			m_origin == _nph.m_origin;
}




void NotePlayHandle::updateFrequency()
{
	int masterPitch = m_instrumentTrack->m_useMasterPitchModel.value() ? Engine::getSong()->masterPitch() : 0;
	int baseNote = m_instrumentTrack->baseNoteModel()->value();
	float detune = m_baseDetuning->value();
	float instrumentPitch = m_instrumentTrack->pitchModel()->value();

	if (m_instrumentTrack->m_microtuner.enabled())
	{
		// custom key mapping and scale: get frequency from the microtuner
		const auto transposedKey = key() + masterPitch;

		if (m_instrumentTrack->isKeyMapped(transposedKey))
		{
			const auto frequency = m_instrumentTrack->m_microtuner.keyToFreq(transposedKey, baseNote);
			m_frequency = frequency * powf(2.f, (detune + instrumentPitch / 100) / 12.f);
			m_unpitchedFrequency = frequency * powf(2.f, detune / 12.f);
		}
		else
		{
			m_frequency = m_unpitchedFrequency = 0;
		}
	}
	else
	{
		// default key mapping and 12-TET frequency computation with default 440 Hz base note frequency
		const float pitch = (key() - baseNote + masterPitch + detune) / 12.0f;
		m_frequency = DefaultBaseFreq * powf(2.0f, pitch + instrumentPitch / (100 * 12.0f));
		m_unpitchedFrequency = DefaultBaseFreq * powf(2.0f, pitch);
	}

	for (auto it : m_subNotes)
	{
		it->updateFrequency();
	}
}




void NotePlayHandle::processTimePos(const TimePos& time, float pitchValue, bool isRecording)
{
	if (!detuning() || time < songGlobalParentOffset() + pos()) { return; }

	if (isRecording && m_origin == Origin::MidiInput)
	{
		detuning()->automationClip()->recordValue(time - songGlobalParentOffset() - pos(), pitchValue / 100);
	}
	else
	{
		const float v = detuning()->automationClip()->valueAt(time - songGlobalParentOffset() - pos());
		if (!approximatelyEqual(v, m_baseDetuning->value()))
		{
			m_baseDetuning->setValue(v);
			updateFrequency();
		}
	}
}




void NotePlayHandle::resize( const bpm_t _new_tempo )
{
	if (origin() == Origin::MidiInput ||
		(origin() == Origin::NoteStacking && m_parent->origin() == Origin::MidiInput))
	{
		// Don't resize notes from MIDI input - they should continue to play
		// until the key is released, and their large duration can cause
		// overflows in this method.
		return;
	}

	double completed = m_totalFramesPlayed / (double) m_frames;
	double new_frames = m_origFrames * m_origTempo / (double) _new_tempo;
	m_frames = (f_cnt_t)new_frames;
	m_totalFramesPlayed = (f_cnt_t)( completed * new_frames );

	for (const auto& subNote : m_subNotes)
	{
		subNote->resize(_new_tempo);
	}
}

<<<<<<< HEAD
const size_t INITIAL_NPH_CACHE = 256;
MemoryPool<NotePlayHandle> NotePlayHandlePool{INITIAL_NPH_CACHE};
=======

NotePlayHandle ** NotePlayHandleManager::s_available;
QReadWriteLock NotePlayHandleManager::s_mutex;
std::atomic_int NotePlayHandleManager::s_availableIndex;
int NotePlayHandleManager::s_size;


void NotePlayHandleManager::init()
{
	s_available = new NotePlayHandle*[INITIAL_NPH_CACHE];

	auto n = static_cast<NotePlayHandle *>(std::malloc(sizeof(NotePlayHandle) * INITIAL_NPH_CACHE));

	for( int i=0; i < INITIAL_NPH_CACHE; ++i )
	{
		s_available[ i ] = n;
		++n;
	}
	s_availableIndex = INITIAL_NPH_CACHE - 1;
	s_size = INITIAL_NPH_CACHE;
}


NotePlayHandle * NotePlayHandleManager::acquire( InstrumentTrack* instrumentTrack,
				const f_cnt_t offset,
				const f_cnt_t frames,
				const Note& noteToPlay,
				NotePlayHandle* parent,
				int midiEventChannel,
				NotePlayHandle::Origin origin )
{
	// TODO: use some lockless data structures
	s_mutex.lockForWrite();
	if (s_availableIndex < 0) { extend(NPH_CACHE_INCREMENT); }
	NotePlayHandle * nph = s_available[s_availableIndex--];
	s_mutex.unlock();

	new( (void*)nph ) NotePlayHandle( instrumentTrack, offset, frames, noteToPlay, parent, midiEventChannel, origin );
	return nph;
}


void NotePlayHandleManager::release( NotePlayHandle * nph )
{
	nph->NotePlayHandle::~NotePlayHandle();
	s_mutex.lockForRead();
	s_available[++s_availableIndex] = nph;
	s_mutex.unlock();
}


void NotePlayHandleManager::extend( int c )
{
	s_size += c;
	auto tmp = new NotePlayHandle*[s_size];
	delete[] s_available;
	s_available = tmp;

	auto n = static_cast<NotePlayHandle *>(std::malloc(sizeof(NotePlayHandle) * c));

	for( int i=0; i < c; ++i )
	{
		s_available[++s_availableIndex] = n;
		++n;
	}
}

void NotePlayHandleManager::free()
{
	delete[] s_available;
}


} // namespace lmms
>>>>>>> e0ae8a1c
<|MERGE_RESOLUTION|>--- conflicted
+++ resolved
@@ -601,82 +601,8 @@
 	}
 }
 
-<<<<<<< HEAD
 const size_t INITIAL_NPH_CACHE = 256;
 MemoryPool<NotePlayHandle> NotePlayHandlePool{INITIAL_NPH_CACHE};
-=======
-
-NotePlayHandle ** NotePlayHandleManager::s_available;
-QReadWriteLock NotePlayHandleManager::s_mutex;
-std::atomic_int NotePlayHandleManager::s_availableIndex;
-int NotePlayHandleManager::s_size;
-
-
-void NotePlayHandleManager::init()
-{
-	s_available = new NotePlayHandle*[INITIAL_NPH_CACHE];
-
-	auto n = static_cast<NotePlayHandle *>(std::malloc(sizeof(NotePlayHandle) * INITIAL_NPH_CACHE));
-
-	for( int i=0; i < INITIAL_NPH_CACHE; ++i )
-	{
-		s_available[ i ] = n;
-		++n;
-	}
-	s_availableIndex = INITIAL_NPH_CACHE - 1;
-	s_size = INITIAL_NPH_CACHE;
-}
-
-
-NotePlayHandle * NotePlayHandleManager::acquire( InstrumentTrack* instrumentTrack,
-				const f_cnt_t offset,
-				const f_cnt_t frames,
-				const Note& noteToPlay,
-				NotePlayHandle* parent,
-				int midiEventChannel,
-				NotePlayHandle::Origin origin )
-{
-	// TODO: use some lockless data structures
-	s_mutex.lockForWrite();
-	if (s_availableIndex < 0) { extend(NPH_CACHE_INCREMENT); }
-	NotePlayHandle * nph = s_available[s_availableIndex--];
-	s_mutex.unlock();
-
-	new( (void*)nph ) NotePlayHandle( instrumentTrack, offset, frames, noteToPlay, parent, midiEventChannel, origin );
-	return nph;
-}
-
-
-void NotePlayHandleManager::release( NotePlayHandle * nph )
-{
-	nph->NotePlayHandle::~NotePlayHandle();
-	s_mutex.lockForRead();
-	s_available[++s_availableIndex] = nph;
-	s_mutex.unlock();
-}
-
-
-void NotePlayHandleManager::extend( int c )
-{
-	s_size += c;
-	auto tmp = new NotePlayHandle*[s_size];
-	delete[] s_available;
-	s_available = tmp;
-
-	auto n = static_cast<NotePlayHandle *>(std::malloc(sizeof(NotePlayHandle) * c));
-
-	for( int i=0; i < c; ++i )
-	{
-		s_available[++s_availableIndex] = n;
-		++n;
-	}
-}
-
-void NotePlayHandleManager::free()
-{
-	delete[] s_available;
-}
-
-
-} // namespace lmms
->>>>>>> e0ae8a1c
+
+
+} // namespace lmms