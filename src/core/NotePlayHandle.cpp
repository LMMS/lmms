--- conflicted
+++ resolved
@@ -561,18 +561,13 @@
 {
 	if (detuning() && time >= songGlobalParentOffset() + pos())
 	{
-<<<<<<< HEAD
 		if (GuiApplication::instance()->pianoRoll()->isRecording() && m_origin == Origin::OriginMidiInput)
-=======
-		const float v = detuning()->automationClip()->valueAt( time - songGlobalParentOffset() - pos() );
-		if( !typeInfo<float>::isEqual( v, m_baseDetuning->value() ) )
->>>>>>> 877a9319
 		{
 			detuning()->automationPattern()->recordValue(time - songGlobalParentOffset() - pos(), pvalue / 100);
 		}
 		else
 		{
-			const float v = detuning()->automationPattern()->valueAt(time - songGlobalParentOffset() - pos());
+			const float v = detuning()->automationClip()->valueAt(time - songGlobalParentOffset() - pos());
 			if (!typeInfo<float>::isEqual(v, m_baseDetuning->value()))
 			{
 				m_baseDetuning->setValue(v);
