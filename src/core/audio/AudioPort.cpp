--- conflicted
+++ resolved
@@ -22,14 +22,10 @@
  *
  */
 
-#include "AudioPort.h"
-<<<<<<< HEAD
 #include "AudioBackend.h"
 #include "AudioOutputContext.h"
-=======
-#include "AudioDevice.h"
+#include "AudioPort.h"
 #include "Cpu.h"
->>>>>>> 294fa874
 #include "EffectChain.h"
 #include "FxMixer.h"
 #include "engine.h"
