--- conflicted
+++ resolved
@@ -36,13 +36,10 @@
 #include "gui_templates.h"
 #include "Engine.h"
 
-<<<<<<< HEAD
 namespace lmms
 {
-=======
 LogTopic LT_PulseAudio("pulseaudio");
 
->>>>>>> 6d931143
 
 static void stream_write_callback(pa_stream *s, size_t length, void *userdata)
 {
@@ -170,13 +167,8 @@
 
 		case PA_CONTEXT_READY:
 		{
-<<<<<<< HEAD
-			qDebug( "Connection established.\n" );
+			Log_Inf(LT_PulseAudio, "Connection established");
 			_this->m_s = pa_stream_new( c, "lmms", &_this->m_sampleSpec,  nullptr);
-=======
-			Log_Inf(LT_PulseAudio, "Connection established");
-			_this->m_s = pa_stream_new( c, "lmms", &_this->m_sampleSpec,  NULL);
->>>>>>> 6d931143
 			pa_stream_set_state_callback( _this->m_s, stream_state_callback, _this );
 			pa_stream_set_write_callback( _this->m_s, stream_write_callback, _this );
 
