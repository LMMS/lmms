--- conflicted
+++ resolved
@@ -39,16 +39,6 @@
 	m_audioEngine( _audioEngine ),
 	m_buffer(new sampleFrame[audioEngine()->framesPerPeriod()])
 {
-<<<<<<< HEAD
-	int error;
-	if( ( m_srcState = src_new(
-		audioEngine()->currentQualitySettings().libsrcInterpolation(),
-				DEFAULT_CHANNELS, &error)) == nullptr)
-	{
-		printf( "Error: src_new() failed in audio_device.cpp!\n" );
-	}
-=======
->>>>>>> d71116b8
 }
 
 
@@ -74,41 +64,14 @@
 	}
 }
 
-<<<<<<< HEAD
-
-
-
 fpp_t AudioDevice::getNextBuffer(sampleFrame* _ab)
 {
 	fpp_t frames = audioEngine()->framesPerPeriod();
 	const sampleFrame* b = audioEngine()->nextBuffer();
-	if( !b )
-	{
-		return 0;
-	}
 
-	// make sure, no other thread is accessing device
-	lock();
-
-	// resample if necessary
-	if( audioEngine()->processingSampleRate() != m_sampleRate )
-	{
-		frames = resample( b, frames, _ab, audioEngine()->processingSampleRate(), m_sampleRate );
-	}
-	else
-	{
-		memcpy(_ab, b, frames * sizeof(sampleFrame));
-	}
-=======
-fpp_t AudioDevice::getNextBuffer(surroundSampleFrame* _ab)
-{
-	fpp_t frames = audioEngine()->framesPerPeriod();
->>>>>>> d71116b8
-
-	const surroundSampleFrame* b = audioEngine()->nextBuffer();
 	if (!b) { return 0; }
 
-	memcpy(_ab, b, frames * sizeof(surroundSampleFrame));
+	memcpy(_ab, b, frames * sizeof(sampleFrame));
 
 	if (audioEngine()->hasFifoWriter()) { delete[] b; }
 	return frames;
@@ -146,26 +109,6 @@
 
 
 
-<<<<<<< HEAD
-
-void AudioDevice::applyQualitySettings()
-{
-	src_delete( m_srcState );
-
-	int error;
-	if( ( m_srcState = src_new(
-		audioEngine()->currentQualitySettings().libsrcInterpolation(),
-				DEFAULT_CHANNELS, &error)) == nullptr)
-	{
-		printf( "Error: src_new() failed in audio_device.cpp!\n" );
-	}
-}
-
-
-
-
-=======
->>>>>>> d71116b8
 void AudioDevice::registerPort( AudioPort * )
 {
 }
@@ -184,40 +127,7 @@
 {
 }
 
-<<<<<<< HEAD
-
-
-
-fpp_t AudioDevice::resample(const sampleFrame* _src,
-						const fpp_t _frames,
-						sampleFrame* _dst,
-						const sample_rate_t _src_sr,
-						const sample_rate_t _dst_sr )
-{
-	if( m_srcState == nullptr )
-	{
-		return _frames;
-	}
-	m_srcData.input_frames = _frames;
-	m_srcData.output_frames = _frames;
-	m_srcData.data_in = const_cast<float*>(_src[0].data());
-	m_srcData.data_out = _dst[0].data ();
-	m_srcData.src_ratio = (double) _dst_sr / _src_sr;
-	m_srcData.end_of_input = 0;
-	if (int error = src_process(m_srcState, &m_srcData))
-	{
-		printf( "AudioDevice::resample(): error while resampling: %s\n",
-							src_strerror( error ) );
-	}
-	return static_cast<fpp_t>(m_srcData.output_frames_gen);
-}
-
-
-
 int AudioDevice::convertToS16(const sampleFrame* _ab,
-=======
-int AudioDevice::convertToS16( const surroundSampleFrame * _ab,
->>>>>>> d71116b8
 								const fpp_t _frames,
 								int_sample_t * _output_buffer,
 								const bool _convert_endian )
