/*
 * AudioSdl.cpp - device-class that performs PCM-output via SDL
 *
 * Copyright (c) 2004-2009 Tobias Doerffel <tobydox/at/users.sourceforge.net>
 *
 * This file is part of LMMS - https://lmms.io
 *
 * This program is free software; you can redistribute it and/or
 * modify it under the terms of the GNU General Public
 * License as published by the Free Software Foundation; either
 * version 2 of the License, or (at your option) any later version.
 *
 * This program is distributed in the hope that it will be useful,
 * but WITHOUT ANY WARRANTY; without even the implied warranty of
 * MERCHANTABILITY or FITNESS FOR A PARTICULAR PURPOSE.  See the GNU
 * General Public License for more details.
 *
 * You should have received a copy of the GNU General Public
 * License along with this program (see COPYING); if not, write to the
 * Free Software Foundation, Inc., 51 Franklin Street, Fifth Floor,
 * Boston, MA 02110-1301 USA.
 *
 */

#include "AudioSdl.h"
#include "lmms_basics.h"

#ifdef LMMS_HAVE_SDL

#include <QFormLayout>
#include <QLineEdit>
#include <QComboBox>
#include <SDL.h>

#include "AudioEngine.h"
#include "ConfigManager.h"

namespace lmms
{

<<<<<<< HEAD
constexpr char const* const SectionSDL = "audiosdl";
constexpr char const* const PlaybackDeviceSDL = "device";
constexpr char const* const InputDeviceSDL = "inputdevice";
=======
constexpr auto SectionSDL = "audiosdl";
constexpr auto PlaybackDeviceSDL = "device";
constexpr auto InputDeviceSDL = "inputdevice";
>>>>>>> 74c73e58

AudioSdl::AudioSdl( bool & _success_ful, AudioEngine*  _audioEngine ) :
	AudioDevice( DEFAULT_CHANNELS, _audioEngine ),
	m_outBuf(new SampleFrame[audioEngine()->framesPerPeriod()])
{
	_success_ful = false;

#ifdef LMMS_HAVE_SDL2
	m_currentBufferFramesCount = 0;
	m_currentBufferFramePos = 0;
#else
	m_convertedBufSize = audioEngine()->framesPerPeriod() * channels()
						* sizeof( int_sample_t );
	m_convertedBufPos = 0;
	m_convertedBuf = new Uint8[m_convertedBufSize];
#endif

	if( SDL_Init( SDL_INIT_AUDIO | SDL_INIT_NOPARACHUTE ) < 0 )
	{
		qCritical( "Couldn't initialize SDL: %s\n", SDL_GetError() );
		return;
	}

	m_audioHandle.freq = sampleRate();
#ifdef LMMS_HAVE_SDL2
	m_audioHandle.format = AUDIO_F32SYS;	// we want it in byte-order
						// of system, so we don't have
						// to convert the buffers
#else
	m_audioHandle.format = AUDIO_S16SYS;	// we want it in byte-order
						// of system, so we don't have
						// to convert the buffers
#endif
	m_audioHandle.channels = channels();
	m_audioHandle.samples = std::max(f_cnt_t{1024}, audioEngine()->framesPerPeriod() * 2);

	m_audioHandle.callback = sdlAudioCallback;
	m_audioHandle.userdata = this;

  	SDL_AudioSpec actual; 

#ifdef LMMS_HAVE_SDL2
	const auto playbackDevice = ConfigManager::inst()->value(SectionSDL, PlaybackDeviceSDL).toStdString();
	const bool isDefaultPlayback = playbackDevice.empty();

	// Try with the configured device
	const auto playbackDeviceCStr = isDefaultPlayback ? nullptr : playbackDevice.c_str();
	m_outputDevice = SDL_OpenAudioDevice(playbackDeviceCStr, 0, &m_audioHandle, &actual, 0);

	// If we did not get a device ID try again with the default device if we did not try that before
	if (m_outputDevice == 0 && !isDefaultPlayback)
	{
		m_outputDevice = SDL_OpenAudioDevice(nullptr, 0, &m_audioHandle, &actual, 0);
	}

	if (m_outputDevice == 0) {
		qCritical( "Couldn't open SDL-audio: %s\n", SDL_GetError() );
		return;
	}
#else
	// open the audio device, forcing the desired format
	if( SDL_OpenAudio( &m_audioHandle, &actual ) < 0 )
	{
		qCritical( "Couldn't open SDL-audio: %s\n", SDL_GetError() );
		return;
	}

	m_outConvertEndian = ( m_audioHandle.format != actual.format );
#endif


	_success_ful = true;

#ifdef LMMS_HAVE_SDL2
	// Workaround for a race condition that causes SDL to segfault
	SDL_Delay(50);

	m_inputAudioHandle = m_audioHandle;
	m_inputAudioHandle.callback = sdlInputAudioCallback;

	const auto inputDevice = ConfigManager::inst()->value(SectionSDL, InputDeviceSDL).toStdString();
	const bool isDefaultInput = inputDevice.empty();

	// Try with the configured device
	const auto inputDeviceCStr = isDefaultInput ? nullptr : inputDevice.c_str();
	m_inputDevice = SDL_OpenAudioDevice (inputDeviceCStr, 1, &m_inputAudioHandle, &actual, 0);

	// If we did not get a device ID try again with the default device if we did not try that before
	if (m_inputDevice == 0 && !isDefaultInput)
	{
		m_inputDevice = SDL_OpenAudioDevice(nullptr, 1, &m_inputAudioHandle, &actual, 0);
	}

	if (m_inputDevice != 0) {
		m_supportsCapture = true;
	} else {
		m_supportsCapture = false;
		qWarning ( "Couldn't open SDL capture device: %s\n", SDL_GetError ());
	}

#endif
}




AudioSdl::~AudioSdl()
{
	stopProcessing();

#ifdef LMMS_HAVE_SDL2
	if (m_inputDevice != 0)
		SDL_CloseAudioDevice(m_inputDevice);
	if (m_outputDevice != 0)
		SDL_CloseAudioDevice(m_outputDevice);
#else
	SDL_CloseAudio();
	delete[] m_convertedBuf;
#endif

	SDL_Quit();

	delete[] m_outBuf;
}




void AudioSdl::startProcessing()
{
	m_stopped = false;

#ifdef LMMS_HAVE_SDL2
	SDL_PauseAudioDevice (m_outputDevice, 0);
	SDL_PauseAudioDevice (m_inputDevice, 0);
#else
	SDL_PauseAudio( 0 );
#endif
}




void AudioSdl::stopProcessing()
{
#ifdef LMMS_HAVE_SDL2
	if( SDL_GetAudioDeviceStatus(m_outputDevice) == SDL_AUDIO_PLAYING )
#else
	if( SDL_GetAudioStatus() == SDL_AUDIO_PLAYING )
#endif
	{
#ifdef LMMS_HAVE_SDL2
		SDL_LockAudioDevice (m_inputDevice);
		SDL_LockAudioDevice (m_outputDevice);

		m_stopped = true;

		SDL_PauseAudioDevice (m_inputDevice,	1);
		SDL_PauseAudioDevice (m_outputDevice,	1);

		SDL_UnlockAudioDevice (m_inputDevice);
		SDL_UnlockAudioDevice (m_outputDevice);
#else
		SDL_LockAudio();
		m_stopped = true;
		SDL_PauseAudio( 1 );
		SDL_UnlockAudio();
#endif

	}
}

void AudioSdl::sdlAudioCallback( void * _udata, Uint8 * _buf, int _len )
{
	auto _this = static_cast<AudioSdl*>(_udata);

	_this->sdlAudioCallback( _buf, _len );
}




void AudioSdl::sdlAudioCallback( Uint8 * _buf, int _len )
{
	if( m_stopped )
	{
		memset( _buf, 0, _len );
		return;
	}

	// SDL2: process float samples
#ifdef LMMS_HAVE_SDL2
	while( _len )
	{
		if( m_currentBufferFramePos == 0 )
		{
			// frames depend on the sample rate
			const fpp_t frames = getNextBuffer( m_outBuf );
			if( !frames )
			{
				memset( _buf, 0, _len );
				return;
			}
			m_currentBufferFramesCount = frames;

		}
		const uint min_frames_count = std::min(_len/sizeof(SampleFrame),
										  m_currentBufferFramesCount
										- m_currentBufferFramePos);

		memcpy( _buf, m_outBuf + m_currentBufferFramePos, min_frames_count*sizeof(SampleFrame) );
		_buf += min_frames_count*sizeof(SampleFrame);
		_len -= min_frames_count*sizeof(SampleFrame);
		m_currentBufferFramePos += min_frames_count;

		m_currentBufferFramePos %= m_currentBufferFramesCount;
	}
#else
	while( _len )
	{
		if( m_convertedBufPos == 0 )
		{
			// frames depend on the sample rate
			const fpp_t frames = getNextBuffer( m_outBuf );
			if( !frames )
			{
				m_stopped = true;
				memset( _buf, 0, _len );
				return;
			}
			m_convertedBufSize = frames * channels()
						* sizeof( int_sample_t );

			convertToS16(m_outBuf, frames, reinterpret_cast<int_sample_t*>(m_convertedBuf), m_outConvertEndian);
		}
		const int min_len = std::min(_len, m_convertedBufSize
							- m_convertedBufPos);
		memcpy( _buf, m_convertedBuf + m_convertedBufPos, min_len );
		_buf += min_len;
		_len -= min_len;
		m_convertedBufPos += min_len;
		m_convertedBufPos %= m_convertedBufSize;
	}
#endif // LMMS_HAVE_SDL2
}

#ifdef LMMS_HAVE_SDL2

void AudioSdl::sdlInputAudioCallback(void *_udata, Uint8 *_buf, int _len) {
	auto _this = static_cast<AudioSdl*>(_udata);

	_this->sdlInputAudioCallback( _buf, _len );
}

void AudioSdl::sdlInputAudioCallback(Uint8 *_buf, int _len) {
	auto samples_buffer = (SampleFrame*)_buf;
	fpp_t frames = _len / sizeof ( SampleFrame );

	audioEngine()->pushInputFrames (samples_buffer, frames);
}

#endif

<<<<<<< HEAD
QString AudioSdl::setupWidget::s_systemDefaultDevice = QObject::tr("[System Default]");
=======
QString AudioSdl::setupWidget::s_systemDefaultDevice = AudioDeviceSetupWidget::tr("[System Default]");
>>>>>>> 74c73e58

AudioSdl::setupWidget::setupWidget( QWidget * _parent ) :
	AudioDeviceSetupWidget( AudioSdl::name(), _parent )
{
	QFormLayout * form = new QFormLayout(this);
	form->setRowWrapPolicy(QFormLayout::WrapLongRows);
<<<<<<< HEAD

	m_playbackDeviceComboBox = new QComboBox(this);

#ifdef LMMS_HAVE_SDL2
	m_playbackDeviceComboBox->addItem(s_systemDefaultDevice);

	const int numberOfPlaybackDevices = SDL_GetNumAudioDevices(0);
	for (int i = 0; i < numberOfPlaybackDevices; ++i)
	{
		const QString deviceName = SDL_GetAudioDeviceName(i, 0);
		m_playbackDeviceComboBox->addItem(deviceName);
	}

	const auto playbackDevice = ConfigManager::inst()->value(SectionSDL, PlaybackDeviceSDL);
	m_playbackDeviceComboBox->setCurrentText(playbackDevice.isEmpty() ? s_systemDefaultDevice : playbackDevice);
#endif

	form->addRow(tr("Playback device"), m_playbackDeviceComboBox);

	m_inputDeviceComboBox = new QComboBox(this);

#ifdef LMMS_HAVE_SDL2
	m_inputDeviceComboBox->addItem(s_systemDefaultDevice);

	const int numberOfInputDevices = SDL_GetNumAudioDevices(1);
	for (int i = 0; i < numberOfInputDevices; ++i)
	{
		const QString deviceName = SDL_GetAudioDeviceName(i, 1);
		m_inputDeviceComboBox->addItem(deviceName);
	}

	// Set the current device to the one in the configuration
	const auto inputDevice = ConfigManager::inst()->value(SectionSDL, InputDeviceSDL);
	if (inputDevice.isEmpty())
	{
		m_inputDeviceComboBox->setCurrentText(s_systemDefaultDevice);
	}
	else
	{
		m_inputDeviceComboBox->setCurrentText(inputDevice);
	}
#endif
=======

	m_playbackDeviceComboBox = new QComboBox(this);

	populatePlaybackDeviceComboBox();

	form->addRow(tr("Playback device"), m_playbackDeviceComboBox);

	m_inputDeviceComboBox = new QComboBox(this);

	populateInputDeviceComboBox();
>>>>>>> 74c73e58

	form->addRow(tr("Input device"), m_inputDeviceComboBox);
}




void AudioSdl::setupWidget::saveSettings()
{
	const auto currentPlaybackDevice = m_playbackDeviceComboBox->currentText();
	if (currentPlaybackDevice == s_systemDefaultDevice)
	{
<<<<<<< HEAD
		// Represent the default input device with an empty string
=======
		// Represent the default playback device with an empty string
>>>>>>> 74c73e58
		ConfigManager::inst()->setValue(SectionSDL, PlaybackDeviceSDL, "");
	}
	else if (!currentPlaybackDevice.isEmpty())
	{
		ConfigManager::inst()->setValue(SectionSDL, PlaybackDeviceSDL, currentPlaybackDevice);
	}

	const auto currentInputDevice = m_inputDeviceComboBox->currentText();
	if (currentInputDevice == s_systemDefaultDevice)
	{
		// Represent the default input device with an empty string
		ConfigManager::inst()->setValue(SectionSDL, InputDeviceSDL, "");
	}
	else if (!currentInputDevice.isEmpty())
	{
		ConfigManager::inst()->setValue(SectionSDL, InputDeviceSDL, currentInputDevice);
	}
<<<<<<< HEAD
=======
}

void AudioSdl::setupWidget::populatePlaybackDeviceComboBox()
{
#ifdef LMMS_HAVE_SDL2
	m_playbackDeviceComboBox->addItem(s_systemDefaultDevice);

	QStringList playbackDevices;
	const int numberOfPlaybackDevices = SDL_GetNumAudioDevices(0);
	for (int i = 0; i < numberOfPlaybackDevices; ++i)
	{
		const QString deviceName = SDL_GetAudioDeviceName(i, 0);
		playbackDevices.append(deviceName);
	}

	playbackDevices.sort();

	m_playbackDeviceComboBox->addItems(playbackDevices);

	const auto playbackDevice = ConfigManager::inst()->value(SectionSDL, PlaybackDeviceSDL);
	m_playbackDeviceComboBox->setCurrentText(playbackDevice.isEmpty() ? s_systemDefaultDevice : playbackDevice);
#endif
}

void AudioSdl::setupWidget::populateInputDeviceComboBox()
{
#ifdef LMMS_HAVE_SDL2
	m_inputDeviceComboBox->addItem(s_systemDefaultDevice);

	QStringList inputDevices;
	const int numberOfInputDevices = SDL_GetNumAudioDevices(1);
	for (int i = 0; i < numberOfInputDevices; ++i)
	{
		const QString deviceName = SDL_GetAudioDeviceName(i, 1);
		inputDevices.append(deviceName);
	}

	inputDevices.sort();

	m_inputDeviceComboBox->addItems(inputDevices);

	// Set the current device to the one in the configuration
	const auto inputDevice = ConfigManager::inst()->value(SectionSDL, InputDeviceSDL);
	m_inputDeviceComboBox->setCurrentText(inputDevice.isEmpty() ? s_systemDefaultDevice : inputDevice);
#endif
>>>>>>> 74c73e58
}


} // namespace lmms

#endif // LMMS_HAVE_SDL
<|MERGE_RESOLUTION|>--- conflicted
+++ resolved
@@ -38,15 +38,9 @@
 namespace lmms
 {
 
-<<<<<<< HEAD
-constexpr char const* const SectionSDL = "audiosdl";
-constexpr char const* const PlaybackDeviceSDL = "device";
-constexpr char const* const InputDeviceSDL = "inputdevice";
-=======
 constexpr auto SectionSDL = "audiosdl";
 constexpr auto PlaybackDeviceSDL = "device";
 constexpr auto InputDeviceSDL = "inputdevice";
->>>>>>> 74c73e58
 
 AudioSdl::AudioSdl( bool & _success_ful, AudioEngine*  _audioEngine ) :
 	AudioDevice( DEFAULT_CHANNELS, _audioEngine ),
@@ -310,72 +304,23 @@
 
 #endif
 
-<<<<<<< HEAD
-QString AudioSdl::setupWidget::s_systemDefaultDevice = QObject::tr("[System Default]");
-=======
 QString AudioSdl::setupWidget::s_systemDefaultDevice = AudioDeviceSetupWidget::tr("[System Default]");
->>>>>>> 74c73e58
 
 AudioSdl::setupWidget::setupWidget( QWidget * _parent ) :
 	AudioDeviceSetupWidget( AudioSdl::name(), _parent )
 {
 	QFormLayout * form = new QFormLayout(this);
 	form->setRowWrapPolicy(QFormLayout::WrapLongRows);
-<<<<<<< HEAD
 
 	m_playbackDeviceComboBox = new QComboBox(this);
 
-#ifdef LMMS_HAVE_SDL2
-	m_playbackDeviceComboBox->addItem(s_systemDefaultDevice);
-
-	const int numberOfPlaybackDevices = SDL_GetNumAudioDevices(0);
-	for (int i = 0; i < numberOfPlaybackDevices; ++i)
-	{
-		const QString deviceName = SDL_GetAudioDeviceName(i, 0);
-		m_playbackDeviceComboBox->addItem(deviceName);
-	}
-
-	const auto playbackDevice = ConfigManager::inst()->value(SectionSDL, PlaybackDeviceSDL);
-	m_playbackDeviceComboBox->setCurrentText(playbackDevice.isEmpty() ? s_systemDefaultDevice : playbackDevice);
-#endif
+	populatePlaybackDeviceComboBox();
 
 	form->addRow(tr("Playback device"), m_playbackDeviceComboBox);
 
 	m_inputDeviceComboBox = new QComboBox(this);
 
-#ifdef LMMS_HAVE_SDL2
-	m_inputDeviceComboBox->addItem(s_systemDefaultDevice);
-
-	const int numberOfInputDevices = SDL_GetNumAudioDevices(1);
-	for (int i = 0; i < numberOfInputDevices; ++i)
-	{
-		const QString deviceName = SDL_GetAudioDeviceName(i, 1);
-		m_inputDeviceComboBox->addItem(deviceName);
-	}
-
-	// Set the current device to the one in the configuration
-	const auto inputDevice = ConfigManager::inst()->value(SectionSDL, InputDeviceSDL);
-	if (inputDevice.isEmpty())
-	{
-		m_inputDeviceComboBox->setCurrentText(s_systemDefaultDevice);
-	}
-	else
-	{
-		m_inputDeviceComboBox->setCurrentText(inputDevice);
-	}
-#endif
-=======
-
-	m_playbackDeviceComboBox = new QComboBox(this);
-
-	populatePlaybackDeviceComboBox();
-
-	form->addRow(tr("Playback device"), m_playbackDeviceComboBox);
-
-	m_inputDeviceComboBox = new QComboBox(this);
-
 	populateInputDeviceComboBox();
->>>>>>> 74c73e58
 
 	form->addRow(tr("Input device"), m_inputDeviceComboBox);
 }
@@ -388,11 +333,7 @@
 	const auto currentPlaybackDevice = m_playbackDeviceComboBox->currentText();
 	if (currentPlaybackDevice == s_systemDefaultDevice)
 	{
-<<<<<<< HEAD
-		// Represent the default input device with an empty string
-=======
 		// Represent the default playback device with an empty string
->>>>>>> 74c73e58
 		ConfigManager::inst()->setValue(SectionSDL, PlaybackDeviceSDL, "");
 	}
 	else if (!currentPlaybackDevice.isEmpty())
@@ -410,8 +351,6 @@
 	{
 		ConfigManager::inst()->setValue(SectionSDL, InputDeviceSDL, currentInputDevice);
 	}
-<<<<<<< HEAD
-=======
 }
 
 void AudioSdl::setupWidget::populatePlaybackDeviceComboBox()
@@ -457,7 +396,6 @@
 	const auto inputDevice = ConfigManager::inst()->value(SectionSDL, InputDeviceSDL);
 	m_inputDeviceComboBox->setCurrentText(inputDevice.isEmpty() ? s_systemDefaultDevice : inputDevice);
 #endif
->>>>>>> 74c73e58
 }
 
 
