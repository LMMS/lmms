/*
 * Note.cpp - implementation of class note
 *
 * Copyright (c) 2004-2014 Tobias Doerffel <tobydox/at/users.sourceforge.net>
 * 
 * This file is part of LMMS - https://lmms.io
 *
 * This program is free software; you can redistribute it and/or
 * modify it under the terms of the GNU General Public
 * License as published by the Free Software Foundation; either
 * version 2 of the License, or (at your option) any later version.
 *
 * This program is distributed in the hope that it will be useful,
 * but WITHOUT ANY WARRANTY; without even the implied warranty of
 * MERCHANTABILITY or FITNESS FOR A PARTICULAR PURPOSE.  See the GNU
 * General Public License for more details.
 *
 * You should have received a copy of the GNU General Public
 * License along with this program (see COPYING); if not, write to the
 * Free Software Foundation, Inc., 51 Franklin Street, Fifth Floor,
 * Boston, MA 02110-1301 USA.
 *
 */


#include <QDomElement>

#include <cmath>

#include "Note.h"
#include "DetuningHelper.h"

namespace lmms
{


Note::Note( const TimePos & length, const TimePos & pos,
		int key, volume_t volume, panning_t panning,
						DetuningHelper * detuning ) :
	m_selected( false ),
	m_oldKey( qBound( 0, key, NumKeys ) ),
	m_oldPos( pos ),
	m_oldLength( length ),
	m_isPlaying( false ),
	m_key( qBound( 0, key, NumKeys ) ),
	m_volume( qBound( MinVolume, volume, MaxVolume ) ),
	m_panning( qBound( PanningLeft, panning, PanningRight ) ),
	m_length( length ),
	m_pos( pos ),
	m_detuning( nullptr )
{
	if( detuning )
	{
		m_detuning = sharedObject::ref( detuning );
	}
	else
	{
		createDetuning();
	}
}




Note::Note( const Note & note ) :
	SerializingObject( note ),
	m_selected( note.m_selected ),
	m_oldKey( note.m_oldKey ),
	m_oldPos( note.m_oldPos ),
	m_oldLength( note.m_oldLength ),
	m_isPlaying( note.m_isPlaying ),
	m_key( note.m_key),
	m_volume( note.m_volume ),
	m_panning( note.m_panning ),
	m_length( note.m_length ),
	m_pos( note.m_pos ),
	m_detuning( nullptr )
{
	if( note.m_detuning )
	{
		m_detuning = sharedObject::ref( note.m_detuning );
	}
}




Note::~Note()
{
	if( m_detuning )
	{
		sharedObject::unref( m_detuning );
	}
}




void Note::setLength( const TimePos & length )
{
	m_length = length;
}




void Note::setPos( const TimePos & pos )
{
	m_pos = pos;
}




void Note::setKey( const int key )
{
	const int k = qBound( 0, key, NumKeys - 1 );
	m_key = k;
}




void Note::setVolume( volume_t volume )
{
	const volume_t v = qBound( MinVolume, volume, MaxVolume );
	m_volume = v;
}




void Note::setPanning( panning_t panning )
{
	const panning_t p = qBound( PanningLeft, panning, PanningRight );
	m_panning = p;
}




TimePos Note::quantized( const TimePos & m, const int qGrid )
{
	float p = ( (float) m / qGrid );
	if( p - floorf( p ) < 0.5f )
	{
		return static_cast<int>( p ) * qGrid;
	}
	return static_cast<int>( p + 1 ) * qGrid;
}




void Note::quantizeLength( const int qGrid )
{
	setLength( quantized( length(), qGrid ) );
	if( length() == 0 )
	{
		setLength( qGrid );
	}
}




void Note::quantizePos( const int qGrid )
{
	setPos( quantized( pos(), qGrid ) );
}




void Note::saveSettings( QDomDocument & doc, QDomElement & parent )
{
	parent.setAttribute( "key", m_key );
	parent.setAttribute( "vol", m_volume );
	parent.setAttribute( "pan", m_panning );
	parent.setAttribute( "len", m_length );
	parent.setAttribute( "pos", m_pos );

	if( m_detuning && m_length )
	{
		m_detuning->saveSettings( doc, parent );
	}
}




void Note::loadSettings( const QDomElement & _this )
{
	const int oldKey = _this.attribute( "tone" ).toInt() + _this.attribute( "oct" ).toInt() * KeysPerOctave;
	m_key = qMax( oldKey, _this.attribute( "key" ).toInt() );
	m_volume = _this.attribute( "vol" ).toInt();
	m_panning = _this.attribute( "pan" ).toInt();
	m_length = _this.attribute( "len" ).toInt();
	m_pos = _this.attribute( "pos" ).toInt();

	if( _this.hasChildNodes() )
	{
		createDetuning();
		m_detuning->loadSettings( _this );
	}
}





void Note::createDetuning()
{
	if( m_detuning == nullptr )
	{
		m_detuning = new DetuningHelper;
		(void) m_detuning->automationClip();
		m_detuning->setRange( -MaxDetuning, MaxDetuning, 0.5f );
		m_detuning->automationClip()->setProgressionType( AutomationClip::LinearProgression );
	}
}




bool Note::hasDetuningInfo() const
{
	return m_detuning && m_detuning->hasAutomation();
}



bool Note::withinRange(int tickStart, int tickEnd) const
{
	return pos().getTicks() >= tickStart && pos().getTicks() <= tickEnd
		&& length().getTicks() != 0;
}


<<<<<<< HEAD


/*! \brief Get the start/end/bottom/top positions of notes in a vector
 *
 *  Returns no value if there are no notes
 */
std::optional<NoteBounds> boundsForNotes(const NoteVector& notes)
{
	if (notes.empty()) { return {}; }

	TimePos start = notes.front()->pos();
	TimePos end = start;
	int lower = notes.front()->key();
	int upper = lower;

	for (const Note* note: notes)
	{
		// TODO should we assume that NoteVector is always sorted correctly,
		// so first() always has the lowest time position?
		start = std::min(start, note->pos());
		end = std::max(end, note->endPos());
		lower = std::min(lower, note->key());
		upper = std::max(upper, note->key());
	}

	return NoteBounds{start, end, lower, upper};
}
=======
} // namespace lmms
>>>>>>> 29efb5d6
<|MERGE_RESOLUTION|>--- conflicted
+++ resolved
@@ -237,7 +237,6 @@
 }
 
 
-<<<<<<< HEAD
 
 
 /*! \brief Get the start/end/bottom/top positions of notes in a vector
@@ -265,6 +264,6 @@
 
 	return NoteBounds{start, end, lower, upper};
 }
-=======
-} // namespace lmms
->>>>>>> 29efb5d6
+
+
+} // namespace lmms