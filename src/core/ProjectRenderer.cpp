--- conflicted
+++ resolved
@@ -34,17 +34,11 @@
 #include "AudioFileMP3.h"
 #include "AudioFileFlac.h"
 
-<<<<<<< HEAD
-#ifdef LMMS_HAVE_SCHED_H
-#include "sched.h"
-#endif
 
 namespace lmms
 {
 
 
-=======
->>>>>>> 33b44ec9
 const ProjectRenderer::FileEncodeDevice ProjectRenderer::fileEncodeDevices[] =
 {
 
