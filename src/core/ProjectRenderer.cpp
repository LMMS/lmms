--- conflicted
+++ resolved
@@ -139,11 +139,7 @@
 	{
 		// Have to do audio engine stuff with GUI-thread affinity in order to
 		// make slots connected to sampleRateChanged()-signals being called immediately.
-<<<<<<< HEAD
-		Engine::audioEngine()->setAudioDevice(m_fileDev, m_qualitySettings, false);
-=======
-		Engine::audioEngine()->setAudioDevice(m_fileDev, false, false);
->>>>>>> dc2a4619
+		Engine::audioEngine()->setAudioDevice(m_fileDev, false);
 
 		start(
 #ifndef LMMS_BUILD_WIN32
