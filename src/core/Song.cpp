/*
 * Song.cpp - root of the model tree
 *
 * Copyright (c) 2004-2014 Tobias Doerffel <tobydox/at/users.sourceforge.net>
 *
 * This file is part of LMMS - https://lmms.io
 *
 * This program is free software; you can redistribute it and/or
 * modify it under the terms of the GNU General Public
 * License as published by the Free Software Foundation; either
 * version 2 of the License, or (at your option) any later version.
 *
 * This program is distributed in the hope that it will be useful,
 * but WITHOUT ANY WARRANTY; without even the implied warranty of
 * MERCHANTABILITY or FITNESS FOR A PARTICULAR PURPOSE.  See the GNU
 * General Public License for more details.
 *
 * You should have received a copy of the GNU General Public
 * License along with this program (see COPYING); if not, write to the
 * Free Software Foundation, Inc., 51 Franklin Street, Fifth Floor,
 * Boston, MA 02110-1301 USA.
 *
 */

#include "Song.h"
#include <QTextStream>
#include <QCoreApplication>
#include <QDebug>
#include <QFile>
#include <QMessageBox>

#include <algorithm>
#include <cmath>

#include "AutomationTrack.h"
#include "AutomationEditor.h"
#include "ConfigManager.h"
#include "ControllerRackView.h"
#include "ControllerConnection.h"
#include "EnvelopeAndLfoParameters.h"
#include "Mixer.h"
#include "MixerView.h"
#include "GuiApplication.h"
#include "ExportFilter.h"
#include "InstrumentTrack.h"
#include "Keymap.h"
#include "NotePlayHandle.h"
#include "MidiClip.h"
#include "PatternEditor.h"
#include "PatternStore.h"
#include "PatternTrack.h"
#include "PianoRoll.h"
#include "ProjectJournal.h"
#include "ProjectNotes.h"
#include "Scale.h"
#include "SongEditor.h"
#include "TimeLineWidget.h"
#include "PeakController.h"


namespace lmms
{

tick_t TimePos::s_ticksPerBar = DefaultTicksPerBar;



Song::Song() :
	TrackContainer(),
	m_globalAutomationTrack( dynamic_cast<AutomationTrack *>(
				Track::create( Track::Type::HiddenAutomation,
								this ) ) ),
	m_tempoModel( DefaultTempo, MinTempo, MaxTempo, this, tr( "Tempo" ) ),
	m_timeSigModel( this ),
	m_oldTicksPerBar( DefaultTicksPerBar ),
	m_masterVolumeModel( 100, 0, 200, this, tr( "Master volume" ) ),
	m_masterPitchModel( 0, -12, 12, this, tr( "Master pitch" ) ),
	m_nLoadingTrack( 0 ),
	m_fileName(),
	m_oldFileName(),
	m_modified( false ),
	m_loadOnLaunch( true ),
	m_recording( false ),
	m_exporting( false ),
	m_exportLoop( false ),
	m_renderBetweenMarkers( false ),
	m_playing( false ),
	m_paused( false ),
	m_savingProject( false ),
	m_loadingProject( false ),
	m_isCancelled( false ),
	m_playMode( PlayMode::None ),
	m_length( 0 ),
	m_midiClipToPlay( nullptr ),
	m_loopMidiClip( false ),
	m_loopRenderCount(1),
	m_loopRenderRemaining(1),
	m_oldAutomatedValues()
{
	connect( &m_tempoModel, SIGNAL(dataChanged()),
			this, SLOT(setTempo()), Qt::DirectConnection );
	connect( &m_tempoModel, SIGNAL(dataUnchanged()),
			this, SLOT(setTempo()), Qt::DirectConnection );
	connect( &m_timeSigModel, SIGNAL(dataChanged()),
			this, SLOT(setTimeSignature()), Qt::DirectConnection );


	connect( Engine::audioEngine(), SIGNAL(sampleRateChanged()), this,
						SLOT(updateFramesPerTick()));

	connect( &m_masterVolumeModel, SIGNAL(dataChanged()),
			this, SLOT(masterVolumeChanged()), Qt::DirectConnection );
/*	connect( &m_masterPitchModel, SIGNAL(dataChanged()),
			this, SLOT(masterPitchChanged()));*/

	qRegisterMetaType<lmms::Note>( "lmms::Note" );
	setType( Type::Song );

	for (auto& scale : m_scales) {scale = std::make_shared<Scale>();}
	for (auto& keymap : m_keymaps) {keymap = std::make_shared<Keymap>();}
}




Song::~Song()
{
	m_playing = false;
	delete m_globalAutomationTrack;
}




void Song::masterVolumeChanged()
{
	Engine::audioEngine()->setMasterGain( m_masterVolumeModel.value() / 100.0f );
}




void Song::setTempo()
{
	Engine::audioEngine()->requestChangeInModel();
	const auto tempo = (bpm_t)m_tempoModel.value();
	PlayHandleList & playHandles = Engine::audioEngine()->playHandles();
	for (const auto& playHandle : playHandles)
	{
		auto nph = dynamic_cast<NotePlayHandle*>(playHandle);
		if( nph && !nph->isReleased() )
		{
			nph->lock();
			nph->resize( tempo );
			nph->unlock();
		}
	}
	Engine::audioEngine()->doneChangeInModel();

	Engine::updateFramesPerTick();

	m_vstSyncController.setTempo( tempo );

	emit tempoChanged( tempo );
}




void Song::setTimeSignature()
{
	TimePos::setTicksPerBar( ticksPerBar() );
	emit timeSignatureChanged( m_oldTicksPerBar, ticksPerBar() );
	emit dataChanged();
	m_oldTicksPerBar = ticksPerBar();

	m_vstSyncController.setTimeSignature(
		getTimeSigModel().getNumerator(), getTimeSigModel().getDenominator() );
}




void Song::savePlayStartPosition()
{
	getTimeline().setPlayStartPosition(getPlayPos());
}




void Song::processNextBuffer()
{
	m_vstSyncController.setPlaybackJumped(false);

	// If nothing is playing, there is nothing to do
	if (!m_playing) { return; }

	// At the beginning of the song, we have to reset the LFOs
	if (m_playMode == PlayMode::Song && getPlayPos() == 0)
	{
		EnvelopeAndLfoParameters::instances()->reset();
	}

	TrackList trackList;
	int clipNum = -1; // The number of the clip that will be played

	// Determine the list of tracks to play and the clip number
	switch (m_playMode)
	{
		case PlayMode::Song:
			trackList = tracks();
			break;

		case PlayMode::Pattern:
			if (Engine::patternStore()->numOfPatterns() > 0)
			{
				clipNum = Engine::patternStore()->currentPattern();
				trackList.push_back(PatternTrack::findPatternTrack(clipNum));
			}
			break;

		case PlayMode::MidiClip:
			if (m_midiClipToPlay)
			{
				clipNum = m_midiClipToPlay->getTrack()->getClipNum(m_midiClipToPlay);
				trackList.push_back(m_midiClipToPlay->getTrack());
			}
			break;

		default:
			return;
	}

	// If the playback position is outside of the range [begin, end), move it to
	// begin and inform interested parties.
	// Returns true if the playback position was moved, else false.
	const auto enforceLoop = [this](const TimePos& begin, const TimePos& end)
	{
		if (getPlayPos() < begin || getPlayPos() >= end)
		{
			setToTime(begin);
			m_vstSyncController.setPlaybackJumped(true);
			emit updateSampleTracks();
			return true;
		}
		return false;
	};

	const auto& timeline = getTimeline();
	const auto loopEnabled = !m_exporting && timeline.loopEnabled();

	// Ensure playback begins within the loop if it is enabled
	if (loopEnabled) { enforceLoop(timeline.loopBegin(), timeline.loopEnd()); }

	// Inform VST plugins and sample tracks if the user moved the play head
	if (timeline.getJumped())
	{
		m_vstSyncController.setPlaybackJumped(true);
		emit updateSampleTracks();
		getTimeline().setJumped(false);
	}

	const auto framesPerTick = Engine::framesPerTick();
	const auto framesPerPeriod = Engine::audioEngine()->framesPerPeriod();

	f_cnt_t frameOffsetInPeriod = 0;

	while (frameOffsetInPeriod < framesPerPeriod)
	{
		auto frameOffsetInTick = timeline.getFrameOffset();

		// If a whole tick has elapsed, update the frame and tick count, and check any loops
		if (frameOffsetInTick >= framesPerTick)
		{
			// Transfer any whole ticks from the frame count to the tick count
			const auto elapsedTicks = static_cast<int>(frameOffsetInTick / framesPerTick);
			getTimeline().setTicks(getPlayPos().getTicks() + elapsedTicks);
			frameOffsetInTick -= elapsedTicks * framesPerTick;
			getTimeline().setFrameOffset(frameOffsetInTick);

			// If we are playing a pattern track, or a MIDI clip with no loop enabled,
			// loop back to the beginning when we reach the end
			if (m_playMode == PlayMode::Pattern)
			{
				enforceLoop(TimePos{0}, TimePos{Engine::patternStore()->lengthOfCurrentPattern(), 0});
			}
			else if (m_playMode == PlayMode::MidiClip && m_loopMidiClip && !loopEnabled)
			{
				enforceLoop(-m_midiClipToPlay->startTimeOffset(), m_midiClipToPlay->length() - m_midiClipToPlay->startTimeOffset());
			}

			// Handle loop points, and inform VST plugins of the loop status
			if (loopEnabled || (m_loopRenderRemaining > 1 && getPlayPos() >= timeline.loopBegin()))
			{
				m_vstSyncController.startCycle(
					timeline.loopBegin().getTicks(), timeline.loopEnd().getTicks());

				// Loop if necessary, and decrement the remaining loops if we did
				if (enforceLoop(timeline.loopBegin(), timeline.loopEnd())
					&& m_loopRenderRemaining > 1)
				{
					m_loopRenderRemaining--;
				}
			}
			else
			{
				m_vstSyncController.stopCycle();
			}
		}

		const f_cnt_t framesUntilNextPeriod = framesPerPeriod - frameOffsetInPeriod;
		const auto framesUntilNextTick = static_cast<f_cnt_t>(std::ceil(framesPerTick - frameOffsetInTick));

		// We want to proceed to the next buffer or tick, whichever is closer
		const auto framesToPlay = std::min(framesUntilNextPeriod, framesUntilNextTick);

		if (frameOffsetInPeriod == 0)
		{
			// First frame of buffer: update VST sync position.
			// This must be done after we've corrected the frame/tick count,
			// but before actually playing any frames.
			m_vstSyncController.setAbsolutePosition(getPlayPos().getTicks()
				+ timeline.getFrameOffset() / static_cast<double>(framesPerTick));
			m_vstSyncController.update();
		}

		if (static_cast<f_cnt_t>(frameOffsetInTick) == 0)
		{
			// First frame of tick: process automation and play tracks
			processAutomations(trackList, getPlayPos(), framesToPlay);
			processMetronome(frameOffsetInPeriod);

			for (const auto track : trackList)
			{
				track->play(getPlayPos(), framesToPlay, frameOffsetInPeriod, clipNum);
			}
		}

		// Update frame counters
		frameOffsetInPeriod += framesToPlay;
		frameOffsetInTick += framesToPlay;
		getTimeline().setFrameOffset(frameOffsetInTick);
	}
}


void Song::processAutomations(const TrackList &tracklist, TimePos timeStart, fpp_t)
{
	AutomatedValueMap values;

	QSet<const AutomatableModel*> recordedModels;

	TrackContainer* container = this;
	int clipNum = -1;

	switch (m_playMode)
	{
	case PlayMode::Song:
		break;
	case PlayMode::Pattern:
	{
		if (tracklist.empty()) { return; }
		Q_ASSERT(tracklist.at(0)->type() == Track::Type::Pattern);
		auto patternTrack = dynamic_cast<PatternTrack*>(tracklist.at(0));
		container = Engine::patternStore();
		clipNum = patternTrack->patternIndex();
	}
		break;
	default:
		return;
	}

	values = container->automatedValuesAt(timeStart, clipNum);
	const TrackList& tracks = container->tracks();

	Track::clipVector clips;
	for (Track* track : tracks)
	{
		if (track->type() == Track::Type::Automation) {
			track->getClipsInRange(clips, 0, timeStart);
		}
	}

	// Process recording
	for (Clip* clip : clips)
	{
		auto p = dynamic_cast<AutomationClip *>(clip);
		TimePos relTime = timeStart - p->startPosition();
		if (p->isRecording() && relTime >= 0 && relTime < p->length())
		{
			const AutomatableModel* recordedModel = p->firstObject();
			p->recordValue(relTime, recordedModel->value<float>());

			recordedModels << recordedModel;
		}
	}

	// Checks if an automated model stopped being automated by automation clip
	// so we can move the control back to any connected controller again
	for (auto it = m_oldAutomatedValues.begin(); it != m_oldAutomatedValues.end(); it++)
	{
		AutomatableModel * am = it.key();
		if (am->controllerConnection() && !values.contains(am))
		{
			am->setUseControllerValue(true);
		}
	}
	m_oldAutomatedValues = values;

	// Apply values
	for (auto it = values.begin(); it != values.end(); it++)
	{
		if (! recordedModels.contains(it.key()))
		{
			it.key()->setAutomatedValue(it.value());
		}
		else if (!it.key()->useControllerValue())
		{
			it.key()->setUseControllerValue(true);
		}
	}
}

void Song::processMetronome(size_t bufferOffset)
{
	const auto currentPlayMode = playMode();
	const auto supported = currentPlayMode == PlayMode::MidiClip
		|| currentPlayMode == PlayMode::Song
		|| currentPlayMode == PlayMode::Pattern;

	if (!supported || m_exporting) { return; } 
	m_metronome.processTick(currentTick(), ticksPerBar(), m_timeSigModel.getNumerator(), bufferOffset);
}

void Song::setModified(bool value)
{
	if( !m_loadingProject && m_modified != value)
	{
		m_modified = value;
		emit modified();
	}
}

bool Song::isExportDone() const
{
	return !isExporting() || getPlayPos() >= m_exportSongEnd;
}

int Song::getExportProgress() const
{
	TimePos pos = getPlayPos();
    
	if (pos >= m_exportSongEnd)
	{
		return 100;
	}
	else if (pos <= m_exportSongBegin)
	{
		return 0;
	}
	else if (pos >= m_exportLoopEnd)
	{
		pos = (m_exportLoopBegin-m_exportSongBegin) + (m_exportLoopEnd - m_exportLoopBegin) *
			m_loopRenderCount + (pos - m_exportLoopEnd);
	}
	else if ( pos >= m_exportLoopBegin )
	{
		pos = (m_exportLoopBegin-m_exportSongBegin) + ((m_exportLoopEnd - m_exportLoopBegin) *
			(m_loopRenderCount - m_loopRenderRemaining)) + (pos - m_exportLoopBegin);
	}
	else
	{
		pos = (pos - m_exportSongBegin);
	}

	return (float)pos/(float)m_exportEffectiveLength*100.0f;
}

void Song::playSong()
{
	m_recording = false;

	if( isStopped() == false )
	{
		stop();
	}

	m_playMode = PlayMode::Song;
	m_lastPlayMode = m_playMode;
	m_playing = true;
	m_paused = false;

	m_vstSyncController.setPlaybackState( true );

	savePlayStartPosition();

	emit playbackStateChanged();
}




void Song::record()
{
	m_recording = true;
	// TODO: Implement
}




void Song::playAndRecord()
{
	playSong();
	m_recording = true;
}




void Song::playPattern()
{
	if( isStopped() == false )
	{
		stop();
	}

	m_playMode = PlayMode::Pattern;
	m_lastPlayMode = m_playMode;
	m_playing = true;
	m_paused = false;

	m_vstSyncController.setPlaybackState( true );

	savePlayStartPosition();

	emit playbackStateChanged();
}




void Song::playMidiClip( const MidiClip* midiClipToPlay, bool loop )
{
	if( isStopped() == false )
	{
		stop();
	}

	m_midiClipToPlay = midiClipToPlay;
	m_loopMidiClip = loop;

	if( m_midiClipToPlay != nullptr )
	{
		m_playMode = PlayMode::MidiClip;
		m_lastPlayMode = m_playMode;
		m_playing = true;
		m_paused = false;
	}

	savePlayStartPosition();

	emit playbackStateChanged();
}




void Song::updateLength()
{
	if (m_loadingProject) { return; }

	m_length = 0;
	m_tracksMutex.lockForRead();
	for (auto track : tracks())
	{
		if (m_exporting && track->isMuted())
		{
			continue;
		}

		const bar_t cur = track->length();
		if( cur > m_length )
		{
			m_length = cur;
		}
	}
	m_tracksMutex.unlock();

	emit lengthChanged( m_length );
}




void Song::setPlayPos( tick_t ticks, PlayMode playMode )
{
	getTimeline(playMode).setTicks(ticks);
	getTimeline(playMode).setFrameOffset(0.0f);
	getTimeline(playMode).setJumped(true);

	// send a signal if playposition changes during playback
	if( isPlaying() )
	{
		emit playbackPositionChanged();
		emit updateSampleTracks();
	}
}




void Song::togglePause()
{
	if( m_paused == true )
	{
		m_playing = true;
		m_paused = false;
	}
	else
	{
		m_playing = false;
		m_paused = true;
		Engine::audioEngine()->clear();
	}

	m_vstSyncController.setPlaybackState( m_playing );

	emit playbackStateChanged();
}




void Song::stop()
{
	// do not stop/reset things again if we're stopped already
	if( m_playMode == PlayMode::None )
	{
		return;
	}

	using gui::TimeLineWidget;

	// To avoid race conditions with the processing threads
	Engine::audioEngine()->requestChangeInModel();

	auto& timeline = getTimeline();
	m_paused = false;
	m_recording = true;
	m_playing = false;

	switch (timeline.stopBehaviour())
	{
		case Timeline::StopBehaviour::BackToZero:
<<<<<<< HEAD
			getTimeline().setTicks(0);
=======
			if (m_playMode == PlayMode::MidiClip)
			{
				getPlayPos().setTicks(std::max(0, -m_midiClipToPlay->startTimeOffset()));
			}
			else
			{
				getPlayPos().setTicks(0);
			}
			m_elapsedMilliSeconds[static_cast<std::size_t>(m_playMode)] = 0;
>>>>>>> 61736a97
			break;

		case Timeline::StopBehaviour::BackToStart:
			if (timeline.playStartPosition() >= 0)
			{
				getTimeline().setTicks(timeline.playStartPosition().getTicks());
				setToTime(timeline.playStartPosition());

				timeline.setPlayStartPosition(-1);
			}
			break;

		case Timeline::StopBehaviour::KeepPosition:
			break;
	}

	getTimeline(PlayMode::None).setTicks(getPlayPos().getTicks());

	getTimeline().setFrameOffset(0);

	m_vstSyncController.setPlaybackState( m_exporting );
	m_vstSyncController.setAbsolutePosition(
		getPlayPos().getTicks()
		+ timeline.getFrameOffset()
		/ (double) Engine::framesPerTick() );

	// remove all note-play-handles that are active
	Engine::audioEngine()->clear();

	// Moves the control of the models that were processed on the last frame
	// back to their controllers.
	for (auto it = m_oldAutomatedValues.begin(); it != m_oldAutomatedValues.end(); it++)
	{
		AutomatableModel * am = it.key();
		am->setUseControllerValue(true);
	}
	m_oldAutomatedValues.clear();

	m_playMode = PlayMode::None;

	Engine::audioEngine()->doneChangeInModel();

	emit stopped();
	emit playbackStateChanged();
}




void Song::startExport()
{
	stop();

	m_exporting = true;
	updateLength();

	const auto& timeline = getTimeline(PlayMode::Song);

	if (m_renderBetweenMarkers)
	{
		m_exportSongBegin = m_exportLoopBegin = timeline.loopBegin();
		m_exportSongEnd = m_exportLoopEnd = timeline.loopEnd();

		getTimeline(PlayMode::Song).setTicks(timeline.loopBegin().getTicks());
	}
	else
	{
		m_exportSongEnd = TimePos(m_length, 0);
        
		// Handle potentially ridiculous loop points gracefully.
		if (m_loopRenderCount > 1 && timeline.loopEnd() > m_exportSongEnd) 
		{
			m_exportSongEnd = timeline.loopEnd();
		}

		if (!m_exportLoop) 
			m_exportSongEnd += TimePos(1,0);
        
		m_exportSongBegin = TimePos(0,0);
		m_exportLoopBegin = timeline.loopBegin() < m_exportSongEnd && timeline.loopEnd() <= m_exportSongEnd
			? timeline.loopBegin()
			: TimePos{0};
		m_exportLoopEnd = timeline.loopBegin() < m_exportSongEnd && timeline.loopEnd() <= m_exportSongEnd
			? timeline.loopEnd()
			: TimePos{0};

		getTimeline(PlayMode::Song).setTicks(0);
	}

	m_exportEffectiveLength = (m_exportLoopBegin - m_exportSongBegin) + (m_exportLoopEnd - m_exportLoopBegin) 
		* m_loopRenderCount + (m_exportSongEnd - m_exportLoopEnd);
	m_loopRenderRemaining = m_loopRenderCount;

	playSong();

	m_vstSyncController.setPlaybackState( true );
}




void Song::stopExport()
{
	stop();
	m_exporting = false;

	m_vstSyncController.setPlaybackState( m_playing );
}




void Song::insertBar()
{
	m_tracksMutex.lockForRead();
	for (Track* track: tracks())
	{
		// FIXME journal batch of tracks instead of each track individually
		if (track->numOfClips() > 0) { track->addJournalCheckPoint(); }
		track->insertBar(getPlayPos(PlayMode::Song));
	}
	m_tracksMutex.unlock();
}




void Song::removeBar()
{
	m_tracksMutex.lockForRead();
	for (Track* track: tracks())
	{
		// FIXME journal batch of tracks instead of each track individually
		if (track->numOfClips() > 0) { track->addJournalCheckPoint(); }
		track->removeBar(getPlayPos(PlayMode::Song));
	}
	m_tracksMutex.unlock();
}




void Song::addPatternTrack()
{
	Track * t = Track::create(Track::Type::Pattern, this);
	Engine::patternStore()->setCurrentPattern(dynamic_cast<PatternTrack*>(t)->patternIndex());
}




void Song::addSampleTrack()
{
	( void )Track::create( Track::Type::Sample, this );
}




void Song::addAutomationTrack()
{
	( void )Track::create( Track::Type::Automation, this );
}




bpm_t Song::getTempo()
{
	return ( bpm_t )m_tempoModel.value();
}


AutomatedValueMap Song::automatedValuesAt(TimePos time, int clipNum) const
{
	auto trackList = TrackList{m_globalAutomationTrack};
	trackList.insert(trackList.end(), tracks().begin(), tracks().end());
	return TrackContainer::automatedValuesFromTracks(trackList, time, clipNum);
}




void Song::clearProject()
{
	using gui::getGUI;

	Engine::projectJournal()->setJournalling( false );

	if( m_playing )
	{
		stop();
	}

	for (auto i = std::size_t{0}; i < PlayModeCount; i++)
	{
		setPlayPos( 0, ( PlayMode )i );
	}


	Engine::audioEngine()->requestChangeInModel();

	if( getGUI() != nullptr && getGUI()->patternEditor() )
	{
		getGUI()->patternEditor()->m_editor->clearAllTracks();
	}
	if( getGUI() != nullptr && getGUI()->songEditor() )
	{
		getGUI()->songEditor()->m_editor->clearAllTracks();
	}
	if( getGUI() != nullptr && getGUI()->mixerView() )
	{
		getGUI()->mixerView()->clear();
	}
	QCoreApplication::sendPostedEvents();
	Engine::patternStore()->clearAllTracks();
	clearAllTracks();

	Engine::mixer()->clear();

	if( getGUI() != nullptr && getGUI()->automationEditor() )
	{
		getGUI()->automationEditor()->setCurrentClip( nullptr );
	}

	if( getGUI() != nullptr && getGUI()->pianoRoll() )
	{
		getGUI()->pianoRoll()->reset();
	}

	m_tempoModel.reset();
	m_masterVolumeModel.reset();
	m_masterPitchModel.reset();
	m_timeSigModel.reset();

	// Clear the m_oldAutomatedValues AutomatedValueMap
	m_oldAutomatedValues.clear();

	AutomationClip::globalAutomationClip( &m_tempoModel )->clear();
	AutomationClip::globalAutomationClip( &m_masterVolumeModel )->
									clear();
	AutomationClip::globalAutomationClip( &m_masterPitchModel )->
									clear();

	Engine::audioEngine()->doneChangeInModel();

	if( getGUI() != nullptr && getGUI()->getProjectNotes() )
	{
		getGUI()->getProjectNotes()->clear();
	}

	removeAllControllers();

	emit dataChanged();

	Engine::projectJournal()->clearJournal();

	Engine::projectJournal()->setJournalling( true );
}




// create new file
void Song::createNewProject()
{

	QString defaultTemplate = ConfigManager::inst()->userTemplateDir()
						+ "default.mpt";


	if( QFile::exists( defaultTemplate ) )
	{
		createNewProjectFromTemplate( defaultTemplate );
		return;
	}

	defaultTemplate = ConfigManager::inst()->factoryProjectsDir()
						+ "templates/default.mpt";
	if( QFile::exists( defaultTemplate ) )
	{
		createNewProjectFromTemplate( defaultTemplate );
		return;
	}

	m_loadingProject = true;

	clearProject();

	Engine::projectJournal()->setJournalling( false );

	m_oldFileName = "";
	setProjectFileName("");

	auto tripleOscTrack = Track::create(Track::Type::Instrument, this);
	dynamic_cast<InstrumentTrack*>(tripleOscTrack)->loadInstrument("tripleoscillator");

	auto kickerTrack = Track::create(Track::Type::Instrument, Engine::patternStore());
	dynamic_cast<InstrumentTrack*>(kickerTrack)->loadInstrument("kicker");

	Track::create( Track::Type::Sample, this );
	Track::create( Track::Type::Pattern, this );
	Track::create( Track::Type::Automation, this );

	m_tempoModel.setInitValue( DefaultTempo );
	m_timeSigModel.reset();
	m_masterVolumeModel.setInitValue( 100 );
	m_masterPitchModel.setInitValue( 0 );

	QCoreApplication::instance()->processEvents();

	m_loadingProject = false;
	updateLength();
	Engine::patternStore()->updateAfterTrackAdd();

	Engine::projectJournal()->setJournalling( true );

	QCoreApplication::sendPostedEvents();

	setModified(false);
	m_loadOnLaunch = false;
}




void Song::createNewProjectFromTemplate( const QString & templ )
{
	loadProject( templ );
	// clear file-name so that user doesn't overwrite template when
	// saving...
	m_oldFileName = "";
	setProjectFileName("");
	// update window title
	m_loadOnLaunch = false;
}




// load given song
void Song::loadProject( const QString & fileName )
{
	using gui::getGUI;

	QDomNode node;

	m_loadingProject = true;

	Engine::projectJournal()->setJournalling( false );

	m_oldFileName = m_fileName;
	setProjectFileName(fileName);

	DataFile dataFile( m_fileName );

	bool cantLoadProject = false;
	// if file could not be opened, head-node is null and we create
	// new project
	if( dataFile.head().isNull() )
	{
		cantLoadProject = true;
	}
	else
	{
		// We check if plugins contain local paths to prevent malicious code being
		// added to project bundles and loaded with "local:" paths
		if (dataFile.hasLocalPlugins())
		{
			cantLoadProject = true;

			if (getGUI() != nullptr)
			{
				QMessageBox::critical(nullptr, tr("Aborting project load"),
					tr("Project file contains local paths to plugins, which could be used to "
						"run malicious code."));
			}
			else
			{
				QTextStream(stderr) << tr("Can't load project: "
					"Project file contains local paths to plugins.")
#if (QT_VERSION >= QT_VERSION_CHECK(5,15,0))
					<< Qt::endl;
#else
					<< endl;
#endif
			}
		}
	}

	if (cantLoadProject)
	{
		if( m_loadOnLaunch )
		{
			createNewProject();
		}
		setProjectFileName(m_oldFileName);
		return;
	}

	m_oldFileName = m_fileName;

	clearProject();

	clearErrors();

	Engine::audioEngine()->requestChangeInModel();

	// get the header information from the DOM
	m_tempoModel.loadSettings( dataFile.head(), "bpm" );
	m_timeSigModel.loadSettings( dataFile.head(), "timesig" );
	m_masterVolumeModel.loadSettings( dataFile.head(), "mastervol" );
	m_masterPitchModel.loadSettings( dataFile.head(), "masterpitch" );

	getTimeline(PlayMode::Song).setLoopEnabled(false);

	//Backward compatibility for LMMS <= 0.4.15
	PeakController::initGetControllerBySetting();

	// Load mixer first to be able to set the correct range for mixer channels
	node = dataFile.content().firstChildElement( Engine::mixer()->nodeName() );
	if( !node.isNull() )
	{
		Engine::mixer()->restoreState( node.toElement() );
		if( getGUI() != nullptr )
		{
			// refresh MixerView
			getGUI()->mixerView()->refreshDisplay();
		}
	}

	node = dataFile.content().firstChild();

	QDomNodeList tclist=dataFile.content().elementsByTagName("trackcontainer");
	m_nLoadingTrack=0;
	for( int i=0,n=tclist.count(); i<n; ++i )
	{
		QDomNode nd=tclist.at(i).firstChild();
		while(!nd.isNull())
		{
			if( nd.isElement() && nd.nodeName() == "track" )
			{
				++m_nLoadingTrack;
				if (static_cast<Track::Type>(nd.toElement().attribute("type").toInt()) == Track::Type::Pattern)
				{
					n += nd.toElement().elementsByTagName("patterntrack").at(0)
						.toElement().firstChildElement().childNodes().count();
				}
				nd=nd.nextSibling();
			}
		}
	}

	while( !node.isNull() && !isCancelled() )
	{
		if( node.isElement() )
		{
			if( node.nodeName() == "trackcontainer" )
			{
				( (JournallingObject *)( this ) )->restoreState( node.toElement() );
			}
			else if( node.nodeName() == "controllers" )
			{
				restoreControllerStates( node.toElement() );
			}
			else if (node.nodeName() == "scales")
			{
				restoreScaleStates(node.toElement());
			}
			else if (node.nodeName() == "keymaps")
			{
				restoreKeymapStates(node.toElement());
			}
			else if( getGUI() != nullptr )
			{
				if( node.nodeName() == getGUI()->getControllerRackView()->nodeName() )
				{
					getGUI()->getControllerRackView()->restoreState( node.toElement() );
				}
				else if( node.nodeName() == getGUI()->pianoRoll()->nodeName() )
				{
					getGUI()->pianoRoll()->restoreState( node.toElement() );
				}
				else if( node.nodeName() == getGUI()->automationEditor()->m_editor->nodeName() )
				{
					getGUI()->automationEditor()->m_editor->restoreState( node.toElement() );
				}
				else if( node.nodeName() == getGUI()->getProjectNotes()->nodeName() )
				{
					 getGUI()->getProjectNotes()->SerializingObject::restoreState( node.toElement() );
				}
				else if (node.nodeName() == getTimeline(PlayMode::Song).nodeName())
				{
					getTimeline(PlayMode::Song).restoreState(node.toElement());
				}
			}
		}
		node = node.nextSibling();
	}

	// quirk for fixing projects with broken positions of Clips inside pattern tracks
	Engine::patternStore()->fixIncorrectPositions();

	// Connect controller links to their controllers
	// now that everything is loaded
	ControllerConnection::finalizeConnections();

	// Remove dummy controllers that was added for correct connections
	m_controllers.erase(std::remove_if(m_controllers.begin(), m_controllers.end(),
		[](Controller* c){return c->type() == Controller::ControllerType::Dummy;}),
		m_controllers.end());

	// resolve all IDs so that autoModels are automated
	AutomationClip::resolveAllIDs();


	Engine::audioEngine()->doneChangeInModel();

	ConfigManager::inst()->addRecentlyOpenedProject( fileName );

	Engine::projectJournal()->setJournalling( true );

	emit projectLoaded();

	if( isCancelled() )
	{
		m_isCancelled = false;
		createNewProject();
		return;
	}

	if ( hasErrors())
	{
		if ( getGUI() != nullptr )
		{
			QMessageBox::warning( nullptr, tr("LMMS Error report"), errorSummary(),
							QMessageBox::Ok );
		}
		else
		{
#if (QT_VERSION >= QT_VERSION_CHECK(5,15,0))
			QTextStream(stderr) << Engine::getSong()->errorSummary() << Qt::endl;
#else
			QTextStream(stderr) << Engine::getSong()->errorSummary() << endl;
#endif
		}
	}

	m_loadingProject = false;
	updateLength();
	setModified(false);
	m_loadOnLaunch = false;
}


// only save current song as filename and do nothing else
bool Song::saveProjectFile(const QString & filename, bool withResources)
{
	using gui::getGUI;

	DataFile dataFile( DataFile::Type::SongProject );
	m_savingProject = true;

	m_tempoModel.saveSettings( dataFile, dataFile.head(), "bpm" );
	m_timeSigModel.saveSettings( dataFile, dataFile.head(), "timesig" );
	m_masterVolumeModel.saveSettings( dataFile, dataFile.head(), "mastervol" );
	m_masterPitchModel.saveSettings( dataFile, dataFile.head(), "masterpitch" );

	saveState( dataFile, dataFile.content() );

	Engine::mixer()->saveState( dataFile, dataFile.content() );
	if( getGUI() != nullptr )
	{
		getGUI()->getControllerRackView()->saveState( dataFile, dataFile.content() );
		getGUI()->pianoRoll()->saveState( dataFile, dataFile.content() );
		getGUI()->automationEditor()->m_editor->saveState( dataFile, dataFile.content() );
		getGUI()->getProjectNotes()->SerializingObject::saveState( dataFile, dataFile.content() );
		getTimeline(PlayMode::Song).saveState(dataFile, dataFile.content());
	}

	saveControllerStates( dataFile, dataFile.content() );

	saveScaleStates(dataFile, dataFile.content());
	saveKeymapStates(dataFile, dataFile.content());

	m_savingProject = false;

	return dataFile.writeFile(filename, withResources);
}



// Save the current song
bool Song::guiSaveProject()
{
	return guiSaveProjectAs(m_fileName);
}




// Save the current song with the given filename
bool Song::guiSaveProjectAs(const QString & filename)
{
	DataFile dataFile(DataFile::Type::SongProject);
	QString fileNameWithExtension = dataFile.nameWithExtension(filename);

	bool withResources = m_saveOptions.saveAsProjectBundle.value();

	bool const saveResult = saveProjectFile(fileNameWithExtension, withResources);

	// After saving, restore default save options.
	m_saveOptions.setDefaultOptions();

	// If we saved a bundle, we keep the project on the original
	// file and still keep it as modified
	if (saveResult && !withResources)
	{
		setModified(false);
		setProjectFileName(fileNameWithExtension);
	}

	return saveResult;
}




void Song::saveControllerStates( QDomDocument & doc, QDomElement & element )
{
	// save settings of controllers
	QDomElement controllersNode = doc.createElement( "controllers" );
	element.appendChild( controllersNode );
	for (const auto& controller : m_controllers)
	{
		controller->saveState(doc, controllersNode);
	}
}




void Song::restoreControllerStates( const QDomElement & element )
{
	QDomNode node = element.firstChild();
	while( !node.isNull() && !isCancelled() )
	{
		Controller * c = Controller::create( node.toElement(), this );
		if (c) {addController(c);}
		else
		{
			// Fix indices to ensure correct connections
			m_controllers.push_back(Controller::create(Controller::ControllerType::Dummy, this));
		}

		node = node.nextSibling();
	}
}



void Song::removeAllControllers()
{
	while (m_controllers.size() != 0)
	{
		removeController(m_controllers.at(0));
	}

	m_controllers.clear();
}



void Song::saveScaleStates(QDomDocument &doc, QDomElement &element)
{
	QDomElement scalesNode = doc.createElement("scales");
	element.appendChild(scalesNode);

	for (const auto& scale : m_scales)
	{
		scale->saveState(doc, scalesNode);
	}
}


void Song::restoreScaleStates(const QDomElement &element)
{
	QDomNode node = element.firstChild();

	for (auto i = std::size_t{0}; i < MaxScaleCount && !node.isNull() && !isCancelled(); i++)
	{
		m_scales[i]->restoreState(node.toElement());
		node = node.nextSibling();
	}
	emit scaleListChanged(-1);
}


void Song::saveKeymapStates(QDomDocument &doc, QDomElement &element)
{
	QDomElement keymapsNode = doc.createElement("keymaps");
	element.appendChild(keymapsNode);

	for (const auto& keymap : m_keymaps)
	{
		keymap->saveState(doc, keymapsNode);
	}
}


void Song::restoreKeymapStates(const QDomElement &element)
{
	QDomNode node = element.firstChild();

	for (auto i = std::size_t{0}; i < MaxKeymapCount && !node.isNull() && !isCancelled(); i++)
	{
		m_keymaps[i]->restoreState(node.toElement());
		node = node.nextSibling();
	}
	emit keymapListChanged(-1);
}


void Song::exportProjectMidi(QString const & exportFileName) const
{
	// instantiate midi export plugin
	TrackContainer::TrackList const & tracks = this->tracks();
	TrackContainer::TrackList const & patternStoreTracks = Engine::patternStore()->tracks();

	ExportFilter *exf = dynamic_cast<ExportFilter *> (Plugin::instantiate("midiexport", nullptr, nullptr));
	if (exf)
	{
		exf->tryExport(tracks, patternStoreTracks, getTempo(), m_masterPitchModel.value(), exportFileName);
	}
	else
	{
		qDebug() << "failed to load midi export filter!";
	}

}



void Song::updateFramesPerTick()
{
	Engine::updateFramesPerTick();
}




void Song::setModified()
{
	setModified(true);
}

void Song::setProjectFileName(QString const & projectFileName)
{
	if (m_fileName != projectFileName)
	{
		m_fileName = projectFileName;
		emit projectFileNameChanged();
	}
}




void Song::addController( Controller * controller )
{
	bool containsController = std::find(m_controllers.begin(), m_controllers.end(), controller) != m_controllers.end();
	if (controller && !containsController)
	{
		m_controllers.push_back(controller);
		emit controllerAdded( controller );

		this->setModified();
	}
}




void Song::removeController( Controller * controller )
{
	auto it = std::find(m_controllers.begin(), m_controllers.end(), controller);
	if (it != m_controllers.end())
	{
		m_controllers.erase(it);

		emit controllerRemoved( controller );
		delete controller;

		this->setModified();
	}
}




void Song::clearErrors()
{
	m_errors.clear();
}



void Song::collectError( const QString error )
{
	if (!m_errors.contains(error)) { m_errors[error] = 1; }
	else { m_errors[ error ]++; }
}



bool Song::hasErrors()
{
	return !(m_errors.isEmpty());
}



QString Song::errorSummary()
{
	QString errors;

	auto i = m_errors.constBegin();
	while (i != m_errors.constEnd())
	{
		errors.append( i.key() );
		if( i.value() > 1 )
		{
			errors.append( tr(" (repeated %1 times)").arg( i.value() ) );
		}
		errors.append("\n");
		++i;
	}

	errors.prepend( "\n\n" );
	errors.prepend( tr( "The following errors occurred while loading: " ) );

	return errors;
}

bool Song::isSavingProject() const {
	return m_savingProject;
}


std::shared_ptr<const Scale> Song::getScale(unsigned int index) const
{
	if (index >= MaxScaleCount) {index = 0;}

	return std::atomic_load(&m_scales[index]);
}


std::shared_ptr<const Keymap> Song::getKeymap(unsigned int index) const
{
	if (index >= MaxKeymapCount) {index = 0;}

	return std::atomic_load(&m_keymaps[index]);
}


void Song::setScale(unsigned int index, std::shared_ptr<Scale> newScale)
{
	if (index >= MaxScaleCount) {index = 0;}

	Engine::audioEngine()->requestChangeInModel();
	std::atomic_store(&m_scales[index], newScale);
	emit scaleListChanged(index);
	Engine::audioEngine()->doneChangeInModel();
}


void Song::setKeymap(unsigned int index, std::shared_ptr<Keymap> newMap)
{
	if (index >= MaxKeymapCount) {index = 0;}

	Engine::audioEngine()->requestChangeInModel();
	std::atomic_store(&m_keymaps[index], newMap);
	emit keymapListChanged(index);
	Engine::audioEngine()->doneChangeInModel();
}
} // namespace lmms<|MERGE_RESOLUTION|>--- conflicted
+++ resolved
@@ -654,19 +654,14 @@
 	switch (timeline.stopBehaviour())
 	{
 		case Timeline::StopBehaviour::BackToZero:
-<<<<<<< HEAD
-			getTimeline().setTicks(0);
-=======
 			if (m_playMode == PlayMode::MidiClip)
 			{
-				getPlayPos().setTicks(std::max(0, -m_midiClipToPlay->startTimeOffset()));
+				getTimeline().setTicks(std::max(0, -m_midiClipToPlay->startTimeOffset()));
 			}
 			else
 			{
-				getPlayPos().setTicks(0);
-			}
-			m_elapsedMilliSeconds[static_cast<std::size_t>(m_playMode)] = 0;
->>>>>>> 61736a97
+				getTimeline().setTicks(0);
+			}
 			break;
 
 		case Timeline::StopBehaviour::BackToStart:
