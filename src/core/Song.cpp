/*
 * Song.cpp - root of the model tree
 *
 * Copyright (c) 2004-2014 Tobias Doerffel <tobydox/at/users.sourceforge.net>
 *
 * This file is part of LMMS - https://lmms.io
 *
 * This program is free software; you can redistribute it and/or
 * modify it under the terms of the GNU General Public
 * License as published by the Free Software Foundation; either
 * version 2 of the License, or (at your option) any later version.
 *
 * This program is distributed in the hope that it will be useful,
 * but WITHOUT ANY WARRANTY; without even the implied warranty of
 * MERCHANTABILITY or FITNESS FOR A PARTICULAR PURPOSE.  See the GNU
 * General Public License for more details.
 *
 * You should have received a copy of the GNU General Public
 * License along with this program (see COPYING); if not, write to the
 * Free Software Foundation, Inc., 51 Franklin Street, Fifth Floor,
 * Boston, MA 02110-1301 USA.
 *
 */

#include "Song.h"
#include <QTextStream>
#include <QCoreApplication>
#include <QDebug>
#include <QFile>
#include <QMessageBox>

#include <algorithm>
#include <cmath>

#include "AutomationTrack.h"
#include "AutomationEditor.h"
#include "ConfigManager.h"
#include "ControllerRackView.h"
#include "ControllerConnection.h"
#include "EnvelopeAndLfoParameters.h"
#include "Mixer.h"
#include "MixerView.h"
#include "GuiApplication.h"
#include "ExportFilter.h"
#include "InstrumentTrack.h"
#include "Keymap.h"
#include "NotePlayHandle.h"
#include "MidiClip.h"
#include "PatternEditor.h"
#include "PatternStore.h"
#include "PatternTrack.h"
#include "PianoRoll.h"
#include "ProjectJournal.h"
#include "ProjectNotes.h"
#include "Scale.h"
#include "SongEditor.h"
#include "TimeLineWidget.h"
#include "PeakController.h"


namespace lmms
{

tick_t TimePos::s_ticksPerBar = DefaultTicksPerBar;



Song::Song() :
	TrackContainer(),
	m_globalAutomationTrack( dynamic_cast<AutomationTrack *>(
				Track::create( Track::Type::HiddenAutomation,
								this ) ) ),
	m_tempoModel( DefaultTempo, MinTempo, MaxTempo, this, tr( "Tempo" ) ),
	m_timeSigModel( this ),
	m_oldTicksPerBar( DefaultTicksPerBar ),
	m_masterVolumeModel( 100, 0, 200, this, tr( "Master volume" ) ),
	m_masterPitchModel( 0, -12, 12, this, tr( "Master pitch" ) ),
	m_nLoadingTrack( 0 ),
	m_fileName(),
	m_oldFileName(),
	m_modified( false ),
	m_loadOnLaunch( true ),
	m_recording( false ),
	m_exporting( false ),
	m_exportLoop( false ),
	m_renderBetweenMarkers( false ),
	m_playing( false ),
	m_paused( false ),
	m_savingProject( false ),
	m_loadingProject( false ),
	m_isCancelled( false ),
	m_playMode( PlayMode::None ),
	m_length( 0 ),
	m_midiClipToPlay( nullptr ),
	m_loopMidiClip( false ),
	m_elapsedTicks( 0 ),
	m_elapsedBars( 0 ),
	m_loopRenderCount(1),
	m_loopRenderRemaining(1),
	m_oldAutomatedValues()
{
	for (double& millisecondsElapsed : m_elapsedMilliSeconds) { millisecondsElapsed = 0; }
	connect( &m_tempoModel, SIGNAL(dataChanged()),
			this, SLOT(setTempo()), Qt::DirectConnection );
	connect( &m_tempoModel, SIGNAL(dataUnchanged()),
			this, SLOT(setTempo()), Qt::DirectConnection );
	connect( &m_timeSigModel, SIGNAL(dataChanged()),
			this, SLOT(setTimeSignature()), Qt::DirectConnection );


	connect( Engine::audioEngine(), SIGNAL(sampleRateChanged()), this,
						SLOT(updateFramesPerTick()));

	connect( &m_masterVolumeModel, SIGNAL(dataChanged()),
			this, SLOT(masterVolumeChanged()), Qt::DirectConnection );
/*	connect( &m_masterPitchModel, SIGNAL(dataChanged()),
			this, SLOT(masterPitchChanged()));*/

	qRegisterMetaType<lmms::Note>( "lmms::Note" );
	setType( Type::Song );

	for (auto& scale : m_scales) {scale = std::make_shared<Scale>();}
	for (auto& keymap : m_keymaps) {keymap = std::make_shared<Keymap>();}
}




Song::~Song()
{
	m_playing = false;
	delete m_globalAutomationTrack;
}




void Song::masterVolumeChanged()
{
	Engine::audioEngine()->setMasterGain( m_masterVolumeModel.value() / 100.0f );
}




void Song::setTempo()
{
	Engine::audioEngine()->requestChangeInModel();
	const auto tempo = (bpm_t)m_tempoModel.value();
	PlayHandleList & playHandles = Engine::audioEngine()->playHandles();
	for (const auto& playHandle : playHandles)
	{
		auto nph = dynamic_cast<NotePlayHandle*>(playHandle);
		if( nph && !nph->isReleased() )
		{
			nph->lock();
			nph->resize( tempo );
			nph->unlock();
		}
	}
	Engine::audioEngine()->doneChangeInModel();

	Engine::updateFramesPerTick();

	m_vstSyncController.setTempo( tempo );

	emit tempoChanged( tempo );
}




void Song::setTimeSignature()
{
	TimePos::setTicksPerBar( ticksPerBar() );
	emit timeSignatureChanged( m_oldTicksPerBar, ticksPerBar() );
	emit dataChanged();
	m_oldTicksPerBar = ticksPerBar();

	m_vstSyncController.setTimeSignature(
		getTimeSigModel().getNumerator(), getTimeSigModel().getDenominator() );
}




void Song::savePos()
{
	gui::TimeLineWidget* tl = getPlayPos().m_timeLine;

	if( tl != nullptr )
	{
		tl->savePos( getPlayPos() );
	}
}




void Song::processNextBuffer()
{
	m_vstSyncController.setPlaybackJumped(false);

	// If nothing is playing, there is nothing to do
	if (!m_playing) { return; }

	// At the beginning of the song, we have to reset the LFOs
	if (m_playMode == PlayMode::Song && getPlayPos() == 0)
	{
		EnvelopeAndLfoParameters::instances()->reset();
	}

	TrackList trackList;
	int clipNum = -1; // The number of the clip that will be played

	// Determine the list of tracks to play and the clip number
	switch (m_playMode)
	{
		case PlayMode::Song:
			trackList = tracks();
			break;

		case PlayMode::Pattern:
			if (Engine::patternStore()->numOfPatterns() > 0)
			{
				clipNum = Engine::patternStore()->currentPattern();
				trackList.push_back(PatternTrack::findPatternTrack(clipNum));
			}
			break;

		case PlayMode::MidiClip:
			if (m_midiClipToPlay)
			{
				clipNum = m_midiClipToPlay->getTrack()->getClipNum(m_midiClipToPlay);
				trackList.push_back(m_midiClipToPlay->getTrack());
			}
			break;

		default:
			return;
	}

	// If we have no tracks to play, there is nothing to do
	if (trackList.empty()) { return; }

	// If the playback position is outside of the range [begin, end), move it to
	// begin and inform interested parties.
	// Returns true if the playback position was moved, else false.
	const auto enforceLoop = [this](const TimePos& begin, const TimePos& end)
	{
		if (getPlayPos() < begin || getPlayPos() >= end)
		{
			setToTime(begin);
			m_vstSyncController.setPlaybackJumped(true);
			emit updateSampleTracks();
			return true;
		}
		return false;
	};

	const auto timeline = getPlayPos().m_timeLine;
	const auto loopEnabled = !m_exporting && timeline && timeline->loopPointsEnabled();

	// Ensure playback begins within the loop if it is enabled
	if (loopEnabled) { enforceLoop(timeline->loopBegin(), timeline->loopEnd()); }

	// Inform VST plugins if the user moved the play head
	if (getPlayPos().jumped())
	{
		m_vstSyncController.setPlaybackJumped(true);
		getPlayPos().setJumped(false);
	}

	const auto framesPerTick = Engine::framesPerTick();
	const auto framesPerPeriod = Engine::audioEngine()->framesPerPeriod();

	f_cnt_t frameOffsetInPeriod = 0;

	while (frameOffsetInPeriod < framesPerPeriod)
	{
		auto frameOffsetInTick = getPlayPos().currentFrame();

		// If a whole tick has elapsed, update the frame and tick count, and check any loops
		if (frameOffsetInTick >= framesPerTick)
		{
			// Transfer any whole ticks from the frame count to the tick count
			const auto elapsedTicks = static_cast<int>(frameOffsetInTick / framesPerTick);
			getPlayPos().setTicks(getPlayPos().getTicks() + elapsedTicks);
			frameOffsetInTick -= elapsedTicks * framesPerTick;
			getPlayPos().setCurrentFrame(frameOffsetInTick);

			// If we are playing a pattern track, or a MIDI clip with no loop enabled,
			// loop back to the beginning when we reach the end
			if (m_playMode == PlayMode::Pattern)
			{
				enforceLoop(TimePos{0}, TimePos{Engine::patternStore()->lengthOfCurrentPattern(), 0});
			}
			else if (m_playMode == PlayMode::MidiClip && m_loopMidiClip && !loopEnabled)
			{
				enforceLoop(TimePos{0}, m_midiClipToPlay->length());
			}

			// Handle loop points, and inform VST plugins of the loop status
			if (loopEnabled || (m_loopRenderRemaining > 1 && getPlayPos() >= timeline->loopBegin()))
			{
				m_vstSyncController.startCycle(
					timeline->loopBegin().getTicks(), timeline->loopEnd().getTicks());

				// Loop if necessary, and decrement the remaining loops if we did
				if (enforceLoop(timeline->loopBegin(), timeline->loopEnd())
					&& m_loopRenderRemaining > 1)
				{
					m_loopRenderRemaining--;
				}
			}
			else
			{
				m_vstSyncController.stopCycle();
			}
		}

		const f_cnt_t framesUntilNextPeriod = framesPerPeriod - frameOffsetInPeriod;
		const auto framesUntilNextTick = static_cast<f_cnt_t>(std::ceil(framesPerTick - frameOffsetInTick));

		// We want to proceed to the next buffer or tick, whichever is closer
		const auto framesToPlay = std::min(framesUntilNextPeriod, framesUntilNextTick);

		if (frameOffsetInPeriod == 0)
		{
			// First frame of buffer: update VST sync position.
			// This must be done after we've corrected the frame/tick count,
			// but before actually playing any frames.
			m_vstSyncController.setAbsolutePosition(getPlayPos().getTicks()
				+ getPlayPos().currentFrame() / static_cast<double>(framesPerTick));
			m_vstSyncController.update();
		}

		if (static_cast<f_cnt_t>(frameOffsetInTick) == 0)
		{
			// First frame of tick: process automation and play tracks
			processAutomations(trackList, getPlayPos(), framesToPlay);
			for (const auto track : trackList)
			{
				track->play(getPlayPos(), framesToPlay, frameOffsetInPeriod, clipNum);
			}
		}

		// Update frame counters
		frameOffsetInPeriod += framesToPlay;
		frameOffsetInTick += framesToPlay;
		getPlayPos().setCurrentFrame(frameOffsetInTick);
		m_elapsedMilliSeconds[static_cast<std::size_t>(m_playMode)] += TimePos::ticksToMilliseconds(framesToPlay / framesPerTick, getTempo());
		m_elapsedBars = getPlayPos(PlayMode::Song).getBar();
		m_elapsedTicks = (getPlayPos(PlayMode::Song).getTicks() % ticksPerBar()) / 48;
	}
}


void Song::processAutomations(const TrackList &tracklist, TimePos timeStart, fpp_t)
{
	AutomatedValueMap values;

	QSet<const AutomatableModel*> recordedModels;

	TrackContainer* container = this;
	int clipNum = -1;

	switch (m_playMode)
	{
	case PlayMode::Song:
		break;
	case PlayMode::Pattern:
	{
		Q_ASSERT(tracklist.size() == 1);
		Q_ASSERT(tracklist.at(0)->type() == Track::Type::Pattern);
		auto patternTrack = dynamic_cast<PatternTrack*>(tracklist.at(0));
		container = Engine::patternStore();
		clipNum = patternTrack->patternIndex();
	}
		break;
	default:
		return;
	}

	values = container->automatedValuesAt(timeStart, clipNum);
	TrackList tracks = container->tracks();

	Track::clipVector clips;
	for (Track* track : tracks)
	{
		if (track->type() == Track::Type::Automation) {
			track->getClipsInRange(clips, 0, timeStart);
		}
	}

	// Process recording
	for (Clip* clip : clips)
	{
		auto p = dynamic_cast<AutomationClip *>(clip);
		TimePos relTime = timeStart - p->startPosition();
		if (p->isRecording() && relTime >= 0 && relTime < p->length())
		{
			const AutomatableModel* recordedModel = p->firstObject();
			p->recordValue(relTime, recordedModel->value<float>());

			recordedModels << recordedModel;
		}
	}

	// Checks if an automated model stopped being automated by automation clip
	// so we can move the control back to any connected controller again
	for (auto it = m_oldAutomatedValues.begin(); it != m_oldAutomatedValues.end(); it++)
	{
		AutomatableModel * am = it.key();
		if (am->controllerConnection() && !values.contains(am))
		{
			am->setUseControllerValue(true);
		}
	}
	m_oldAutomatedValues = values;

	// Apply values
	for (auto it = values.begin(); it != values.end(); it++)
	{
		if (! recordedModels.contains(it.key()))
		{
			it.key()->setAutomatedValue(it.value());
		}
		else if (!it.key()->useControllerValue())
		{
			it.key()->setUseControllerValue(true);
		}
	}
}

void Song::setModified(bool value)
{
	if( !m_loadingProject && m_modified != value)
	{
		m_modified = value;
		emit modified();
	}
}

bool Song::isExportDone() const
{
	return !isExporting() || getPlayPos() >= m_exportSongEnd;
}

int Song::getExportProgress() const
{
	TimePos pos = getPlayPos();
    
	if (pos >= m_exportSongEnd)
	{
		return 100;
	}
	else if (pos <= m_exportSongBegin)
	{
		return 0;
	}
	else if (pos >= m_exportLoopEnd)
	{
		pos = (m_exportLoopBegin-m_exportSongBegin) + (m_exportLoopEnd - m_exportLoopBegin) *
			m_loopRenderCount + (pos - m_exportLoopEnd);
	}
	else if ( pos >= m_exportLoopBegin )
	{
		pos = (m_exportLoopBegin-m_exportSongBegin) + ((m_exportLoopEnd - m_exportLoopBegin) *
			(m_loopRenderCount - m_loopRenderRemaining)) + (pos - m_exportLoopBegin);
	}
	else
	{
		pos = (pos - m_exportSongBegin);
	}

	return (float)pos/(float)m_exportEffectiveLength*100.0f;
}

void Song::playSong()
{
	m_recording = false;

	if( isStopped() == false )
	{
		stop();
	}

	m_playMode = PlayMode::Song;
	m_playing = true;
	m_paused = false;

	m_vstSyncController.setPlaybackState( true );

	savePos();

	emit playbackStateChanged();
}




void Song::record()
{
	m_recording = true;
	// TODO: Implement
}




void Song::playAndRecord()
{
	playSong();
	m_recording = true;
}




void Song::playPattern()
{
	if( isStopped() == false )
	{
		stop();
	}

	m_playMode = PlayMode::Pattern;
	m_playing = true;
	m_paused = false;

	m_vstSyncController.setPlaybackState( true );

	savePos();

	emit playbackStateChanged();
}




void Song::playMidiClip( const MidiClip* midiClipToPlay, bool loop )
{
	if( isStopped() == false )
	{
		stop();
	}

	m_midiClipToPlay = midiClipToPlay;
	m_loopMidiClip = loop;

	if( m_midiClipToPlay != nullptr )
	{
		m_playMode = PlayMode::MidiClip;
		m_playing = true;
		m_paused = false;
	}

	savePos();

	emit playbackStateChanged();
}




void Song::updateLength()
{
	m_length = 0;
	m_tracksMutex.lockForRead();
	for (auto track : tracks())
	{
		if (m_exporting && track->isMuted())
		{
			continue;
		}

		const bar_t cur = track->length();
		if( cur > m_length )
		{
			m_length = cur;
		}
	}
	m_tracksMutex.unlock();

	emit lengthChanged( m_length );
}




void Song::setPlayPos( tick_t ticks, PlayMode playMode )
{
	tick_t ticksFromPlayMode = getPlayPos(playMode).getTicks();
	m_elapsedTicks += ticksFromPlayMode - ticks;
	m_elapsedMilliSeconds[static_cast<std::size_t>(playMode)] += TimePos::ticksToMilliseconds( ticks - ticksFromPlayMode, getTempo() );
	getPlayPos(playMode).setTicks( ticks );
	getPlayPos(playMode).setCurrentFrame( 0.0f );
	getPlayPos(playMode).setJumped( true );

// send a signal if playposition changes during playback
	if( isPlaying() )
	{
		emit playbackPositionChanged();
		emit updateSampleTracks();
	}
}




void Song::togglePause()
{
	if( m_paused == true )
	{
		m_playing = true;
		m_paused = false;
	}
	else
	{
		m_playing = false;
		m_paused = true;
		Engine::audioEngine()->clear();
	}

	m_vstSyncController.setPlaybackState( m_playing );

	emit playbackStateChanged();
}




void Song::stop()
{
	// do not stop/reset things again if we're stopped already
	if( m_playMode == PlayMode::None )
	{
		return;
	}

	using gui::TimeLineWidget;

	// To avoid race conditions with the processing threads
	Engine::audioEngine()->requestChangeInModel();

	TimeLineWidget * tl = getPlayPos().m_timeLine;
	m_paused = false;
	m_recording = true;

	if( tl )
	{
		switch( tl->behaviourAtStop() )
		{
			case TimeLineWidget::BehaviourAtStopState::BackToZero:
				getPlayPos().setTicks(0);
				m_elapsedMilliSeconds[static_cast<std::size_t>(m_playMode)] = 0;
				break;

			case TimeLineWidget::BehaviourAtStopState::BackToStart:
				if( tl->savedPos() >= 0 )
				{
					getPlayPos().setTicks(tl->savedPos().getTicks());
					setToTime(tl->savedPos());

					tl->savePos( -1 );
				}
				break;

			case TimeLineWidget::BehaviourAtStopState::KeepStopPosition:
				break;
		}
	}
	else
	{
		getPlayPos().setTicks( 0 );
		m_elapsedMilliSeconds[static_cast<std::size_t>(m_playMode)] = 0;
	}
	m_playing = false;

	m_elapsedMilliSeconds[static_cast<std::size_t>(PlayMode::None)] = m_elapsedMilliSeconds[static_cast<std::size_t>(m_playMode)];
	getPlayPos(PlayMode::None).setTicks(getPlayPos().getTicks());

	getPlayPos().setCurrentFrame( 0 );

	m_vstSyncController.setPlaybackState( m_exporting );
	m_vstSyncController.setAbsolutePosition(
		getPlayPos().getTicks()
		+ getPlayPos().currentFrame()
		/ (double) Engine::framesPerTick() );

	// remove all note-play-handles that are active
	Engine::audioEngine()->clear();

	// Moves the control of the models that were processed on the last frame
	// back to their controllers.
	for (auto it = m_oldAutomatedValues.begin(); it != m_oldAutomatedValues.end(); it++)
	{
		AutomatableModel * am = it.key();
		am->setUseControllerValue(true);
	}
	m_oldAutomatedValues.clear();

	m_playMode = PlayMode::None;

	Engine::audioEngine()->doneChangeInModel();

	emit stopped();
	emit playbackStateChanged();
}




void Song::startExport()
{
	stop();

	m_exporting = true;
	updateLength();

	if (m_renderBetweenMarkers)
	{
		m_exportSongBegin = m_exportLoopBegin = getPlayPos(PlayMode::Song).m_timeLine->loopBegin();
		m_exportSongEnd = m_exportLoopEnd = getPlayPos(PlayMode::Song).m_timeLine->loopEnd();

		getPlayPos(PlayMode::Song).setTicks( getPlayPos(PlayMode::Song).m_timeLine->loopBegin().getTicks() );
	}
	else
	{
		m_exportSongEnd = TimePos(m_length, 0);
        
		// Handle potentially ridiculous loop points gracefully.
		if (m_loopRenderCount > 1 && getPlayPos(PlayMode::Song).m_timeLine->loopEnd() > m_exportSongEnd) 
		{
			m_exportSongEnd = getPlayPos(PlayMode::Song).m_timeLine->loopEnd();
		}

		if (!m_exportLoop) 
			m_exportSongEnd += TimePos(1,0);
        
		m_exportSongBegin = TimePos(0,0);
		// FIXME: remove this check once we load timeline in headless mode
		if (getPlayPos(PlayMode::Song).m_timeLine)
		{
			m_exportLoopBegin = getPlayPos(PlayMode::Song).m_timeLine->loopBegin() < m_exportSongEnd &&
				getPlayPos(PlayMode::Song).m_timeLine->loopEnd() <= m_exportSongEnd ?
				getPlayPos(PlayMode::Song).m_timeLine->loopBegin() : TimePos(0,0);
			m_exportLoopEnd = getPlayPos(PlayMode::Song).m_timeLine->loopBegin() < m_exportSongEnd &&
				getPlayPos(PlayMode::Song).m_timeLine->loopEnd() <= m_exportSongEnd ?
				getPlayPos(PlayMode::Song).m_timeLine->loopEnd() : TimePos(0,0);
		}

		getPlayPos(PlayMode::Song).setTicks( 0 );
	}

	m_exportEffectiveLength = (m_exportLoopBegin - m_exportSongBegin) + (m_exportLoopEnd - m_exportLoopBegin) 
		* m_loopRenderCount + (m_exportSongEnd - m_exportLoopEnd);
	m_loopRenderRemaining = m_loopRenderCount;

	playSong();

	m_vstSyncController.setPlaybackState( true );
}




void Song::stopExport()
{
	stop();
	m_exporting = false;

	m_vstSyncController.setPlaybackState( m_playing );
}




void Song::insertBar()
{
	m_tracksMutex.lockForRead();
	for (Track* track: tracks())
	{
		// FIXME journal batch of tracks instead of each track individually
		if (track->numOfClips() > 0) { track->addJournalCheckPoint(); }
		track->insertBar(getPlayPos(PlayMode::Song));
	}
	m_tracksMutex.unlock();
}




void Song::removeBar()
{
	m_tracksMutex.lockForRead();
	for (Track* track: tracks())
	{
		// FIXME journal batch of tracks instead of each track individually
		if (track->numOfClips() > 0) { track->addJournalCheckPoint(); }
		track->removeBar(getPlayPos(PlayMode::Song));
	}
	m_tracksMutex.unlock();
}




void Song::addPatternTrack()
{
	Track * t = Track::create(Track::Type::Pattern, this);
	Engine::patternStore()->setCurrentPattern(dynamic_cast<PatternTrack*>(t)->patternIndex());
}




void Song::addSampleTrack()
{
	( void )Track::create( Track::Type::Sample, this );
}




void Song::addAutomationTrack()
{
	( void )Track::create( Track::Type::Automation, this );
}




bpm_t Song::getTempo()
{
	return ( bpm_t )m_tempoModel.value();
}


AutomatedValueMap Song::automatedValuesAt(TimePos time, int clipNum) const
{
	auto trackList = TrackList{m_globalAutomationTrack};
	trackList.insert(trackList.end(), tracks().begin(), tracks().end());
	return TrackContainer::automatedValuesFromTracks(trackList, time, clipNum);
}




void Song::clearProject()
{
	using gui::getGUI;

	Engine::projectJournal()->setJournalling( false );

	if( m_playing )
	{
		stop();
	}

	for( int i = 0; i < PlayModeCount; i++ )
	{
		setPlayPos( 0, ( PlayMode )i );
	}


	Engine::audioEngine()->requestChangeInModel();

	if( getGUI() != nullptr && getGUI()->patternEditor() )
	{
		getGUI()->patternEditor()->m_editor->clearAllTracks();
	}
	if( getGUI() != nullptr && getGUI()->songEditor() )
	{
		getGUI()->songEditor()->m_editor->clearAllTracks();
	}
	if( getGUI() != nullptr && getGUI()->mixerView() )
	{
		getGUI()->mixerView()->clear();
	}
	QCoreApplication::sendPostedEvents();
	Engine::patternStore()->clearAllTracks();
	clearAllTracks();

	Engine::mixer()->clear();

	if( getGUI() != nullptr && getGUI()->automationEditor() )
	{
		getGUI()->automationEditor()->setCurrentClip( nullptr );
	}

	if( getGUI() != nullptr && getGUI()->pianoRoll() )
	{
		getGUI()->pianoRoll()->reset();
	}

	m_tempoModel.reset();
	m_masterVolumeModel.reset();
	m_masterPitchModel.reset();
	m_timeSigModel.reset();

	// Clear the m_oldAutomatedValues AutomatedValueMap
	m_oldAutomatedValues.clear();

	AutomationClip::globalAutomationClip( &m_tempoModel )->clear();
	AutomationClip::globalAutomationClip( &m_masterVolumeModel )->
									clear();
	AutomationClip::globalAutomationClip( &m_masterPitchModel )->
									clear();

	Engine::audioEngine()->doneChangeInModel();

	if( getGUI() != nullptr && getGUI()->getProjectNotes() )
	{
		getGUI()->getProjectNotes()->clear();
	}

	removeAllControllers();

	emit dataChanged();

	Engine::projectJournal()->clearJournal();

	Engine::projectJournal()->setJournalling( true );
}




// create new file
void Song::createNewProject()
{

	QString defaultTemplate = ConfigManager::inst()->userTemplateDir()
						+ "default.mpt";


	if( QFile::exists( defaultTemplate ) )
	{
		createNewProjectFromTemplate( defaultTemplate );
		return;
	}

	defaultTemplate = ConfigManager::inst()->factoryProjectsDir()
						+ "templates/default.mpt";
	if( QFile::exists( defaultTemplate ) )
	{
		createNewProjectFromTemplate( defaultTemplate );
		return;
	}

	m_loadingProject = true;

	clearProject();

	Engine::projectJournal()->setJournalling( false );

	m_oldFileName = "";
	setProjectFileName("");

	Track * t;
	t = Track::create( Track::Type::Instrument, this );
	dynamic_cast<InstrumentTrack * >( t )->loadInstrument(
					"tripleoscillator" );
	t = Track::create(Track::Type::Instrument, Engine::patternStore());
	dynamic_cast<InstrumentTrack * >( t )->loadInstrument(
						"kicker" );
	Track::create( Track::Type::Sample, this );
	Track::create( Track::Type::Pattern, this );
	Track::create( Track::Type::Automation, this );

	m_tempoModel.setInitValue( DefaultTempo );
	m_timeSigModel.reset();
	m_masterVolumeModel.setInitValue( 100 );
	m_masterPitchModel.setInitValue( 0 );

	QCoreApplication::instance()->processEvents();

	m_loadingProject = false;

	Engine::patternStore()->updateAfterTrackAdd();

	Engine::projectJournal()->setJournalling( true );

	QCoreApplication::sendPostedEvents();

	setModified(false);
	m_loadOnLaunch = false;
}




void Song::createNewProjectFromTemplate( const QString & templ )
{
	loadProject( templ );
	// clear file-name so that user doesn't overwrite template when
	// saving...
	m_oldFileName = "";
	setProjectFileName("");
	// update window title
	m_loadOnLaunch = false;
}




// load given song
void Song::loadProject( const QString & fileName )
{
	using gui::getGUI;

	QDomNode node;

	m_loadingProject = true;

	Engine::projectJournal()->setJournalling( false );

	m_oldFileName = m_fileName;
	setProjectFileName(fileName);

	DataFile dataFile( m_fileName );

	bool cantLoadProject = false;
	// if file could not be opened, head-node is null and we create
	// new project
	if( dataFile.head().isNull() )
	{
		cantLoadProject = true;
	}
	else
	{
		// We check if plugins contain local paths to prevent malicious code being
		// added to project bundles and loaded with "local:" paths
		if (dataFile.hasLocalPlugins())
		{
			cantLoadProject = true;

			if (getGUI() != nullptr)
			{
				QMessageBox::critical(nullptr, tr("Aborting project load"),
					tr("Project file contains local paths to plugins, which could be used to "
						"run malicious code."));
			}
			else
			{
				QTextStream(stderr) << tr("Can't load project: "
					"Project file contains local paths to plugins.")
#if (QT_VERSION >= QT_VERSION_CHECK(5,15,0))
					<< Qt::endl;
#else
					<< endl;
#endif
			}
		}
	}

	if (cantLoadProject)
	{
		if( m_loadOnLaunch )
		{
			createNewProject();
		}
		setProjectFileName(m_oldFileName);
		return;
	}

	m_oldFileName = m_fileName;

	clearProject();

	clearErrors();

	Engine::audioEngine()->requestChangeInModel();

	// get the header information from the DOM
	m_tempoModel.loadSettings( dataFile.head(), "bpm" );
	m_timeSigModel.loadSettings( dataFile.head(), "timesig" );
	m_masterVolumeModel.loadSettings( dataFile.head(), "mastervol" );
	m_masterPitchModel.loadSettings( dataFile.head(), "masterpitch" );

	if( getPlayPos(PlayMode::Song).m_timeLine )
	{
		// reset loop-point-state
		getPlayPos(PlayMode::Song).m_timeLine->toggleLoopPoints( 0 );
	}

	if( !dataFile.content().firstChildElement( "track" ).isNull() )
	{
		m_globalAutomationTrack->restoreState( dataFile.content().
						firstChildElement( "track" ) );
	}

	//Backward compatibility for LMMS <= 0.4.15
	PeakController::initGetControllerBySetting();

	// Load mixer first to be able to set the correct range for mixer channels
	node = dataFile.content().firstChildElement( Engine::mixer()->nodeName() );
	if( !node.isNull() )
	{
		Engine::mixer()->restoreState( node.toElement() );
		if( getGUI() != nullptr )
		{
			// refresh MixerView
			getGUI()->mixerView()->refreshDisplay();
		}
	}

	node = dataFile.content().firstChild();

	QDomNodeList tclist=dataFile.content().elementsByTagName("trackcontainer");
	m_nLoadingTrack=0;
	for( int i=0,n=tclist.count(); i<n; ++i )
	{
		QDomNode nd=tclist.at(i).firstChild();
		while(!nd.isNull())
		{
			if( nd.isElement() && nd.nodeName() == "track" )
			{
				++m_nLoadingTrack;
				if (static_cast<Track::Type>(nd.toElement().attribute("type").toInt()) == Track::Type::Pattern)
				{
					n += nd.toElement().elementsByTagName("patterntrack").at(0)
						.toElement().firstChildElement().childNodes().count();
				}
				nd=nd.nextSibling();
			}
		}
	}

	while( !node.isNull() && !isCancelled() )
	{
		if( node.isElement() )
		{
			if( node.nodeName() == "trackcontainer" )
			{
				( (JournallingObject *)( this ) )->restoreState( node.toElement() );
			}
			else if( node.nodeName() == "controllers" )
			{
				restoreControllerStates( node.toElement() );
			}
			else if (node.nodeName() == "scales")
			{
				restoreScaleStates(node.toElement());
			}
			else if (node.nodeName() == "keymaps")
			{
				restoreKeymapStates(node.toElement());
			}
			else if( getGUI() != nullptr )
			{
				if( node.nodeName() == getGUI()->getControllerRackView()->nodeName() )
				{
					getGUI()->getControllerRackView()->restoreState( node.toElement() );
				}
				else if( node.nodeName() == getGUI()->pianoRoll()->nodeName() )
				{
					getGUI()->pianoRoll()->restoreState( node.toElement() );
				}
				else if( node.nodeName() == getGUI()->automationEditor()->m_editor->nodeName() )
				{
					getGUI()->automationEditor()->m_editor->restoreState( node.toElement() );
				}
				else if( node.nodeName() == getGUI()->getProjectNotes()->nodeName() )
				{
					 getGUI()->getProjectNotes()->SerializingObject::restoreState( node.toElement() );
				}
				else if( node.nodeName() == getPlayPos(PlayMode::Song).m_timeLine->nodeName() )
				{
					getPlayPos(PlayMode::Song).m_timeLine->restoreState( node.toElement() );
				}
			}
		}
		node = node.nextSibling();
	}

	// quirk for fixing projects with broken positions of Clips inside pattern tracks
	Engine::patternStore()->fixIncorrectPositions();

	// Connect controller links to their controllers
	// now that everything is loaded
	ControllerConnection::finalizeConnections();

	// Remove dummy controllers that was added for correct connections
	m_controllers.erase(std::remove_if(m_controllers.begin(), m_controllers.end(),
		[](Controller* c){return c->type() == Controller::ControllerType::Dummy;}),
		m_controllers.end());

	// resolve all IDs so that autoModels are automated
	AutomationClip::resolveAllIDs();


	Engine::audioEngine()->doneChangeInModel();

	ConfigManager::inst()->addRecentlyOpenedProject( fileName );

	Engine::projectJournal()->setJournalling( true );

	emit projectLoaded();

	if( isCancelled() )
	{
		m_isCancelled = false;
		createNewProject();
		return;
	}

	if ( hasErrors())
	{
		if ( getGUI() != nullptr )
		{
			QMessageBox::warning( nullptr, tr("LMMS Error report"), errorSummary(),
							QMessageBox::Ok );
		}
		else
		{
#if (QT_VERSION >= QT_VERSION_CHECK(5,15,0))
			QTextStream(stderr) << Engine::getSong()->errorSummary() << Qt::endl;
#else
			QTextStream(stderr) << Engine::getSong()->errorSummary() << endl;
#endif
		}
	}

	m_loadingProject = false;
	setModified(false);
	m_loadOnLaunch = false;
}


// only save current song as filename and do nothing else
bool Song::saveProjectFile(const QString & filename, bool withResources)
{
	using gui::getGUI;

	DataFile dataFile( DataFile::Type::SongProject );
	m_savingProject = true;

	m_tempoModel.saveSettings( dataFile, dataFile.head(), "bpm" );
	m_timeSigModel.saveSettings( dataFile, dataFile.head(), "timesig" );
	m_masterVolumeModel.saveSettings( dataFile, dataFile.head(), "mastervol" );
	m_masterPitchModel.saveSettings( dataFile, dataFile.head(), "masterpitch" );

	saveState( dataFile, dataFile.content() );

	m_globalAutomationTrack->saveState( dataFile, dataFile.content() );
	Engine::mixer()->saveState( dataFile, dataFile.content() );
	if( getGUI() != nullptr )
	{
		getGUI()->getControllerRackView()->saveState( dataFile, dataFile.content() );
		getGUI()->pianoRoll()->saveState( dataFile, dataFile.content() );
		getGUI()->automationEditor()->m_editor->saveState( dataFile, dataFile.content() );
		getGUI()->getProjectNotes()->SerializingObject::saveState( dataFile, dataFile.content() );
		getPlayPos(PlayMode::Song).m_timeLine->saveState( dataFile, dataFile.content() );
	}

	saveControllerStates( dataFile, dataFile.content() );

	saveScaleStates(dataFile, dataFile.content());
	saveKeymapStates(dataFile, dataFile.content());

	m_savingProject = false;

	return dataFile.writeFile(filename, withResources);
}



// Save the current song
bool Song::guiSaveProject()
{
	return guiSaveProjectAs(m_fileName);
}




// Save the current song with the given filename
bool Song::guiSaveProjectAs(const QString & filename)
{
	DataFile dataFile(DataFile::Type::SongProject);
	QString fileNameWithExtension = dataFile.nameWithExtension(filename);

	bool withResources = m_saveOptions.saveAsProjectBundle.value();

	bool const saveResult = saveProjectFile(fileNameWithExtension, withResources);

	// After saving, restore default save options.
	m_saveOptions.setDefaultOptions();

	// If we saved a bundle, we keep the project on the original
	// file and still keep it as modified
	if (saveResult && !withResources)
	{
		setModified(false);
		setProjectFileName(fileNameWithExtension);
	}

	return saveResult;
}




void Song::saveControllerStates( QDomDocument & doc, QDomElement & element )
{
	// save settings of controllers
	QDomElement controllersNode = doc.createElement( "controllers" );
	element.appendChild( controllersNode );
	for (const auto& controller : m_controllers)
	{
		controller->saveState(doc, controllersNode);
	}
}




void Song::restoreControllerStates( const QDomElement & element )
{
	QDomNode node = element.firstChild();
	while( !node.isNull() && !isCancelled() )
	{
		Controller * c = Controller::create( node.toElement(), this );
		if (c) {addController(c);}
		else
		{
			// Fix indices to ensure correct connections
<<<<<<< HEAD
			m_controllers.append(Controller::create(
				Controller::ControllerType::Dummy, this));
=======
			m_controllers.push_back(Controller::create(Controller::DummyController, this));
>>>>>>> 3aed361b
		}

		node = node.nextSibling();
	}
}



void Song::removeAllControllers()
{
	while (m_controllers.size() != 0)
	{
		removeController(m_controllers.at(0));
	}

	m_controllers.clear();
}



void Song::saveScaleStates(QDomDocument &doc, QDomElement &element)
{
	QDomElement scalesNode = doc.createElement("scales");
	element.appendChild(scalesNode);

	for (const auto& scale : m_scales)
	{
		scale->saveState(doc, scalesNode);
	}
}


void Song::restoreScaleStates(const QDomElement &element)
{
	QDomNode node = element.firstChild();

	for (int i = 0; i < MaxScaleCount && !node.isNull() && !isCancelled(); i++)
	{
		m_scales[i]->restoreState(node.toElement());
		node = node.nextSibling();
	}
	emit scaleListChanged(-1);
}


void Song::saveKeymapStates(QDomDocument &doc, QDomElement &element)
{
	QDomElement keymapsNode = doc.createElement("keymaps");
	element.appendChild(keymapsNode);

	for (const auto& keymap : m_keymaps)
	{
		keymap->saveState(doc, keymapsNode);
	}
}


void Song::restoreKeymapStates(const QDomElement &element)
{
	QDomNode node = element.firstChild();

	for (int i = 0; i < MaxKeymapCount && !node.isNull() && !isCancelled(); i++)
	{
		m_keymaps[i]->restoreState(node.toElement());
		node = node.nextSibling();
	}
	emit keymapListChanged(-1);
}


void Song::exportProjectMidi(QString const & exportFileName) const
{
	// instantiate midi export plugin
	TrackContainer::TrackList const & tracks = this->tracks();
	TrackContainer::TrackList const & patternStoreTracks = Engine::patternStore()->tracks();

	ExportFilter *exf = dynamic_cast<ExportFilter *> (Plugin::instantiate("midiexport", nullptr, nullptr));
	if (exf)
	{
		exf->tryExport(tracks, patternStoreTracks, getTempo(), m_masterPitchModel.value(), exportFileName);
	}
	else
	{
		qDebug() << "failed to load midi export filter!";
	}

}



void Song::updateFramesPerTick()
{
	Engine::updateFramesPerTick();
}




void Song::setModified()
{
	setModified(true);
}

void Song::setProjectFileName(QString const & projectFileName)
{
	if (m_fileName != projectFileName)
	{
		m_fileName = projectFileName;
		emit projectFileNameChanged();
	}
}




void Song::addController( Controller * controller )
{
	bool containsController = std::find(m_controllers.begin(), m_controllers.end(), controller) != m_controllers.end();
	if (controller && !containsController)
	{
		m_controllers.push_back(controller);
		emit controllerAdded( controller );

		this->setModified();
	}
}




void Song::removeController( Controller * controller )
{
	auto it = std::find(m_controllers.begin(), m_controllers.end(), controller);
	if (it != m_controllers.end())
	{
		m_controllers.erase(it);

		emit controllerRemoved( controller );
		delete controller;

		this->setModified();
	}
}




void Song::clearErrors()
{
	m_errors.clear();
}



void Song::collectError( const QString error )
{
	if (!m_errors.contains(error)) { m_errors[error] = 1; }
	else { m_errors[ error ]++; }
}



bool Song::hasErrors()
{
	return !(m_errors.isEmpty());
}



QString Song::errorSummary()
{
	QString errors;

	auto i = m_errors.constBegin();
	while (i != m_errors.constEnd())
	{
		errors.append( i.key() );
		if( i.value() > 1 )
		{
			errors.append( tr(" (repeated %1 times)").arg( i.value() ) );
		}
		errors.append("\n");
		++i;
	}

	errors.prepend( "\n\n" );
	errors.prepend( tr( "The following errors occurred while loading: " ) );

	return errors;
}

bool Song::isSavingProject() const {
	return m_savingProject;
}


std::shared_ptr<const Scale> Song::getScale(unsigned int index) const
{
	if (index >= MaxScaleCount) {index = 0;}

	return std::atomic_load(&m_scales[index]);
}


std::shared_ptr<const Keymap> Song::getKeymap(unsigned int index) const
{
	if (index >= MaxKeymapCount) {index = 0;}

	return std::atomic_load(&m_keymaps[index]);
}


void Song::setScale(unsigned int index, std::shared_ptr<Scale> newScale)
{
	if (index >= MaxScaleCount) {index = 0;}

	Engine::audioEngine()->requestChangeInModel();
	std::atomic_store(&m_scales[index], newScale);
	emit scaleListChanged(index);
	Engine::audioEngine()->doneChangeInModel();
}


void Song::setKeymap(unsigned int index, std::shared_ptr<Keymap> newMap)
{
	if (index >= MaxKeymapCount) {index = 0;}

	Engine::audioEngine()->requestChangeInModel();
	std::atomic_store(&m_keymaps[index], newMap);
	emit keymapListChanged(index);
	Engine::audioEngine()->doneChangeInModel();
}


} // namespace lmms<|MERGE_RESOLUTION|>--- conflicted
+++ resolved
@@ -1328,12 +1328,7 @@
 		else
 		{
 			// Fix indices to ensure correct connections
-<<<<<<< HEAD
-			m_controllers.append(Controller::create(
-				Controller::ControllerType::Dummy, this));
-=======
-			m_controllers.push_back(Controller::create(Controller::DummyController, this));
->>>>>>> 3aed361b
+			m_controllers.push_back(Controller::create(Controller::ControllerType::Dummy, this));
 		}
 
 		node = node.nextSibling();
