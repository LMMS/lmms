/*
 * Song.cpp - root of the model tree
 *
 * Copyright (c) 2004-2014 Tobias Doerffel <tobydox/at/users.sourceforge.net>
 *
 * This file is part of LMMS - https://lmms.io
 *
 * This program is free software; you can redistribute it and/or
 * modify it under the terms of the GNU General Public
 * License as published by the Free Software Foundation; either
 * version 2 of the License, or (at your option) any later version.
 *
 * This program is distributed in the hope that it will be useful,
 * but WITHOUT ANY WARRANTY; without even the implied warranty of
 * MERCHANTABILITY or FITNESS FOR A PARTICULAR PURPOSE.  See the GNU
 * General Public License for more details.
 *
 * You should have received a copy of the GNU General Public
 * License along with this program (see COPYING); if not, write to the
 * Free Software Foundation, Inc., 51 Franklin Street, Fifth Floor,
 * Boston, MA 02110-1301 USA.
 *
 */

#include "Song.h"
#include <QTextStream>
#include <QCoreApplication>
#include <QDebug>
#include <QFile>
#include <QMessageBox>

#include <algorithm>
#include <cmath>

#include "AutomationTrack.h"
#include "AutomationEditor.h"
#include "ConfigManager.h"
#include "ControllerRackView.h"
#include "ControllerConnection.h"
#include "EnvelopeAndLfoParameters.h"
#include "Mixer.h"
#include "MixerView.h"
#include "GuiApplication.h"
#include "ExportFilter.h"
#include "InstrumentTrack.h"
#include "Keymap.h"
#include "NotePlayHandle.h"
#include "MidiClip.h"
#include "PatternEditor.h"
#include "PatternStore.h"
#include "PatternTrack.h"
#include "PianoRoll.h"
#include "ProjectJournal.h"
#include "ProjectNotes.h"
#include "Scale.h"
#include "SongEditor.h"
#include "TimeLineWidget.h"
#include "PeakController.h"


namespace lmms
{

tick_t TimePos::s_ticksPerBar = DefaultTicksPerBar;



Song::Song() :
	TrackContainer(),
	m_globalAutomationTrack( dynamic_cast<AutomationTrack *>(
				Track::create( Track::HiddenAutomationTrack,
								this ) ) ),
	m_tempoModel( DefaultTempo, MinTempo, MaxTempo, this, tr( "Tempo" ) ),
	m_timeSigModel( this ),
	m_oldTicksPerBar( DefaultTicksPerBar ),
	m_masterVolumeModel( 100, 0, 200, this, tr( "Master volume" ) ),
	m_masterPitchModel( 0, -12, 12, this, tr( "Master pitch" ) ),
	m_nLoadingTrack( 0 ),
	m_fileName(),
	m_oldFileName(),
	m_modified( false ),
	m_loadOnLaunch( true ),
	m_recording( false ),
	m_exporting( false ),
	m_exportLoop( false ),
	m_renderBetweenMarkers( false ),
	m_playing( false ),
	m_paused( false ),
	m_savingProject( false ),
	m_loadingProject( false ),
	m_isCancelled( false ),
	m_playMode( Mode_None ),
	m_length( 0 ),
	m_midiClipToPlay( nullptr ),
	m_loopMidiClip( false ),
	m_elapsedTicks( 0 ),
	m_elapsedBars( 0 ),
	m_loopRenderCount(1),
	m_loopRenderRemaining(1),
	m_oldAutomatedValues()
{
	for (double& millisecondsElapsed : m_elapsedMilliSeconds) { millisecondsElapsed = 0; }
	connect( &m_tempoModel, SIGNAL(dataChanged()),
			this, SLOT(setTempo()), Qt::DirectConnection );
	connect( &m_tempoModel, SIGNAL(dataUnchanged()),
			this, SLOT(setTempo()), Qt::DirectConnection );
	connect( &m_timeSigModel, SIGNAL(dataChanged()),
			this, SLOT(setTimeSignature()), Qt::DirectConnection );


	connect( Engine::audioEngine(), SIGNAL(sampleRateChanged()), this,
						SLOT(updateFramesPerTick()));

	connect( &m_masterVolumeModel, SIGNAL(dataChanged()),
			this, SLOT(masterVolumeChanged()), Qt::DirectConnection );
/*	connect( &m_masterPitchModel, SIGNAL(dataChanged()),
			this, SLOT(masterPitchChanged()));*/

	qRegisterMetaType<Note>( "Note" );
	setType( SongContainer );

	for (auto& scale : m_scales) {scale = std::make_shared<Scale>();}
	for (auto& keymap : m_keymaps) {keymap = std::make_shared<Keymap>();}
}




Song::~Song()
{
	m_playing = false;
	delete m_globalAutomationTrack;
}




void Song::masterVolumeChanged()
{
	Engine::audioEngine()->setMasterGain( m_masterVolumeModel.value() / 100.0f );
}




void Song::setTempo()
{
	Engine::audioEngine()->requestChangeInModel();
	const auto tempo = (bpm_t)m_tempoModel.value();
	PlayHandleList & playHandles = Engine::audioEngine()->playHandles();
	for (const auto& playHandle : playHandles)
	{
<<<<<<< HEAD
		NotePlayHandle* nph = dynamic_cast<NotePlayHandle*>(playHandle);
=======
		auto nph = dynamic_cast<NotePlayHandle*>(*it);
>>>>>>> e407e73e
		if( nph && !nph->isReleased() )
		{
			nph->lock();
			nph->resize( tempo );
			nph->unlock();
		}
	}
	Engine::audioEngine()->doneChangeInModel();

	Engine::updateFramesPerTick();

	m_vstSyncController.setTempo( tempo );

	emit tempoChanged( tempo );
}




void Song::setTimeSignature()
{
	TimePos::setTicksPerBar( ticksPerBar() );
	emit timeSignatureChanged( m_oldTicksPerBar, ticksPerBar() );
	emit dataChanged();
	m_oldTicksPerBar = ticksPerBar();

	m_vstSyncController.setTimeSignature(
		getTimeSigModel().getNumerator(), getTimeSigModel().getDenominator() );
}




void Song::savePos()
{
	gui::TimeLineWidget* tl = m_playPos[m_playMode].m_timeLine;

	if( tl != nullptr )
	{
		tl->savePos( m_playPos[m_playMode] );
	}
}




void Song::processNextBuffer()
{
	m_vstSyncController.setPlaybackJumped(false);

	// If nothing is playing, there is nothing to do
	if (!m_playing) { return; }

	// At the beginning of the song, we have to reset the LFOs
	if (m_playMode == Mode_PlaySong && getPlayPos() == 0)
	{
		EnvelopeAndLfoParameters::instances()->reset();
	}

	TrackList trackList;
	int clipNum = -1; // The number of the clip that will be played

	// Determine the list of tracks to play and the clip number
	switch (m_playMode)
	{
		case Mode_PlaySong:
			trackList = tracks();
			break;

		case Mode_PlayPattern:
			if (Engine::patternStore()->numOfPatterns() > 0)
			{
				clipNum = Engine::patternStore()->currentPattern();
				trackList.push_back(PatternTrack::findPatternTrack(clipNum));
			}
			break;

		case Mode_PlayMidiClip:
			if (m_midiClipToPlay)
			{
				clipNum = m_midiClipToPlay->getTrack()->getClipNum(m_midiClipToPlay);
				trackList.push_back(m_midiClipToPlay->getTrack());
			}
			break;

		default:
			return;
	}

	// If we have no tracks to play, there is nothing to do
	if (trackList.empty()) { return; }

	// If the playback position is outside of the range [begin, end), move it to
	// begin and inform interested parties.
	// Returns true if the playback position was moved, else false.
	const auto enforceLoop = [this](const TimePos& begin, const TimePos& end)
	{
		if (getPlayPos() < begin || getPlayPos() >= end)
		{
			setToTime(begin);
			m_vstSyncController.setPlaybackJumped(true);
			emit updateSampleTracks();
			return true;
		}
		return false;
	};

	const auto timeline = getPlayPos().m_timeLine;
	const auto loopEnabled = !m_exporting && timeline && timeline->loopPointsEnabled();

	// Ensure playback begins within the loop if it is enabled
	if (loopEnabled) { enforceLoop(timeline->loopBegin(), timeline->loopEnd()); }

	// Inform VST plugins if the user moved the play head
	if (getPlayPos().jumped())
	{
		m_vstSyncController.setPlaybackJumped(true);
		getPlayPos().setJumped(false);
	}

	const auto framesPerTick = Engine::framesPerTick();
	const auto framesPerPeriod = Engine::audioEngine()->framesPerPeriod();

	f_cnt_t frameOffsetInPeriod = 0;

	while (frameOffsetInPeriod < framesPerPeriod)
	{
		auto frameOffsetInTick = getPlayPos().currentFrame();

		// If a whole tick has elapsed, update the frame and tick count, and check any loops
		if (frameOffsetInTick >= framesPerTick)
		{
			// Transfer any whole ticks from the frame count to the tick count
			const auto elapsedTicks = static_cast<int>(frameOffsetInTick / framesPerTick);
			getPlayPos().setTicks(getPlayPos().getTicks() + elapsedTicks);
			frameOffsetInTick -= elapsedTicks * framesPerTick;
			getPlayPos().setCurrentFrame(frameOffsetInTick);

			// If we are playing a pattern track, or a MIDI clip with no loop enabled,
			// loop back to the beginning when we reach the end
			if (m_playMode == Mode_PlayPattern)
			{
				enforceLoop(TimePos{0}, TimePos{Engine::patternStore()->lengthOfCurrentPattern(), 0});
			}
			else if (m_playMode == Mode_PlayMidiClip && m_loopMidiClip && !loopEnabled)
			{
				enforceLoop(TimePos{0}, m_midiClipToPlay->length());
			}

			// Handle loop points, and inform VST plugins of the loop status
			if (loopEnabled || (m_loopRenderRemaining > 1 && getPlayPos() >= timeline->loopBegin()))
			{
				m_vstSyncController.startCycle(
					timeline->loopBegin().getTicks(), timeline->loopEnd().getTicks());

				// Loop if necessary, and decrement the remaining loops if we did
				if (enforceLoop(timeline->loopBegin(), timeline->loopEnd())
					&& m_loopRenderRemaining > 1)
				{
					m_loopRenderRemaining--;
				}
			}
			else
			{
				m_vstSyncController.stopCycle();
			}
		}

		const f_cnt_t framesUntilNextPeriod = framesPerPeriod - frameOffsetInPeriod;
		const auto framesUntilNextTick = static_cast<f_cnt_t>(std::ceil(framesPerTick - frameOffsetInTick));

		// We want to proceed to the next buffer or tick, whichever is closer
		const auto framesToPlay = std::min(framesUntilNextPeriod, framesUntilNextTick);

		if (frameOffsetInPeriod == 0)
		{
			// First frame of buffer: update VST sync position.
			// This must be done after we've corrected the frame/tick count,
			// but before actually playing any frames.
			m_vstSyncController.setAbsolutePosition(getPlayPos().getTicks()
				+ getPlayPos().currentFrame() / static_cast<double>(framesPerTick));
			m_vstSyncController.update();
		}

		if (static_cast<f_cnt_t>(frameOffsetInTick) == 0)
		{
			// First frame of tick: process automation and play tracks
			processAutomations(trackList, getPlayPos(), framesToPlay);
			for (const auto track : trackList)
			{
				track->play(getPlayPos(), framesToPlay, frameOffsetInPeriod, clipNum);
			}
		}

		// Update frame counters
		frameOffsetInPeriod += framesToPlay;
		frameOffsetInTick += framesToPlay;
		getPlayPos().setCurrentFrame(frameOffsetInTick);
		m_elapsedMilliSeconds[m_playMode] += TimePos::ticksToMilliseconds(framesToPlay / framesPerTick, getTempo());
		m_elapsedBars = m_playPos[Mode_PlaySong].getBar();
		m_elapsedTicks = (m_playPos[Mode_PlaySong].getTicks() % ticksPerBar()) / 48;
	}
}


void Song::processAutomations(const TrackList &tracklist, TimePos timeStart, fpp_t)
{
	AutomatedValueMap values;

	QSet<const AutomatableModel*> recordedModels;

	TrackContainer* container = this;
	int clipNum = -1;

	switch (m_playMode)
	{
	case Mode_PlaySong:
		break;
	case Mode_PlayPattern:
	{
		Q_ASSERT(tracklist.size() == 1);
		Q_ASSERT(tracklist.at(0)->type() == Track::PatternTrack);
		auto patternTrack = dynamic_cast<PatternTrack*>(tracklist.at(0));
		container = Engine::patternStore();
		clipNum = patternTrack->patternIndex();
	}
		break;
	default:
		return;
	}

	values = container->automatedValuesAt(timeStart, clipNum);
	TrackList tracks = container->tracks();

	Track::clipVector clips;
	for (Track* track : tracks)
	{
		if (track->type() == Track::AutomationTrack) {
			track->getClipsInRange(clips, 0, timeStart);
		}
	}

	// Process recording
	for (Clip* clip : clips)
	{
		auto p = dynamic_cast<AutomationClip *>(clip);
		TimePos relTime = timeStart - p->startPosition();
		if (p->isRecording() && relTime >= 0 && relTime < p->length())
		{
			const AutomatableModel* recordedModel = p->firstObject();
			p->recordValue(relTime, recordedModel->value<float>());

			recordedModels << recordedModel;
		}
	}

	// Checks if an automated model stopped being automated by automation clip
	// so we can move the control back to any connected controller again
	for (auto it = m_oldAutomatedValues.begin(); it != m_oldAutomatedValues.end(); it++)
	{
		AutomatableModel * am = it.key();
		if (am->controllerConnection() && !values.contains(am))
		{
			am->setUseControllerValue(true);
		}
	}
	m_oldAutomatedValues = values;

	// Apply values
	for (auto it = values.begin(); it != values.end(); it++)
	{
		if (! recordedModels.contains(it.key()))
		{
			it.key()->setAutomatedValue(it.value());
		}
		else if (!it.key()->useControllerValue())
		{
			it.key()->setUseControllerValue(true);
		}
	}
}

void Song::setModified(bool value)
{
	if( !m_loadingProject && m_modified != value)
	{
		m_modified = value;
		emit modified();
	}
}

bool Song::isExportDone() const
{
	return !isExporting() || m_playPos[m_playMode] >= m_exportSongEnd;
}

int Song::getExportProgress() const
{
	TimePos pos = m_playPos[m_playMode];
    
	if (pos >= m_exportSongEnd)
	{
		return 100;
	}
	else if (pos <= m_exportSongBegin)
	{
		return 0;
	}
	else if (pos >= m_exportLoopEnd)
	{
		pos = (m_exportLoopBegin-m_exportSongBegin) + (m_exportLoopEnd - m_exportLoopBegin) *
			m_loopRenderCount + (pos - m_exportLoopEnd);
	}
	else if ( pos >= m_exportLoopBegin )
	{
		pos = (m_exportLoopBegin-m_exportSongBegin) + ((m_exportLoopEnd - m_exportLoopBegin) *
			(m_loopRenderCount - m_loopRenderRemaining)) + (pos - m_exportLoopBegin);
	}
	else
	{
		pos = (pos - m_exportSongBegin);
	}

	return (float)pos/(float)m_exportEffectiveLength*100.0f;
}

void Song::playSong()
{
	m_recording = false;

	if( isStopped() == false )
	{
		stop();
	}

	m_playMode = Mode_PlaySong;
	m_playing = true;
	m_paused = false;

	m_vstSyncController.setPlaybackState( true );

	savePos();

	emit playbackStateChanged();
}




void Song::record()
{
	m_recording = true;
	// TODO: Implement
}




void Song::playAndRecord()
{
	playSong();
	m_recording = true;
}




void Song::playPattern()
{
	if( isStopped() == false )
	{
		stop();
	}

	m_playMode = Mode_PlayPattern;
	m_playing = true;
	m_paused = false;

	m_vstSyncController.setPlaybackState( true );

	savePos();

	emit playbackStateChanged();
}




void Song::playMidiClip( const MidiClip* midiClipToPlay, bool loop )
{
	if( isStopped() == false )
	{
		stop();
	}

	m_midiClipToPlay = midiClipToPlay;
	m_loopMidiClip = loop;

	if( m_midiClipToPlay != nullptr )
	{
		m_playMode = Mode_PlayMidiClip;
		m_playing = true;
		m_paused = false;
	}

	savePos();

	emit playbackStateChanged();
}




void Song::updateLength()
{
	m_length = 0;
	m_tracksMutex.lockForRead();
	for (auto track : tracks())
	{
		if (m_exporting && track->isMuted())
		{
			continue;
		}

		const bar_t cur = track->length();
		if( cur > m_length )
		{
			m_length = cur;
		}
	}
	m_tracksMutex.unlock();

	emit lengthChanged( m_length );
}




void Song::setPlayPos( tick_t ticks, PlayModes playMode )
{
	tick_t ticksFromPlayMode = m_playPos[playMode].getTicks();
	m_elapsedTicks += ticksFromPlayMode - ticks;
	m_elapsedMilliSeconds[playMode] += TimePos::ticksToMilliseconds( ticks - ticksFromPlayMode, getTempo() );
	m_playPos[playMode].setTicks( ticks );
	m_playPos[playMode].setCurrentFrame( 0.0f );
	m_playPos[playMode].setJumped( true );

// send a signal if playposition changes during playback
	if( isPlaying() )
	{
		emit playbackPositionChanged();
		emit updateSampleTracks();
	}
}




void Song::togglePause()
{
	if( m_paused == true )
	{
		m_playing = true;
		m_paused = false;
	}
	else
	{
		m_playing = false;
		m_paused = true;
	}

	m_vstSyncController.setPlaybackState( m_playing );

	emit playbackStateChanged();
}




void Song::stop()
{
	// do not stop/reset things again if we're stopped already
	if( m_playMode == Mode_None )
	{
		return;
	}

	using gui::TimeLineWidget;

	// To avoid race conditions with the processing threads
	Engine::audioEngine()->requestChangeInModel();

	TimeLineWidget * tl = m_playPos[m_playMode].m_timeLine;
	m_paused = false;
	m_recording = true;

	if( tl )
	{
		switch( tl->behaviourAtStop() )
		{
			case TimeLineWidget::BackToZero:
				m_playPos[m_playMode].setTicks(0);
				m_elapsedMilliSeconds[m_playMode] = 0;
				break;

			case TimeLineWidget::BackToStart:
				if( tl->savedPos() >= 0 )
				{
					m_playPos[m_playMode].setTicks(tl->savedPos().getTicks());
					setToTime(tl->savedPos());

					tl->savePos( -1 );
				}
				break;

			case TimeLineWidget::KeepStopPosition:
				break;
		}
	}
	else
	{
		m_playPos[m_playMode].setTicks( 0 );
		m_elapsedMilliSeconds[m_playMode] = 0;
	}
	m_playing = false;

	m_elapsedMilliSeconds[Mode_None] = m_elapsedMilliSeconds[m_playMode];
	m_playPos[Mode_None].setTicks(m_playPos[m_playMode].getTicks());

	m_playPos[m_playMode].setCurrentFrame( 0 );

	m_vstSyncController.setPlaybackState( m_exporting );
	m_vstSyncController.setAbsolutePosition(
		m_playPos[m_playMode].getTicks()
		+ m_playPos[m_playMode].currentFrame()
		/ (double) Engine::framesPerTick() );

	// remove all note-play-handles that are active
	Engine::audioEngine()->clear();

	// Moves the control of the models that were processed on the last frame
	// back to their controllers.
	for (auto it = m_oldAutomatedValues.begin(); it != m_oldAutomatedValues.end(); it++)
	{
		AutomatableModel * am = it.key();
		am->setUseControllerValue(true);
	}
	m_oldAutomatedValues.clear();

	m_playMode = Mode_None;

	Engine::audioEngine()->doneChangeInModel();

	emit stopped();
	emit playbackStateChanged();
}




void Song::startExport()
{
	stop();

	m_exporting = true;
	updateLength();

	if (m_renderBetweenMarkers)
	{
		m_exportSongBegin = m_exportLoopBegin = m_playPos[Mode_PlaySong].m_timeLine->loopBegin();
		m_exportSongEnd = m_exportLoopEnd = m_playPos[Mode_PlaySong].m_timeLine->loopEnd();

		m_playPos[Mode_PlaySong].setTicks( m_playPos[Mode_PlaySong].m_timeLine->loopBegin().getTicks() );
	}
	else
	{
		m_exportSongEnd = TimePos(m_length, 0);
        
		// Handle potentially ridiculous loop points gracefully.
		if (m_loopRenderCount > 1 && m_playPos[Mode_PlaySong].m_timeLine->loopEnd() > m_exportSongEnd) 
		{
			m_exportSongEnd = m_playPos[Mode_PlaySong].m_timeLine->loopEnd();
		}

		if (!m_exportLoop) 
			m_exportSongEnd += TimePos(1,0);
        
		m_exportSongBegin = TimePos(0,0);
		// FIXME: remove this check once we load timeline in headless mode
		if (m_playPos[Mode_PlaySong].m_timeLine)
		{
			m_exportLoopBegin = m_playPos[Mode_PlaySong].m_timeLine->loopBegin() < m_exportSongEnd &&
				m_playPos[Mode_PlaySong].m_timeLine->loopEnd() <= m_exportSongEnd ?
				m_playPos[Mode_PlaySong].m_timeLine->loopBegin() : TimePos(0,0);
			m_exportLoopEnd = m_playPos[Mode_PlaySong].m_timeLine->loopBegin() < m_exportSongEnd &&
				m_playPos[Mode_PlaySong].m_timeLine->loopEnd() <= m_exportSongEnd ?
				m_playPos[Mode_PlaySong].m_timeLine->loopEnd() : TimePos(0,0);
		}

		m_playPos[Mode_PlaySong].setTicks( 0 );
	}

	m_exportEffectiveLength = (m_exportLoopBegin - m_exportSongBegin) + (m_exportLoopEnd - m_exportLoopBegin) 
		* m_loopRenderCount + (m_exportSongEnd - m_exportLoopEnd);
	m_loopRenderRemaining = m_loopRenderCount;

	playSong();

	m_vstSyncController.setPlaybackState( true );
}




void Song::stopExport()
{
	stop();
	m_exporting = false;

	m_vstSyncController.setPlaybackState( m_playing );
}




void Song::insertBar()
{
	m_tracksMutex.lockForRead();
	for (Track* track: tracks())
	{
		// FIXME journal batch of tracks instead of each track individually
		if (track->numOfClips() > 0) { track->addJournalCheckPoint(); }
		track->insertBar(m_playPos[Mode_PlaySong]);
	}
	m_tracksMutex.unlock();
}




void Song::removeBar()
{
	m_tracksMutex.lockForRead();
	for (Track* track: tracks())
	{
		// FIXME journal batch of tracks instead of each track individually
		if (track->numOfClips() > 0) { track->addJournalCheckPoint(); }
		track->removeBar(m_playPos[Mode_PlaySong]);
	}
	m_tracksMutex.unlock();
}




void Song::addPatternTrack()
{
	Track * t = Track::create(Track::PatternTrack, this);
	Engine::patternStore()->setCurrentPattern(dynamic_cast<PatternTrack*>(t)->patternIndex());
}




void Song::addSampleTrack()
{
	( void )Track::create( Track::SampleTrack, this );
}




void Song::addAutomationTrack()
{
	( void )Track::create( Track::AutomationTrack, this );
}




bpm_t Song::getTempo()
{
	return ( bpm_t )m_tempoModel.value();
}




AutomationClip * Song::tempoAutomationClip()
{
	return AutomationClip::globalAutomationClip( &m_tempoModel );
}


AutomatedValueMap Song::automatedValuesAt(TimePos time, int clipNum) const
{
	return TrackContainer::automatedValuesFromTracks(TrackList{m_globalAutomationTrack} << tracks(), time, clipNum);
}




void Song::clearProject()
{
	using gui::getGUI;

	Engine::projectJournal()->setJournalling( false );

	if( m_playing )
	{
		stop();
	}

	for( int i = 0; i < Mode_Count; i++ )
	{
		setPlayPos( 0, ( PlayModes )i );
	}


	Engine::audioEngine()->requestChangeInModel();

	if( getGUI() != nullptr && getGUI()->patternEditor() )
	{
		getGUI()->patternEditor()->m_editor->clearAllTracks();
	}
	if( getGUI() != nullptr && getGUI()->songEditor() )
	{
		getGUI()->songEditor()->m_editor->clearAllTracks();
	}
	if( getGUI() != nullptr && getGUI()->mixerView() )
	{
		getGUI()->mixerView()->clear();
	}
	QCoreApplication::sendPostedEvents();
	Engine::patternStore()->clearAllTracks();
	clearAllTracks();

	Engine::mixer()->clear();

	if( getGUI() != nullptr && getGUI()->automationEditor() )
	{
		getGUI()->automationEditor()->setCurrentClip( nullptr );
	}

	if( getGUI() != nullptr && getGUI()->pianoRoll() )
	{
		getGUI()->pianoRoll()->reset();
	}

	m_tempoModel.reset();
	m_masterVolumeModel.reset();
	m_masterPitchModel.reset();
	m_timeSigModel.reset();

	// Clear the m_oldAutomatedValues AutomatedValueMap
	m_oldAutomatedValues.clear();

	AutomationClip::globalAutomationClip( &m_tempoModel )->clear();
	AutomationClip::globalAutomationClip( &m_masterVolumeModel )->
									clear();
	AutomationClip::globalAutomationClip( &m_masterPitchModel )->
									clear();

	Engine::audioEngine()->doneChangeInModel();

	if( getGUI() != nullptr && getGUI()->getProjectNotes() )
	{
		getGUI()->getProjectNotes()->clear();
	}

	removeAllControllers();

	emit dataChanged();

	Engine::projectJournal()->clearJournal();

	Engine::projectJournal()->setJournalling( true );
}




// create new file
void Song::createNewProject()
{

	QString defaultTemplate = ConfigManager::inst()->userTemplateDir()
						+ "default.mpt";


	if( QFile::exists( defaultTemplate ) )
	{
		createNewProjectFromTemplate( defaultTemplate );
		return;
	}

	defaultTemplate = ConfigManager::inst()->factoryProjectsDir()
						+ "templates/default.mpt";
	if( QFile::exists( defaultTemplate ) )
	{
		createNewProjectFromTemplate( defaultTemplate );
		return;
	}

	m_loadingProject = true;

	clearProject();

	Engine::projectJournal()->setJournalling( false );

	m_oldFileName = "";
	setProjectFileName("");

	Track * t;
	t = Track::create( Track::InstrumentTrack, this );
	dynamic_cast<InstrumentTrack * >( t )->loadInstrument(
					"tripleoscillator" );
	t = Track::create(Track::InstrumentTrack, Engine::patternStore());
	dynamic_cast<InstrumentTrack * >( t )->loadInstrument(
						"kicker" );
	Track::create( Track::SampleTrack, this );
	Track::create( Track::PatternTrack, this );
	Track::create( Track::AutomationTrack, this );

	m_tempoModel.setInitValue( DefaultTempo );
	m_timeSigModel.reset();
	m_masterVolumeModel.setInitValue( 100 );
	m_masterPitchModel.setInitValue( 0 );

	QCoreApplication::instance()->processEvents();

	m_loadingProject = false;

	Engine::patternStore()->updateAfterTrackAdd();

	Engine::projectJournal()->setJournalling( true );

	QCoreApplication::sendPostedEvents();

	setModified(false);
	m_loadOnLaunch = false;
}




void Song::createNewProjectFromTemplate( const QString & templ )
{
	loadProject( templ );
	// clear file-name so that user doesn't overwrite template when
	// saving...
	m_oldFileName = "";
	setProjectFileName("");
	// update window title
	m_loadOnLaunch = false;
}




// load given song
void Song::loadProject( const QString & fileName )
{
	using gui::getGUI;

	QDomNode node;

	m_loadingProject = true;

	Engine::projectJournal()->setJournalling( false );

	m_oldFileName = m_fileName;
	setProjectFileName(fileName);

	DataFile dataFile( m_fileName );

	bool cantLoadProject = false;
	// if file could not be opened, head-node is null and we create
	// new project
	if( dataFile.head().isNull() )
	{
		cantLoadProject = true;
	}
	else
	{
		// We check if plugins contain local paths to prevent malicious code being
		// added to project bundles and loaded with "local:" paths
		if (dataFile.hasLocalPlugins())
		{
			cantLoadProject = true;

			if (getGUI() != nullptr)
			{
				QMessageBox::critical(nullptr, tr("Aborting project load"),
					tr("Project file contains local paths to plugins, which could be used to "
						"run malicious code."));
			}
			else
			{
				QTextStream(stderr) << tr("Can't load project: "
					"Project file contains local paths to plugins.") << endl;
			}
		}
	}

	if (cantLoadProject)
	{
		if( m_loadOnLaunch )
		{
			createNewProject();
		}
		setProjectFileName(m_oldFileName);
		return;
	}

	m_oldFileName = m_fileName;

	clearProject();

	clearErrors();

	Engine::audioEngine()->requestChangeInModel();

	// get the header information from the DOM
	m_tempoModel.loadSettings( dataFile.head(), "bpm" );
	m_timeSigModel.loadSettings( dataFile.head(), "timesig" );
	m_masterVolumeModel.loadSettings( dataFile.head(), "mastervol" );
	m_masterPitchModel.loadSettings( dataFile.head(), "masterpitch" );

	if( m_playPos[Mode_PlaySong].m_timeLine )
	{
		// reset loop-point-state
		m_playPos[Mode_PlaySong].m_timeLine->toggleLoopPoints( 0 );
	}

	if( !dataFile.content().firstChildElement( "track" ).isNull() )
	{
		m_globalAutomationTrack->restoreState( dataFile.content().
						firstChildElement( "track" ) );
	}

	//Backward compatibility for LMMS <= 0.4.15
	PeakController::initGetControllerBySetting();

	// Load mixer first to be able to set the correct range for mixer channels
	node = dataFile.content().firstChildElement( Engine::mixer()->nodeName() );
	if( !node.isNull() )
	{
		Engine::mixer()->restoreState( node.toElement() );
		if( getGUI() != nullptr )
		{
			// refresh MixerView
			getGUI()->mixerView()->refreshDisplay();
		}
	}

	node = dataFile.content().firstChild();

	QDomNodeList tclist=dataFile.content().elementsByTagName("trackcontainer");
	m_nLoadingTrack=0;
	for( int i=0,n=tclist.count(); i<n; ++i )
	{
		QDomNode nd=tclist.at(i).firstChild();
		while(!nd.isNull())
		{
			if( nd.isElement() && nd.nodeName() == "track" )
			{
				++m_nLoadingTrack;
				if (nd.toElement().attribute("type").toInt() == Track::PatternTrack)
				{
					n += nd.toElement().elementsByTagName("patterntrack").at(0)
						.toElement().firstChildElement().childNodes().count();
				}
				nd=nd.nextSibling();
			}
		}
	}

	while( !node.isNull() && !isCancelled() )
	{
		if( node.isElement() )
		{
			if( node.nodeName() == "trackcontainer" )
			{
				( (JournallingObject *)( this ) )->restoreState( node.toElement() );
			}
			else if( node.nodeName() == "controllers" )
			{
				restoreControllerStates( node.toElement() );
			}
			else if (node.nodeName() == "scales")
			{
				restoreScaleStates(node.toElement());
			}
			else if (node.nodeName() == "keymaps")
			{
				restoreKeymapStates(node.toElement());
			}
			else if( getGUI() != nullptr )
			{
				if( node.nodeName() == getGUI()->getControllerRackView()->nodeName() )
				{
					getGUI()->getControllerRackView()->restoreState( node.toElement() );
				}
				else if( node.nodeName() == getGUI()->pianoRoll()->nodeName() )
				{
					getGUI()->pianoRoll()->restoreState( node.toElement() );
				}
				else if( node.nodeName() == getGUI()->automationEditor()->m_editor->nodeName() )
				{
					getGUI()->automationEditor()->m_editor->restoreState( node.toElement() );
				}
				else if( node.nodeName() == getGUI()->getProjectNotes()->nodeName() )
				{
					 getGUI()->getProjectNotes()->SerializingObject::restoreState( node.toElement() );
				}
				else if( node.nodeName() == m_playPos[Mode_PlaySong].m_timeLine->nodeName() )
				{
					m_playPos[Mode_PlaySong].m_timeLine->restoreState( node.toElement() );
				}
			}
		}
		node = node.nextSibling();
	}

	// quirk for fixing projects with broken positions of Clips inside pattern tracks
	Engine::patternStore()->fixIncorrectPositions();

	// Connect controller links to their controllers
	// now that everything is loaded
	ControllerConnection::finalizeConnections();

	// Remove dummy controllers that was added for correct connections
	m_controllers.erase(std::remove_if(m_controllers.begin(), m_controllers.end(),
		[](Controller* c){return c->type() == Controller::DummyController;}),
		m_controllers.end());

	// resolve all IDs so that autoModels are automated
	AutomationClip::resolveAllIDs();


	Engine::audioEngine()->doneChangeInModel();

	ConfigManager::inst()->addRecentlyOpenedProject( fileName );

	Engine::projectJournal()->setJournalling( true );

	emit projectLoaded();

	if( isCancelled() )
	{
		m_isCancelled = false;
		createNewProject();
		return;
	}

	if ( hasErrors())
	{
		if ( getGUI() != nullptr )
		{
			QMessageBox::warning( nullptr, tr("LMMS Error report"), errorSummary(),
							QMessageBox::Ok );
		}
		else
		{
#if (QT_VERSION >= QT_VERSION_CHECK(5,15,0))
			QTextStream(stderr) << Engine::getSong()->errorSummary() << Qt::endl;
#else
			QTextStream(stderr) << Engine::getSong()->errorSummary() << endl;
#endif
		}
	}

	m_loadingProject = false;
	setModified(false);
	m_loadOnLaunch = false;
}


// only save current song as filename and do nothing else
bool Song::saveProjectFile(const QString & filename, bool withResources)
{
	using gui::getGUI;

	DataFile dataFile( DataFile::SongProject );
	m_savingProject = true;

	m_tempoModel.saveSettings( dataFile, dataFile.head(), "bpm" );
	m_timeSigModel.saveSettings( dataFile, dataFile.head(), "timesig" );
	m_masterVolumeModel.saveSettings( dataFile, dataFile.head(), "mastervol" );
	m_masterPitchModel.saveSettings( dataFile, dataFile.head(), "masterpitch" );

	saveState( dataFile, dataFile.content() );

	m_globalAutomationTrack->saveState( dataFile, dataFile.content() );
	Engine::mixer()->saveState( dataFile, dataFile.content() );
	if( getGUI() != nullptr )
	{
		getGUI()->getControllerRackView()->saveState( dataFile, dataFile.content() );
		getGUI()->pianoRoll()->saveState( dataFile, dataFile.content() );
		getGUI()->automationEditor()->m_editor->saveState( dataFile, dataFile.content() );
		getGUI()->getProjectNotes()->SerializingObject::saveState( dataFile, dataFile.content() );
		m_playPos[Mode_PlaySong].m_timeLine->saveState( dataFile, dataFile.content() );
	}

	saveControllerStates( dataFile, dataFile.content() );

	saveScaleStates(dataFile, dataFile.content());
	saveKeymapStates(dataFile, dataFile.content());

	m_savingProject = false;

	return dataFile.writeFile(filename, withResources);
}



// Save the current song
bool Song::guiSaveProject()
{
	return guiSaveProjectAs(m_fileName);
}




// Save the current song with the given filename
bool Song::guiSaveProjectAs(const QString & filename)
{
	DataFile dataFile(DataFile::SongProject);
	QString fileNameWithExtension = dataFile.nameWithExtension(filename);

	bool withResources = m_saveOptions.saveAsProjectBundle.value();

	bool const saveResult = saveProjectFile(fileNameWithExtension, withResources);

	// After saving, restore default save options.
	m_saveOptions.setDefaultOptions();

	// If we saved a bundle, we keep the project on the original
	// file and still keep it as modified
	if (saveResult && !withResources)
	{
		setModified(false);
		setProjectFileName(fileNameWithExtension);
	}

	return saveResult;
}




void Song::saveControllerStates( QDomDocument & doc, QDomElement & element )
{
	// save settings of controllers
	QDomElement controllersNode = doc.createElement( "controllers" );
	element.appendChild( controllersNode );
	for (const auto& controller : m_controllers)
	{
		controller->saveState(doc, controllersNode);
	}
}




void Song::restoreControllerStates( const QDomElement & element )
{
	QDomNode node = element.firstChild();
	while( !node.isNull() && !isCancelled() )
	{
		Controller * c = Controller::create( node.toElement(), this );
		if (c) {addController(c);}
		else
		{
			// Fix indices to ensure correct connections
			m_controllers.append(Controller::create(
				Controller::DummyController, this));
		}

		node = node.nextSibling();
	}
}



void Song::removeAllControllers()
{
	while (m_controllers.size() != 0)
	{
		removeController(m_controllers.at(0));
	}

	m_controllers.clear();
}



void Song::saveScaleStates(QDomDocument &doc, QDomElement &element)
{
	QDomElement scalesNode = doc.createElement("scales");
	element.appendChild(scalesNode);

	for (const auto& scale : m_scales)
	{
		scale->saveState(doc, scalesNode);
	}
}


void Song::restoreScaleStates(const QDomElement &element)
{
	QDomNode node = element.firstChild();

	for (int i = 0; i < MaxScaleCount && !node.isNull() && !isCancelled(); i++)
	{
		m_scales[i]->restoreState(node.toElement());
		node = node.nextSibling();
	}
	emit scaleListChanged(-1);
}


void Song::saveKeymapStates(QDomDocument &doc, QDomElement &element)
{
	QDomElement keymapsNode = doc.createElement("keymaps");
	element.appendChild(keymapsNode);

	for (const auto& keymap : m_keymaps)
	{
		keymap->saveState(doc, keymapsNode);
	}
}


void Song::restoreKeymapStates(const QDomElement &element)
{
	QDomNode node = element.firstChild();

	for (int i = 0; i < MaxKeymapCount && !node.isNull() && !isCancelled(); i++)
	{
		m_keymaps[i]->restoreState(node.toElement());
		node = node.nextSibling();
	}
	emit keymapListChanged(-1);
}


void Song::exportProjectMidi(QString const & exportFileName) const
{
	// instantiate midi export plugin
	TrackContainer::TrackList const & tracks = this->tracks();
	TrackContainer::TrackList const & patternStoreTracks = Engine::patternStore()->tracks();

	ExportFilter *exf = dynamic_cast<ExportFilter *> (Plugin::instantiate("midiexport", nullptr, nullptr));
	if (exf)
	{
		exf->tryExport(tracks, patternStoreTracks, getTempo(), m_masterPitchModel.value(), exportFileName);
	}
	else
	{
		qDebug() << "failed to load midi export filter!";
	}

}



void Song::updateFramesPerTick()
{
	Engine::updateFramesPerTick();
}




void Song::setModified()
{
	setModified(true);
}

void Song::setProjectFileName(QString const & projectFileName)
{
	if (m_fileName != projectFileName)
	{
		m_fileName = projectFileName;
		emit projectFileNameChanged();
	}
}




void Song::addController( Controller * controller )
{
	if( controller && !m_controllers.contains( controller ) )
	{
		m_controllers.append( controller );
		emit controllerAdded( controller );

		this->setModified();
	}
}




void Song::removeController( Controller * controller )
{
	int index = m_controllers.indexOf( controller );
	if( index != -1 )
	{
		m_controllers.remove( index );

		emit controllerRemoved( controller );
		delete controller;

		this->setModified();
	}
}




void Song::clearErrors()
{
	m_errors.clear();
}



void Song::collectError( const QString error )
{
	if (!m_errors.contains(error)) { m_errors[error] = 1; }
	else { m_errors[ error ]++; }
}



bool Song::hasErrors()
{
	return !(m_errors.isEmpty());
}



QString Song::errorSummary()
{
	QString errors;

	auto i = m_errors.constBegin();
	while (i != m_errors.constEnd())
	{
		errors.append( i.key() );
		if( i.value() > 1 )
		{
			errors.append( tr(" (repeated %1 times)").arg( i.value() ) );
		}
		errors.append("\n");
		++i;
	}

	errors.prepend( "\n\n" );
	errors.prepend( tr( "The following errors occurred while loading: " ) );

	return errors;
}

bool Song::isSavingProject() const {
	return m_savingProject;
}


std::shared_ptr<const Scale> Song::getScale(unsigned int index) const
{
	if (index >= MaxScaleCount) {index = 0;}

	return std::atomic_load(&m_scales[index]);
}


std::shared_ptr<const Keymap> Song::getKeymap(unsigned int index) const
{
	if (index >= MaxKeymapCount) {index = 0;}

	return std::atomic_load(&m_keymaps[index]);
}


void Song::setScale(unsigned int index, std::shared_ptr<Scale> newScale)
{
	if (index >= MaxScaleCount) {index = 0;}

	Engine::audioEngine()->requestChangeInModel();
	std::atomic_store(&m_scales[index], newScale);
	emit scaleListChanged(index);
	Engine::audioEngine()->doneChangeInModel();
}


void Song::setKeymap(unsigned int index, std::shared_ptr<Keymap> newMap)
{
	if (index >= MaxKeymapCount) {index = 0;}

	Engine::audioEngine()->requestChangeInModel();
	std::atomic_store(&m_keymaps[index], newMap);
	emit keymapListChanged(index);
	Engine::audioEngine()->doneChangeInModel();
}


} // namespace lmms<|MERGE_RESOLUTION|>--- conflicted
+++ resolved
@@ -150,11 +150,7 @@
 	PlayHandleList & playHandles = Engine::audioEngine()->playHandles();
 	for (const auto& playHandle : playHandles)
 	{
-<<<<<<< HEAD
-		NotePlayHandle* nph = dynamic_cast<NotePlayHandle*>(playHandle);
-=======
-		auto nph = dynamic_cast<NotePlayHandle*>(*it);
->>>>>>> e407e73e
+		auto nph = dynamic_cast<NotePlayHandle*>(playHandle);
 		if( nph && !nph->isReleased() )
 		{
 			nph->lock();
