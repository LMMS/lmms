--- conflicted
+++ resolved
@@ -123,20 +123,12 @@
 	connect( Engine::audioEngine(), SIGNAL(sampleRateChanged()), this,
 						SLOT(updateFramesPerTick()));
 
-<<<<<<< HEAD
-	connect( &m_masterVolumeModel, SIGNAL( dataChanged() ),
-			this, SLOT( masterVolumeChanged() ), Qt::DirectConnection );
-/*	connect( &m_masterPitchModel, SIGNAL( dataChanged() ),
-			this, SLOT( masterPitchChanged() ) );*/
 #ifdef LMMS_HAVE_JACK
 	// ExSync context : after ExSync.h ifdef MUST be removed
 	connect( this, SIGNAL( playbackStateChanged() ), 
 			this, SLOT( onPlaybackStateChanged() ) );
 #endif
-	
-	qRegisterMetaType<Note>( "Note" );
-	setType( SongContainer );
-=======
+
 	connect( &m_masterVolumeModel, SIGNAL(dataChanged()),
 			this, SLOT(masterVolumeChanged()), Qt::DirectConnection );
 /*	connect( &m_masterPitchModel, SIGNAL(dataChanged()),
@@ -147,7 +139,6 @@
 
 	for (auto& scale : m_scales) {scale = std::make_shared<Scale>();}
 	for (auto& keymap : m_keymaps) {keymap = std::make_shared<Keymap>();}
->>>>>>> 851c884f
 }
 
 
@@ -856,6 +847,11 @@
 	auto& timeline = getTimeline();
 	m_paused = false;
 	m_recording = true;
+
+#ifdef LMMS_HAVE_JACK
+	if (m_playMode < Mode_PlayBB) { exSyncSendPosition(); } // !!! Conflict ???
+#endif
+
 	m_playing = false;
 
 	switch (timeline.stopBehaviour())
@@ -875,22 +871,8 @@
 			}
 			break;
 
-<<<<<<< HEAD
-			case TimeLineWidget::KeepStopPosition:
-				break;
-		}
-#ifdef LMMS_HAVE_JACK
-		if (m_playMode < Mode_PlayBB) { exSyncSendPosition(); }
-#endif
-	}
-	else
-	{
-		m_playPos[m_playMode].setTicks( 0 );
-		m_elapsedMilliSeconds[m_playMode] = 0;
-=======
 		case Timeline::StopBehaviour::KeepPosition:
 			break;
->>>>>>> 851c884f
 	}
 
 	m_elapsedMilliSeconds[static_cast<std::size_t>(PlayMode::None)] = m_elapsedMilliSeconds[static_cast<std::size_t>(m_playMode)];
