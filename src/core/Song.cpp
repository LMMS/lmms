--- conflicted
+++ resolved
@@ -86,11 +86,7 @@
 	m_patternToPlay( NULL ),
 	m_loopPattern( false ),
 	m_elapsedTicks( 0 ),
-<<<<<<< HEAD
-	m_elapsedTacts( 0 ),
-=======
 	m_elapsedBars( 0 ),
->>>>>>> eebdc0f4
 	m_loopRenderCount(1),
 	m_loopRenderRemaining(1)
 {
@@ -502,7 +498,6 @@
 		return 100;
 	}
 	else if (pos <= m_exportSongBegin)
-<<<<<<< HEAD
 	{
 		return 0;
 	}
@@ -513,18 +508,6 @@
 	}
 	else if ( pos >= m_exportLoopBegin )
 	{
-=======
-	{
-		return 0;
-	}
-	else if (pos >= m_exportLoopEnd)
-	{
-		pos = (m_exportLoopBegin-m_exportSongBegin) + (m_exportLoopEnd - m_exportLoopBegin) *
-			m_loopRenderCount + (pos - m_exportLoopEnd);
-	}
-	else if ( pos >= m_exportLoopBegin )
-	{
->>>>>>> eebdc0f4
 		pos = (m_exportLoopBegin-m_exportSongBegin) + ((m_exportLoopEnd - m_exportLoopBegin) *
 			(m_loopRenderCount - m_loopRenderRemaining)) + (pos - m_exportLoopBegin);
 	}
