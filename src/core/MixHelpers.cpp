--- conflicted
+++ resolved
@@ -31,14 +31,9 @@
 #include <cmath>
 #include <QtGlobal>
 
-<<<<<<< HEAD
-=======
-#include "ValueBuffer.h"
 #include "SampleFrame.h"
 
 
-
->>>>>>> fb5268eb
 static bool s_NaNHandler;
 
 
@@ -189,12 +184,8 @@
 }
 
 
-<<<<<<< HEAD
-void addMultipliedByBuffer(sampleFrame* dst, const sampleFrame* src, float coeffSrc, 
-							float* coeffSrcBuf, int frames)
-=======
-void addMultipliedByBuffer( SampleFrame* dst, const SampleFrame* src, float coeffSrc, ValueBuffer * coeffSrcBuf, int frames )
->>>>>>> fb5268eb
+
+void addMultipliedByBuffer(SampleFrame* dst, const SampleFrame* src, float coeffSrc, float* coeffSrcBuf, int frames)
 {
 	for (int f = 0; f < frames; ++f)
 	{
@@ -203,12 +194,8 @@
 	}
 }
 
-<<<<<<< HEAD
-void addMultipliedByBuffers(sampleFrame* dst, const sampleFrame* src,
-							float* coeffSrcBuf1, float* coeffSrcBuf2, int frames)
-=======
-void addMultipliedByBuffers( SampleFrame* dst, const SampleFrame* src, ValueBuffer * coeffSrcBuf1, ValueBuffer * coeffSrcBuf2, int frames )
->>>>>>> fb5268eb
+
+void addMultipliedByBuffers(SampleFrame* dst, const SampleFrame* src, float* coeffSrcBuf1, float* coeffSrcBuf2, int frames)
 {
 	for( int f = 0; f < frames; ++f )
 	{
@@ -218,12 +205,7 @@
 
 }
 
-<<<<<<< HEAD
-void addSanitizedMultipliedByBuffer(sampleFrame* dst, const sampleFrame* src, float coeffSrc,
-									float* coeffSrcBuf, int frames)
-=======
-void addSanitizedMultipliedByBuffer( SampleFrame* dst, const SampleFrame* src, float coeffSrc, ValueBuffer * coeffSrcBuf, int frames )
->>>>>>> fb5268eb
+void addSanitizedMultipliedByBuffer(SampleFrame* dst, const SampleFrame* src, float coeffSrc, float* coeffSrcBuf, int frames)
 {
 	if ( !useNaNHandler() )
 	{
@@ -240,12 +222,7 @@
 	}
 }
 
-<<<<<<< HEAD
-void addSanitizedMultipliedByBuffers(sampleFrame* dst, const sampleFrame* src,
-									float* coeffSrcBuf1, float* coeffSrcBuf2, int frames)
-=======
-void addSanitizedMultipliedByBuffers( SampleFrame* dst, const SampleFrame* src, ValueBuffer * coeffSrcBuf1, ValueBuffer * coeffSrcBuf2, int frames )
->>>>>>> fb5268eb
+void addSanitizedMultipliedByBuffers(SampleFrame* dst, const SampleFrame* src, float* coeffSrcBuf1, float* coeffSrcBuf2, int frames)
 {
 	if ( !useNaNHandler() )
 	{
