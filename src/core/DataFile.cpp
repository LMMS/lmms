--- conflicted
+++ resolved
@@ -1663,43 +1663,6 @@
  */
 void DataFile::upgrade_extendedNoteRange()
 {
-<<<<<<< HEAD
-	QDomNodeList tracks = elementsByTagName("track");
-	for (int i = 0; !tracks.item(i).isNull(); i++)
-	{
-		QDomNodeList instruments = tracks.item(i).toElement().elementsByTagName("instrument");
-		if (instruments.isEmpty()) {continue;}
-		QDomElement instrument = instruments.item(0).toElement();
-		// Raise the base note of every instrument by 12 to compensate for the change
-		// of A4 key code from 57 to 69. This ensures that notes are labeled correctly.
-		instrument.parentNode().toElement().setAttribute(
-			"basenote",
-			instrument.parentNode().toElement().attribute("basenote").toInt() + 12);
-		// Raise the pitch of all notes in patterns assigned to instruments not affected
-		// by #1857 by an octave. This negates the base note change for normal instruments,
-		// but leaves the MIDI-based instruments sounding an octave lower, preserving their
-		// pitch in existing projects.
-		if (instrument.attribute("name") != "zynaddsubfx" &&
-			instrument.attribute("name") != "vestige" &&
-			instrument.attribute("name") != "lv2instrument" &&
-			instrument.attribute("name") != "carlapatchbay" &&
-			instrument.attribute("name") != "carlarack")
-		{
-			QDomNodeList patterns = tracks.item(i).toElement().elementsByTagName("pattern");
-			for (int i = 0; !patterns.item(i).isNull(); i++)
-			{
-				QDomNodeList notes = patterns.item(i).toElement().elementsByTagName("note");
-				for (int i = 0; !notes.item(i).isNull(); i++)
-				{
-					notes.item(i).toElement().setAttribute(
-						"key",
-						notes.item(i).toElement().attribute("key").toInt() + 12
-					);
-				}
-			}
-		}
-	}
-=======
 	auto affected = [](const QDomElement& instrument)
 	{
 		return instrument.attribute("name") == "zynaddsubfx" ||
@@ -1768,7 +1731,6 @@
 			preset.setAttribute("basenote", preset.attribute("basenote").toInt() + 12);
 		}
 	}
->>>>>>> ca059446
 }
 
 
