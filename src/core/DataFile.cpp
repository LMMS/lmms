--- conflicted
+++ resolved
@@ -533,11 +533,7 @@
 		bool skipNode = false;
 		// Skip the nodes allowed to have "local:" attributes, but
 		// still check its children
-<<<<<<< HEAD
 		for (const auto& element : ELEMENTS_WITH_RESOURCES)
-=======
-		for (auto it = ELEMENTS_WITH_RESOURCES.begin(); it != ELEMENTS_WITH_RESOURCES.end(); ++it)
->>>>>>> e407e73e
 		{
 			if (childElement.tagName() == element.first)
 			{
