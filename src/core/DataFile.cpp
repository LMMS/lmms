/*
 * DataFile.cpp - implementation of class DataFile
 *
 * Copyright (c) 2004-2014 Tobias Doerffel <tobydox/at/users.sourceforge.net>
 * Copyright (c) 2012-2013 Paul Giblock    <p/at/pgiblock.net>
 *
 * This file is part of LMMS - https://lmms.io
 *
 * This program is free software; you can redistribute it and/or
 * modify it under the terms of the GNU General Public
 * License as published by the Free Software Foundation; either
 * version 2 of the License, or (at your option) any later version.
 *
 * This program is distributed in the hope that it will be useful,
 * but WITHOUT ANY WARRANTY; without even the implied warranty of
 * MERCHANTABILITY or FITNESS FOR A PARTICULAR PURPOSE.  See the GNU
 * General Public License for more details.
 *
 * You should have received a copy of the GNU General Public
 * License along with this program (see COPYING); if not, write to the
 * Free Software Foundation, Inc., 51 Franklin Street, Fifth Floor,
 * Boston, MA 02110-1301 USA.
 *
 */


#include "DataFile.h"

#include <cmath>
#include <map>

#include <QDebug>
#include <QFile>
#include <QFileInfo>
#include <QDir>
#include <QMessageBox>

#include "base64.h"
#include "ConfigManager.h"
#include "Effect.h"
#include "embed.h"
#include "GuiApplication.h"
#include "LocaleHelper.h"
#include "PluginFactory.h"
#include "ProjectVersion.h"
#include "SongEditor.h"
#include "TextFloat.h"
#include "Track.h"
#include "PathUtil.h"

#include "lmmsversion.h"

namespace lmms
{


static void findIds(const QDomElement& elem, QList<jo_id_t>& idList);


// QMap with the DOM elements that access file resources
const DataFile::ResourcesMap DataFile::ELEMENTS_WITH_RESOURCES = {
{ "sampleclip", {"src"} },
{ "audiofileprocessor", {"src"} },
};

// Vector with all the upgrade methods
const std::vector<DataFile::UpgradeMethod> DataFile::UPGRADE_METHODS = {
	&DataFile::upgrade_0_2_1_20070501   ,   &DataFile::upgrade_0_2_1_20070508,
	&DataFile::upgrade_0_3_0_rc2        ,   &DataFile::upgrade_0_3_0,
	&DataFile::upgrade_0_4_0_20080104   ,   &DataFile::upgrade_0_4_0_20080118,
	&DataFile::upgrade_0_4_0_20080129   ,   &DataFile::upgrade_0_4_0_20080409,
	&DataFile::upgrade_0_4_0_20080607   ,   &DataFile::upgrade_0_4_0_20080622,
	&DataFile::upgrade_0_4_0_beta1      ,   &DataFile::upgrade_0_4_0_rc2,
	&DataFile::upgrade_1_0_99           ,   &DataFile::upgrade_1_1_0,
	&DataFile::upgrade_1_1_91           ,   &DataFile::upgrade_1_2_0_rc3,
	&DataFile::upgrade_1_3_0            ,   &DataFile::upgrade_noHiddenClipNames,
<<<<<<< HEAD
	&DataFile::upgrade_automationNodes  ,  &DataFile::upgrade_noteTypes
=======
	&DataFile::upgrade_automationNodes  ,   &DataFile::upgrade_extendedNoteRange,
	&DataFile::upgrade_defaultTripleOscillatorHQ,
	&DataFile::upgrade_mixerRename      ,   &DataFile::upgrade_bbTcoRename,
>>>>>>> 5ccc8d95
};

// Vector of all versions that have upgrade routines.
const std::vector<ProjectVersion> DataFile::UPGRADE_VERSIONS = {
	"0.2.1-20070501"   ,   "0.2.1-20070508"   ,   "0.3.0-rc2",
	"0.3.0"            ,   "0.4.0-20080104"   ,   "0.4.0-20080118",
	"0.4.0-20080129"   ,   "0.4.0-20080409"   ,   "0.4.0-20080607",
	"0.4.0-20080622"   ,   "0.4.0-beta1"      ,   "0.4.0-rc2",
	"1.0.99-0"         ,   "1.1.0-0"          ,   "1.1.91-0",
	"1.2.0-rc3"        ,   "1.3.0"
};

namespace
{
	struct TypeDescStruct
	{
		DataFile::Type m_type;
		QString m_name;
	};

	const auto s_types = std::array<TypeDescStruct, DataFile::TypeCount>
	{
		TypeDescStruct{ DataFile::UnknownType, "unknown" },
		TypeDescStruct{ DataFile::SongProject, "song" },
		TypeDescStruct{ DataFile::SongProjectTemplate, "songtemplate" },
		TypeDescStruct{ DataFile::InstrumentTrackSettings, "instrumenttracksettings" },
		TypeDescStruct{ DataFile::DragNDropData, "dnddata" },
		TypeDescStruct{ DataFile::ClipboardData, "clipboard-data" },
		TypeDescStruct{ DataFile::JournalData, "journaldata" },
		TypeDescStruct{ DataFile::EffectSettings, "effectsettings" },
		TypeDescStruct{ DataFile::MidiClip, "midiclip" }
	};
}




DataFile::DataFile( Type type ) :
	QDomDocument( "lmms-project" ),
	m_fileName(""),
	m_content(),
	m_head(),
	m_type( type ),
	m_fileVersion( UPGRADE_METHODS.size() )
{
	appendChild( createProcessingInstruction("xml", "version=\"1.0\""));
	QDomElement root = createElement( "lmms-project" );
	root.setAttribute( "version", m_fileVersion );
	root.setAttribute( "type", typeName( type ) );
	root.setAttribute( "creator", "LMMS" );
	root.setAttribute( "creatorversion", LMMS_VERSION );
	appendChild( root );

	m_head = createElement( "head" );
	root.appendChild( m_head );

	m_content = createElement( typeName( type ) );
	root.appendChild( m_content );

}




DataFile::DataFile( const QString & _fileName ) :
	QDomDocument(),
	m_fileName(_fileName),
	m_content(),
	m_head(),
	m_fileVersion( UPGRADE_METHODS.size() )
{
	QFile inFile( _fileName );
	if( !inFile.open( QIODevice::ReadOnly ) )
	{
		if (gui::getGUI() != nullptr)
		{
			QMessageBox::critical( nullptr,
				gui::SongEditor::tr( "Could not open file" ),
				gui::SongEditor::tr( "Could not open file %1. You probably "
						"have no permissions to read this "
						"file.\n Please make sure to have at "
						"least read permissions to the file "
						"and try again." ).arg( _fileName ) );
		}

		return;
	}

	loadData( inFile.readAll(), _fileName );
}




DataFile::DataFile( const QByteArray & _data ) :
	QDomDocument(),
	m_fileName(""),
	m_content(),
	m_head(),
	m_fileVersion( UPGRADE_METHODS.size() )
{
	loadData( _data, "<internal data>" );
}





bool DataFile::validate( QString extension )
{
	switch( m_type )
	{
	case Type::SongProject:
		if( extension == "mmp" || extension == "mmpz" )
		{
			return true;
		}
		break;
	case Type::SongProjectTemplate:
		if(  extension == "mpt" )
		{
			return true;
		}
		break;
	case Type::InstrumentTrackSettings:
		if ( extension == "xpf" || extension == "xml" )
		{
			return true;
		}
		break;
	case Type::MidiClip:
		if (extension == "xpt" || extension == "xptz")
		{
			return true;
		}
		break;
	case Type::UnknownType:
		if (! ( extension == "mmp" || extension == "mpt" || extension == "mmpz" ||
				extension == "xpf" || extension == "xml" ||
				( extension == "xiz" && ! getPluginFactory()->pluginSupportingExtension(extension).isNull()) ||
				extension == "sf2" || extension == "sf3" || extension == "pat" || extension == "mid" ||
				extension == "dll"
#ifdef LMMS_BUILD_LINUX
				|| extension == "so"
#endif
#ifdef LMMS_HAVE_LV2
				|| extension == "lv2"
#endif
				) )
		{
			return true;
		}
		if( extension == "wav" || extension == "ogg" ||
				extension == "ds" )
		{
			return true;
		}
		break;
	default:
		return false;
	}
	return false;
}




QString DataFile::nameWithExtension( const QString & _fn ) const
{
	const QString extension = _fn.section( '.', -1 );

	switch( type() )
	{
		case SongProject:
			if( extension != "mmp" &&
					extension != "mpt" &&
					extension != "mmpz" )
			{
				if( ConfigManager::inst()->value( "app",
						"nommpz" ).toInt() == 0 )
				{
					return _fn + ".mmpz";
				}
				return _fn + ".mmp";
			}
			break;
		case SongProjectTemplate:
			if( extension != "mpt" )
			{
				return _fn + ".mpt";
			}
			break;
		case InstrumentTrackSettings:
			if( extension != "xpf" )
			{
				return _fn + ".xpf";
			}
			break;
		default: ;
	}
	return _fn;
}




void DataFile::write( QTextStream & _strm )
{
	if( type() == SongProject || type() == SongProjectTemplate
					|| type() == InstrumentTrackSettings )
	{
		cleanMetaNodes( documentElement() );
	}

	save(_strm, 2);
}




bool DataFile::writeFile(const QString& filename, bool withResources)
{
	// Small lambda function for displaying errors
	auto showError = [this](QString title, QString body){
		if (gui::getGUI() != nullptr)
		{
			QMessageBox mb;
			mb.setWindowTitle(title);
			mb.setText(body);
			mb.setIcon(QMessageBox::Warning);
			mb.setStandardButtons(QMessageBox::Ok);
			mb.exec();
		}
		else
		{
			qWarning() << body;
		}
	};

	// If we are saving without resources, filename is just the file we are
	// saving to. If we are saving with resources (project bundle), filename
	// will be used (discarding extensions) to create a folder where the
	// bundle will be saved in

	QFileInfo fInfo(filename);

	const QString bundleDir = fInfo.path() + "/" + fInfo.fileName().section('.', 0, 0);
	const QString resourcesDir = bundleDir + "/resources";
	const QString fullName = withResources
		? nameWithExtension(bundleDir + "/" + fInfo.fileName())
		: nameWithExtension(filename);
	const QString fullNameTemp = fullName + ".new";
	const QString fullNameBak = fullName + ".bak";

	using gui::SongEditor;

	// If we are saving with resources, setup the bundle folder first
	if (withResources)
	{
		// First check if there's a bundle folder with the same name in
		// the path already. If so, warns user that we can't overwrite a
		// project bundle.
		if (QDir(bundleDir).exists())
		{
			showError(SongEditor::tr("Operation denied"),
				SongEditor::tr("A bundle folder with that name already eists on the "
				"selected path. Can't overwrite a project bundle. Please select a different "
				"name."));

			return false;
		}

		// Create bundle folder
		if (!QDir().mkdir(bundleDir))
		{
			showError(SongEditor::tr("Error"),
				SongEditor::tr("Couldn't create bundle folder."));
			return false;
		}

		// Create resources folder
		if (!QDir().mkdir(resourcesDir))
		{
			showError(SongEditor::tr("Error"),
				SongEditor::tr("Couldn't create resources folder."));
			return false;
		}

		// Copy resources to folder and update paths
		if (!copyResources(resourcesDir))
		{
			showError(SongEditor::tr("Error"),
				SongEditor::tr("Failed to copy resources."));
			return false;
		}
	}

	QFile outfile (fullNameTemp);

	if (!outfile.open(QIODevice::WriteOnly | QIODevice::Truncate))
	{
		showError(SongEditor::tr("Could not write file"),
			SongEditor::tr("Could not open %1 for writing. You probably are not permitted to"
				"write to this file. Please make sure you have write-access to "
				"the file and try again.").arg(fullName));

		return false;
	}

	const QString extension = fullName.section('.', -1);
	if (extension == "mmpz" || extension == "xptz")
	{
		QString xml;
		QTextStream ts( &xml );
		write( ts );
		outfile.write( qCompress( xml.toUtf8() ) );
	}
	else
	{
		QTextStream ts( &outfile );
		write( ts );
	}

	outfile.close();

	// make sure the file has been written correctly
	if( QFileInfo( outfile.fileName() ).size() > 0 )
	{
		if( ConfigManager::inst()->value( "app", "disablebackup" ).toInt() )
		{
			// remove current file
			QFile::remove( fullName );
		}
		else
		{
			// remove old backup file
			QFile::remove( fullNameBak );
			// move current file to backup file
			QFile::rename( fullName, fullNameBak );
		}
		// move temporary file to current file
		QFile::rename( fullNameTemp, fullName );

		return true;
	}

	return false;
}




bool DataFile::copyResources(const QString& resourcesDir)
{
	// List of filenames used so we can append a counter to any
	// repeating filenames
	std::list<QString> namesList;

	auto it = ELEMENTS_WITH_RESOURCES.begin();

	// Copy resources and manipulate the DataFile to have local paths to them
	while (it != ELEMENTS_WITH_RESOURCES.end())
	{
		QDomNodeList list = elementsByTagName(it->first);

		// Go through all elements with the tagname from our map
		for (int i = 0; !list.item(i).isNull(); ++i)
		{
			QDomElement el = list.item(i).toElement();

			auto res = it->second.begin();

			// Search for attributes that point to resources
			while (res != it->second.end())
			{
				// If the element has that attribute
				if (el.hasAttribute(*res))
				{
					// Get absolute path to resource
					bool error;
					QString resPath = PathUtil::toAbsolute(el.attribute(*res), &error);
					// If we are running without the project loaded (from CLI), "local:" base
					// prefixes aren't converted, so we need to convert it ourselves
					if (error)
					{
						resPath = QFileInfo(m_fileName).path() + "/" + resPath.remove(0,
							PathUtil::basePrefix(PathUtil::Base::LocalDir).length());
					}

					// Check if we need to add a counter to the filename
					QString finalFileName = QFileInfo(resPath).fileName();
					QString extension = resPath.section('.', -1);
					int repeatedNames = 0;
					for (QString name : namesList)
					{
						if (finalFileName == name)
						{
							++repeatedNames;
						}
					}
					// Add the name to the list before modifying it
					namesList.push_back(finalFileName);
					if (repeatedNames)
					{
						// Remove the extension, add the counter and add the
						// extension again to get the final file name
						finalFileName.truncate(finalFileName.lastIndexOf('.'));
						finalFileName = finalFileName + "-" + QString::number(repeatedNames) + "." + extension;
					}

					// Final path is our resources dir + the new file name
					QString finalPath = resourcesDir + "/" + finalFileName;

					// Copy resource file to the resources folder
					if(!QFile::copy(resPath, finalPath))
					{
						qWarning("ERROR: Failed to copy resource");
						return false;
					}

					// Update attribute path to point to the bundle file
					QString newAtt = PathUtil::basePrefix(PathUtil::Base::LocalDir) + "resources/" + finalFileName;
					el.setAttribute(*res, newAtt);
				}
				++res;
			}
		}
		++it;
	}

	return true;
}




/**
 * @brief This recursive method will go through all XML nodes of the DataFile
 *        and check whether any of them have local paths. If they are not on
 *        our list of elements that can have local paths we return true,
 *        indicating that we potentially have plugins with local paths that
 *        would be a security issue. The Song class can then abort loading
 *        this project.
 * @param parent The parent node being iterated. When called
 *        without arguments, this will be an empty element that will be
 *        ignored (since the second parameter will be true).
 * @param firstCall Defaults to true, and indicates to this recursive
 *        method whether this is the first call. If it is it will use the
 *        root element as the parent.
 */
bool DataFile::hasLocalPlugins(QDomElement parent /* = QDomElement()*/, bool firstCall /* = true*/) const
{
	// If this is the first iteration of the recursion we use the root element
	if (firstCall) { parent = documentElement(); }

	auto children = parent.childNodes();
	for (int i = 0; i < children.size(); ++i)
	{
		QDomNode child = children.at(i);
		QDomElement childElement = child.toElement();

		bool skipNode = false;
		// Skip the nodes allowed to have "local:" attributes, but
		// still check its children
		for (const auto& element : ELEMENTS_WITH_RESOURCES)
		{
			if (childElement.tagName() == element.first)
			{
				skipNode = true;
				break;
			}
		}

		// Check if they have "local:" attribute (unless they are allowed to
		// and skipNode is true)
		if (!skipNode)
		{
			auto attributes = childElement.attributes();
			for (int i = 0; i < attributes.size(); ++i)
			{
				QDomNode attribute = attributes.item(i);
				QDomAttr attr = attribute.toAttr();
				if (attr.value().startsWith(PathUtil::basePrefix(PathUtil::Base::LocalDir),
					Qt::CaseInsensitive))
				{
					return true;
				}
			}
		}

		// Now we check the children of this node (recursively)
		// and if any return true we return true.
		if (hasLocalPlugins(childElement, false))
		{
			return true;
		}
	}

	// If we got here none of the nodes had the "local:" path.
	return false;
}




DataFile::Type DataFile::type( const QString& typeName )
{
	for( int i = 0; i < TypeCount; ++i )
	{
		if( s_types[i].m_name == typeName )
		{
			return static_cast<DataFile::Type>( i );
		}
	}

	// compat code
	if( typeName == "channelsettings" )
	{
		return DataFile::InstrumentTrackSettings;
	}

	return UnknownType;
}




QString DataFile::typeName( Type type )
{
	if( type >= UnknownType && type < TypeCount )
	{
		return s_types[type].m_name;
	}

	return s_types[UnknownType].m_name;
}




void DataFile::cleanMetaNodes( QDomElement _de )
{
	QDomNode node = _de.firstChild();
	while( !node.isNull() )
	{
		if( node.isElement() )
		{
			if( node.toElement().attribute( "metadata" ).toInt() )
			{
				QDomNode ns = node.nextSibling();
				_de.removeChild( node );
				node = ns;
				continue;
			}
			if( node.hasChildNodes() )
			{
				cleanMetaNodes( node.toElement() );
			}
		}
		node = node.nextSibling();
	}
}


void DataFile::upgrade_0_2_1_20070501()
{
	// Upgrade to version 0.2.1-20070501
	QDomNodeList list = elementsByTagName( "arpandchords" );
	for( int i = 0; !list.item( i ).isNull(); ++i )
	{
		QDomElement el = list.item( i ).toElement();
		if( el.hasAttribute( "arpdir" ) )
		{
			int arpdir = el.attribute( "arpdir" ).toInt();
			if( arpdir > 0 )
			{
				el.setAttribute( "arpdir", arpdir - 1 );
			}
			else
			{
				el.setAttribute( "arpdisabled", "1" );
			}
		}
	}

	list = elementsByTagName( "sampletrack" );
	for( int i = 0; !list.item( i ).isNull(); ++i )
	{
		QDomElement el = list.item( i ).toElement();
		if( el.attribute( "vol" ) != "" )
		{
			el.setAttribute( "vol", LocaleHelper::toFloat(
					el.attribute( "vol" ) ) * 100.0f );
		}
		else
		{
			QDomNode node = el.namedItem(
						"automation-pattern" );
			if( !node.isElement() ||
				!node.namedItem( "vol" ).isElement() )
			{
				el.setAttribute( "vol", 100.0f );
			}
		}
	}

	list = elementsByTagName( "ladspacontrols" );
	for( int i = 0; !list.item( i ).isNull(); ++i )
	{
		QDomElement el = list.item( i ).toElement();
		QDomNode anode = el.namedItem( "automation-pattern" );
		QDomNode node = anode.firstChild();
		while( !node.isNull() )
		{
			if( node.isElement() )
			{
				QString name = node.nodeName();
				if( name.endsWith( "link" ) )
				{
					el.setAttribute( name,
						node.namedItem( "time" )
						.toElement()
						.attribute( "value" ) );
					QDomNode oldNode = node;
					node = node.nextSibling();
					anode.removeChild( oldNode );
					continue;
				}
			}
			node = node.nextSibling();
		}
	}

	QDomNode node = m_head.firstChild();
	while( !node.isNull() )
	{
		if( node.isElement() )
		{
			if( node.nodeName() == "bpm" )
			{
				int value = node.toElement().attribute(
						"value" ).toInt();
				if( value > 0 )
				{
					m_head.setAttribute( "bpm",
								value );
					QDomNode oldNode = node;
					node = node.nextSibling();
					m_head.removeChild( oldNode );
					continue;
				}
			}
			else if( node.nodeName() == "mastervol" )
			{
				int value = node.toElement().attribute(
						"value" ).toInt();
				if( value > 0 )
				{
					m_head.setAttribute(
						"mastervol", value );
					QDomNode oldNode = node;
					node = node.nextSibling();
					m_head.removeChild( oldNode );
					continue;
				}
			}
			else if( node.nodeName() == "masterpitch" )
			{
				m_head.setAttribute( "masterpitch",
					-node.toElement().attribute(
						"value" ).toInt() );
				QDomNode oldNode = node;
				node = node.nextSibling();
				m_head.removeChild( oldNode );
				continue;
			}
		}
		node = node.nextSibling();
	}
}


void DataFile::upgrade_0_2_1_20070508()
{
	// Upgrade to version 0.2.1-20070508 from some version greater than or equal to 0.2.1-20070501
	QDomNodeList list = elementsByTagName( "arpandchords" );
	for( int i = 0; !list.item( i ).isNull(); ++i )
	{
		QDomElement el = list.item( i ).toElement();
		if( el.hasAttribute( "chorddisabled" ) )
		{
			el.setAttribute( "chord-enabled",
				!el.attribute( "chorddisabled" )
							.toInt() );
			el.setAttribute( "arp-enabled",
				!el.attribute( "arpdisabled" )
							.toInt() );
		}
		else if( !el.hasAttribute( "chord-enabled" ) )
		{
			el.setAttribute( "chord-enabled", true );
			el.setAttribute( "arp-enabled",
				el.attribute( "arpdir" ).toInt() != 0 );
		}
	}

	while( !( list = elementsByTagName( "channeltrack" ) ).isEmpty() )
	{
		QDomElement el = list.item( 0 ).toElement();
		el.setTagName( "instrumenttrack" );
	}

	list = elementsByTagName( "instrumenttrack" );
	for( int i = 0; !list.item( i ).isNull(); ++i )
	{
		QDomElement el = list.item( i ).toElement();
		if( el.hasAttribute( "vol" ) )
		{
			float value = LocaleHelper::toFloat( el.attribute( "vol" ) );
			value = roundf( value * 0.585786438f );
			el.setAttribute( "vol", value );
		}
		else
		{
			QDomNodeList vol_list = el.namedItem(
						"automation-pattern" )
					.namedItem( "vol" ).toElement()
					.elementsByTagName( "time" );
			for( int j = 0; !vol_list.item( j ).isNull();
								++j )
			{
				QDomElement timeEl = list.item( j )
							.toElement();
				int value = timeEl.attribute( "value" )
							.toInt();
				value = (int)roundf( value *
							0.585786438f );
				timeEl.setAttribute( "value", value );
			}
		}
	}
}


void DataFile::upgrade_0_3_0_rc2()
{
	// Upgrade to version 0.3.0-rc2 from some version greater than or equal to 0.2.1-20070508
	QDomNodeList list = elementsByTagName( "arpandchords" );
	for( int i = 0; !list.item( i ).isNull(); ++i )
	{
		QDomElement el = list.item( i ).toElement();
		if( el.attribute( "arpdir" ).toInt() > 0 )
		{
			el.setAttribute( "arpdir",
				el.attribute( "arpdir" ).toInt() - 1 );
		}
	}
}


void DataFile::upgrade_0_3_0()
{
	// Upgrade to version 0.3.0 (final) from some version greater than or equal to 0.3.0-rc2
	QDomNodeList list;
	while( !( list = elementsByTagName(
				"pluckedstringsynth" ) ).isEmpty() )
	{
		QDomElement el = list.item( 0 ).toElement();
		el.setTagName( "vibedstrings" );
		el.setAttribute( "active0", 1 );
	}

	while( !( list = elementsByTagName( "lb303" ) ).isEmpty() )
	{
		QDomElement el = list.item( 0 ).toElement();
		el.setTagName( "lb302" );
	}

	while( !( list = elementsByTagName( "channelsettings" ) ).
							isEmpty() )
	{
		QDomElement el = list.item( 0 ).toElement();
		el.setTagName( "instrumenttracksettings" );
	}
}


void DataFile::upgrade_0_4_0_20080104()
{
	// Upgrade to version 0.4.0-20080104 from some version greater than or equal to 0.3.0 (final)
	QDomNodeList list = elementsByTagName( "fx" );
	for( int i = 0; !list.item( i ).isNull(); ++i )
	{
		QDomElement el = list.item( i ).toElement();
		if( el.hasAttribute( "fxdisabled" ) &&
			el.attribute( "fxdisabled" ).toInt() == 0 )
		{
			el.setAttribute( "enabled", 1 );
		}
	}
}


void DataFile::upgrade_0_4_0_20080118()
{
	// Upgrade to version 0.4.0-20080118 from some version greater than or equal to 0.4.0-20080104
	QDomNodeList list;
	while( !( list = elementsByTagName( "fx" ) ).isEmpty() )
	{
		QDomElement fxchain = list.item( 0 ).toElement();
		fxchain.setTagName( "fxchain" );
		QDomNode rack = list.item( 0 ).firstChild();
		QDomNodeList effects = rack.childNodes();
		// move items one level up
		while( effects.count() )
		{
			fxchain.appendChild( effects.at( 0 ) );
		}
		fxchain.setAttribute( "numofeffects",
			rack.toElement().attribute( "numofeffects" ) );
		fxchain.removeChild( rack );
	}
}


void DataFile::upgrade_0_4_0_20080129()
{
	// Upgrade to version 0.4.0-20080129 from some version greater than or equal to 0.4.0-20080118
	QDomNodeList list;
	while( !( list =
		elementsByTagName( "arpandchords" ) ).isEmpty() )
	{
		QDomElement aac = list.item( 0 ).toElement();
		aac.setTagName( "arpeggiator" );
		QDomNode cloned = aac.cloneNode();
		cloned.toElement().setTagName( "chordcreator" );
		aac.parentNode().appendChild( cloned );
	}
}


void DataFile::upgrade_0_4_0_20080409()
{
	// Upgrade to version 0.4.0-20080409 from some version greater than or equal to 0.4.0-20080129
	QStringList s;
	s << "note" << "pattern" << "bbtco" << "sampletco" << "time";
	for( QStringList::iterator it = s.begin(); it < s.end(); ++it )
	{
		QDomNodeList list = elementsByTagName( *it );
		for( int i = 0; !list.item( i ).isNull(); ++i )
		{
			QDomElement el = list.item( i ).toElement();
			el.setAttribute( "pos",
				el.attribute( "pos" ).toInt()*3 );
			el.setAttribute( "len",
				el.attribute( "len" ).toInt()*3 );
		}
	}
	QDomNodeList list = elementsByTagName( "timeline" );
	for( int i = 0; !list.item( i ).isNull(); ++i )
	{
		QDomElement el = list.item( i ).toElement();
		el.setAttribute( "lp0pos",
			el.attribute( "lp0pos" ).toInt()*3 );
		el.setAttribute( "lp1pos",
			el.attribute( "lp1pos" ).toInt()*3 );
	}
}


void DataFile::upgrade_0_4_0_20080607()
{
	// Upgrade to version 0.4.0-20080607 from some version greater than or equal to 0.3.0-20080409
	QDomNodeList list;
	while( !( list = elementsByTagName( "midi" ) ).isEmpty() )
	{
		QDomElement el = list.item( 0 ).toElement();
		el.setTagName( "midiport" );
	}
}


void DataFile::upgrade_0_4_0_20080622()
{
	// Upgrade to version 0.4.0-20080622 from some version greater than or equal to 0.3.0-20080607
	QDomNodeList list;
	while( !( list = elementsByTagName(
				"automation-pattern" ) ).isEmpty() )
	{
		QDomElement el = list.item( 0 ).toElement();
		el.setTagName( "automationpattern" );
	}

	list = elementsByTagName( "bbtrack" );
	for( int i = 0; !list.item( i ).isNull(); ++i )
	{
		QDomElement el = list.item( i ).toElement();
		QString s = el.attribute( "name" );
		s.replace( QRegExp( "^Beat/Baseline " ),
						"Beat/Bassline " );
		el.setAttribute( "name", s );
	}
}


void DataFile::upgrade_0_4_0_beta1()
{
	// Upgrade to version 0.4.0-beta1 from some version greater than or equal to 0.4.0-20080622
	// convert binary effect-key-blobs to XML
	QDomNodeList list;
	list = elementsByTagName( "effect" );
	for( int i = 0; !list.item( i ).isNull(); ++i )
	{
		QDomElement el = list.item( i ).toElement();
		QString k = el.attribute( "key" );
		if( !k.isEmpty() )
		{
			const QList<QVariant> l =
				base64::decode( k, QVariant::List ).toList();
			if( !l.isEmpty() )
			{
				QString name = l[0].toString();
				QVariant u = l[1];
				EffectKey::AttributeMap m;
				// VST-effect?
				if( u.type() == QVariant::String )
				{
					m["file"] = u.toString();
				}
				// LADSPA-effect?
				else if( u.type() == QVariant::StringList )
				{
					const QStringList sl = u.toStringList();
					m["plugin"] = sl.value( 0 );
					m["file"] = sl.value( 1 );
				}
				EffectKey key( nullptr, name, m );
				el.appendChild( key.saveXML( *this ) );
			}
		}
	}
}


void DataFile::upgrade_0_4_0_rc2()
{
	// Upgrade to version 0.4.0-rc2 from some version greater than or equal to 0.4.0-beta1
	QDomNodeList list = elementsByTagName( "audiofileprocessor" );
	for( int i = 0; !list.item( i ).isNull(); ++i )
	{
		QDomElement el = list.item( i ).toElement();
		QString s = el.attribute( "src" );
		s.replace( "drumsynth/misc ", "drumsynth/misc_" );
		s.replace( "drumsynth/r&b", "drumsynth/r_n_b" );
		s.replace( "drumsynth/r_b", "drumsynth/r_n_b" );
		el.setAttribute( "src", s );
	}
	list = elementsByTagName( "lb302" );
	for( int i = 0; !list.item( i ).isNull(); ++i )
	{
		QDomElement el = list.item( i ).toElement();
		int s = el.attribute( "shape" ).toInt();
		if( s >= 1 )
		{
			s--;
		}
		el.setAttribute( "shape", QString("%1").arg(s) );
	}
}


void DataFile::upgrade_1_0_99()
{
	jo_id_t last_assigned_id = 0;

	QList<jo_id_t> idList;
	findIds(documentElement(), idList);

	QDomNodeList list = elementsByTagName("ladspacontrols");
	for(int i = 0; !list.item(i).isNull(); ++i)
	{
		for(QDomNode node = list.item(i).firstChild(); !node.isNull();
			node = node.nextSibling())
		{
			QDomElement el = node.toElement();
			QDomNode data_child = el.namedItem("data");
			if(!data_child.isElement())
			{
				if (el.attribute("scale_type") == "log")
				{
					QDomElement me = createElement("data");
					me.setAttribute("value", el.attribute("data"));
					me.setAttribute("scale_type", "log");

					jo_id_t id;
					for(id = last_assigned_id + 1;
						idList.contains(id); id++)
					{
					}

					last_assigned_id = id;
					idList.append(id);
					me.setAttribute("id", id);
					el.appendChild(me);

				}
			}
		}
	}
}


void DataFile::upgrade_1_1_0()
{
	QDomNodeList list = elementsByTagName("fxchannel");
	for (int i = 1; !list.item(i).isNull(); ++i)
	{
		QDomElement el = list.item(i).toElement();
		QDomElement send = createElement("send");
		send.setAttribute("channel", "0");
		send.setAttribute("amount", "1");
		el.appendChild(send);
	}
}


void DataFile::upgrade_1_1_91()
{
	// Upgrade to version 1.1.91 from some version less than 1.1.91
	QDomNodeList list = elementsByTagName( "audiofileprocessor" );
	for( int i = 0; !list.item( i ).isNull(); ++i )
	{
		QDomElement el = list.item( i ).toElement();
		QString s = el.attribute( "src" );
		s.replace( QRegExp("/samples/bassloopes/"), "/samples/bassloops/" );
		el.setAttribute( "src", s );
	}

	list = elementsByTagName( "attribute" );
	for( int i = 0; !list.item( i ).isNull(); ++i )
	{
		QDomElement el = list.item( i ).toElement();
		if( el.attribute( "name" ) == "plugin" && el.attribute( "value" ) == "vocoder-lmms" ) {
			el.setAttribute( "value", "vocoder" );
		}
	}

	list = elementsByTagName( "crossoevereqcontrols" );
	for( int i = 0; !list.item( i ).isNull(); ++i )
	{
		QDomElement el = list.item( i ).toElement();
		// invert the mute LEDs
		for( int j = 1; j <= 4; ++j ){
			QString a = QString( "mute%1" ).arg( j );
			el.setAttribute( a, ( el.attribute( a ) == "0" ) ? "1" : "0" );
		}
	}

	list = elementsByTagName( "arpeggiator" );
	for( int i = 0; !list.item( i ).isNull(); ++i )
	{
		QDomElement el = list.item( i ).toElement();
		// Swap elements ArpDirRandom and ArpDirDownAndUp
		if( el.attribute( "arpdir" ) == "3" )
		{
			el.setAttribute( "arpdir", "4" );
		}
		else if( el.attribute( "arpdir" ) == "4" )
		{
			el.setAttribute( "arpdir", "3" );
		}
	}
}


static void upgradeElement_1_2_0_rc2_42( QDomElement & el )
{
	if( el.hasAttribute( "syncmode" ) )
	{
		int syncmode = el.attribute( "syncmode" ).toInt();
		QStringList names;
		QDomNamedNodeMap atts = el.attributes();
		for( uint i = 0; i < atts.length(); i++ )
		{
			QString name = atts.item( i ).nodeName();
			if( name.endsWith( "_numerator" ) )
			{
				names << name.remove( "_numerator" )
								+ "_syncmode";
			}
		}
		for( QStringList::iterator it = names.begin(); it < names.end();
									++it )
		{
			el.setAttribute( *it, syncmode );
		}
	}

	QDomElement child = el.firstChildElement();
	while ( !child.isNull() )
	{
		upgradeElement_1_2_0_rc2_42( child );
		child = child.nextSiblingElement();
	}
}


void DataFile::upgrade_1_2_0_rc3()
{
	// Upgrade from earlier bbtrack beat note behaviour of adding
	// steps if a note is placed after the last step.
	QDomNodeList bbtracks = elementsByTagName( "bbtrack" );
	for( int i = 0; !bbtracks.item( i ).isNull(); ++i )
	{
		QDomNodeList patterns = bbtracks.item( i
				).toElement().elementsByTagName(
								"pattern" );
		for( int j = 0; !patterns.item( j ).isNull(); ++j )
		{
			int patternLength, steps;
			QDomElement el = patterns.item( j ).toElement();
			if( el.attribute( "len" ) != "" )
			{
				patternLength = el.attribute( "len" ).toInt();
				steps = patternLength / 12;
				el.setAttribute( "steps", steps );
			}
		}
	}

	// DataFile::upgrade_1_2_0_rc2_42
	QDomElement el = firstChildElement();
	while ( !el.isNull() )
	{
		upgradeElement_1_2_0_rc2_42( el );
		el = el.nextSiblingElement();
	}
}


/**
 *  Helper function to call a functor for all effect ports' DomElements,
 *  providing the functor with lists to add and remove DomElements. Helpful for
 *  patching port values from savefiles.
 */
template<class Ftor>
void iterate_ladspa_ports(QDomElement& effect, Ftor& ftor)
{
	// Head back up the DOM to upgrade ports
	QDomNodeList ladspacontrols = effect.elementsByTagName( "ladspacontrols" );
	for( int m = 0; !ladspacontrols.item( m ).isNull(); ++m )
	{
		QList<QDomElement> addList, removeList;
		QDomElement ladspacontrol = ladspacontrols.item( m ).toElement();
		for( QDomElement port = ladspacontrol.firstChild().toElement();
			!port.isNull(); port = port.nextSibling().toElement() )
		{
			QStringList parts = port.tagName().split("port");
			// Not a "port"
			if ( parts.size() < 2 )
			{
				continue;
			}
			int num = parts[1].toInt();

			// From Qt's docs of QDomNode:
			// * copying a QDomNode is OK, they still have the same
			//   pointer to the "internal" QDomNodePrivate.
			// * Also, they are using linked lists, which means
			//   deleting or appending QDomNode does not invalidate
			//   any other pointers.
			// => Inside ftor, you can (and should) push back the
			//    QDomElements by value, not references
			// => The loops below for adding and removing don't
			//    invalidate any other QDomElements
			ftor(port, num, addList, removeList);
		}

		// Add ports marked for adding
		for ( QDomElement e : addList )
		{
			ladspacontrol.appendChild( e );
		}
		// Remove ports marked for removal
		for ( QDomElement e : removeList )
		{
			ladspacontrol.removeChild( e );
		}
	}
}

// helper function if you need to print a QDomNode
QDebug operator<<(QDebug dbg, const QDomNode& node)
{
	QString s;
	QTextStream str(&s, QIODevice::WriteOnly);
	node.save(str, 2);
	dbg << qPrintable(s);
	return dbg;
}

void DataFile::upgrade_1_3_0()
{
	QDomNodeList list = elementsByTagName( "instrument" );
	for( int i = 0; !list.item( i ).isNull(); ++i )
	{
		QDomElement el = list.item( i ).toElement();
		if( el.attribute( "name" ) == "papu" )
		{
			el.setAttribute( "name", "freeboy" );
			QDomNodeList children = el.elementsByTagName( "papu" );
			for( int j = 0; !children.item( j ).isNull(); ++j )
			{
				QDomElement child = children.item( j ).toElement();
				child.setTagName( "freeboy" );
			}
		}
		else if( el.attribute( "name" ) == "OPL2" )
		{
			el.setAttribute( "name", "opulenz" );
			QDomNodeList children = el.elementsByTagName( "OPL2" );
			for( int j = 0; !children.item( j ).isNull(); ++j )
			{
				QDomElement child = children.item( j ).toElement();
				child.setTagName( "opulenz" );
			}
		}
	}

	list = elementsByTagName( "effect" );
	for( int i = 0; !list.item( i ).isNull(); ++i )
	{
		QDomElement effect = list.item( i ).toElement();
		if( effect.attribute( "name" ) == "ladspaeffect" )
		{
			QDomNodeList keys = effect.elementsByTagName( "key" );
			for( int j = 0; !keys.item( j ).isNull(); ++j )
			{
				QDomElement key = keys.item( j ).toElement();
				QDomNodeList attributes = key.elementsByTagName( "attribute" );
				for( int k = 0; !attributes.item( k ).isNull(); ++k )
				{
					// Effect name changes

					QDomElement attribute = attributes.item( k ).toElement();
					const QString attrName = attribute.attribute("name");
					const QString attrVal = attribute.attribute("value");
					const QString plugin = attrName == "plugin" ? attrVal : "";

					static const std::map<QString, QString> pluginNames = {
						{"Sidechaincompressor", "SidechainCompressor"},
						{"Sidechaingate", "SidechainGate"},
						{"Multibandcompressor", "MultibandCompressor"},
						{"Multibandgate", "MultibandGate"},
						{"Multibandlimiter", "MultibandLimiter"},
					};

					if (attrName == "file" && (attrVal == "calf" || attrVal == "calf.so" ))
					{
						attribute.setAttribute( "value", "veal" );
					}

					const auto newName = pluginNames.find(plugin);
					if (newName != pluginNames.end())
					{
						attribute.setAttribute("value", newName->second);
					}

					// Handle port changes

					if (plugin == "MultibandLimiter" ||	plugin == "MultibandCompressor" || plugin == "MultibandGate")
					{
						auto fn = [&](QDomElement& port, int num, QList<QDomElement>&, QList<QDomElement>& removeList)
						{
							// Mark ports for removal
							if ( num >= 18 && num <= 23 )
							{
								removeList << port;
							}
							// Bump higher ports up 6 positions
							else if ( num >= 24 )
							{
								// port01...port010, etc
								QString name( "port0" );
								name.append( QString::number( num -6 ) );
								port.setTagName( name );
							}
						};
						iterate_ladspa_ports(effect, fn);
					}

					else if (plugin == "Pulsator")
					{
						auto fn = [&](QDomElement& port, int num, QList<QDomElement>& addList, QList<QDomElement>& removeList)
						{
							switch(num)
							{
								case 16:
								{
									// old freq is now at port 25
									QDomElement portCopy = createElement("port025");
									portCopy.setAttribute("data", port.attribute("data"));
									addList << portCopy;
									// remove old freq port
									removeList << port;
									// set the "timing" port to choose port23+2=port25 (timing in Hz)
									QDomElement timing = createElement("port022");
									timing.setAttribute("data", 2);
									addList << timing;
									break;
								}
								// port 18 (modulation) => 17
								case 17:
									port.setTagName("port016");
									break;
								case 18:
								{
									// leave port 18 (offsetr), but add port 17 (offsetl)
									QDomElement offsetl = createElement("port017");
									offsetl.setAttribute("data", 0.0f);
									addList << offsetl;
									// additional: bash port 21 to 1
									QDomElement pulsewidth = createElement("port021");
									pulsewidth.setAttribute("data", 1.0f);
									addList << pulsewidth;
									break;
								}
							}


						};
						iterate_ladspa_ports(effect, fn);
					}

					else if (plugin == "VintageDelay")
					{
						auto fn = [&](QDomElement& port, int num, QList<QDomElement>& addList, QList<QDomElement>& )
						{
							switch(num)
							{
								case 4:
								{
									// BPM is now port028
									port.setTagName("port028");
									// bash timing to BPM
									QDomElement timing = createElement("port027");
									timing.setAttribute("data", 0);
									addList << timing;

									// port 5 and 6 (in, out gain) need to be bashed to 1:
									QDomElement input = createElement("port05");
									input.setAttribute("data", 1.0f);
									addList << input;
									QDomElement output = createElement("port06");
									output.setAttribute("data", 1.0f);
									addList << output;

									break;
								}
								default:
									// all other ports increase by 10
									QString name( "port0" );
									name.append( QString::number( num + 10 ) );
									port.setTagName( name );
							}


						};
						iterate_ladspa_ports(effect, fn);
					}

					else if (plugin == "Equalizer5Band" || plugin == "Equalizer8Band" || plugin == "Equalizer12Band")
					{
						// NBand equalizers got 4 q nobs inserted. We need to shift everything else...
						// HOWEVER: 5 band eq has only 2 q nobs inserted (no LS/HS filters)
						bool band5 = plugin == "Equalizer5Band";
						auto fn = [&](QDomElement& port, int num, QList<QDomElement>& addList, QList<QDomElement>& )
						{
							if(num == 4)
							{
								// don't modify port 4, but some other ones:
								int zoom_port;
								if (plugin == "Equalizer5Band")
									zoom_port = 36;
								else if (plugin == "Equalizer8Band")
									zoom_port = 48;
								else // 12 band
									zoom_port = 64;
								// bash zoom to 0.25
								QString name( "port0" );
								name.append( QString::number( zoom_port ) );
								QDomElement timing = createElement(name);
								timing.setAttribute("data", 0.25f);
								addList << timing;
							}
							// the following code could be refactored, but I did careful code-reading
							// to prevent copy-paste-errors
							if(num == 18)
							{
								// 18 => 19
								port.setTagName("port019");
								// insert port 18 (q)
								QDomElement q = createElement("port018");
								q.setAttribute("data", 0.707f);
								addList << q;
							}
							else if(num >= 19 && num <= 20)
							{
								// num += 1
								QString name( "port0" );
								name.append( QString::number( num + 1 ) );
								port.setTagName( name );
							}
							else if(num == 21)
							{
								// 21 => 23
								port.setTagName("port023");
								// insert port 22 (q)
								QDomElement q = createElement("port022");
								q.setAttribute("data", 0.707f);
								addList << q;
							}
							else if(num >= 22 && (num <= 23 || band5))
							{
								// num += 2
								QString name( "port0" );
								name.append( QString::number( num + 2 ) );
								port.setTagName( name );
							}
							else if(num == 24 && !band5)
							{
								// 24 => 27
								port.setTagName("port027");
								// insert port 26 (q)
								QDomElement q = createElement("port026");
								q.setAttribute("data", 0.707f);
								addList << q;
							}
							else if(num >= 25 && num <= 26 && !band5)
							{
								// num += 3
								QString name( "port0" );
								name.append( QString::number( num + 3 ) );
								port.setTagName( name );
							}
							else if(num == 27 && !band5)
							{
								// 27 => 31
								port.setTagName("port031");
								// insert port 30 (q)
								QDomElement q = createElement("port030");
								q.setAttribute("data", 0.707f);
								addList << q;
							}
							else if(num >= 28 && !band5)
							{
								// num += 4
								QString name( "port0" );
								name.append( QString::number( num + 4 ) );
								port.setTagName( name );
							}
						};
						iterate_ladspa_ports(effect, fn);
					}

					else if (plugin == "Saturator")
					{
						auto fn = [&](QDomElement& port, int num, QList<QDomElement>&, QList<QDomElement>& )
						{
							// These ports have been shifted a bit weird...
							if( num == 7 )
							{
								port.setTagName("port015");
							}
							else if(num == 12)
							{
								port.setTagName("port016");
							}
							else if(num == 13)
							{
								port.setTagName("port017");
							}
							else if ( num >= 15 )
							{
								QString name( "port0" );
								name.append( QString::number( num + 3 ) );
								port.setTagName( name );
							}
						};
						iterate_ladspa_ports(effect, fn);
					}

					else if (plugin == "StereoTools")
					{
						auto fn = [&](QDomElement& port, int num, QList<QDomElement>&, QList<QDomElement>& )
						{
							// This effect can not be back-ported due to bugs in the old version,
							// or due to different behaviour. We thus port all parameters we can,
							// and bash all new parameters (in this case, s.level and m.level) to
							// their new defaults (both 1.0f in this case)

							if( num == 23 || num == 25 )
							{
								port.setAttribute("data", 1.0f);
							}
						};
						iterate_ladspa_ports(effect, fn);
					}

					else if (plugin == "amPitchshift")
					{
						auto fn = [&](QDomElement& port, int num, QList<QDomElement>&, QList<QDomElement>& removeList)
						{
							switch (num)
							{
							case 0:
								port.setTagName("port01");
								break;
							case 1:
								port.setTagName("port03");
								break;
							case 10:
								port.setTagName("port11");
								break;
							case 11:
								port.setTagName("port13");
								break;
							}
						};
						iterate_ladspa_ports(effect, fn);
					}
				}
			}
		}
	}
}

void DataFile::upgrade_noHiddenClipNames()
{
	QDomNodeList tracks = elementsByTagName("track");

	auto clearDefaultNames = [](QDomNodeList clips, QString trackName)
	{
		for (int j = 0; j < clips.size(); ++j)
		{
			QDomElement clip = clips.item(j).toElement();
			QString clipName = clip.attribute("name", "");
			if (clipName == trackName) { clip.setAttribute("name", ""); }
		}
	};

	for (int i = 0; i < tracks.size(); ++i)
	{
		QDomElement track = tracks.item(i).toElement();
		QString trackName = track.attribute("name", "");

		QDomNodeList instClips = track.elementsByTagName("pattern");
		QDomNodeList autoClips = track.elementsByTagName("automationpattern");
		QDomNodeList bbClips = track.elementsByTagName("bbtco");

		clearDefaultNames(instClips, trackName);
		clearDefaultNames(autoClips, trackName);
		clearDefaultNames(bbClips, trackName);
	}
}

void DataFile::upgrade_automationNodes()
{
	QDomNodeList autoPatterns = elementsByTagName("automationpattern");

	// Go through all automation patterns
	for (int i = 0; i < autoPatterns.size(); ++i)
	{
		QDomElement autoPattern = autoPatterns.item(i).toElement();

		// On each automation pattern, get all <time> elements
		QDomNodeList times = autoPattern.elementsByTagName("time");

		// Loop through all <time> elements and change what we need
		for (int j=0; j < times.size(); ++j)
		{
			QDomElement el = times.item(j).toElement();

			float value = LocaleHelper::toFloat(el.attribute("value"));

			// inValue will be equal to "value" and outValue will
			// be set to the same
			el.setAttribute("outValue", value);
		}
	}
}

// Convert the negative length notes to StepNotes
void DataFile::upgrade_noteTypes()
{
	QDomNodeList notes = elementsByTagName("note");

	for (int i = 0; i < notes.size(); ++i)
	{
		QDomElement note = notes.item(i).toElement();

		int noteSize = note.attribute("len").toInt();
		if (noteSize < 0)
		{
			note.setAttribute("len", DefaultTicksPerBar / 16);
			note.setAttribute("type", static_cast<int>(Note::StepNote));
		}
	}
}


/** \brief Note range has been extended to match MIDI specification
 *
 * The non-standard note range previously affected all MIDI-based instruments
 * except OpulenZ, and made them sound an octave lower than they should (#1857).
 */
void DataFile::upgrade_extendedNoteRange()
{
	auto affected = [](const QDomElement& instrument)
	{
		return instrument.attribute("name") == "zynaddsubfx" ||
			instrument.attribute("name") == "vestige" ||
			instrument.attribute("name") == "lv2instrument" ||
			instrument.attribute("name") == "carlapatchbay" ||
			instrument.attribute("name") == "carlarack";
	};

	if (!elementsByTagName("song").item(0).isNull())
	{
		// Dealing with a project file, go through all the tracks
		QDomNodeList tracks = elementsByTagName("track");
		for (int i = 0; !tracks.item(i).isNull(); i++)
		{
			// Ignore BB container tracks
			if (tracks.item(i).toElement().attribute("type").toInt() == 1) { continue; }

			QDomNodeList instruments = tracks.item(i).toElement().elementsByTagName("instrument");
			if (instruments.isEmpty()) { continue; }
			QDomElement instrument = instruments.item(0).toElement();
			// Raise the base note of every instrument by 12 to compensate for the change
			// of A4 key code from 57 to 69. This ensures that notes are labeled correctly.
			instrument.parentNode().toElement().setAttribute(
				"basenote",
				instrument.parentNode().toElement().attribute("basenote").toInt() + 12);
			// Raise the pitch of all notes in patterns assigned to instruments not affected
			// by #1857 by an octave. This negates the base note change for normal instruments,
			// but leaves the MIDI-based instruments sounding an octave lower, preserving their
			// pitch in existing projects.
			if (!affected(instrument))
			{
				QDomNodeList patterns = tracks.item(i).toElement().elementsByTagName("pattern");
				for (int i = 0; !patterns.item(i).isNull(); i++)
				{
					QDomNodeList notes = patterns.item(i).toElement().elementsByTagName("note");
					for (int i = 0; !notes.item(i).isNull(); i++)
					{
						notes.item(i).toElement().setAttribute(
							"key",
							notes.item(i).toElement().attribute("key").toInt() + 12
						);
					}
				}
			}
		}
	}
	else
	{
		// Dealing with a preset, not a song
		QDomNodeList presets = elementsByTagName("instrumenttrack");
		if (presets.item(0).isNull()) { return; }
		QDomElement preset = presets.item(0).toElement();
		// Common correction for all instrument presets (make base notes match the new MIDI range).
		// NOTE: Many older presets do not have any basenote defined, assume they were "made for 57".
		// (Specifying a default like this also happens to fix a FileBrowser bug where previews of presets
		// with undefined basenote always play with the basenote inherited from previously played preview.)
		int oldBase = preset.attribute("basenote", "57").toInt();
		preset.setAttribute("basenote", oldBase + 12);
		// Extra correction for Zyn, VeSTige, LV2 and Carla (to preserve the original buggy behavior).
		QDomNodeList instruments = presets.item(0).toElement().elementsByTagName("instrument");
		if (instruments.isEmpty()) { return; }
		QDomElement instrument = instruments.item(0).toElement();
		if (affected(instrument))
		{
			preset.setAttribute("basenote", preset.attribute("basenote").toInt() + 12);
		}
	}
}


/** \brief TripleOscillator switched to using high-quality, alias-free oscillators by default
 *
 * Older projects were made without this feature and would sound differently if loaded
 * with the new default setting. This upgrade routine preserves their old behavior.
 */
void DataFile::upgrade_defaultTripleOscillatorHQ()
{
	QDomNodeList tripleoscillators = elementsByTagName("tripleoscillator");
	for (int i = 0; !tripleoscillators.item(i).isNull(); i++)
	{
		for (int j = 1; j <= 3; j++)
		{
			// Only set the attribute if it does not exist (default template has it but reports as 1.2.0)
			if (tripleoscillators.item(i).toElement().attribute("useWaveTable" + QString::number(j)) == "")
			{
				tripleoscillators.item(i).toElement().setAttribute("useWaveTable" + QString::number(j), 0);
			}
		}
	}
}


// Remove FX prefix from mixer and related nodes
void DataFile::upgrade_mixerRename()
{
	// Change nodename <fxmixer> to <mixer>
	QDomNodeList fxmixer = elementsByTagName("fxmixer");
	for (int i = 0; !fxmixer.item(i).isNull(); ++i)
	{
		fxmixer.item(i).toElement().setTagName("mixer");
	}

	// Change nodename <fxchannel> to <mixerchannel>
	QDomNodeList fxchannel = elementsByTagName("fxchannel");
	for (int i = 0; !fxchannel.item(i).isNull(); ++i)
	{
		fxchannel.item(i).toElement().setTagName("mixerchannel");
	}

	// Change the attribute fxch of element <instrumenttrack> to mixch
	QDomNodeList fxch = elementsByTagName("instrumenttrack");
	for(int i = 0; !fxch.item(i).isNull(); ++i)
	{
		if(fxch.item(i).toElement().hasAttribute("fxch"))
		{
			fxch.item(i).toElement().setAttribute("mixch", fxch.item(i).toElement().attribute("fxch"));
			fxch.item(i).toElement().removeAttribute("fxch");
		}
	}
}


// Rename BB to pattern and TCO to clip
void DataFile::upgrade_bbTcoRename()
{
	std::vector<std::pair<const char *, const char *>> names {
		{"automationpattern", "automationclip"},
		{"bbtco", "patternclip"},
		{"pattern", "midiclip"},
		{"sampletco", "sampleclip"},
		{"bbtrack", "patterntrack"},
		{"bbtrackcontainer", "patternstore"},
	};
	// Replace names of XML tags
	for (auto name : names)
	{
		QDomNodeList elements = elementsByTagName(name.first);
		for (int i = 0; !elements.item(i).isNull(); ++i)
		{
			elements.item(i).toElement().setTagName(name.second);
		}
	}
	// Replace "Beat/Bassline" with "Pattern" in track names
	QDomNodeList elements = elementsByTagName("track");
	for (int i = 0; !elements.item(i).isNull(); ++i)
	{
		auto e = elements.item(i).toElement();
		static_assert(Track::PatternTrack == 1, "Must be type=1 for backwards compatibility");
		if (e.attribute("type").toInt() == Track::PatternTrack)
		{
			e.setAttribute("name", e.attribute("name").replace("Beat/Bassline", "Pattern"));
		}
	}
}


void DataFile::upgrade()
{
	// Runs all necessary upgrade methods
	std::size_t max = std::min(static_cast<std::size_t>(m_fileVersion), UPGRADE_METHODS.size());
	std::for_each( UPGRADE_METHODS.begin() + max, UPGRADE_METHODS.end(),
		[this](UpgradeMethod um)
		{
			(this->*um)();
		}
	);

	// Bump the file version (which should be the size of the upgrade methods vector)
	m_fileVersion = UPGRADE_METHODS.size();

	// update document meta data
	documentElement().setAttribute( "version", m_fileVersion );
	documentElement().setAttribute( "type", typeName( type() ) );
	documentElement().setAttribute( "creator", "LMMS" );
	documentElement().setAttribute( "creatorversion", LMMS_VERSION );

	if( type() == SongProject || type() == SongProjectTemplate )
	{
		// Time-signature
		if ( !m_head.hasAttribute( "timesig_numerator" ) )
		{
			m_head.setAttribute( "timesig_numerator", 4 );
			m_head.setAttribute( "timesig_denominator", 4 );
		}

		if( !m_head.hasAttribute( "mastervol" ) )
		{
			m_head.setAttribute( "mastervol", 100 );
		}
	}
}




void DataFile::loadData( const QByteArray & _data, const QString & _sourceFile )
{
	QString errorMsg;
	int line = -1, col = -1;
	if( !setContent( _data, &errorMsg, &line, &col ) )
	{
		// parsing failed? then try to uncompress data
		QByteArray uncompressed = qUncompress( _data );
		if( !uncompressed.isEmpty() )
		{
			if( setContent( uncompressed, &errorMsg, &line, &col ) )
			{
				line = col = -1;
			}
		}
		if( line >= 0 && col >= 0 )
		{
			using gui::SongEditor;

			qWarning() << "at line" << line << "column" << errorMsg;
			if (gui::getGUI() != nullptr)
			{
				QMessageBox::critical( nullptr,
					SongEditor::tr( "Error in file" ),
					SongEditor::tr( "The file %1 seems to contain "
							"errors and therefore can't be "
							"loaded." ).
								arg( _sourceFile ) );
			}

			return;
		}
	}

	QDomElement root = documentElement();
	m_type = type( root.attribute( "type" ) );
	m_head = root.elementsByTagName( "head" ).item( 0 ).toElement();

	if (!root.hasAttribute("version") || root.attribute("version")=="1.0")
	{
		// The file versioning is now a unsigned int, not maj.min, so we use
		// legacyFileVersion() to retrieve the appropriate version
		m_fileVersion = legacyFileVersion();
	}
	else
	{
		bool success;
		m_fileVersion = root.attribute( "version" ).toUInt( &success );
		if( !success ) qWarning("File Version conversion failure.");
	}

	if (root.hasAttribute("creatorversion"))
	{
		using gui::SongEditor;

		// compareType defaults to All, so it doesn't have to be set here
		ProjectVersion createdWith = root.attribute("creatorversion");
		ProjectVersion openedWith = LMMS_VERSION;

		if (createdWith.setCompareType(ProjectVersion::Minor)
		 !=  openedWith.setCompareType(ProjectVersion::Minor)
		 && gui::getGUI() != nullptr && root.attribute("type") == "song"
		){
			auto projectType = _sourceFile.endsWith(".mpt") ?
				SongEditor::tr("template") : SongEditor::tr("project");

			gui::TextFloat::displayMessage(
				SongEditor::tr("Version difference"),
				SongEditor::tr("This %1 was created with LMMS %2")
				.arg(projectType).arg(createdWith.getVersion()),
				embed::getIconPixmap("whatsthis", 24, 24),
				2500
			);
		}
	}

	// Perform upgrade routines
	if (m_fileVersion < UPGRADE_METHODS.size()) { upgrade(); }

	m_content = root.elementsByTagName(typeName(m_type)).item(0).toElement();
}


void findIds(const QDomElement& elem, QList<jo_id_t>& idList)
{
	if(elem.hasAttribute("id"))
	{
		idList.append(elem.attribute("id").toInt());
	}
	QDomElement child = elem.firstChildElement();
	while(!child.isNull())
	{
		findIds(child, idList);
		child = child.nextSiblingElement();
	}
}

unsigned int DataFile::legacyFileVersion()
{
	// Version of LMMs that created this project
	ProjectVersion creator =
		documentElement().attribute( "creatorversion" ).
		replace( "svn", "" );

	// Get an iterator pointing at the first upgrade we need to run (or at the end if there is no such upgrade)
	auto firstRequiredUpgrade = std::upper_bound( UPGRADE_VERSIONS.begin(), UPGRADE_VERSIONS.end(), creator );

	// Convert the iterator to an index, which is our file version (starting at 0)
	return std::distance( UPGRADE_VERSIONS.begin(), firstRequiredUpgrade );
}


} // namespace lmms<|MERGE_RESOLUTION|>--- conflicted
+++ resolved
@@ -41,6 +41,7 @@
 #include "embed.h"
 #include "GuiApplication.h"
 #include "LocaleHelper.h"
+#include "Note.h"
 #include "PluginFactory.h"
 #include "ProjectVersion.h"
 #include "SongEditor.h"
@@ -74,13 +75,10 @@
 	&DataFile::upgrade_1_0_99           ,   &DataFile::upgrade_1_1_0,
 	&DataFile::upgrade_1_1_91           ,   &DataFile::upgrade_1_2_0_rc3,
 	&DataFile::upgrade_1_3_0            ,   &DataFile::upgrade_noHiddenClipNames,
-<<<<<<< HEAD
-	&DataFile::upgrade_automationNodes  ,  &DataFile::upgrade_noteTypes
-=======
 	&DataFile::upgrade_automationNodes  ,   &DataFile::upgrade_extendedNoteRange,
 	&DataFile::upgrade_defaultTripleOscillatorHQ,
 	&DataFile::upgrade_mixerRename      ,   &DataFile::upgrade_bbTcoRename,
->>>>>>> 5ccc8d95
+	&DataFile::upgrade_noteTypes
 };
 
 // Vector of all versions that have upgrade routines.
