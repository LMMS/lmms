--- conflicted
+++ resolved
@@ -82,14 +82,10 @@
 	&DataFile::upgrade_automationNodes  ,   &DataFile::upgrade_extendedNoteRange,
 	&DataFile::upgrade_defaultTripleOscillatorHQ,
 	&DataFile::upgrade_mixerRename      ,   &DataFile::upgrade_bbTcoRename,
-<<<<<<< HEAD
-	&DataFile::upgrade_noHiddenAutomationTracks
-=======
 	&DataFile::upgrade_sampleAndHold    ,   &DataFile::upgrade_midiCCIndexing,
 	&DataFile::upgrade_loopsRename      ,   &DataFile::upgrade_noteTypes,
 	&DataFile::upgrade_fixCMTDelays     ,   &DataFile::upgrade_fixBassLoopsTypo,
-	&DataFile::findProblematicLadspaPlugins
->>>>>>> d703f391
+	&DataFile::findProblematicLadspaPlugins, &DataFile::upgrade_noHiddenAutomationTracks
 };
 
 // Vector of all versions that have upgrade routines.
@@ -1650,7 +1646,7 @@
 	QDomElement tc = song.firstChildElement("trackcontainer");
 	QDomElement gaTrack = song.firstChildElement("track");
 	if (!gaTrack.isNull()
-		&& gaTrack.attribute("type").toInt() == Track::HiddenAutomationTrack)
+		&& gaTrack.attribute("type").toInt() == static_cast<int>(Track::Type::HiddenAutomation))
 	{
 		// global automationclips
 		QDomNodeList aps = gaTrack.elementsByTagName("automationclip");
@@ -1666,7 +1662,7 @@
 				aptrack.setAttribute("muted", QString::number(false));
 				aptrack.setAttribute("solo", QString::number(false));
 				aptrack.setAttribute("type",
-					QString::number(Track::AutomationTrack));
+					QString::number(static_cast<int>(Track::Type::Automation)));
 				aptrack.setAttribute("name",
 					ap.attribute("name", "Automation Track"));
 				QDomElement at = createElement("automationtrack");
