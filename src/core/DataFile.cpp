--- conflicted
+++ resolved
@@ -80,11 +80,8 @@
 	&DataFile::upgrade_automationNodes  ,   &DataFile::upgrade_extendedNoteRange,
 	&DataFile::upgrade_defaultTripleOscillatorHQ,
 	&DataFile::upgrade_mixerRename      ,   &DataFile::upgrade_bbTcoRename,
-<<<<<<< HEAD
+	&DataFile::upgrade_sampleAndHold    ,   &DataFile::upgrade_midiCCIndexing,
 	&DataFile::upgrade_noteTypes
-=======
-	&DataFile::upgrade_sampleAndHold    ,   &DataFile::upgrade_midiCCIndexing
->>>>>>> 476a56e7
 };
 
 // Vector of all versions that have upgrade routines.
