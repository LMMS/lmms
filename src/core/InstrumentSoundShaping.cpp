/*
 * InstrumentSoundShaping.cpp - implementation of class InstrumentSoundShaping
 *
 * Copyright (c) 2004-2009 Tobias Doerffel <tobydox/at/users.sourceforge.net>
 *
 * This file is part of LMMS - https://lmms.io
 *
 * This program is free software; you can redistribute it and/or
 * modify it under the terms of the GNU General Public
 * License as published by the Free Software Foundation; either
 * version 2 of the License, or (at your option) any later version.
 *
 * This program is distributed in the hope that it will be useful,
 * but WITHOUT ANY WARRANTY; without even the implied warranty of
 * MERCHANTABILITY or FITNESS FOR A PARTICULAR PURPOSE.  See the GNU
 * General Public License for more details.
 *
 * You should have received a copy of the GNU General Public
 * License along with this program (see COPYING); if not, write to the
 * Free Software Foundation, Inc., 51 Franklin Street, Fifth Floor,
 * Boston, MA 02110-1301 USA.
 *
 */

#include <QtCore/QVarLengthArray>
#include <QDomElement>

#include "InstrumentSoundShaping.h"
#include "BasicFilters.h"
#include "embed.h"
#include "Engine.h"
#include "EnvelopeAndLfoParameters.h"
#include "Instrument.h"
#include "InstrumentTrack.h"
#include "Mixer.h"
#include "stdshims.h"


const float CUT_FREQ_MULTIPLIER = 6000.0f;
const float RES_MULTIPLIER = 2.0f;
const float RES_PRECISION = 1000.0f;


// names for env- and lfo-targets - first is name being displayed to user
// and second one is used internally, e.g. for saving/restoring settings
const QString InstrumentSoundShaping::targetNames[InstrumentSoundShaping::NumTargets][3] =
{
	{ InstrumentSoundShaping::tr( "VOLUME" ), "vol",
			InstrumentSoundShaping::tr( "Volume" ) },
/*	InstrumentSoundShaping::tr( "Pan" ),
	InstrumentSoundShaping::tr( "Pitch" ),*/
	{ InstrumentSoundShaping::tr( "CUTOFF" ), "cut",
			InstrumentSoundShaping::tr( "Cutoff frequency" ) },
	{ InstrumentSoundShaping::tr( "Q/RESO" ), "res",
			InstrumentSoundShaping::tr( "Q/Resonance" ) }
} ;
 


InstrumentSoundShaping::InstrumentSoundShaping(
					InstrumentTrack * _instrument_track ) :
	Model( _instrument_track, tr( "Envelopes/LFOs" ) ),
	m_instrumentTrack( _instrument_track ),
	m_filterEnabledModel( false, this ),
	m_filterModel( this, tr( "Filter type" ) ),
	m_filterCutModel( 14000.0, 1.0, 14000.0, 1.0, this, tr( "Cutoff frequency" ) ),
	m_filterResModel( 0.5, BasicFilters<>::minQ(), 10.0, 0.01, this, tr( "Q/Resonance" ) )
{
	for( int i = 0; i < NumTargets; ++i )
	{
		float value_for_zero_amount = 0.0;
		if( i == Volume )
		{
			value_for_zero_amount = 1.0;
		}
		m_envLfoParameters[i] = new EnvelopeAndLfoParameters(
										value_for_zero_amount, 
										this );
		m_envLfoParameters[i]->setDisplayName(
			tr( targetNames[i][2].toUtf8().constData() ) );
	}

<<<<<<< HEAD
	m_filterModel.addItem( tr( "Low-pass" ), new PixmapLoader( "filter_lp" ) );
	m_filterModel.addItem( tr( "Hi-pass" ), new PixmapLoader( "filter_hp" ) );
	m_filterModel.addItem( tr( "Band-pass csg" ), new PixmapLoader( "filter_bp" ) );
	m_filterModel.addItem( tr( "Band-pass czpg" ), new PixmapLoader( "filter_bp" ) );
	m_filterModel.addItem( tr( "Notch" ), new PixmapLoader( "filter_notch" ) );
	m_filterModel.addItem( tr( "All-pass" ), new PixmapLoader( "filter_ap" ) );
	m_filterModel.addItem( tr( "Moog" ), new PixmapLoader( "filter_lp" ) );
	m_filterModel.addItem( tr( "2x Low-pass" ), new PixmapLoader( "filter_2lp" ) );
	m_filterModel.addItem( tr( "RC Low-pass 12 dB/oct" ), new PixmapLoader( "filter_lp" ) );
	m_filterModel.addItem( tr( "RC Band-pass 12 dB/oct" ), new PixmapLoader( "filter_bp" ) );
	m_filterModel.addItem( tr( "RC High-pass 12 dB/oct" ), new PixmapLoader( "filter_hp" ) );
	m_filterModel.addItem( tr( "RC Low-pass 24 dB/oct" ), new PixmapLoader( "filter_lp" ) );
	m_filterModel.addItem( tr( "RC Band-pass 24 dB/oct" ), new PixmapLoader( "filter_bp" ) );
	m_filterModel.addItem( tr( "RC High-pass 24 dB/oct" ), new PixmapLoader( "filter_hp" ) );
	m_filterModel.addItem( tr( "Vocal Formant" ), new PixmapLoader( "filter_hp" ) );
	m_filterModel.addItem( tr( "2x Moog" ), new PixmapLoader( "filter_2lp" ) );
	m_filterModel.addItem( tr( "SV Low-pass" ), new PixmapLoader( "filter_lp" ) );
	m_filterModel.addItem( tr( "SV Band-pass" ), new PixmapLoader( "filter_bp" ) );
	m_filterModel.addItem( tr( "SV High-pass" ), new PixmapLoader( "filter_hp" ) );
	m_filterModel.addItem( tr( "SV Notch" ), new PixmapLoader( "filter_notch" ) );
	m_filterModel.addItem( tr( "Fast Formant" ), new PixmapLoader( "filter_hp" ) );
	m_filterModel.addItem( tr( "Tripole" ), new PixmapLoader( "filter_lp" ) );
=======
	m_filterModel.addItem( tr( "LowPass" ), make_unique<PixmapLoader>( "filter_lp" ) );
	m_filterModel.addItem( tr( "HiPass" ), make_unique<PixmapLoader>( "filter_hp" ) );
	m_filterModel.addItem( tr( "BandPass csg" ), make_unique<PixmapLoader>( "filter_bp" ) );
	m_filterModel.addItem( tr( "BandPass czpg" ), make_unique<PixmapLoader>( "filter_bp" ) );
	m_filterModel.addItem( tr( "Notch" ), make_unique<PixmapLoader>( "filter_notch" ) );
	m_filterModel.addItem( tr( "Allpass" ), make_unique<PixmapLoader>( "filter_ap" ) );
	m_filterModel.addItem( tr( "Moog" ), make_unique<PixmapLoader>( "filter_lp" ) );
	m_filterModel.addItem( tr( "2x LowPass" ), make_unique<PixmapLoader>( "filter_2lp" ) );
	m_filterModel.addItem( tr( "RC LowPass 12dB" ), make_unique<PixmapLoader>( "filter_lp" ) );
	m_filterModel.addItem( tr( "RC BandPass 12dB" ), make_unique<PixmapLoader>( "filter_bp" ) );
	m_filterModel.addItem( tr( "RC HighPass 12dB" ), make_unique<PixmapLoader>( "filter_hp" ) );
	m_filterModel.addItem( tr( "RC LowPass 24dB" ), make_unique<PixmapLoader>( "filter_lp" ) );
	m_filterModel.addItem( tr( "RC BandPass 24dB" ), make_unique<PixmapLoader>( "filter_bp" ) );
	m_filterModel.addItem( tr( "RC HighPass 24dB" ), make_unique<PixmapLoader>( "filter_hp" ) );
	m_filterModel.addItem( tr( "Vocal Formant Filter" ), make_unique<PixmapLoader>( "filter_hp" ) );
	m_filterModel.addItem( tr( "2x Moog" ), make_unique<PixmapLoader>( "filter_2lp" ) );
	m_filterModel.addItem( tr( "SV LowPass" ), make_unique<PixmapLoader>( "filter_lp" ) );
	m_filterModel.addItem( tr( "SV BandPass" ), make_unique<PixmapLoader>( "filter_bp" ) );
	m_filterModel.addItem( tr( "SV HighPass" ), make_unique<PixmapLoader>( "filter_hp" ) );
	m_filterModel.addItem( tr( "SV Notch" ), make_unique<PixmapLoader>( "filter_notch" ) );
	m_filterModel.addItem( tr( "Fast Formant" ), make_unique<PixmapLoader>( "filter_hp" ) );
	m_filterModel.addItem( tr( "Tripole" ), make_unique<PixmapLoader>( "filter_lp" ) );
>>>>>>> b706ee20
}




InstrumentSoundShaping::~InstrumentSoundShaping()
{
}




float InstrumentSoundShaping::volumeLevel( NotePlayHandle* n, const f_cnt_t frame )
{
	f_cnt_t envReleaseBegin = frame - n->releaseFramesDone() + n->framesBeforeRelease();

	if( n->isReleased() == false )
	{
		envReleaseBegin += Engine::mixer()->framesPerPeriod();
	}

	float level;
	m_envLfoParameters[Volume]->fillLevel( &level, frame, envReleaseBegin, 1 );

	return level;
}




void InstrumentSoundShaping::processAudioBuffer( sampleFrame* buffer,
							const fpp_t frames,
							NotePlayHandle* n )
{
	const f_cnt_t envTotalFrames = n->totalFramesPlayed();
	f_cnt_t envReleaseBegin = envTotalFrames - n->releaseFramesDone() + n->framesBeforeRelease();

	if( !n->isReleased() || ( n->instrumentTrack()->isSustainPedalPressed() &&
		!n->isReleaseStarted() ) )
	{
		envReleaseBegin += frames;
	}

	// because of optimizations, there's special code for several cases:
	// 	- cut- and res-lfo/envelope active
	// 	- cut-lfo/envelope active
	// 	- res-lfo/envelope active
	//	- no lfo/envelope active but filter is used

	// only use filter, if it is really needed

	if( m_filterEnabledModel.value() )
	{
		QVarLengthArray<float> cutBuffer(frames);
		QVarLengthArray<float> resBuffer(frames);

		int old_filter_cut = 0;
		int old_filter_res = 0;

		if( n->m_filter == nullptr )
		{
			n->m_filter = make_unique<BasicFilters<>>( Engine::mixer()->processingSampleRate() );
		}
		n->m_filter->setFilterType( m_filterModel.value() );

		if( m_envLfoParameters[Cut]->isUsed() )
		{
			m_envLfoParameters[Cut]->fillLevel( cutBuffer.data(), envTotalFrames, envReleaseBegin, frames );
		}
		if( m_envLfoParameters[Resonance]->isUsed() )
		{
			m_envLfoParameters[Resonance]->fillLevel( resBuffer.data(), envTotalFrames, envReleaseBegin, frames );
		}

		const float fcv = m_filterCutModel.value();
		const float frv = m_filterResModel.value();

		if( m_envLfoParameters[Cut]->isUsed() &&
			m_envLfoParameters[Resonance]->isUsed() )
		{
			for( fpp_t frame = 0; frame < frames; ++frame )
			{
				const float new_cut_val = EnvelopeAndLfoParameters::expKnobVal( cutBuffer[frame] ) *
								CUT_FREQ_MULTIPLIER + fcv;

				const float new_res_val = frv + RES_MULTIPLIER * resBuffer[frame];

				if( static_cast<int>( new_cut_val ) != old_filter_cut ||
					static_cast<int>( new_res_val*RES_PRECISION ) != old_filter_res )
				{
					n->m_filter->calcFilterCoeffs( new_cut_val, new_res_val );
					old_filter_cut = static_cast<int>( new_cut_val );
					old_filter_res = static_cast<int>( new_res_val*RES_PRECISION );
				}

				buffer[frame][0] = n->m_filter->update( buffer[frame][0], 0 );
				buffer[frame][1] = n->m_filter->update( buffer[frame][1], 1 );
			}
		}
		else if( m_envLfoParameters[Cut]->isUsed() )
		{
			for( fpp_t frame = 0; frame < frames; ++frame )
			{
				float new_cut_val = EnvelopeAndLfoParameters::expKnobVal( cutBuffer[frame] ) *
								CUT_FREQ_MULTIPLIER + fcv;

				if( static_cast<int>( new_cut_val ) != old_filter_cut )
				{
					n->m_filter->calcFilterCoeffs( new_cut_val, frv );
					old_filter_cut = static_cast<int>( new_cut_val );
				}

				buffer[frame][0] = n->m_filter->update( buffer[frame][0], 0 );
				buffer[frame][1] = n->m_filter->update( buffer[frame][1], 1 );
			}
		}
		else if( m_envLfoParameters[Resonance]->isUsed() )
		{
			for( fpp_t frame = 0; frame < frames; ++frame )
			{
				float new_res_val = frv + RES_MULTIPLIER * resBuffer[frame];

				if( static_cast<int>( new_res_val*RES_PRECISION ) != old_filter_res )
				{
					n->m_filter->calcFilterCoeffs( fcv, new_res_val );
					old_filter_res = static_cast<int>( new_res_val*RES_PRECISION );
				}

				buffer[frame][0] = n->m_filter->update( buffer[frame][0], 0 );
				buffer[frame][1] = n->m_filter->update( buffer[frame][1], 1 );
			}
		}
		else
		{
			n->m_filter->calcFilterCoeffs( fcv, frv );

			for( fpp_t frame = 0; frame < frames; ++frame )
			{
				buffer[frame][0] = n->m_filter->update( buffer[frame][0], 0 );
				buffer[frame][1] = n->m_filter->update( buffer[frame][1], 1 );
			}
		}
	}

	if( m_envLfoParameters[Volume]->isUsed() )
	{
		QVarLengthArray<float> volBuffer(frames);
		m_envLfoParameters[Volume]->fillLevel( volBuffer.data(), envTotalFrames, envReleaseBegin, frames );

		for( fpp_t frame = 0; frame < frames; ++frame )
		{
			float vol_level = volBuffer[frame];
			vol_level = vol_level * vol_level;
			buffer[frame][0] = vol_level * buffer[frame][0];
			buffer[frame][1] = vol_level * buffer[frame][1];
		}
	}

/*	else if( m_envLfoParameters[Volume]->isUsed() == false && m_envLfoParameters[PANNING]->isUsed() )
	{
		// only use panning-envelope...
		for( fpp_t frame = 0; frame < frames; ++frame )
		{
			float vol_level = pan_buf[frame];
			vol_level = vol_level*vol_level;
			for( ch_cnt_t chnl = 0; chnl < DEFAULT_CHANNELS; ++chnl )
			{
				buffer[frame][chnl] = vol_level * buffer[frame][chnl];
			}
		}
	}*/
}




f_cnt_t InstrumentSoundShaping::envFrames( const bool _only_vol ) const
{
	f_cnt_t ret_val = m_envLfoParameters[Volume]->PAHD_Frames();

	if( _only_vol == false )
	{
		for( int i = Volume+1; i < NumTargets; ++i )
		{
			if( m_envLfoParameters[i]->isUsed() &&
				m_envLfoParameters[i]->PAHD_Frames() > ret_val )
			{
				ret_val = m_envLfoParameters[i]->PAHD_Frames();
			}
		}
	}
	return ret_val;
}




f_cnt_t InstrumentSoundShaping::releaseFrames() const
{
	if( !m_instrumentTrack->instrument() )
	{
		return 0;
	}

	f_cnt_t ret_val = m_instrumentTrack->instrument()->desiredReleaseFrames();

	if( m_instrumentTrack->instrument()->flags().testFlag( Instrument::IsSingleStreamed ) )
	{
		return ret_val;
	}

	if( m_envLfoParameters[Volume]->isUsed() )
	{
		return m_envLfoParameters[Volume]->releaseFrames();
	}

	for( int i = Volume+1; i < NumTargets; ++i )
	{
		if( m_envLfoParameters[i]->isUsed() )
		{
			ret_val = qMax( ret_val, m_envLfoParameters[i]->releaseFrames() );
		}
	}
	return ret_val;
}




void InstrumentSoundShaping::saveSettings( QDomDocument & _doc, QDomElement & _this )
{
	m_filterModel.saveSettings( _doc, _this, "ftype" );
	m_filterCutModel.saveSettings( _doc, _this, "fcut" );
	m_filterResModel.saveSettings( _doc, _this, "fres" );
	m_filterEnabledModel.saveSettings( _doc, _this, "fwet" );

	for( int i = 0; i < NumTargets; ++i )
	{
		m_envLfoParameters[i]->saveState( _doc, _this ).setTagName(
			m_envLfoParameters[i]->nodeName() +
				QString( targetNames[i][1] ).toLower() );
	}
}




void InstrumentSoundShaping::loadSettings( const QDomElement & _this )
{
	m_filterModel.loadSettings( _this, "ftype" );
	m_filterCutModel.loadSettings( _this, "fcut" );
	m_filterResModel.loadSettings( _this, "fres" );
	m_filterEnabledModel.loadSettings( _this, "fwet" );

	QDomNode node = _this.firstChild();
	while( !node.isNull() )
	{
		if( node.isElement() )
		{
			for( int i = 0; i < NumTargets; ++i )
			{
				if( node.nodeName() ==
					m_envLfoParameters[i]->nodeName() +
					QString( targetNames[i][1] ).
								toLower() )
				{
					m_envLfoParameters[i]->restoreState( node.toElement() );
				}
			}
		}
		node = node.nextSibling();
	}
}





<|MERGE_RESOLUTION|>--- conflicted
+++ resolved
@@ -80,53 +80,28 @@
 			tr( targetNames[i][2].toUtf8().constData() ) );
 	}
 
-<<<<<<< HEAD
-	m_filterModel.addItem( tr( "Low-pass" ), new PixmapLoader( "filter_lp" ) );
-	m_filterModel.addItem( tr( "Hi-pass" ), new PixmapLoader( "filter_hp" ) );
-	m_filterModel.addItem( tr( "Band-pass csg" ), new PixmapLoader( "filter_bp" ) );
-	m_filterModel.addItem( tr( "Band-pass czpg" ), new PixmapLoader( "filter_bp" ) );
-	m_filterModel.addItem( tr( "Notch" ), new PixmapLoader( "filter_notch" ) );
-	m_filterModel.addItem( tr( "All-pass" ), new PixmapLoader( "filter_ap" ) );
-	m_filterModel.addItem( tr( "Moog" ), new PixmapLoader( "filter_lp" ) );
-	m_filterModel.addItem( tr( "2x Low-pass" ), new PixmapLoader( "filter_2lp" ) );
-	m_filterModel.addItem( tr( "RC Low-pass 12 dB/oct" ), new PixmapLoader( "filter_lp" ) );
-	m_filterModel.addItem( tr( "RC Band-pass 12 dB/oct" ), new PixmapLoader( "filter_bp" ) );
-	m_filterModel.addItem( tr( "RC High-pass 12 dB/oct" ), new PixmapLoader( "filter_hp" ) );
-	m_filterModel.addItem( tr( "RC Low-pass 24 dB/oct" ), new PixmapLoader( "filter_lp" ) );
-	m_filterModel.addItem( tr( "RC Band-pass 24 dB/oct" ), new PixmapLoader( "filter_bp" ) );
-	m_filterModel.addItem( tr( "RC High-pass 24 dB/oct" ), new PixmapLoader( "filter_hp" ) );
-	m_filterModel.addItem( tr( "Vocal Formant" ), new PixmapLoader( "filter_hp" ) );
-	m_filterModel.addItem( tr( "2x Moog" ), new PixmapLoader( "filter_2lp" ) );
-	m_filterModel.addItem( tr( "SV Low-pass" ), new PixmapLoader( "filter_lp" ) );
-	m_filterModel.addItem( tr( "SV Band-pass" ), new PixmapLoader( "filter_bp" ) );
-	m_filterModel.addItem( tr( "SV High-pass" ), new PixmapLoader( "filter_hp" ) );
-	m_filterModel.addItem( tr( "SV Notch" ), new PixmapLoader( "filter_notch" ) );
-	m_filterModel.addItem( tr( "Fast Formant" ), new PixmapLoader( "filter_hp" ) );
-	m_filterModel.addItem( tr( "Tripole" ), new PixmapLoader( "filter_lp" ) );
-=======
-	m_filterModel.addItem( tr( "LowPass" ), make_unique<PixmapLoader>( "filter_lp" ) );
-	m_filterModel.addItem( tr( "HiPass" ), make_unique<PixmapLoader>( "filter_hp" ) );
-	m_filterModel.addItem( tr( "BandPass csg" ), make_unique<PixmapLoader>( "filter_bp" ) );
-	m_filterModel.addItem( tr( "BandPass czpg" ), make_unique<PixmapLoader>( "filter_bp" ) );
+	m_filterModel.addItem( tr( "Low-pass" ), make_unique<PixmapLoader>( "filter_lp" ) );
+	m_filterModel.addItem( tr( "Hi-pass" ), make_unique<PixmapLoader>( "filter_hp" ) );
+	m_filterModel.addItem( tr( "Band-pass csg" ), make_unique<PixmapLoader>( "filter_bp" ) );
+	m_filterModel.addItem( tr( "Band-pass czpg" ), make_unique<PixmapLoader>( "filter_bp" ) );
 	m_filterModel.addItem( tr( "Notch" ), make_unique<PixmapLoader>( "filter_notch" ) );
-	m_filterModel.addItem( tr( "Allpass" ), make_unique<PixmapLoader>( "filter_ap" ) );
+	m_filterModel.addItem( tr( "All-pass" ), make_unique<PixmapLoader>( "filter_ap" ) );
 	m_filterModel.addItem( tr( "Moog" ), make_unique<PixmapLoader>( "filter_lp" ) );
-	m_filterModel.addItem( tr( "2x LowPass" ), make_unique<PixmapLoader>( "filter_2lp" ) );
-	m_filterModel.addItem( tr( "RC LowPass 12dB" ), make_unique<PixmapLoader>( "filter_lp" ) );
-	m_filterModel.addItem( tr( "RC BandPass 12dB" ), make_unique<PixmapLoader>( "filter_bp" ) );
-	m_filterModel.addItem( tr( "RC HighPass 12dB" ), make_unique<PixmapLoader>( "filter_hp" ) );
-	m_filterModel.addItem( tr( "RC LowPass 24dB" ), make_unique<PixmapLoader>( "filter_lp" ) );
-	m_filterModel.addItem( tr( "RC BandPass 24dB" ), make_unique<PixmapLoader>( "filter_bp" ) );
-	m_filterModel.addItem( tr( "RC HighPass 24dB" ), make_unique<PixmapLoader>( "filter_hp" ) );
-	m_filterModel.addItem( tr( "Vocal Formant Filter" ), make_unique<PixmapLoader>( "filter_hp" ) );
+	m_filterModel.addItem( tr( "2x Low-pass" ), make_unique<PixmapLoader>( "filter_2lp" ) );
+	m_filterModel.addItem( tr( "RC Low-pass 12 dB/oct" ), make_unique<PixmapLoader>( "filter_lp" ) );
+	m_filterModel.addItem( tr( "RC Band-pass 12 dB/oct" ), make_unique<PixmapLoader>( "filter_bp" ) );
+	m_filterModel.addItem( tr( "RC High-pass 12 dB/oct" ), make_unique<PixmapLoader>( "filter_hp" ) );
+	m_filterModel.addItem( tr( "RC Low-pass 24 dB/oct" ), make_unique<PixmapLoader>( "filter_lp" ) );
+	m_filterModel.addItem( tr( "RC Band-pass 24 dB/oct" ), make_unique<PixmapLoader>( "filter_bp" ) );
+	m_filterModel.addItem( tr( "RC High-pass 24 dB/oct" ), make_unique<PixmapLoader>( "filter_hp" ) );
+	m_filterModel.addItem( tr( "Vocal Formant" ), make_unique<PixmapLoader>( "filter_hp" ) );
 	m_filterModel.addItem( tr( "2x Moog" ), make_unique<PixmapLoader>( "filter_2lp" ) );
-	m_filterModel.addItem( tr( "SV LowPass" ), make_unique<PixmapLoader>( "filter_lp" ) );
-	m_filterModel.addItem( tr( "SV BandPass" ), make_unique<PixmapLoader>( "filter_bp" ) );
-	m_filterModel.addItem( tr( "SV HighPass" ), make_unique<PixmapLoader>( "filter_hp" ) );
+	m_filterModel.addItem( tr( "SV Low-pass" ), make_unique<PixmapLoader>( "filter_lp" ) );
+	m_filterModel.addItem( tr( "SV Band-pass" ), make_unique<PixmapLoader>( "filter_bp" ) );
+	m_filterModel.addItem( tr( "SV High-pass" ), make_unique<PixmapLoader>( "filter_hp" ) );
 	m_filterModel.addItem( tr( "SV Notch" ), make_unique<PixmapLoader>( "filter_notch" ) );
 	m_filterModel.addItem( tr( "Fast Formant" ), make_unique<PixmapLoader>( "filter_hp" ) );
 	m_filterModel.addItem( tr( "Tripole" ), make_unique<PixmapLoader>( "filter_lp" ) );
->>>>>>> b706ee20
 }
 
 
