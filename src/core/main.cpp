/*
 * main.cpp - just main.cpp which is starting up app...
 *
 * Copyright (c) 2004-2014 Tobias Doerffel <tobydox/at/users.sourceforge.net>
 * Copyright (c) 2012-2013 Paul Giblock    <p/at/pgiblock.net>
 *
 * This file is part of LMMS - https://lmms.io
 *
 * This program is free software; you can redistribute it and/or
 * modify it under the terms of the GNU General Public
 * License as published by the Free Software Foundation; either
 * version 2 of the License, or (at your option) any later version.
 *
 * This program is distributed in the hope that it will be useful,
 * but WITHOUT ANY WARRANTY; without even the implied warranty of
 * MERCHANTABILITY or FITNESS FOR A PARTICULAR PURPOSE.  See the GNU
 * General Public License for more details.
 *
 * You should have received a copy of the GNU General Public
 * License along with this program (see COPYING); if not, write to the
 * Free Software Foundation, Inc., 51 Franklin Street, Fifth Floor,
 * Boston, MA 02110-1301 USA.
 *
 */

#include "lmmsconfig.h"
#include "lmmsversion.h"
#include "versioninfo.h"

#include "denormals.h"

#include <QDebug>
#include <QFileInfo>
#include <QLocale>
#include <QTimer>
#include <QTranslator>
#include <QApplication>
#include <QMessageBox>
#include <QPushButton>
#include <QTextStream>

#ifdef LMMS_BUILD_WIN32
#include <windows.h>
#endif

#ifdef LMMS_HAVE_SCHED_H
#include "sched.h"
#endif

#ifdef LMMS_HAVE_PROCESS_H
#include <process.h>
#endif

#ifdef LMMS_HAVE_UNISTD_H
#include <unistd.h>
#endif

#ifdef LMMS_HAVE_SYS_PRCTL_H
#include <sys/prctl.h>
#endif

#include <csignal>

#include "MainApplication.h"
#include "ConfigManager.h"
#include "DataFile.h"
#include "NotePlayHandle.h"
#include "embed.h"
#include "Engine.h"
#include "GuiApplication.h"
#include "ImportFilter.h"
#include "MainWindow.h"
#include "MixHelpers.h"
#include "OutputSettings.h"
#include "ProjectRenderer.h"
#include "RenderManager.h"
#include "Song.h"

#ifdef LMMS_DEBUG_FPE
#include <fenv.h> // For feenableexcept
#include <execinfo.h> // For backtrace and backtrace_symbols_fd
#include <unistd.h> // For STDERR_FILENO
#include <csignal> // To register the signal handler
#endif


#ifdef LMMS_DEBUG_FPE
void signalHandler( int signum ) {

	// Get a back trace
	void *array[10];
	size_t size;

	// get void*'s for all entries on the stack
	size = backtrace(array, 10);

	backtrace_symbols_fd(array, size, STDERR_FILENO);

	// cleanup and close up stuff here
	// terminate program

	exit(signum);
}
#endif

static inline QString baseName( const QString & file )
{
	return QFileInfo( file ).absolutePath() + "/" +
			QFileInfo( file ).completeBaseName();
}


#ifdef LMMS_BUILD_WIN32
// Workaround for old MinGW
#ifdef __MINGW32__
extern "C" _CRTIMP errno_t __cdecl freopen_s(FILE** _File,
	const char *_Filename, const char *_Mode, FILE *_Stream);
#endif

// For qInstallMessageHandler
void consoleMessageHandler(QtMsgType type,
	const QMessageLogContext &context, const QString &msg)
{
    QByteArray localMsg = msg.toLocal8Bit();
    fprintf(stderr, "%s\n", localMsg.constData());
}
#endif // LMMS_BUILD_WIN32


inline void loadTranslation( const QString & tname,
	const QString & dir = lmms::ConfigManager::inst()->localeDir() )
{
	auto t = new QTranslator(QCoreApplication::instance());
	QString name = tname + ".qm";

	if (t->load(name, dir))
	{
		QCoreApplication::instance()->installTranslator(t);
	}
}




void printVersion( char *executableName )
{
	printf( "LMMS %s\n(%s %s, Qt %s, %s)\n\n"
		"Copyright (c) %s\n\n"
		"This program is free software; you can redistribute it and/or\n"
		"modify it under the terms of the GNU General Public\n"
		"License as published by the Free Software Foundation; either\n"
		"version 2 of the License, or (at your option) any later version.\n\n"
		"Try \"%s --help\" for more information.\n\n", LMMS_VERSION,
		LMMS_BUILDCONF_PLATFORM, LMMS_BUILDCONF_MACHINE, QT_VERSION_STR, LMMS_BUILDCONF_COMPILER_VERSION,
		LMMS_PROJECT_COPYRIGHT, executableName );
}




void printHelp()
{
	printf( "LMMS %s\n"
		"Copyright (c) %s\n\n"
		"Usage: lmms [global options...] [<action> [action parameters...]]\n\n"
		"Actions:\n"
		"  <no action> [options...] [<project>]  Start LMMS in normal GUI mode\n"
		"  dump <in>                             Dump XML of compressed file <in>\n"
		"  compress <in>                         Compress file <in>\n"
		"  render <project> [options...]         Render given project file\n"
		"  rendertracks <project> [options...]   Render each track to a different file\n"
		"  upgrade <in> [out]                    Upgrade file <in> and save as <out>\n"
		"                                        Standard out is used if no output file\n"
		"                                        is specified\n"
		"  makebundle <in> [out]                 Make a project bundle from the project\n"
		"                                        file <in> saving the resulting bundle\n"
		"                                        as <out>\n"
		"\nGlobal options:\n"
		"      --allowroot                Bypass root user startup check (use with\n"
		"          caution).\n"
		"  -c, --config <configfile>      Get the configuration from <configfile>\n"
		"  -h, --help                     Show this usage information and exit.\n"
		"  -v, --version                  Show version information and exit.\n"
		"\nOptions if no action is given:\n"
		"      --geometry <geometry>      Specify the size and position of\n"
		"          the main window\n"
		"          geometry is <xsizexysize+xoffset+yoffsety>.\n"
		"      --import <in> [-e]         Import MIDI or Hydrogen file <in>.\n"
		"          If -e is specified lmms exits after importing the file.\n"
		"\nOptions for \"render\" and \"rendertracks\":\n"
		"  -a, --float                    Use 32bit float bit depth\n"
		"  -b, --bitrate <bitrate>        Specify output bitrate in KBit/s\n"
		"          Default: 160.\n"
		"  -f, --format <format>         Specify format of render-output where\n"
		"          Format is either 'wav', 'flac', 'ogg' or 'mp3'.\n"
		"  -i, --interpolation <method>   Specify interpolation method\n"
		"          Possible values:\n"
		"            - linear\n"
		"            - sincfastest (default)\n"
		"            - sincmedium\n"
		"            - sincbest\n"
		"  -l, --loop                     Render as a loop\n"
		"  -m, --mode                     Stereo mode used for MP3 export\n"
		"          Possible values: s, j, m\n"
		"            s: Stereo\n"
		"            j: Joint Stereo\n"
		"            m: Mono\n"
		"          Default: j\n"
		"  -o, --output <path>            Render into <path>\n"
		"          For \"render\", provide a file path\n"
		"          For \"rendertracks\", provide a directory path\n"
		"          If not specified, render will overwrite the input file\n"
		"          For \"rendertracks\", this might be required\n"
		"  -p, --profile <out>            Dump profiling information to file <out>\n"
		"  -s, --samplerate <samplerate>  Specify output samplerate in Hz\n"
		"          Range: 44100 (default) to 192000\n"
		"          Possible values: 1, 2, 4, 8\n"
		"          Default: 2\n\n",
		LMMS_VERSION, LMMS_PROJECT_COPYRIGHT );
}




void fileCheck( QString &file )
{
	QFileInfo fileToCheck( file );

	if( !fileToCheck.size() )
	{
		printf( "The file %s does not have any content.\n",
				file.toUtf8().constData() );
		exit( EXIT_FAILURE );
	}
	else if( fileToCheck.isDir() )
	{
		printf( "%s is a directory.\n",
				file.toUtf8().constData() );
		exit( EXIT_FAILURE );
	}
}

int usageError(const QString& message)
{
	qCritical().noquote() << QString("\n%1.\n\nTry \"%2 --help\" for more information.\n\n")
				   .arg( message ).arg( qApp->arguments()[0] );
	return EXIT_FAILURE;
}

int noInputFileError()
{
	return usageError( "No input file specified" );
}


int main( int argc, char * * argv )
{
	using namespace lmms;

#ifdef LMMS_DEBUG_FPE
	// Enable exceptions for certain floating point results
	// FE_UNDERFLOW is disabled for the time being
	feenableexcept( FE_INVALID   |
			FE_DIVBYZERO |
			FE_OVERFLOW  /*|
			FE_UNDERFLOW*/);

	// Install the trap handler
	// register signal SIGFPE and signal handler
	signal(SIGFPE, signalHandler);
#endif

#ifdef LMMS_BUILD_WIN32
	// Don't touch redirected streams here
	// GetStdHandle should be called before AttachConsole
	HANDLE hStdIn = GetStdHandle(STD_INPUT_HANDLE);
	HANDLE hStdOut = GetStdHandle(STD_OUTPUT_HANDLE);
	HANDLE hStdErr = GetStdHandle(STD_ERROR_HANDLE);
	FILE *fIn, *fOut, *fErr;
	// Enable console output if available
	if (AttachConsole(ATTACH_PARENT_PROCESS))
	{
		if (!hStdIn)
		{
			freopen_s(&fIn, "CONIN$", "r", stdin);
		}
		if (!hStdOut)
		{
			freopen_s(&fOut, "CONOUT$", "w", stdout);
		}
		if (!hStdErr)
		{
			freopen_s(&fErr, "CONOUT$", "w", stderr);
		}
	}
	// Make Qt's debug message handlers work
	qInstallMessageHandler(consoleMessageHandler);
#endif

<<<<<<< HEAD
=======
#if defined(LMMS_HAVE_SYS_PRCTL_H) && defined(PR_SET_CHILD_SUBREAPER)
	// Set the "child subreaper" attribute so that plugin child processes remain as lmms'
	// children even when some wrapper process exits, as it may happen with wine
	if (prctl(PR_SET_CHILD_SUBREAPER, 1))
	{
		perror("prctl(PR_SET_CHILD_SUBREAPER)");
	}
#endif

	// initialize memory managers
	NotePlayHandleManager::init();

>>>>>>> a1f7753a
	// intialize RNG
	srand( getpid() + time( 0 ) );

	disable_denormals();

	bool coreOnly = false;
	bool fullscreen = true;
	bool exitAfterImport = false;
	bool allowRoot = false;
	bool renderLoop = false;
	bool renderTracks = false;
	QString fileToLoad, fileToImport, renderOut, profilerOutputFile, configFile;

	// first of two command-line parsing stages
	for( int i = 1; i < argc; ++i )
	{
		QString arg = argv[i];

		if( arg == "--help"    || arg == "-h" ||
		    arg == "--version" || arg == "-v" ||
		    arg == "render" || arg == "--render" || arg == "-r" )
		{
			coreOnly = true;
		}
		else if( arg == "rendertracks" || arg == "--rendertracks" )
		{
			coreOnly = true;
			renderTracks = true;
		}
		else if( arg == "--allowroot" )
		{
			allowRoot = true;
		}
		else if( arg == "--geometry" || arg == "-geometry")
		{
			if( arg == "--geometry" )
			{
				// Delete the first "-" so Qt recognize the option
				strcpy(argv[i], "-geometry");
			}
			// option -geometry is filtered by Qt later,
			// so we need to check its presence now to
			// determine, if the application should run in
			// fullscreen mode (default, no -geometry given).
			fullscreen = false;
		}
	}

#if !defined(LMMS_BUILD_WIN32) && !defined(LMMS_BUILD_HAIKU)
	if ( ( getuid() == 0 || geteuid() == 0 ) && !allowRoot )
	{
		printf( "LMMS cannot be run as root.\nUse \"--allowroot\" to override.\n\n" );
		return EXIT_FAILURE;
	}
#endif
#ifdef LMMS_BUILD_LINUX
	// don't let OS steal the menu bar. FIXME: only effective on Qt4
	QCoreApplication::setAttribute( Qt::AA_DontUseNativeMenuBar );
#endif
	QCoreApplication::setAttribute(Qt::AA_EnableHighDpiScaling);
	QCoreApplication * app = coreOnly ?
			new QCoreApplication( argc, argv ) :
					new gui::MainApplication(argc, argv);

	AudioEngine::qualitySettings qs(AudioEngine::qualitySettings::Interpolation::Linear);
	OutputSettings os( 44100, OutputSettings::BitRateSettings(160, false), OutputSettings::BitDepth::Depth16Bit, OutputSettings::StereoMode::JointStereo );
	ProjectRenderer::ExportFileFormat eff = ProjectRenderer::ExportFileFormat::Wave;

	// second of two command-line parsing stages
	for( int i = 1; i < argc; ++i )
	{
		QString arg = argv[i];

		if( arg == "--version" || arg == "-v" )
		{
			printVersion( argv[0] );
			return EXIT_SUCCESS;
		}
		else if( arg == "--help" || arg  == "-h" )
		{
			printHelp();
			return EXIT_SUCCESS;
		}
		else if( arg == "upgrade" || arg == "--upgrade" || arg  == "-u")
		{
			++i;

			if( i == argc )
			{
				return noInputFileError();
			}


			DataFile dataFile( QString::fromLocal8Bit( argv[i] ) );

			if( argc > i+1 ) // output file specified
			{
				dataFile.writeFile( QString::fromLocal8Bit( argv[i+1] ) );
			}
			else // no output file specified; use stdout
			{
				QTextStream ts( stdout );
				dataFile.write( ts );
				fflush( stdout );
			}

			return EXIT_SUCCESS;
		}
		else if (arg == "makebundle")
		{
			++i;

			if (i == argc)
			{
				return noInputFileError();
			}

			DataFile dataFile(QString::fromLocal8Bit(argv[i]));

			if (argc > i+1) // Project bundle file name given
			{
				printf("Making bundle\n");
				dataFile.writeFile(QString::fromLocal8Bit(argv[i+1]), true);
				return EXIT_SUCCESS;
			}
			else
			{
				return usageError("No project bundle name given");
			}
		}
		else if( arg == "--allowroot" )
		{
			// Ignore, processed earlier
#ifdef LMMS_BUILD_WIN32
			if( allowRoot )
			{
				printf( "\nOption \"--allowroot\" will be ignored on this platform.\n\n" );
			}
#endif

		}
		else if( arg == "dump" || arg == "--dump" || arg  == "-d" )
		{
			++i;

			if( i == argc )
			{
				return noInputFileError();
			}


			QFile f( QString::fromLocal8Bit( argv[i] ) );
			f.open( QIODevice::ReadOnly );
			QString d = qUncompress( f.readAll() );
			printf( "%s\n", d.toUtf8().constData() );

			return EXIT_SUCCESS;
		}
		else if( arg == "compress" || arg == "--compress" )
		{
			++i;

			if( i == argc )
			{
				return noInputFileError();
			}

			QFile f( QString::fromLocal8Bit( argv[i] ) );
			f.open( QIODevice::ReadOnly );
			QByteArray d = qCompress( f.readAll() ) ;
			fwrite( d.constData(), sizeof(char), d.size(), stdout );

			return EXIT_SUCCESS;
		}
		else if( arg == "render" || arg == "--render" || arg == "-r" ||
			arg == "rendertracks" || arg == "--rendertracks" )
		{
			++i;

			if( i == argc )
			{
				return noInputFileError();
			}


			fileToLoad = QString::fromLocal8Bit( argv[i] );
			renderOut = fileToLoad;
		}
		else if( arg == "--loop" || arg == "-l" )
		{
			renderLoop = true;
		}
		else if( arg == "--output" || arg == "-o" )
		{
			++i;

			if( i == argc )
			{
				return usageError( "No output file specified" );
			}


			renderOut = QString::fromLocal8Bit( argv[i] );
		}
		else if( arg == "--format" || arg == "-f" )
		{
			++i;

			if( i == argc )
			{
				return usageError( "No output format specified" );
			}


			const QString ext = QString( argv[i] );

			if( ext == "wav" )
			{
				eff = ProjectRenderer::ExportFileFormat::Wave;
			}
#ifdef LMMS_HAVE_OGGVORBIS
			else if( ext == "ogg" )
			{
				eff = ProjectRenderer::ExportFileFormat::Ogg;
			}
#endif
#ifdef LMMS_HAVE_MP3LAME
			else if( ext == "mp3" )
			{
				eff = ProjectRenderer::ExportFileFormat::MP3;
			}
#endif
			else if (ext == "flac")
			{
				eff = ProjectRenderer::ExportFileFormat::Flac;
			}
			else
			{
				return usageError( QString( "Invalid output format %1" ).arg( argv[i] ) );
			}
		}
		else if( arg == "--samplerate" || arg == "-s" )
		{
			++i;

			if( i == argc )
			{
				return usageError( "No samplerate specified" );
			}


			sample_rate_t sr = QString( argv[i] ).toUInt();
			if( sr >= 44100 && sr <= 192000 )
			{
				os.setSampleRate(sr);
			}
			else
			{
				return usageError( QString( "Invalid samplerate %1" ).arg( argv[i] ) );
			}
		}
		else if( arg == "--bitrate" || arg == "-b" )
		{
			++i;

			if( i == argc )
			{
				return usageError( "No bitrate specified" );
			}


			int br = QString( argv[i] ).toUInt();

			if( br >= 64 && br <= 384 )
			{
				OutputSettings::BitRateSettings bitRateSettings = os.getBitRateSettings();
				bitRateSettings.setBitRate(br);
				os.setBitRateSettings(bitRateSettings);
			}
			else
			{
				return usageError( QString( "Invalid bitrate %1" ).arg( argv[i] ) );
			}
		}
		else if( arg == "--mode" || arg == "-m" )
		{
			++i;

			if( i == argc )
			{
				return usageError( "No stereo mode specified" );
			}

			QString const mode( argv[i] );

			if( mode == "s" )
			{
				os.setStereoMode(OutputSettings::StereoMode::Stereo);
			}
			else if( mode == "j" )
			{
				os.setStereoMode(OutputSettings::StereoMode::JointStereo);
			}
			else if( mode == "m" )
			{
				os.setStereoMode(OutputSettings::StereoMode::Mono);
			}
			else
			{
				return usageError( QString( "Invalid stereo mode %1" ).arg( argv[i] ) );
			}
		}
		else if( arg =="--float" || arg == "-a" )
		{
			os.setBitDepth(OutputSettings::BitDepth::Depth32Bit);
		}
		else if( arg == "--interpolation" || arg == "-i" )
		{
			++i;

			if( i == argc )
			{
				return usageError( "No interpolation method specified" );
			}


			const QString ip = QString( argv[i] );

			if( ip == "linear" )
			{
		qs.interpolation = AudioEngine::qualitySettings::Interpolation::Linear;
			}
			else if( ip == "sincfastest" )
			{
		qs.interpolation = AudioEngine::qualitySettings::Interpolation::SincFastest;
			}
			else if( ip == "sincmedium" )
			{
		qs.interpolation = AudioEngine::qualitySettings::Interpolation::SincMedium;
			}
			else if( ip == "sincbest" )
			{
		qs.interpolation = AudioEngine::qualitySettings::Interpolation::SincBest;
			}
			else
			{
				return usageError( QString( "Invalid interpolation method %1" ).arg( argv[i] ) );
			}
		}
		else if( arg == "--import" )
		{
			++i;

			if( i == argc )
			{
				return usageError( "No file specified for importing" );
			}

			fileToImport = QString::fromLocal8Bit( argv[i] );

			// exit after import? (only for debugging)
			if( QString( argv[i + 1] ) == "-e" )
			{
				exitAfterImport = true;
				++i;
			}
		}
		else if( arg == "--profile" || arg == "-p" )
		{
			++i;

			if( i == argc )
			{
				return usageError( "No profile specified" );
			}


			profilerOutputFile = QString::fromLocal8Bit( argv[i] );
		}
		else if( arg == "--config" || arg == "-c" )
		{
			++i;

			if( i == argc )
			{
				return usageError( "No configuration file specified" );
			}

			configFile = QString::fromLocal8Bit( argv[i] );
		}
		else
		{
			if( argv[i][0] == '-' )
			{
				return usageError( QString( "Invalid option %1" ).arg( argv[i] ) );
			}
			fileToLoad = QString::fromLocal8Bit( argv[i] );
		}
	}

	// Test file argument before continuing
	if( !fileToLoad.isEmpty() )
	{
		fileCheck( fileToLoad );
	}
	else if( !fileToImport.isEmpty() )
	{
		fileCheck( fileToImport );
	}

	ConfigManager::inst()->loadConfigFile(configFile);

	// Hidden settings
	MixHelpers::setNaNHandler( ConfigManager::inst()->value( "app",
						"nanhandler", "1" ).toInt() );

	// set language
	QString pos = ConfigManager::inst()->value( "app", "language" );
	if( pos.isEmpty() )
	{
		pos = QLocale::system().name().left( 2 );
	}

	// load actual translation for LMMS
	loadTranslation( pos );

	// load translation for Qt-widgets/-dialogs
#ifdef QT_TRANSLATIONS_DIR
	// load from the original path first
	loadTranslation(QString("qt_") + pos, QT_TRANSLATIONS_DIR);
#endif
	// override it with bundled/custom one, if exists
	loadTranslation(QString("qt_") + pos, ConfigManager::inst()->localeDir());


	// try to set realtime priority
#if defined(LMMS_BUILD_LINUX) || defined(LMMS_BUILD_FREEBSD)
#ifdef LMMS_HAVE_SCHED_H
#ifndef __OpenBSD__
	struct sched_param sparam;
	sparam.sched_priority = ( sched_get_priority_max( SCHED_FIFO ) +
				sched_get_priority_min( SCHED_FIFO ) ) / 2;
	if( sched_setscheduler( 0, SCHED_FIFO, &sparam ) == -1 )
	{
		printf( "Notice: could not set realtime priority.\n" );
	}
#endif
#endif // LMMS_HAVE_SCHED_H
#endif

#ifdef LMMS_BUILD_WIN32
	if( !SetPriorityClass( GetCurrentProcess(), HIGH_PRIORITY_CLASS ) )
	{
		printf( "Notice: could not set high priority.\n" );
	}
#endif

#if _POSIX_C_SOURCE >= 1 || _XOPEN_SOURCE || _POSIX_SOURCE
	struct sigaction sa;
	sa.sa_handler = SIG_IGN;
	sa.sa_flags = SA_SIGINFO;
	if ( sigemptyset( &sa.sa_mask ) )
	{
		fprintf( stderr, "Signal initialization failed.\n" );
	}
	if ( sigaction( SIGPIPE, &sa, nullptr ) )
	{
		fprintf( stderr, "Signal initialization failed.\n" );
	}
#endif

	bool destroyEngine = false;

	// if we have an output file for rendering, just render the song
	// without starting the GUI
	if( !renderOut.isEmpty() )
	{
		Engine::init( true );
		destroyEngine = true;

		printf( "Loading project...\n" );
		Engine::getSong()->loadProject( fileToLoad );
		if( Engine::getSong()->isEmpty() )
		{
			printf("The project %s is empty, aborting!\n", fileToLoad.toUtf8().constData() );
			exit( EXIT_FAILURE );
		}
		printf( "Done\n" );

		Engine::getSong()->setExportLoop( renderLoop );

		// when rendering multiple tracks, renderOut is a directory
		// otherwise, it is a file, so we need to append the file extension
		if ( !renderTracks )
		{
			renderOut = baseName( renderOut ) +
				ProjectRenderer::getFileExtensionFromFormat(eff);
		}

		// create renderer
		auto r = new RenderManager(qs, os, eff, renderOut);
		QCoreApplication::instance()->connect( r,
				SIGNAL(finished()), SLOT(quit()));

		// timer for progress-updates
		auto t = new QTimer(r);
		r->connect( t, SIGNAL(timeout()),
				SLOT(updateConsoleProgress()));
		t->start( 200 );

		if( profilerOutputFile.isEmpty() == false )
		{
			Engine::audioEngine()->profiler().setOutputFile( profilerOutputFile );
		}

		// start now!
		if ( renderTracks )
		{
			r->renderTracks();
		}
		else
		{
			r->renderProject();
		}
	}
	else // otherwise, start the GUI
	{
		using namespace lmms::gui;

		new GuiApplication();

		// re-intialize RNG - shared libraries might have srand() or
		// srandom() calls in their init procedure
		srand( getpid() + time( 0 ) );

		// recover a file?
		QString recoveryFile = ConfigManager::inst()->recoveryFile();

		bool recoveryFilePresent = QFileInfo( recoveryFile ).exists() &&
				QFileInfo( recoveryFile ).isFile();
		bool autoSaveEnabled =
			ConfigManager::inst()->value( "ui", "enableautosave" ).toInt();
		if( recoveryFilePresent )
		{
			QMessageBox mb;
			mb.setWindowTitle( MainWindow::tr( "Project recovery" ) );
			mb.setText( QString(
				"<html>"
				"<p style=\"margin-left:6\">%1</p>"
				"<table cellpadding=\"3\">"
				"  <tr>"
				"    <td><b>%2</b></td>"
				"    <td>%3</td>"
				"  </tr>"
				"  <tr>"
				"    <td><b>%4</b></td>"
				"    <td>%5</td>"
				"  </tr>"
				"</table>"
				"</html>" ).arg(
				MainWindow::tr( "There is a recovery file present. "
					"It looks like the last session did not end "
					"properly or another instance of LMMS is "
					"already running. Do you want to recover the "
					"project of this session?" ),
				MainWindow::tr( "Recover" ),
				MainWindow::tr( "Recover the file. Please don't run "
					"multiple instances of LMMS when you do this." ),
				MainWindow::tr( "Discard" ),
				MainWindow::tr( "Launch a default session and delete "
					"the restored files. This is not reversible." )
							) );

			mb.setIcon( QMessageBox::Warning );
			mb.setWindowIcon( embed::getIconPixmap( "icon_small" ) );
			mb.setWindowFlags( Qt::WindowCloseButtonHint );

			// setting all buttons to the same roles allows us
			// to have a custom layout
			auto discard = mb.addButton(MainWindow::tr("Discard"), QMessageBox::AcceptRole);
			auto recover = mb.addButton(MainWindow::tr("Recover"), QMessageBox::AcceptRole);

			// have a hidden exit button
			auto exit = mb.addButton("", QMessageBox::RejectRole);
			exit->setVisible(false);

			// set icons
			recover->setIcon( embed::getIconPixmap( "recover" ) );
			discard->setIcon( embed::getIconPixmap( "discard" ) );

			mb.setDefaultButton( recover );
			mb.setEscapeButton( exit );

			mb.exec();
			if( mb.clickedButton() == discard )
			{
				getGUI()->mainWindow()->sessionCleanup();
			}
			else if( mb.clickedButton() == recover ) // Recover
			{
				fileToLoad = recoveryFile;
				getGUI()->mainWindow()->setSession( MainWindow::SessionState::Recover );
			}
			else // Exit
			{
				return EXIT_SUCCESS;
			}
		}

		// first show the Main Window and then try to load given file

		// [Settel] workaround: showMaximized() doesn't work with
		// FVWM2 unless the window is already visible -> show() first
		getGUI()->mainWindow()->show();
		if( fullscreen )
		{
			getGUI()->mainWindow()->showMaximized();
		}

		// Handle macOS-style FileOpen QEvents
		QString queuedFile = static_cast<MainApplication *>( app )->queuedFile();
		if ( !queuedFile.isEmpty() ) {
			fileToLoad = queuedFile;
		}

		if( !fileToLoad.isEmpty() )
		{
			if( fileToLoad == recoveryFile )
			{
				Engine::getSong()->createNewProjectFromTemplate( fileToLoad );
			}
			else
			{
				Engine::getSong()->loadProject( fileToLoad );
			}
		}
		else if( !fileToImport.isEmpty() )
		{
			ImportFilter::import( fileToImport, Engine::getSong() );
			if( exitAfterImport )
			{
				return EXIT_SUCCESS;
			}
		}
		// If enabled, open last project if there is one. Else, create
		// a new one.
		else if( ConfigManager::inst()->
				value( "app", "openlastproject" ).toInt() &&
			!ConfigManager::inst()->
				recentlyOpenedProjects().isEmpty() &&
				!recoveryFilePresent )
		{
			QString f = ConfigManager::inst()->
					recentlyOpenedProjects().first();
			QFileInfo recentFile( f );

			if ( recentFile.exists() &&
				recentFile.suffix().toLower() != "mpt" )
			{
				Engine::getSong()->loadProject( f );
			}
			else
			{
				Engine::getSong()->createNewProject();
			}
		}
		else
		{
			Engine::getSong()->createNewProject();
		}

		// Finally we start the auto save timer and also trigger the
		// autosave one time as recover.mmp is a signal to possible other
		// instances of LMMS.
		if( autoSaveEnabled )
		{
			gui::getGUI()->mainWindow()->autoSaveTimerReset();
		}
	}

	const int ret = app->exec();
	delete app;

	if( destroyEngine )
	{
		Engine::destroy();
	}

	// ProjectRenderer::updateConsoleProgress() doesn't return line after render
	if( coreOnly )
	{
		printf( "\n" );
	}

#ifdef LMMS_BUILD_WIN32
	// Cleanup console
	HWND hConsole = GetConsoleWindow();
	if (hConsole)
	{
		SendMessage(hConsole, WM_CHAR, (WPARAM)VK_RETURN, (LPARAM)0);
		FreeConsole();
	}
#endif

	return ret;
}<|MERGE_RESOLUTION|>--- conflicted
+++ resolved
@@ -297,8 +297,6 @@
 	qInstallMessageHandler(consoleMessageHandler);
 #endif
 
-<<<<<<< HEAD
-=======
 #if defined(LMMS_HAVE_SYS_PRCTL_H) && defined(PR_SET_CHILD_SUBREAPER)
 	// Set the "child subreaper" attribute so that plugin child processes remain as lmms'
 	// children even when some wrapper process exits, as it may happen with wine
@@ -308,10 +306,6 @@
 	}
 #endif
 
-	// initialize memory managers
-	NotePlayHandleManager::init();
-
->>>>>>> a1f7753a
 	// intialize RNG
 	srand( getpid() + time( 0 ) );
 
