/*
 * main.cpp - just main.cpp which is starting up app...
 *
 * Copyright (c) 2004-2014 Tobias Doerffel <tobydox/at/users.sourceforge.net>
 * Copyright (c) 2012-2013 Paul Giblock    <p/at/pgiblock.net>
 *
 * This file is part of LMMS - https://lmms.io
 *
 * This program is free software; you can redistribute it and/or
 * modify it under the terms of the GNU General Public
 * License as published by the Free Software Foundation; either
 * version 2 of the License, or (at your option) any later version.
 *
 * This program is distributed in the hope that it will be useful,
 * but WITHOUT ANY WARRANTY; without even the implied warranty of
 * MERCHANTABILITY or FITNESS FOR A PARTICULAR PURPOSE.  See the GNU
 * General Public License for more details.
 *
 * You should have received a copy of the GNU General Public
 * License along with this program (see COPYING); if not, write to the
 * Free Software Foundation, Inc., 51 Franklin Street, Fifth Floor,
 * Boston, MA 02110-1301 USA.
 *
 */

#include "lmmsconfig.h"
#include "lmmsversion.h"
#include "versioninfo.h"

#include "denormals.h"

#include <QDebug>
#include <QFileInfo>
#include <QLocale>
#include <QTimer>
#include <QTranslator>
#include <QApplication>
#include <QMessageBox>
#include <QPushButton>
#include <QTextStream>

#ifdef LMMS_BUILD_WIN32
#include <windows.h>
#endif

#ifdef LMMS_HAVE_PROCESS_H
#include <process.h>
#endif

#ifdef LMMS_HAVE_UNISTD_H
#include <unistd.h>
#endif

#ifdef LMMS_HAVE_SYS_PRCTL_H
#include <sys/prctl.h>
#endif

#include <csignal>

#include "MainApplication.h"
#include "ConfigManager.h"
#include "DataFile.h"
#include "NotePlayHandle.h"
#include "embed.h"
#include "Engine.h"
#include "GuiApplication.h"
#include "ImportFilter.h"
#include "MainWindow.h"
#include "MixHelpers.h"
#include "OutputSettings.h"
#include "ProjectRenderer.h"
#include "RenderManager.h"
#include "Song.h"

#ifdef LMMS_DEBUG_FPE
#include <fenv.h> // For feenableexcept
#include <execinfo.h> // For backtrace and backtrace_symbols_fd
#include <unistd.h> // For STDERR_FILENO
#include <csignal> // To register the signal handler
#endif


#ifdef LMMS_DEBUG_FPE
void signalHandler( int signum ) {

	// Get a back trace
	void *array[10];
	size_t size;

	// get void*'s for all entries on the stack
	size = backtrace(array, 10);

	backtrace_symbols_fd(array, size, STDERR_FILENO);

	// cleanup and close up stuff here
	// terminate program

	exit(signum);
}
#endif

static inline QString baseName( const QString & file )
{
	return QFileInfo( file ).absolutePath() + "/" +
			QFileInfo( file ).completeBaseName();
}


#ifdef LMMS_BUILD_WIN32
// Workaround for old MinGW
#ifdef __MINGW32__
extern "C" _CRTIMP errno_t __cdecl freopen_s(FILE** _File,
	const char *_Filename, const char *_Mode, FILE *_Stream);
#endif

// For qInstallMessageHandler
void consoleMessageHandler(QtMsgType type,
	const QMessageLogContext &context, const QString &msg)
{
    QByteArray localMsg = msg.toLocal8Bit();
    fprintf(stderr, "%s\n", localMsg.constData());
}
#endif // LMMS_BUILD_WIN32


inline void loadTranslation( const QString & tname,
	const QString & dir = lmms::ConfigManager::inst()->localeDir() )
{
	auto t = new QTranslator(QCoreApplication::instance());
	QString name = tname + ".qm";

	if (t->load(name, dir))
	{
		QCoreApplication::instance()->installTranslator(t);
	}
}




void printVersion( char *executableName )
{
	printf( "LMMS %s\n(%s %s, Qt %s, %s)\n\n"
		"Copyright (c) %s\n\n"
		"This program is free software; you can redistribute it and/or\n"
		"modify it under the terms of the GNU General Public\n"
		"License as published by the Free Software Foundation; either\n"
		"version 2 of the License, or (at your option) any later version.\n\n"
		"Try \"%s --help\" for more information.\n\n", LMMS_VERSION,
		LMMS_BUILDCONF_PLATFORM, LMMS_BUILDCONF_MACHINE, QT_VERSION_STR, LMMS_BUILDCONF_COMPILER_VERSION,
		LMMS_PROJECT_COPYRIGHT, executableName );
}




void printHelp()
{
	printf( "LMMS %s\n"
		"Copyright (c) %s\n\n"
		"Usage: lmms [global options...] [<action> [action parameters...]]\n\n"
		"Actions:\n"
		"  <no action> [options...] [<project>]  Start LMMS in normal GUI mode\n"
		"  dump <in>                             Dump XML of compressed file <in>\n"
		"  compress <in>                         Compress file <in>\n"
		"  render <project> [options...]         Render given project file\n"
		"  rendertracks <project> [options...]   Render each track to a different file\n"
		"  upgrade <in> [out]                    Upgrade file <in> and save as <out>\n"
		"                                        Standard out is used if no output file\n"
		"                                        is specified\n"
		"  makebundle <in> [out]                 Make a project bundle from the project\n"
		"                                        file <in> saving the resulting bundle\n"
		"                                        as <out>\n"
		"\nGlobal options:\n"
		"      --allowroot                Bypass root user startup check (use with\n"
		"          caution).\n"
		"  -c, --config <configfile>      Get the configuration from <configfile>\n"
		"  -h, --help                     Show this usage information and exit.\n"
		"  -v, --version                  Show version information and exit.\n"
		"\nOptions if no action is given:\n"
		"      --geometry <geometry>      Specify the size and position of\n"
		"          the main window\n"
		"          geometry is <xsizexysize+xoffset+yoffsety>.\n"
		"      --import <in> [-e]         Import MIDI or Hydrogen file <in>.\n"
		"          If -e is specified lmms exits after importing the file.\n"
		"\nOptions for \"render\" and \"rendertracks\":\n"
		"  -a, --float                    Use 32bit float bit depth\n"
		"  -b, --bitrate <bitrate>        Specify output bitrate in KBit/s\n"
		"          Default: 160.\n"
		"  -f, --format <format>         Specify format of render-output where\n"
		"          Format is either 'wav', 'flac', 'ogg' or 'mp3'.\n"
		"  -i, --interpolation <method>   Specify interpolation method\n"
		"          Possible values:\n"
		"            - linear\n"
		"            - sincfastest (default)\n"
		"            - sincmedium\n"
		"            - sincbest\n"
		"  -l, --loop                     Render as a loop\n"
		"  -m, --mode                     Stereo mode used for MP3 export\n"
		"          Possible values: s, j, m\n"
		"            s: Stereo\n"
		"            j: Joint Stereo\n"
		"            m: Mono\n"
		"          Default: j\n"
		"  -o, --output <path>            Render into <path>\n"
		"          For \"render\", provide a file path\n"
		"          For \"rendertracks\", provide a directory path\n"
		"          If not specified, render will overwrite the input file\n"
		"          For \"rendertracks\", this might be required\n"
		"  -p, --profile <out>            Dump profiling information to file <out>\n"
		"  -s, --samplerate <samplerate>  Specify output samplerate in Hz\n"
		"          Range: 44100 (default) to 192000\n"
		"          Possible values: 1, 2, 4, 8\n"
		"          Default: 2\n\n",
		LMMS_VERSION, LMMS_PROJECT_COPYRIGHT );
}




void fileCheck( QString &file )
{
	QFileInfo fileToCheck( file );

	if( !fileToCheck.size() )
	{
		printf( "The file %s does not have any content.\n",
				file.toUtf8().constData() );
		exit( EXIT_FAILURE );
	}
	else if( fileToCheck.isDir() )
	{
		printf( "%s is a directory.\n",
				file.toUtf8().constData() );
		exit( EXIT_FAILURE );
	}
}

int usageError(const QString& message)
{
	qCritical().noquote() << QString("\n%1.\n\nTry \"%2 --help\" for more information.\n\n")
				   .arg( message ).arg( qApp->arguments()[0] );
	return EXIT_FAILURE;
}

int noInputFileError()
{
	return usageError( "No input file specified" );
}


int main( int argc, char * * argv )
{
	using namespace lmms;

	bool coreOnly = false;
	bool fullscreen = true;
	bool exitAfterImport = false;
	bool allowRoot = false;
	bool renderLoop = false;
	bool renderTracks = false;
	QString fileToLoad, fileToImport, renderOut, profilerOutputFile, configFile;

	// first of two command-line parsing stages
	for (int i = 1; i < argc; ++i)
	{
		QString arg = argv[i];

		if (arg == "--help" || arg == "-h")
		{
			printHelp();
			return EXIT_SUCCESS;
		}
		else if (arg == "--version" || arg == "-v")
		{
			printVersion(argv[0]);
			return EXIT_SUCCESS;
		}
		else if (arg == "render" || arg == "--render" || arg == "-r" )
		{
			coreOnly = true;
		}
		else if (arg == "rendertracks" || arg == "--rendertracks")
		{
			coreOnly = true;
			renderTracks = true;
		}
		else if (arg == "--allowroot")
		{
			allowRoot = true;
		}
		else if (arg == "--geometry" || arg == "-geometry")
		{
			if (arg == "--geometry")
			{
				// Delete the first "-" so Qt recognize the option
				strcpy(argv[i], "-geometry");
			}
			// option -geometry is filtered by Qt later,
			// so we need to check its presence now to
			// determine, if the application should run in
			// fullscreen mode (default, no -geometry given).
			fullscreen = false;
		}
	}

#ifdef LMMS_DEBUG_FPE
	// Enable exceptions for certain floating point results
	// FE_UNDERFLOW is disabled for the time being
	feenableexcept( FE_INVALID   |
			FE_DIVBYZERO |
			FE_OVERFLOW  /*|
			FE_UNDERFLOW*/);

	// Install the trap handler
	// register signal SIGFPE and signal handler
	signal(SIGFPE, signalHandler);
#endif

#ifdef LMMS_BUILD_WIN32
	// Don't touch redirected streams here
	// GetStdHandle should be called before AttachConsole
	HANDLE hStdIn = GetStdHandle(STD_INPUT_HANDLE);
	HANDLE hStdOut = GetStdHandle(STD_OUTPUT_HANDLE);
	HANDLE hStdErr = GetStdHandle(STD_ERROR_HANDLE);
	FILE *fIn, *fOut, *fErr;
	// Enable console output if available
	if (AttachConsole(ATTACH_PARENT_PROCESS))
	{
		if (!hStdIn)
		{
			freopen_s(&fIn, "CONIN$", "r", stdin);
		}
		if (!hStdOut)
		{
			freopen_s(&fOut, "CONOUT$", "w", stdout);
		}
		if (!hStdErr)
		{
			freopen_s(&fErr, "CONOUT$", "w", stderr);
		}
	}
	// Make Qt's debug message handlers work
	qInstallMessageHandler(consoleMessageHandler);
#endif

<<<<<<< HEAD
=======
#if defined(LMMS_HAVE_SYS_PRCTL_H) && defined(PR_SET_CHILD_SUBREAPER)
	// Set the "child subreaper" attribute so that plugin child processes remain as lmms'
	// children even when some wrapper process exits, as it may happen with wine
	if (prctl(PR_SET_CHILD_SUBREAPER, 1))
	{
		perror("prctl(PR_SET_CHILD_SUBREAPER)");
	}
#endif

	// initialize memory managers
	NotePlayHandleManager::init();

>>>>>>> e0ae8a1c
	// intialize RNG
	srand( getpid() + time( 0 ) );

	disable_denormals();

#if !defined(LMMS_BUILD_WIN32) && !defined(LMMS_BUILD_HAIKU)
	if ( ( getuid() == 0 || geteuid() == 0 ) && !allowRoot )
	{
		printf( "LMMS cannot be run as root.\nUse \"--allowroot\" to override.\n\n" );
		return EXIT_FAILURE;
	}
#endif
#ifdef LMMS_BUILD_LINUX
	// don't let OS steal the menu bar. FIXME: only effective on Qt4
	QCoreApplication::setAttribute( Qt::AA_DontUseNativeMenuBar );
#endif
	QCoreApplication::setAttribute(Qt::AA_EnableHighDpiScaling);
	QCoreApplication * app = coreOnly ?
			new QCoreApplication( argc, argv ) :
					new gui::MainApplication(argc, argv);

	AudioEngine::qualitySettings qs(AudioEngine::qualitySettings::Interpolation::Linear);
	OutputSettings os( 44100, OutputSettings::BitRateSettings(160, false), OutputSettings::BitDepth::Depth16Bit, OutputSettings::StereoMode::JointStereo );
	ProjectRenderer::ExportFileFormat eff = ProjectRenderer::ExportFileFormat::Wave;

	// second of two command-line parsing stages
	for( int i = 1; i < argc; ++i )
	{
		QString arg = argv[i];

		if (arg == "upgrade" || arg == "--upgrade" || arg  == "-u")
		{
			++i;

			if( i == argc )
			{
				return noInputFileError();
			}


			DataFile dataFile( QString::fromLocal8Bit( argv[i] ) );

			if( argc > i+1 ) // output file specified
			{
				dataFile.writeFile( QString::fromLocal8Bit( argv[i+1] ) );
			}
			else // no output file specified; use stdout
			{
				QTextStream ts( stdout );
				dataFile.write( ts );
				fflush( stdout );
			}

			return EXIT_SUCCESS;
		}
		else if (arg == "makebundle")
		{
			++i;

			if (i == argc)
			{
				return noInputFileError();
			}

			DataFile dataFile(QString::fromLocal8Bit(argv[i]));

			if (argc > i+1) // Project bundle file name given
			{
				printf("Making bundle\n");
				dataFile.writeFile(QString::fromLocal8Bit(argv[i+1]), true);
				return EXIT_SUCCESS;
			}
			else
			{
				return usageError("No project bundle name given");
			}
		}
		else if( arg == "--allowroot" )
		{
			// Ignore, processed earlier
#ifdef LMMS_BUILD_WIN32
			if( allowRoot )
			{
				printf( "\nOption \"--allowroot\" will be ignored on this platform.\n\n" );
			}
#endif

		}
		else if( arg == "dump" || arg == "--dump" || arg  == "-d" )
		{
			++i;

			if( i == argc )
			{
				return noInputFileError();
			}


			QFile f( QString::fromLocal8Bit( argv[i] ) );
			f.open( QIODevice::ReadOnly );
			QString d = qUncompress( f.readAll() );
			printf( "%s\n", d.toUtf8().constData() );

			return EXIT_SUCCESS;
		}
		else if( arg == "compress" || arg == "--compress" )
		{
			++i;

			if( i == argc )
			{
				return noInputFileError();
			}

			QFile f( QString::fromLocal8Bit( argv[i] ) );
			f.open( QIODevice::ReadOnly );
			QByteArray d = qCompress( f.readAll() ) ;
			fwrite( d.constData(), sizeof(char), d.size(), stdout );

			return EXIT_SUCCESS;
		}
		else if( arg == "render" || arg == "--render" || arg == "-r" ||
			arg == "rendertracks" || arg == "--rendertracks" )
		{
			++i;

			if( i == argc )
			{
				return noInputFileError();
			}


			fileToLoad = QString::fromLocal8Bit( argv[i] );
			renderOut = fileToLoad;
		}
		else if( arg == "--loop" || arg == "-l" )
		{
			renderLoop = true;
		}
		else if( arg == "--output" || arg == "-o" )
		{
			++i;

			if( i == argc )
			{
				return usageError( "No output file specified" );
			}


			renderOut = QString::fromLocal8Bit( argv[i] );
		}
		else if( arg == "--format" || arg == "-f" )
		{
			++i;

			if( i == argc )
			{
				return usageError( "No output format specified" );
			}


			const QString ext = QString( argv[i] );

			if( ext == "wav" )
			{
				eff = ProjectRenderer::ExportFileFormat::Wave;
			}
#ifdef LMMS_HAVE_OGGVORBIS
			else if( ext == "ogg" )
			{
				eff = ProjectRenderer::ExportFileFormat::Ogg;
			}
#endif
#ifdef LMMS_HAVE_MP3LAME
			else if( ext == "mp3" )
			{
				eff = ProjectRenderer::ExportFileFormat::MP3;
			}
#endif
			else if (ext == "flac")
			{
				eff = ProjectRenderer::ExportFileFormat::Flac;
			}
			else
			{
				return usageError( QString( "Invalid output format %1" ).arg( argv[i] ) );
			}
		}
		else if( arg == "--samplerate" || arg == "-s" )
		{
			++i;

			if( i == argc )
			{
				return usageError( "No samplerate specified" );
			}


			sample_rate_t sr = QString( argv[i] ).toUInt();
			if( sr >= 44100 && sr <= 192000 )
			{
				os.setSampleRate(sr);
			}
			else
			{
				return usageError( QString( "Invalid samplerate %1" ).arg( argv[i] ) );
			}
		}
		else if( arg == "--bitrate" || arg == "-b" )
		{
			++i;

			if( i == argc )
			{
				return usageError( "No bitrate specified" );
			}


			int br = QString( argv[i] ).toUInt();

			if( br >= 64 && br <= 384 )
			{
				OutputSettings::BitRateSettings bitRateSettings = os.getBitRateSettings();
				bitRateSettings.setBitRate(br);
				os.setBitRateSettings(bitRateSettings);
			}
			else
			{
				return usageError( QString( "Invalid bitrate %1" ).arg( argv[i] ) );
			}
		}
		else if( arg == "--mode" || arg == "-m" )
		{
			++i;

			if( i == argc )
			{
				return usageError( "No stereo mode specified" );
			}

			QString const mode( argv[i] );

			if( mode == "s" )
			{
				os.setStereoMode(OutputSettings::StereoMode::Stereo);
			}
			else if( mode == "j" )
			{
				os.setStereoMode(OutputSettings::StereoMode::JointStereo);
			}
			else if( mode == "m" )
			{
				os.setStereoMode(OutputSettings::StereoMode::Mono);
			}
			else
			{
				return usageError( QString( "Invalid stereo mode %1" ).arg( argv[i] ) );
			}
		}
		else if( arg =="--float" || arg == "-a" )
		{
			os.setBitDepth(OutputSettings::BitDepth::Depth32Bit);
		}
		else if( arg == "--interpolation" || arg == "-i" )
		{
			++i;

			if( i == argc )
			{
				return usageError( "No interpolation method specified" );
			}


			const QString ip = QString( argv[i] );

			if( ip == "linear" )
			{
		qs.interpolation = AudioEngine::qualitySettings::Interpolation::Linear;
			}
			else if( ip == "sincfastest" )
			{
		qs.interpolation = AudioEngine::qualitySettings::Interpolation::SincFastest;
			}
			else if( ip == "sincmedium" )
			{
		qs.interpolation = AudioEngine::qualitySettings::Interpolation::SincMedium;
			}
			else if( ip == "sincbest" )
			{
		qs.interpolation = AudioEngine::qualitySettings::Interpolation::SincBest;
			}
			else
			{
				return usageError( QString( "Invalid interpolation method %1" ).arg( argv[i] ) );
			}
		}
		else if( arg == "--import" )
		{
			++i;

			if( i == argc )
			{
				return usageError( "No file specified for importing" );
			}

			fileToImport = QString::fromLocal8Bit( argv[i] );

			// exit after import? (only for debugging)
			if( QString( argv[i + 1] ) == "-e" )
			{
				exitAfterImport = true;
				++i;
			}
		}
		else if( arg == "--profile" || arg == "-p" )
		{
			++i;

			if( i == argc )
			{
				return usageError( "No profile specified" );
			}


			profilerOutputFile = QString::fromLocal8Bit( argv[i] );
		}
		else if( arg == "--config" || arg == "-c" )
		{
			++i;

			if( i == argc )
			{
				return usageError( "No configuration file specified" );
			}

			configFile = QString::fromLocal8Bit( argv[i] );
		}
		else
		{
			if( argv[i][0] == '-' )
			{
				return usageError( QString( "Invalid option %1" ).arg( argv[i] ) );
			}
			fileToLoad = QString::fromLocal8Bit( argv[i] );
		}
	}

	// Test file argument before continuing
	if( !fileToLoad.isEmpty() )
	{
		fileCheck( fileToLoad );
	}
	else if( !fileToImport.isEmpty() )
	{
		fileCheck( fileToImport );
	}

	ConfigManager::inst()->loadConfigFile(configFile);

	// Hidden settings
	MixHelpers::setNaNHandler( ConfigManager::inst()->value( "app",
						"nanhandler", "1" ).toInt() );

	// set language
	QString pos = ConfigManager::inst()->value( "app", "language" );
	if( pos.isEmpty() )
	{
		pos = QLocale::system().name().left( 2 );
	}

	// load actual translation for LMMS
	loadTranslation( pos );

	// load translation for Qt-widgets/-dialogs
#ifdef QT_TRANSLATIONS_DIR
	// load from the original path first
	loadTranslation(QString("qt_") + pos, QT_TRANSLATIONS_DIR);
#endif
	// override it with bundled/custom one, if exists
	loadTranslation(QString("qt_") + pos, ConfigManager::inst()->localeDir());

#if _POSIX_C_SOURCE >= 1 || _XOPEN_SOURCE || _POSIX_SOURCE
	struct sigaction sa;
	sa.sa_handler = SIG_IGN;
	sa.sa_flags = SA_SIGINFO;
	if ( sigemptyset( &sa.sa_mask ) )
	{
		fprintf( stderr, "Signal initialization failed.\n" );
	}
	if ( sigaction( SIGPIPE, &sa, nullptr ) )
	{
		fprintf( stderr, "Signal initialization failed.\n" );
	}
#endif

	bool destroyEngine = false;

	// if we have an output file for rendering, just render the song
	// without starting the GUI
	if( !renderOut.isEmpty() )
	{
		Engine::init( true );
		destroyEngine = true;

		printf( "Loading project...\n" );
		Engine::getSong()->loadProject( fileToLoad );
		if( Engine::getSong()->isEmpty() )
		{
			printf("The project %s is empty, aborting!\n", fileToLoad.toUtf8().constData() );
			exit( EXIT_FAILURE );
		}
		printf( "Done\n" );

		Engine::getSong()->setExportLoop( renderLoop );

		// when rendering multiple tracks, renderOut is a directory
		// otherwise, it is a file, so we need to append the file extension
		if ( !renderTracks )
		{
			renderOut = baseName( renderOut ) +
				ProjectRenderer::getFileExtensionFromFormat(eff);
		}

		// create renderer
		auto r = new RenderManager(qs, os, eff, renderOut);
		QCoreApplication::instance()->connect( r,
				SIGNAL(finished()), SLOT(quit()));

		// timer for progress-updates
		auto t = new QTimer(r);
		r->connect( t, SIGNAL(timeout()),
				SLOT(updateConsoleProgress()));
		t->start( 200 );

		if( profilerOutputFile.isEmpty() == false )
		{
			Engine::audioEngine()->profiler().setOutputFile( profilerOutputFile );
		}

		// start now!
		if ( renderTracks )
		{
			r->renderTracks();
		}
		else
		{
			r->renderProject();
		}
	}
	else // otherwise, start the GUI
	{
		using namespace lmms::gui;

		new GuiApplication();

		// re-intialize RNG - shared libraries might have srand() or
		// srandom() calls in their init procedure
		srand( getpid() + time( 0 ) );

		// recover a file?
		QString recoveryFile = ConfigManager::inst()->recoveryFile();

		bool recoveryFilePresent = QFileInfo( recoveryFile ).exists() &&
				QFileInfo( recoveryFile ).isFile();
		bool autoSaveEnabled =
			ConfigManager::inst()->value( "ui", "enableautosave" ).toInt();
		if( recoveryFilePresent )
		{
			QMessageBox mb;
			mb.setWindowTitle( MainWindow::tr( "Project recovery" ) );
			mb.setText( QString(
				"<html>"
				"<p style=\"margin-left:6\">%1</p>"
				"<table cellpadding=\"3\">"
				"  <tr>"
				"    <td><b>%2</b></td>"
				"    <td>%3</td>"
				"  </tr>"
				"  <tr>"
				"    <td><b>%4</b></td>"
				"    <td>%5</td>"
				"  </tr>"
				"</table>"
				"</html>" ).arg(
				MainWindow::tr( "There is a recovery file present. "
					"It looks like the last session did not end "
					"properly or another instance of LMMS is "
					"already running. Do you want to recover the "
					"project of this session?" ),
				MainWindow::tr( "Recover" ),
				MainWindow::tr( "Recover the file. Please don't run "
					"multiple instances of LMMS when you do this." ),
				MainWindow::tr( "Discard" ),
				MainWindow::tr( "Launch a default session and delete "
					"the restored files. This is not reversible." )
							) );

			mb.setIcon( QMessageBox::Warning );
			mb.setWindowIcon( embed::getIconPixmap( "icon_small" ) );
			mb.setWindowFlags( Qt::WindowCloseButtonHint );

			// setting all buttons to the same roles allows us
			// to have a custom layout
			auto discard = mb.addButton(MainWindow::tr("Discard"), QMessageBox::AcceptRole);
			auto recover = mb.addButton(MainWindow::tr("Recover"), QMessageBox::AcceptRole);

			// have a hidden exit button
			auto exit = mb.addButton("", QMessageBox::RejectRole);
			exit->setVisible(false);

			// set icons
			recover->setIcon( embed::getIconPixmap( "recover" ) );
			discard->setIcon( embed::getIconPixmap( "discard" ) );

			mb.setDefaultButton( recover );
			mb.setEscapeButton( exit );

			mb.exec();
			if( mb.clickedButton() == discard )
			{
				getGUI()->mainWindow()->sessionCleanup();
			}
			else if( mb.clickedButton() == recover ) // Recover
			{
				fileToLoad = recoveryFile;
				getGUI()->mainWindow()->setSession( MainWindow::SessionState::Recover );
			}
			else // Exit
			{
				return EXIT_SUCCESS;
			}
		}

		// first show the Main Window and then try to load given file

		// [Settel] workaround: showMaximized() doesn't work with
		// FVWM2 unless the window is already visible -> show() first
		getGUI()->mainWindow()->show();
		if( fullscreen )
		{
			getGUI()->mainWindow()->showMaximized();
		}

		// Handle macOS-style FileOpen QEvents
		QString queuedFile = static_cast<MainApplication *>( app )->queuedFile();
		if ( !queuedFile.isEmpty() ) {
			fileToLoad = queuedFile;
		}

		if( !fileToLoad.isEmpty() )
		{
			if( fileToLoad == recoveryFile )
			{
				Engine::getSong()->createNewProjectFromTemplate( fileToLoad );
			}
			else
			{
				Engine::getSong()->loadProject( fileToLoad );
			}
		}
		else if( !fileToImport.isEmpty() )
		{
			ImportFilter::import( fileToImport, Engine::getSong() );
			if( exitAfterImport )
			{
				return EXIT_SUCCESS;
			}
		}
		// If enabled, open last project if there is one. Else, create
		// a new one.
		else if( ConfigManager::inst()->
				value( "app", "openlastproject" ).toInt() &&
			!ConfigManager::inst()->
				recentlyOpenedProjects().isEmpty() &&
				!recoveryFilePresent )
		{
			QString f = ConfigManager::inst()->
					recentlyOpenedProjects().first();
			QFileInfo recentFile( f );

			if ( recentFile.exists() &&
				recentFile.suffix().toLower() != "mpt" )
			{
				Engine::getSong()->loadProject( f );
			}
			else
			{
				Engine::getSong()->createNewProject();
			}
		}
		else
		{
			Engine::getSong()->createNewProject();
		}

		// Finally we start the auto save timer and also trigger the
		// autosave one time as recover.mmp is a signal to possible other
		// instances of LMMS.
		if( autoSaveEnabled )
		{
			gui::getGUI()->mainWindow()->autoSaveTimerReset();
		}
	}

	const int ret = app->exec();
	delete app;

	if( destroyEngine )
	{
		Engine::destroy();
	}

	// ProjectRenderer::updateConsoleProgress() doesn't return line after render
	if( coreOnly )
	{
		printf( "\n" );
	}

#ifdef LMMS_BUILD_WIN32
	// Cleanup console
	HWND hConsole = GetConsoleWindow();
	if (hConsole)
	{
		SendMessage(hConsole, WM_CHAR, (WPARAM)VK_RETURN, (LPARAM)0);
		FreeConsole();
	}
#endif

	return ret;
}<|MERGE_RESOLUTION|>--- conflicted
+++ resolved
@@ -344,8 +344,6 @@
 	qInstallMessageHandler(consoleMessageHandler);
 #endif
 
-<<<<<<< HEAD
-=======
 #if defined(LMMS_HAVE_SYS_PRCTL_H) && defined(PR_SET_CHILD_SUBREAPER)
 	// Set the "child subreaper" attribute so that plugin child processes remain as lmms'
 	// children even when some wrapper process exits, as it may happen with wine
@@ -355,10 +353,6 @@
 	}
 #endif
 
-	// initialize memory managers
-	NotePlayHandleManager::init();
-
->>>>>>> e0ae8a1c
 	// intialize RNG
 	srand( getpid() + time( 0 ) );
 
