/*
 * main.cpp - just main.cpp which is starting up app...
 *
 * Copyright (c) 2004-2009 Tobias Doerffel <tobydox/at/users.sourceforge.net>
 *
 * This file is part of Linux MultiMedia Studio - http://lmms.sourceforge.net
 *
 * This program is free software; you can redistribute it and/or
 * modify it under the terms of the GNU General Public
 * License as published by the Free Software Foundation; either
 * version 2 of the License, or (at your option) any later version.
 *
 * This program is distributed in the hope that it will be useful,
 * but WITHOUT ANY WARRANTY; without even the implied warranty of
 * MERCHANTABILITY or FITNESS FOR A PARTICULAR PURPOSE.  See the GNU
 * General Public License for more details.
 *
 * You should have received a copy of the GNU General Public
 * License along with this program (see COPYING); if not, write to the
 * Free Software Foundation, Inc., 51 Franklin Street, Fifth Floor,
 * Boston, MA 02110-1301 USA.
 *
 */

<<<<<<< HEAD
=======

#include <QtCore/QDir>
>>>>>>> 294fa874
#include <QtCore/QFileInfo>
#include <QtCore/QLocale>
#include <QtCore/QProcess>
#include <QtCore/QTimer>
#include <QtCore/QTranslator>
#include <QtGui/QApplication>
#include <QtGui/QBitmap>
#include <QtGui/QDesktopWidget>
#include <QtGui/QPainter>
#include <QtGui/QSplashScreen>

#include "lmmsconfig.h"

#ifdef LMMS_HAVE_SCHED_H
#include <sched.h>
#endif

#ifdef LMMS_HAVE_SYS_TIME_H
#include <sys/time.h>
#endif

#ifdef LMMS_HAVE_PROCESS_H
#include <process.h>
#endif

#ifdef LMMS_HAVE_UNISTD_H
#include <unistd.h>
#endif

#include "lmmsversion.h"
#include "config_mgr.h"
#include "embed.h"
#include "engine.h"
#include "ImportFilter.h"
#include "MainWindow.h"
#include "ProjectRenderer.h"
#include "song.h"
#include "Cpu.h"

// TODO Make a factory class for this (or hide it behind engine)
#include "lmms_style.h"
#include "cusis_style.h"
#include "classic_style.h"

#warning TODO: move somewhere else
static inline QString baseName( const QString & _file )
{
	return( QFileInfo( _file ).absolutePath() + "/" +
			QFileInfo( _file ).completeBaseName() );
}


inline void loadTranslation( const QString & _tname,
	const QString & _dir = configManager::inst()->localeDir() )
{
	QTranslator * t = new QTranslator( QCoreApplication::instance() );
	QString name = _tname + ".qm";

	t->load( name, _dir );

	QCoreApplication::instance()->installTranslator( t );
}




int main( int argc, char * * argv )
{
	// intialize RNG
	srand( getpid() + time( 0 ) );

	// init CPU specific optimized operations
	CPU::init();

	bool core_only = false;
	bool fullscreen = true;
	bool exit_after_import = false;
	QString file_to_load, file_to_save, file_to_import, render_out;

	for( int i = 1; i < argc; ++i )
	{
		if( argc > i && ( ( QString( argv[i] ) == "--render" ||
					QString( argv[i] ) == "-r" ) ||
				( QString( argv[i] ) == "--help" ||
						QString( argv[i] ) == "-h" ) ) )
		{
			core_only = true;
		}
		else if( argc > i && QString( argv[i] ) == "-geometry" )
		{
			// option -geometry is filtered by Qt later,
			// so we need to check its presence now to
			// determine, if the application should run in
			// fullscreen mode (default, no -geometry given).
			fullscreen = false;
		}
	}

	QCoreApplication * app = core_only ?
			new QCoreApplication( argc, argv ) :
					new QApplication( argc, argv ) ;


	AudioOutputContext::QualitySettings qs(
					AudioOutputContext::QualitySettings::Preset_HighQuality );
	ProjectRenderer::EncoderSettings es( 44100, false, 160,
											ProjectRenderer::Depth_16Bit );
	ProjectRenderer::ExportFileFormats eff = ProjectRenderer::WaveFile;


	for( int i = 1; i < argc; ++i )
	{
		if( QString( argv[i] ) == "--version" ||
						QString( argv[i] ) == "-v" )
		{
			printf( "\nLinux MultiMedia Studio %s\n\n"
	"Copyright (c) 2004-2008 LMMS developers.\n\n"
	"This program is free software; you can redistribute it and/or\n"
	"modify it under the terms of the GNU General Public\n"
	"License as published by the Free Software Foundation; either\n"
	"version 2 of the License, or (at your option) any later version.\n\n"
	"Try \"%s --help\" for more information.\n\n", LMMS_VERSION,
								argv[0] );
			return( EXIT_SUCCESS );
		}
		else if( argc > i && ( QString( argv[i] ) == "--help" ||
						QString( argv[i] ) == "-h" ) )
		{
			printf( "\nLinux MultiMedia Studio %s\n"
	"Copyright (c) 2004-2008 LMMS developers.\n\n"
	"usage: lmms [ -r <project file> ] [ options ]\n"
	"			[ -u <in> <out> ]\n"
	"			[ -d <in> ]\n"
	"			[ -h ]\n"
	"			[ <file to load> ]\n\n"
	"-r, --render <project file>	render given project file\n"
	"-o, --output <file>		render into <file>\n"
	"-f, --output-format <format>	specify format of render-output where\n"
	"				format is either 'wav', 'ogg', 'mp3', or 'flac'.\n"
	"-s, --samplerate <samplerate>	specify output samplerate in Hz\n"
	"				range: 44100 (default) to 192000\n"
	"-b, --bitrate <bitrate>		specify output bitrate in kHz\n"
	"				default: 160.\n"
	"-i, --interpolation <method>	specify interpolation method\n"
	"				possible values:\n"
	"				   - linear\n"
	"				   - sincfastest (default)\n"
	"				   - sincmedium\n"
	"				   - sincbest\n"
	"-x, --oversampling <value>	specify oversampling\n"
	"				possible values: 1, 2, 4, 8\n"
	"				default: 2\n"
	"-u, --upgrade <in> <out>	upgrade file <in> and save as <out>\n"
	"-d, --dump <in>			dump XML of compressed file <in>\n"
	"-v, --version			show version information and exit.\n"
	"-h, --help			show this usage information and exit.\n\n",
							LMMS_VERSION );
			return( EXIT_SUCCESS );
		}
		else if( argc > i+1 && ( QString( argv[i] ) == "--upgrade" ||
						QString( argv[i] ) == "-u" ) )
		{
			file_to_load = argv[i + 1];
			file_to_save = argv[i + 2];
			i += 2;
		}
		else if( argc > i && ( QString( argv[i] ) == "--dump" ||
						QString( argv[i] ) == "-d" ) )
		{
			QFile f( argv[i + 1] );
			f.open( QIODevice::ReadOnly );
			QString d = qUncompress( f.readAll() );
			printf( "%s\n", d.toUtf8().constData() );
			return( 0 );
		}
		else if( argc > i && ( QString( argv[i] ) == "--render" ||
						QString( argv[i] ) == "-r" ) )
		{
			file_to_load = QString( argv[i + 1] );
			render_out = baseName( file_to_load ) + ".";
			++i;
		}
		else if( argc > i && ( QString( argv[i] ) == "--output" ||
						QString( argv[i] ) == "-o" ) )
		{
			render_out = baseName( QString( argv[i + 1] ) ) + ".";
			++i;
		}
		else if( argc > i &&
				( QString( argv[i] ) == "--format" ||
						QString( argv[i] ) == "-f" ) )
		{
			const QString ext = QString( argv[i + 1] );
			if( ext == "wav" )
			{
				eff = ProjectRenderer::WaveFile;
			}
#ifdef LMMS_HAVE_OGGVORBIS
			else if( ext == "ogg" )
			{
				eff = ProjectRenderer::OggFile;
			}
#endif
			else if( ext == "mp3" )
			{
				eff = ProjectRenderer::Mp3File;
			}
#ifdef LMMS_HAVE_FLAC
			else if( ext == "flac" )
			{
				eff = ProjectRenderer::FlacFile;
			}
#endif
			else
			{
				printf( "\nInvalid output format %s.\n\n"
	"Try \"%s --help\" for more information.\n\n", argv[i + 1], argv[0] );
				return( EXIT_FAILURE );
			}
			++i;
		}
		else if( argc > i &&
				( QString( argv[i] ) == "--samplerate" ||
						QString( argv[i] ) == "-s" ) )
		{
			sample_rate_t sr = QString( argv[i + 1] ).toUInt();
			if( sr >= 44100 && sr <= 192000 )
			{
				es.samplerate = sr;
			}
			else
			{
				printf( "\nInvalid samplerate %s.\n\n"
	"Try \"%s --help\" for more information.\n\n", argv[i + 1], argv[0] );
				return( EXIT_FAILURE );
			}
			++i;
		}
		else if( argc > i &&
				( QString( argv[i] ) == "--bitrate" ||
						QString( argv[i] ) == "-b" ) )
		{
			int br = QString( argv[i + 1] ).toUInt();
			if( br >= 64 && br <= 384 )
			{
				es.bitrate = br;
			}
			else
			{
				printf( "\nInvalid bitrate %s.\n\n"
	"Try \"%s --help\" for more information.\n\n", argv[i + 1], argv[0] );
				return( EXIT_FAILURE );
			}
			++i;
		}
		else if( argc > i &&
				( QString( argv[i] ) == "--interpolation" ||
						QString( argv[i] ) == "-i" ) )
		{
			const QString ip = QString( argv[i + 1] );
			if( ip == "linear" )
			{
				qs.setInterpolation( AudioOutputContext::QualitySettings::
													Interpolation_Linear );
			}
			else if( ip == "sincfastest" )
			{
				qs.setInterpolation( AudioOutputContext::QualitySettings::
													Interpolation_SincFastest );
			}
			else if( ip == "sincmedium" )
			{
				qs.setInterpolation( AudioOutputContext::QualitySettings::
													Interpolation_SincMedium );
			}
			else if( ip == "sincbest" )
			{
				qs.setInterpolation( AudioOutputContext::QualitySettings::
													Interpolation_SincBest );
			}
			else
			{
				printf( "\nInvalid interpolation method %s.\n\n"
	"Try \"%s --help\" for more information.\n\n", argv[i + 1], argv[0] );
				return( EXIT_FAILURE );
			}
			++i;
		}
		else if( argc > i &&
				( QString( argv[i] ) == "--oversampling" ||
						QString( argv[i] ) == "-x" ) )
		{
			int o = QString( argv[i + 1] ).toUInt();
			switch( o )
			{
				case 1:
					qs.setOversampling( AudioOutputContext::QualitySettings::
															Oversampling_None );
					break;
				case 2:
					qs.setOversampling( AudioOutputContext::QualitySettings::
															Oversampling_2x );
					break;
				case 4:
					qs.setOversampling( AudioOutputContext::QualitySettings::
															Oversampling_4x );
					break;
				case 8:
					qs.setOversampling( AudioOutputContext::QualitySettings::
															Oversampling_8x );
					break;
				default:
					printf( "\nInvalid oversampling %s.\n\n"
	"Try \"%s --help\" for more information.\n\n", argv[i + 1], argv[0] );
					return EXIT_FAILURE;
			}
			++i;
		}
		else if( argc > i &&
				( QString( argv[i] ) == "--import" ) )
		{
			file_to_import = argv[i+1];
			++i;
			// exit after import? (only for debugging)
			if( argc > i && QString( argv[i+1] ) == "-e" )
			{
				exit_after_import = true;
			}
		}
		else
		{
			if( argv[i][0] == '-' )
			{
				printf( "\nInvalid option %s.\n\n"
	"Try \"%s --help\" for more information.\n\n", argv[i], argv[0] );
				return( EXIT_FAILURE );
			}
			file_to_load = argv[i];
		}
	}


	QString pos = QLocale::system().name().left( 2 );

#ifdef LMMS_BUILD_WIN32
#undef QT_TRANSLATIONS_DIR
#define QT_TRANSLATIONS_DIR configManager::inst()->localeDir()
#endif

#ifdef QT_TRANSLATIONS_DIR
	// load translation for Qt-widgets/-dialogs
	loadTranslation( QString( "qt_" ) + pos,
					QString( QT_TRANSLATIONS_DIR ) );
#endif
	// load actual translation for LMMS
	loadTranslation( pos );


	// try to set realtime priority
#ifdef LMMS_BUILD_LINUX
#ifdef LMMS_HAVE_SCHED_H
#ifndef __OpenBSD__
	struct sched_param sparam;
	sparam.sched_priority = ( sched_get_priority_max( SCHED_FIFO ) +
				sched_get_priority_min( SCHED_FIFO ) ) / 2;
	if( sched_setscheduler( 0, SCHED_FIFO, &sparam ) == -1 )
	{
		printf( "Notice: could not set realtime priority.\n" );
	}
#endif
#endif
#endif

	configManager::inst()->loadConfigFile();

	if( render_out.isEmpty() && file_to_save.isEmpty() )
	{
		// init style and palette
		// TODO, select based on theme.xml!
		bool useCusis = configManager::inst()->artworkDir().contains(
				"cusis", Qt::CaseInsensitive );

		if( useCusis ) {
			CusisStyle * style = new CusisStyle();
			QApplication::setStyle( style );
			engine::setLmmsStyle( style );
		}
		else {
			ClassicStyle * style = new ClassicStyle();
			QApplication::setStyle( style );
			engine::setLmmsStyle( style );
		}

		// END TODO

		// init splash screen - this is a bit difficult as we have a
		// semi-transparent splash-image therefore we first need to grab
		// the screen, paint the splash onto it and then set a mask
		// which covers all pixels which are not fully transparent in
		// splash-image - otherwise we get nasty edges etc.
		const QPixmap splash = embed::getIconPixmap( "splash" );
		const QPoint pt = QApplication::desktop()->
#ifdef LMMS_BUILD_LINUX
			availableGeometry().
#else
			screenGeometry().
#endif
					center() - splash.rect().center();
		QPixmap pm = QPixmap::grabWindow(
					QApplication::desktop()->winId(),
					pt.x(), pt.y(),
					splash.width(), splash.height() );
		QPainter p( &pm );
		p.drawPixmap( 0, 0, splash );
		p.end();

		QSplashScreen * ss = new QSplashScreen( pm );
		ss->setAttribute( Qt::WA_PaintOnScreen, true );
		ss->setMask( splash.alphaChannel().createMaskFromColor(
							QColor( 0, 0, 0 ) ) );
		if( !QProcess::systemEnvironment().contains( "NOSPLASH=1" ) )
		{
			ss->show();
		}
		qApp->processEvents();

		// init central engine which handles all components of LMMS
		engine::init();

		delete ss;

		// re-intialize RNG - shared libraries might have srand() or
		// srandom() calls in their init procedure
		srand( getpid() + time( 0 ) );

		// recover a file?
		QString recoveryFile = QDir(configManager::inst()->workingDir()).absoluteFilePath("recover.mmp");
		if( QFileInfo(recoveryFile).exists() )
		{
			file_to_load = recoveryFile;
		}

		// we try to load given file
		if( !file_to_load.isEmpty() )
		{
			engine::mainWindow()->show();
			if( fullscreen )
			{
				engine::mainWindow()->showMaximized();
			}
			engine::getSong()->loadProject( file_to_load );

			// don't show welcome screen
			engine::mainWindow()->showWelcomeScreen( false );
		}
		else if( !file_to_import.isEmpty() )
		{
			ImportFilter::import( file_to_import, engine::getSong() );
			if( exit_after_import )
			{
				return 0;
			}

			engine::mainWindow()->show();
			if( fullscreen )
			{
				engine::mainWindow()->showMaximized();
			}

			// don't show welcome screen
			engine::mainWindow()->showWelcomeScreen( false );
		}
		else
		{
			engine::getSong()->createNewProject();

			// [Settel] workaround: showMaximized() doesn't work with
			// FVWM2 unless the window is already visible -> show() first
			engine::mainWindow()->show();
			if( fullscreen )
			{
				engine::mainWindow()->showMaximized();
			}

			// show welcome screen
			engine::mainWindow()->showWelcomeScreen();
		}
	}
	else
	{
		// we're going to render our song
		engine::init( false );
		printf( "loading project...\n" );
		engine::getSong()->loadProject( file_to_load );
		printf( "done\n" );

		if( !render_out.isEmpty() )
		{
			// create renderer
			ProjectRenderer * r = new ProjectRenderer( qs, es, eff,
				render_out + QString( ProjectRenderer::EFF_ext[eff] ) );
			QCoreApplication::instance()->connect( r,
					SIGNAL( finished() ), SLOT( quit() ) );

			// timer for progress-updates
			QTimer * t = new QTimer( r );
			r->setConsoleUpdateTimer(t);
			r->connect( t, SIGNAL( timeout() ),
					SLOT( updateConsoleProgress() ) );
			t->start( 200 );

			// start now!
			r->startProcessing();
		}
		else
		{
			engine::getSong()->saveProjectFile( file_to_save );
			return( 0 );
		}
	}

	return app->exec();
}


/* vim: set tw=0 noexpandtab: */<|MERGE_RESOLUTION|>--- conflicted
+++ resolved
@@ -22,11 +22,7 @@
  *
  */
 
-<<<<<<< HEAD
-=======
-
 #include <QtCore/QDir>
->>>>>>> 294fa874
 #include <QtCore/QFileInfo>
 #include <QtCore/QLocale>
 #include <QtCore/QProcess>
