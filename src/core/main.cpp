/*
 * main.cpp - just main.cpp which is starting up app...
 *
 * Copyright (c) 2004-2014 Tobias Doerffel <tobydox/at/users.sourceforge.net>
 * Copyright (c) 2012-2013 Paul Giblock    <p/at/pgiblock.net>
 *
 * This file is part of LMMS - https://lmms.io
 *
 * This program is free software; you can redistribute it and/or
 * modify it under the terms of the GNU General Public
 * License as published by the Free Software Foundation; either
 * version 2 of the License, or (at your option) any later version.
 *
 * This program is distributed in the hope that it will be useful,
 * but WITHOUT ANY WARRANTY; without even the implied warranty of
 * MERCHANTABILITY or FITNESS FOR A PARTICULAR PURPOSE.  See the GNU
 * General Public License for more details.
 *
 * You should have received a copy of the GNU General Public
 * License along with this program (see COPYING); if not, write to the
 * Free Software Foundation, Inc., 51 Franklin Street, Fifth Floor,
 * Boston, MA 02110-1301 USA.
 *
 */

#include "lmmsconfig.h"
#include "lmmsversion.h"
#include "versioninfo.h"

#include "denormals.h"

#include <QDebug>
#include <QFileInfo>
#include <QLocale>
#include <QTimer>
#include <QTranslator>
#include <QApplication>
#include <QMessageBox>
#include <QPushButton>
#include <QTextStream>

#ifdef LMMS_BUILD_WIN32
#include <windows.h>
#endif

#ifdef LMMS_HAVE_SCHED_H
#include "sched.h"
#endif

#ifdef LMMS_HAVE_PROCESS_H
#include <process.h>
#endif

#ifdef LMMS_HAVE_UNISTD_H
#include <unistd.h>
#endif

#include <csignal>

#include "MainApplication.h"
#include "ConfigManager.h"
#include "DataFile.h"
#include "NotePlayHandle.h"
#include "embed.h"
#include "Engine.h"
#include "GuiApplication.h"
#include "ImportFilter.h"
#include "MainWindow.h"
#include "MixHelpers.h"
#include "OutputSettings.h"
#include "ProjectRenderer.h"
#include "RenderManager.h"
#include "Song.h"

#ifdef LMMS_DEBUG_FPE
#include <fenv.h> // For feenableexcept
#include <execinfo.h> // For backtrace and backtrace_symbols_fd
#include <unistd.h> // For STDERR_FILENO
#include <csignal> // To register the signal handler
#endif


#ifdef LMMS_DEBUG_FPE
void signalHandler( int signum ) {

	// Get a back trace
	void *array[10];
	size_t size;

	// get void*'s for all entries on the stack
	size = backtrace(array, 10);

	backtrace_symbols_fd(array, size, STDERR_FILENO);

	// cleanup and close up stuff here
	// terminate program

	exit(signum);
}
#endif

static inline QString baseName( const QString & file )
{
	return QFileInfo( file ).absolutePath() + "/" +
			QFileInfo( file ).completeBaseName();
}


#ifdef LMMS_BUILD_WIN32
// Workaround for old MinGW
#ifdef __MINGW32__
extern "C" _CRTIMP errno_t __cdecl freopen_s(FILE** _File,
	const char *_Filename, const char *_Mode, FILE *_Stream);
#endif

// For qInstallMessageHandler
void consoleMessageHandler(QtMsgType type,
	const QMessageLogContext &context, const QString &msg)
{
    QByteArray localMsg = msg.toLocal8Bit();
    fprintf(stderr, "%s\n", localMsg.constData());
}
#endif // LMMS_BUILD_WIN32


inline void loadTranslation( const QString & tname,
	const QString & dir = lmms::ConfigManager::inst()->localeDir() )
{
	auto t = new QTranslator(QCoreApplication::instance());
	QString name = tname + ".qm";

	if (t->load(name, dir))
	{
		QCoreApplication::instance()->installTranslator(t);
	}
}




void printVersion( char *executableName )
{
	printf( "LMMS %s\n(%s %s, Qt %s, %s)\n\n"
		"Copyright (c) %s\n\n"
		"This program is free software; you can redistribute it and/or\n"
		"modify it under the terms of the GNU General Public\n"
		"License as published by the Free Software Foundation; either\n"
		"version 2 of the License, or (at your option) any later version.\n\n"
		"Try \"%s --help\" for more information.\n\n", LMMS_VERSION,
		LMMS_BUILDCONF_PLATFORM, LMMS_BUILDCONF_MACHINE, QT_VERSION_STR, LMMS_BUILDCONF_COMPILER_VERSION,
		LMMS_PROJECT_COPYRIGHT, executableName );
}




void printHelp()
{
	printf( "LMMS %s\n"
		"Copyright (c) %s\n\n"
		"Usage: lmms [global options...] [<action> [action parameters...]]\n\n"
		"Actions:\n"
		"  <no action> [options...] [<project>]  Start LMMS in normal GUI mode\n"
		"  dump <in>                             Dump XML of compressed file <in>\n"
		"  compress <in>                         Compress file <in>\n"
		"  render <project> [options...]         Render given project file\n"
		"  rendertracks <project> [options...]   Render each track to a different file\n"
		"  upgrade <in> [out]                    Upgrade file <in> and save as <out>\n"
		"                                        Standard out is used if no output file\n"
		"                                        is specified\n"
		"  makebundle <in> [out]                 Make a project bundle from the project\n"
		"                                        file <in> saving the resulting bundle\n"
		"                                        as <out>\n"
		"\nGlobal options:\n"
		"      --allowroot                Bypass root user startup check (use with\n"
		"          caution).\n"
		"  -c, --config <configfile>      Get the configuration from <configfile>\n"
		"  -h, --help                     Show this usage information and exit.\n"
		"  -v, --version                  Show version information and exit.\n"
		"\nOptions if no action is given:\n"
		"      --geometry <geometry>      Specify the size and position of\n"
		"          the main window\n"
		"          geometry is <xsizexysize+xoffset+yoffsety>.\n"
		"      --import <in> [-e]         Import MIDI or Hydrogen file <in>.\n"
		"          If -e is specified lmms exits after importing the file.\n"
		"\nOptions for \"render\" and \"rendertracks\":\n"
		"  -a, --float                    Use 32bit float bit depth\n"
		"  -b, --bitrate <bitrate>        Specify output bitrate in KBit/s\n"
		"          Default: 160.\n"
		"  -f, --format <format>         Specify format of render-output where\n"
		"          Format is either 'wav', 'flac', 'ogg' or 'mp3'.\n"
		"  -i, --interpolation <method>   Specify interpolation method\n"
		"          Possible values:\n"
		"            - linear\n"
		"            - sincfastest (default)\n"
		"            - sincmedium\n"
		"            - sincbest\n"
		"  -l, --loop                     Render as a loop\n"
		"  -m, --mode                     Stereo mode used for MP3 export\n"
		"          Possible values: s, j, m\n"
		"            s: Stereo\n"
		"            j: Joint Stereo\n"
		"            m: Mono\n"
		"          Default: j\n"
		"  -o, --output <path>            Render into <path>\n"
		"          For \"render\", provide a file path\n"
		"          For \"rendertracks\", provide a directory path\n"
		"          If not specified, render will overwrite the input file\n"
		"          For \"rendertracks\", this might be required\n"
		"  -p, --profile <out>            Dump profiling information to file <out>\n"
		"  -s, --samplerate <samplerate>  Specify output samplerate in Hz\n"
		"          Range: 44100 (default) to 192000\n"
		"  -x, --oversampling <value>     Specify oversampling\n"
		"          Possible values: 1, 2, 4, 8\n"
		"          Default: 2\n\n",
		LMMS_VERSION, LMMS_PROJECT_COPYRIGHT );
}




void fileCheck( QString &file )
{
	QFileInfo fileToCheck( file );

	if( !fileToCheck.size() )
	{
		printf( "The file %s does not have any content.\n",
				file.toUtf8().constData() );
		exit( EXIT_FAILURE );
	}
	else if( fileToCheck.isDir() )
	{
		printf( "%s is a directory.\n",
				file.toUtf8().constData() );
		exit( EXIT_FAILURE );
	}
}

int usageError(const QString& message)
{
	qCritical().noquote() << QString("\n%1.\n\nTry \"%2 --help\" for more information.\n\n")
				   .arg( message ).arg( qApp->arguments()[0] );
	return EXIT_FAILURE;
}

int noInputFileError()
{
	return usageError( "No input file specified" );
}


int main( int argc, char * * argv )
{
	using namespace lmms;

#ifdef LMMS_DEBUG_FPE
	// Enable exceptions for certain floating point results
	// FE_UNDERFLOW is disabled for the time being
	feenableexcept( FE_INVALID   |
			FE_DIVBYZERO |
			FE_OVERFLOW  /*|
			FE_UNDERFLOW*/);

	// Install the trap handler
	// register signal SIGFPE and signal handler
	signal(SIGFPE, signalHandler);
#endif

#ifdef LMMS_BUILD_WIN32
	// Don't touch redirected streams here
	// GetStdHandle should be called before AttachConsole
	HANDLE hStdIn = GetStdHandle(STD_INPUT_HANDLE);
	HANDLE hStdOut = GetStdHandle(STD_OUTPUT_HANDLE);
	HANDLE hStdErr = GetStdHandle(STD_ERROR_HANDLE);
	FILE *fIn, *fOut, *fErr;
	// Enable console output if available
	if (AttachConsole(ATTACH_PARENT_PROCESS))
	{
		if (!hStdIn)
		{
			freopen_s(&fIn, "CONIN$", "r", stdin);
		}
		if (!hStdOut)
		{
			freopen_s(&fOut, "CONOUT$", "w", stdout);
		}
		if (!hStdErr)
		{
			freopen_s(&fErr, "CONOUT$", "w", stderr);
		}
	}
	// Make Qt's debug message handlers work
	qInstallMessageHandler(consoleMessageHandler);
#endif

	// initialize memory managers
	NotePlayHandleManager::init();

	// intialize RNG
	srand( getpid() + time( 0 ) );

	disable_denormals();

	bool coreOnly = false;
	bool fullscreen = true;
	bool exitAfterImport = false;
	bool allowRoot = false;
	bool renderLoop = false;
	bool renderTracks = false;
	QString fileToLoad, fileToImport, renderOut, profilerOutputFile, configFile;

	// first of two command-line parsing stages
	for( int i = 1; i < argc; ++i )
	{
		QString arg = argv[i];

		if( arg == "--help"    || arg == "-h" ||
		    arg == "--version" || arg == "-v" ||
		    arg == "render" || arg == "--render" || arg == "-r" )
		{
			coreOnly = true;
		}
		else if( arg == "rendertracks" || arg == "--rendertracks" )
		{
			coreOnly = true;
			renderTracks = true;
		}
		else if( arg == "--allowroot" )
		{
			allowRoot = true;
		}
		else if( arg == "--geometry" || arg == "-geometry")
		{
			if( arg == "--geometry" )
			{
				// Delete the first "-" so Qt recognize the option
				strcpy(argv[i], "-geometry");
			}
			// option -geometry is filtered by Qt later,
			// so we need to check its presence now to
			// determine, if the application should run in
			// fullscreen mode (default, no -geometry given).
			fullscreen = false;
		}
	}

#if !defined(LMMS_BUILD_WIN32) && !defined(LMMS_BUILD_HAIKU)
	if ( ( getuid() == 0 || geteuid() == 0 ) && !allowRoot )
	{
		printf( "LMMS cannot be run as root.\nUse \"--allowroot\" to override.\n\n" );
		return EXIT_FAILURE;
	}
#endif
#ifdef LMMS_BUILD_LINUX
	// don't let OS steal the menu bar. FIXME: only effective on Qt4
	QCoreApplication::setAttribute( Qt::AA_DontUseNativeMenuBar );
#endif
#if QT_VERSION >= QT_VERSION_CHECK(5, 6, 0)
	QCoreApplication::setAttribute(Qt::AA_EnableHighDpiScaling);
#endif
	QCoreApplication * app = coreOnly ?
			new QCoreApplication( argc, argv ) :
					new gui::MainApplication(argc, argv);

	AudioEngine::qualitySettings qs( AudioEngine::qualitySettings::Mode_HighQuality );
	OutputSettings os( 44100, OutputSettings::BitRateSettings(160, false), OutputSettings::Depth_16Bit, OutputSettings::StereoMode_JointStereo );
	ProjectRenderer::ExportFileFormats eff = ProjectRenderer::WaveFile;

	// second of two command-line parsing stages
	for( int i = 1; i < argc; ++i )
	{
		QString arg = argv[i];

		if( arg == "--version" || arg == "-v" )
		{
			printVersion( argv[0] );
			return EXIT_SUCCESS;
		}
		else if( arg == "--help" || arg  == "-h" )
		{
			printHelp();
			return EXIT_SUCCESS;
		}
		else if( arg == "upgrade" || arg == "--upgrade" || arg  == "-u")
		{
			++i;

			if( i == argc )
			{
				return noInputFileError();
			}


			DataFile dataFile( QString::fromLocal8Bit( argv[i] ) );

			if( argc > i+1 ) // output file specified
			{
				dataFile.writeFile( QString::fromLocal8Bit( argv[i+1] ) );
			}
			else // no output file specified; use stdout
			{
				QTextStream ts( stdout );
				dataFile.write( ts );
				fflush( stdout );
			}

			return EXIT_SUCCESS;
		}
		else if (arg == "makebundle")
		{
			++i;

			if (i == argc)
			{
				return noInputFileError();
			}

			DataFile dataFile(QString::fromLocal8Bit(argv[i]));

			if (argc > i+1) // Project bundle file name given
			{
				printf("Making bundle\n");
				dataFile.writeFile(QString::fromLocal8Bit(argv[i+1]), true);
				return EXIT_SUCCESS;
			}
			else
			{
				return usageError("No project bundle name given");
			}
		}
		else if( arg == "--allowroot" )
		{
			// Ignore, processed earlier
#ifdef LMMS_BUILD_WIN32
			if( allowRoot )
			{
				printf( "\nOption \"--allowroot\" will be ignored on this platform.\n\n" );
			}
#endif

		}
		else if( arg == "dump" || arg == "--dump" || arg  == "-d" )
		{
			++i;

			if( i == argc )
			{
				return noInputFileError();
			}


			QFile f( QString::fromLocal8Bit( argv[i] ) );
			f.open( QIODevice::ReadOnly );
			QString d = qUncompress( f.readAll() );
			printf( "%s\n", d.toUtf8().constData() );

			return EXIT_SUCCESS;
		}
		else if( arg == "compress" || arg == "--compress" )
		{
			++i;

			if( i == argc )
			{
				return noInputFileError();
			}

			QFile f( QString::fromLocal8Bit( argv[i] ) );
			f.open( QIODevice::ReadOnly );
			QByteArray d = qCompress( f.readAll() ) ;
			fwrite( d.constData(), sizeof(char), d.size(), stdout );

			return EXIT_SUCCESS;
		}
		else if( arg == "render" || arg == "--render" || arg == "-r" ||
			arg == "rendertracks" || arg == "--rendertracks" )
		{
			++i;

			if( i == argc )
			{
				return noInputFileError();
			}


			fileToLoad = QString::fromLocal8Bit( argv[i] );
			renderOut = fileToLoad;
		}
		else if( arg == "--loop" || arg == "-l" )
		{
			renderLoop = true;
		}
		else if( arg == "--output" || arg == "-o" )
		{
			++i;

			if( i == argc )
			{
				return usageError( "No output file specified" );
			}


			renderOut = QString::fromLocal8Bit( argv[i] );
		}
		else if( arg == "--format" || arg == "-f" )
		{
			++i;

			if( i == argc )
			{
				return usageError( "No output format specified" );
			}


			const QString ext = QString( argv[i] );

			if( ext == "wav" )
			{
				eff = ProjectRenderer::WaveFile;
			}
#ifdef LMMS_HAVE_OGGVORBIS
			else if( ext == "ogg" )
			{
				eff = ProjectRenderer::OggFile;
			}
#endif
#ifdef LMMS_HAVE_MP3LAME
			else if( ext == "mp3" )
			{
				eff = ProjectRenderer::MP3File;
			}
#endif
			else if (ext == "flac")
			{
				eff = ProjectRenderer::FlacFile;
			}
			else
			{
				return usageError( QString( "Invalid output format %1" ).arg( argv[i] ) );
			}
		}
		else if( arg == "--samplerate" || arg == "-s" )
		{
			++i;

			if( i == argc )
			{
				return usageError( "No samplerate specified" );
			}


			sample_rate_t sr = QString( argv[i] ).toUInt();
			if( sr >= 44100 && sr <= 192000 )
			{
				os.setSampleRate(sr);
			}
			else
			{
				return usageError( QString( "Invalid samplerate %1" ).arg( argv[i] ) );
			}
		}
		else if( arg == "--bitrate" || arg == "-b" )
		{
			++i;

			if( i == argc )
			{
				return usageError( "No bitrate specified" );
			}


			int br = QString( argv[i] ).toUInt();

			if( br >= 64 && br <= 384 )
			{
				OutputSettings::BitRateSettings bitRateSettings = os.getBitRateSettings();
				bitRateSettings.setBitRate(br);
				os.setBitRateSettings(bitRateSettings);
			}
			else
			{
				return usageError( QString( "Invalid bitrate %1" ).arg( argv[i] ) );
			}
		}
		else if( arg == "--mode" || arg == "-m" )
		{
			++i;

			if( i == argc )
			{
				return usageError( "No stereo mode specified" );
			}

			QString const mode( argv[i] );

			if( mode == "s" )
			{
				os.setStereoMode(OutputSettings::StereoMode_Stereo);
			}
			else if( mode == "j" )
			{
				os.setStereoMode(OutputSettings::StereoMode_JointStereo);
			}
			else if( mode == "m" )
			{
				os.setStereoMode(OutputSettings::StereoMode_Mono);
			}
			else
			{
				return usageError( QString( "Invalid stereo mode %1" ).arg( argv[i] ) );
			}
		}
		else if( arg =="--float" || arg == "-a" )
		{
			os.setBitDepth(OutputSettings::Depth_32Bit);
		}
		else if( arg == "--interpolation" || arg == "-i" )
		{
			++i;

			if( i == argc )
			{
				return usageError( "No interpolation method specified" );
			}


			const QString ip = QString( argv[i] );

			if( ip == "linear" )
			{
		qs.interpolation = AudioEngine::qualitySettings::Interpolation_Linear;
			}
			else if( ip == "sincfastest" )
			{
		qs.interpolation = AudioEngine::qualitySettings::Interpolation_SincFastest;
			}
			else if( ip == "sincmedium" )
			{
		qs.interpolation = AudioEngine::qualitySettings::Interpolation_SincMedium;
			}
			else if( ip == "sincbest" )
			{
		qs.interpolation = AudioEngine::qualitySettings::Interpolation_SincBest;
			}
			else
			{
				return usageError( QString( "Invalid interpolation method %1" ).arg( argv[i] ) );
			}
		}
		else if( arg == "--oversampling" || arg == "-x" )
		{
			++i;

			if( i == argc )
			{
				return usageError( "No oversampling specified" );
			}


			int o = QString( argv[i] ).toUInt();

			switch( o )
			{
				case 1:
		qs.oversampling = AudioEngine::qualitySettings::Oversampling_None;
		break;
				case 2:
		qs.oversampling = AudioEngine::qualitySettings::Oversampling_2x;
		break;
				case 4:
		qs.oversampling = AudioEngine::qualitySettings::Oversampling_4x;
		break;
				case 8:
		qs.oversampling = AudioEngine::qualitySettings::Oversampling_8x;
		break;
				default:
				return usageError( QString( "Invalid oversampling %1" ).arg( argv[i] ) );
			}
		}
		else if( arg == "--import" )
		{
			++i;

			if( i == argc )
			{
				return usageError( "No file specified for importing" );
			}

			fileToImport = QString::fromLocal8Bit( argv[i] );

			// exit after import? (only for debugging)
			if( QString( argv[i + 1] ) == "-e" )
			{
				exitAfterImport = true;
				++i;
			}
		}
		else if( arg == "--profile" || arg == "-p" )
		{
			++i;

			if( i == argc )
			{
				return usageError( "No profile specified" );
			}


			profilerOutputFile = QString::fromLocal8Bit( argv[i] );
		}
		else if( arg == "--config" || arg == "-c" )
		{
			++i;

			if( i == argc )
			{
				return usageError( "No configuration file specified" );
			}

			configFile = QString::fromLocal8Bit( argv[i] );
		}
		else
		{
			if( argv[i][0] == '-' )
			{
				return usageError( QString( "Invalid option %1" ).arg( argv[i] ) );
			}
			fileToLoad = QString::fromLocal8Bit( argv[i] );
		}
	}

	// Test file argument before continuing
	if( !fileToLoad.isEmpty() )
	{
		fileCheck( fileToLoad );
	}
	else if( !fileToImport.isEmpty() )
	{
		fileCheck( fileToImport );
	}

	ConfigManager::inst()->loadConfigFile(configFile);

	// Hidden settings
	MixHelpers::setNaNHandler( ConfigManager::inst()->value( "app",
						"nanhandler", "1" ).toInt() );

	// set language
	QString pos = ConfigManager::inst()->value( "app", "language" );
	if( pos.isEmpty() )
	{
		pos = QLocale::system().name().left( 2 );
	}

	// load actual translation for LMMS
	loadTranslation( pos );

	// load translation for Qt-widgets/-dialogs
#ifdef QT_TRANSLATIONS_DIR
	// load from the original path first
	loadTranslation(QString("qt_") + pos, QT_TRANSLATIONS_DIR);
#endif
	// override it with bundled/custom one, if exists
	loadTranslation(QString("qt_") + pos, ConfigManager::inst()->localeDir());


	// try to set realtime priority
#if defined(LMMS_BUILD_LINUX) || defined(LMMS_BUILD_FREEBSD)
#ifdef LMMS_HAVE_SCHED_H
#ifndef __OpenBSD__
	struct sched_param sparam;
	sparam.sched_priority = ( sched_get_priority_max( SCHED_FIFO ) +
				sched_get_priority_min( SCHED_FIFO ) ) / 2;
	if( sched_setscheduler( 0, SCHED_FIFO, &sparam ) == -1 )
	{
		printf( "Notice: could not set realtime priority.\n" );
	}
#endif
#endif // LMMS_HAVE_SCHED_H
#endif

#ifdef LMMS_BUILD_WIN32
	if( !SetPriorityClass( GetCurrentProcess(), HIGH_PRIORITY_CLASS ) )
	{
		printf( "Notice: could not set high priority.\n" );
	}
#endif

#if _POSIX_C_SOURCE >= 1 || _XOPEN_SOURCE || _POSIX_SOURCE
	struct sigaction sa;
	sa.sa_handler = SIG_IGN;
	sa.sa_flags = SA_SIGINFO;
	if ( sigemptyset( &sa.sa_mask ) )
	{
		fprintf( stderr, "Signal initialization failed.\n" );
	}
	if ( sigaction( SIGPIPE, &sa, nullptr ) )
	{
		fprintf( stderr, "Signal initialization failed.\n" );
	}
#endif

	bool destroyEngine = false;

	// if we have an output file for rendering, just render the song
	// without starting the GUI
	if( !renderOut.isEmpty() )
	{
		Engine::init( true );
		destroyEngine = true;

		printf( "Loading project...\n" );
		Engine::getSong()->loadProject( fileToLoad );
		if( Engine::getSong()->isEmpty() )
		{
			printf("The project %s is empty, aborting!\n", fileToLoad.toUtf8().constData() );
			exit( EXIT_FAILURE );
		}
		printf( "Done\n" );

		Engine::getSong()->setExportLoop( renderLoop );

		// when rendering multiple tracks, renderOut is a directory
		// otherwise, it is a file, so we need to append the file extension
		if ( !renderTracks )
		{
			renderOut = baseName( renderOut ) +
				ProjectRenderer::getFileExtensionFromFormat(eff);
		}

		// create renderer
		auto r = new RenderManager(qs, os, eff, renderOut);
		QCoreApplication::instance()->connect( r,
				SIGNAL(finished()), SLOT(quit()));

		// timer for progress-updates
		auto t = new QTimer(r);
		r->connect( t, SIGNAL(timeout()),
				SLOT(updateConsoleProgress()));
		t->start( 200 );

		if( profilerOutputFile.isEmpty() == false )
		{
<<<<<<< HEAD
			Engine::mixer()->profiler().setOutputFile(profilerOutputFile);
=======
			Engine::audioEngine()->profiler().setOutputFile( profilerOutputFile );
>>>>>>> 6088ac61
		}

		// start now!
		if ( renderTracks )
		{
			r->renderTracks();
		}
		else
		{
			r->renderProject();
		}
	}
	else // otherwise, start the GUI
	{
		using namespace lmms::gui;

		new GuiApplication();

		// re-intialize RNG - shared libraries might have srand() or
		// srandom() calls in their init procedure
		srand( getpid() + time( 0 ) );

		// recover a file?
		QString recoveryFile = ConfigManager::inst()->recoveryFile();

		bool recoveryFilePresent = QFileInfo( recoveryFile ).exists() &&
				QFileInfo( recoveryFile ).isFile();
		bool autoSaveEnabled =
			ConfigManager::inst()->value( "ui", "enableautosave" ).toInt();
		if( recoveryFilePresent )
		{
			QMessageBox mb;
			mb.setWindowTitle( MainWindow::tr( "Project recovery" ) );
			mb.setText( QString(
				"<html>"
				"<p style=\"margin-left:6\">%1</p>"
				"<table cellpadding=\"3\">"
				"  <tr>"
				"    <td><b>%2</b></td>"
				"    <td>%3</td>"
				"  </tr>"
				"  <tr>"
				"    <td><b>%4</b></td>"
				"    <td>%5</td>"
				"  </tr>"
				"</table>"
				"</html>" ).arg(
				MainWindow::tr( "There is a recovery file present. "
					"It looks like the last session did not end "
					"properly or another instance of LMMS is "
					"already running. Do you want to recover the "
					"project of this session?" ),
				MainWindow::tr( "Recover" ),
				MainWindow::tr( "Recover the file. Please don't run "
					"multiple instances of LMMS when you do this." ),
				MainWindow::tr( "Discard" ),
				MainWindow::tr( "Launch a default session and delete "
					"the restored files. This is not reversible." )
							) );

			mb.setIcon( QMessageBox::Warning );
			mb.setWindowIcon( embed::getIconPixmap( "icon_small" ) );
			mb.setWindowFlags( Qt::WindowCloseButtonHint );

			QPushButton * recover;
			QPushButton * discard;
			QPushButton * exit;

			// setting all buttons to the same roles allows us
			// to have a custom layout
			discard = mb.addButton( MainWindow::tr( "Discard" ),
								QMessageBox::AcceptRole );
			recover = mb.addButton( MainWindow::tr( "Recover" ),
								QMessageBox::AcceptRole );

			// have a hidden exit button
			exit = mb.addButton( "", QMessageBox::RejectRole);
			exit->setVisible(false);

			// set icons
			recover->setIcon( embed::getIconPixmap( "recover" ) );
			discard->setIcon( embed::getIconPixmap( "discard" ) );

			mb.setDefaultButton( recover );
			mb.setEscapeButton( exit );

			mb.exec();
			if( mb.clickedButton() == discard )
			{
				getGUI()->mainWindow()->sessionCleanup();
			}
			else if( mb.clickedButton() == recover ) // Recover
			{
				fileToLoad = recoveryFile;
				getGUI()->mainWindow()->setSession( MainWindow::SessionState::Recover );
			}
			else // Exit
			{
				return EXIT_SUCCESS;
			}
		}

		// first show the Main Window and then try to load given file

		// [Settel] workaround: showMaximized() doesn't work with
		// FVWM2 unless the window is already visible -> show() first
		getGUI()->mainWindow()->show();
		if( fullscreen )
		{
			getGUI()->mainWindow()->showMaximized();
		}

		// Handle macOS-style FileOpen QEvents
		QString queuedFile = static_cast<MainApplication *>( app )->queuedFile();
		if ( !queuedFile.isEmpty() ) {
			fileToLoad = queuedFile;
		}

		if( !fileToLoad.isEmpty() )
		{
			if( fileToLoad == recoveryFile )
			{
				Engine::getSong()->createNewProjectFromTemplate( fileToLoad );
			}
			else
			{
				Engine::getSong()->loadProject( fileToLoad );
			}
		}
		else if( !fileToImport.isEmpty() )
		{
			ImportFilter::import( fileToImport, Engine::getSong() );
			if( exitAfterImport )
			{
				return EXIT_SUCCESS;
			}
		}
		// If enabled, open last project if there is one. Else, create
		// a new one.
		else if( ConfigManager::inst()->
				value( "app", "openlastproject" ).toInt() &&
			!ConfigManager::inst()->
				recentlyOpenedProjects().isEmpty() &&
				!recoveryFilePresent )
		{
			QString f = ConfigManager::inst()->
					recentlyOpenedProjects().first();
			QFileInfo recentFile( f );

			if ( recentFile.exists() &&
				recentFile.suffix().toLower() != "mpt" )
			{
				Engine::getSong()->loadProject( f );
			}
			else
			{
				Engine::getSong()->createNewProject();
			}
		}
		else
		{
			Engine::getSong()->createNewProject();
		}

		// Finally we start the auto save timer and also trigger the
		// autosave one time as recover.mmp is a signal to possible other
		// instances of LMMS.
		if( autoSaveEnabled )
		{
			gui::getGUI()->mainWindow()->autoSaveTimerReset();
		}
	}

	const int ret = app->exec();
	delete app;

	if( destroyEngine )
	{
		Engine::destroy();
	}

	// ProjectRenderer::updateConsoleProgress() doesn't return line after render
	if( coreOnly )
	{
		printf( "\n" );
	}

#ifdef LMMS_BUILD_WIN32
	// Cleanup console
	HWND hConsole = GetConsoleWindow();
	if (hConsole)
	{
		SendMessage(hConsole, WM_CHAR, (WPARAM)VK_RETURN, (LPARAM)0);
		FreeConsole();
	}
#endif


	NotePlayHandleManager::free();

	return ret;
}<|MERGE_RESOLUTION|>--- conflicted
+++ resolved
@@ -841,11 +841,7 @@
 
 		if( profilerOutputFile.isEmpty() == false )
 		{
-<<<<<<< HEAD
-			Engine::mixer()->profiler().setOutputFile(profilerOutputFile);
-=======
-			Engine::audioEngine()->profiler().setOutputFile( profilerOutputFile );
->>>>>>> 6088ac61
+			Engine::audioEngine()->profiler().setOutputFile(profilerOutputFile);
 		}
 
 		// start now!
