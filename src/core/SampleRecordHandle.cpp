/*
 * SampleRecordHandle.cpp - implementation of class SampleRecordHandle
 *
 * Copyright (c) 2008 Csaba Hruska <csaba.hruska/at/gmail.com>
 *
 * This file is part of LMMS - https://lmms.io
 *
 * This program is free software; you can redistribute it and/or
 * modify it under the terms of the GNU General Public
 * License as published by the Free Software Foundation; either
 * version 2 of the License, or (at your option) any later version.
 *
 * This program is distributed in the hope that it will be useful,
 * but WITHOUT ANY WARRANTY; without even the implied warranty of
 * MERCHANTABILITY or FITNESS FOR A PARTICULAR PURPOSE.  See the GNU
 * General Public License for more details.
 *
 * You should have received a copy of the GNU General Public
 * License along with this program (see COPYING); if not, write to the
 * Free Software Foundation, Inc., 51 Franklin Street, Fifth Floor,
 * Boston, MA 02110-1301 USA.
 *
 */


#include "SampleRecordHandle.h"
#include "AudioEngine.h"
#include "Engine.h"
#include "PatternTrack.h"
#include "SampleBuffer.h"
#include "SampleClip.h"
#include "debug.h"


<<<<<<< HEAD
namespace lmms
{


SampleRecordHandle::SampleRecordHandle( SampleTCO* tco ) :
=======
SampleRecordHandle::SampleRecordHandle( SampleClip* clip ) :
>>>>>>> 33b44ec9
	PlayHandle( TypeSamplePlayHandle ),
	m_framesRecorded( 0 ),
	m_minLength( clip->length() ),
	m_track( clip->getTrack() ),
	m_patternTrack( nullptr ),
	m_clip( clip )
{
}




SampleRecordHandle::~SampleRecordHandle()
{
	if( !m_buffers.empty() )
	{
		SampleBuffer* sb;
		createSampleBuffer( &sb );
		m_clip->setSampleBuffer( sb );
	}
	
	while( !m_buffers.empty() )
	{
		delete[] m_buffers.front().first;
		m_buffers.erase( m_buffers.begin() );
	}
	m_clip->setRecord( false );
}




void SampleRecordHandle::play( sampleFrame * /*_working_buffer*/ )
{
	const sampleFrame * recbuf = Engine::audioEngine()->inputBuffer();
	const f_cnt_t frames = Engine::audioEngine()->inputBufferFrames();
	writeBuffer( recbuf, frames );
	m_framesRecorded += frames;

	TimePos len = (tick_t)( m_framesRecorded / Engine::framesPerTick() );
	if( len > m_minLength )
	{
//		m_clip->changeLength( len );
		m_minLength = len;
	}
}




bool SampleRecordHandle::isFinished() const
{
	return false;
}




bool SampleRecordHandle::isFromTrack( const Track * _track ) const
{
	return (m_track == _track || m_patternTrack == _track);
}




f_cnt_t SampleRecordHandle::framesRecorded() const
{
	return( m_framesRecorded );
}




void SampleRecordHandle::createSampleBuffer( SampleBuffer** sampleBuf )
{
	const f_cnt_t frames = framesRecorded();
	// create buffer to store all recorded buffers in
	sampleFrame * data = new sampleFrame[frames];
	// make sure buffer is cleaned up properly at the end...
	sampleFrame * data_ptr = data;


	assert( data != nullptr );

	// now copy all buffers into big buffer
	for( bufferList::const_iterator it = m_buffers.begin(); it != m_buffers.end(); ++it )
	{
		memcpy( data_ptr, ( *it ).first, ( *it ).second *
							sizeof( sampleFrame ) );
		data_ptr += ( *it ).second;
	}
	// create according sample-buffer out of big buffer
	*sampleBuf = new SampleBuffer( data, frames );
	( *sampleBuf)->setSampleRate( Engine::audioEngine()->inputSampleRate() );
	delete[] data;
}




void SampleRecordHandle::writeBuffer( const sampleFrame * _ab, const f_cnt_t _frames )
{
	sampleFrame * buf = new sampleFrame[_frames];
	for( f_cnt_t frame = 0; frame < _frames; ++frame )
	{
		for( ch_cnt_t chnl = 0; chnl < DEFAULT_CHANNELS; ++chnl )
		{
			buf[frame][chnl] = _ab[frame][chnl];
		}
	}
	m_buffers.push_back( qMakePair( buf, _frames ) );
}


} // namespace lmms<|MERGE_RESOLUTION|>--- conflicted
+++ resolved
@@ -32,15 +32,11 @@
 #include "debug.h"
 
 
-<<<<<<< HEAD
 namespace lmms
 {
 
 
-SampleRecordHandle::SampleRecordHandle( SampleTCO* tco ) :
-=======
 SampleRecordHandle::SampleRecordHandle( SampleClip* clip ) :
->>>>>>> 33b44ec9
 	PlayHandle( TypeSamplePlayHandle ),
 	m_framesRecorded( 0 ),
 	m_minLength( clip->length() ),
