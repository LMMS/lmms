--- conflicted
+++ resolved
@@ -46,13 +46,8 @@
 {
 }
 
-<<<<<<< HEAD
-Sample::Sample(const sampleFrame* data, int numFrames, sample_rate_t sampleRate)
+Sample::Sample(const sampleFrame* data, size_t numFrames, int sampleRate)
 	: m_buffer(SampleBuffer::create(data, numFrames, sampleRate))
-=======
-Sample::Sample(const sampleFrame* data, size_t numFrames, int sampleRate)
-	: m_buffer(std::make_shared<SampleBuffer>(data, numFrames, sampleRate))
->>>>>>> 969943b3
 	, m_startFrame(0)
 	, m_endFrame(m_buffer->size())
 	, m_loopStartFrame(0)
@@ -129,18 +124,10 @@
 	const auto pastBounds = state->m_frameIndex >= m_endFrame || (state->m_frameIndex < 0 && state->m_backwards);
 	if (loopMode == Loop::Off && pastBounds) { return false; }
 
-<<<<<<< HEAD
-	auto playBuffer = std::vector<sampleFrame>(numFrames / resampleRatio);
-	if (!typeInfo<float>::isEqual(resampleRatio, 1.0f))
-	{
-		playBuffer.resize(playBuffer.size() + InterpolationMargins[state->resampler().interpolationMode()]);
-	}
-=======
 	const auto outputSampleRate = Engine::audioEngine()->outputSampleRate() * m_frequency / desiredFrequency;
 	const auto inputSampleRate = m_buffer->sampleRate();
 	const auto resampleRatio = outputSampleRate / inputSampleRate;
 	const auto marginSize = s_interpolationMargins[state->resampler().interpolationMode()];
->>>>>>> 969943b3
 
 	state->m_frameIndex = std::max<int>(m_startFrame, state->m_frameIndex);
 
