/*
 * Sample.cpp - State for container-class SampleBuffer
 *
 * Copyright (c) 2023 saker <sakertooth@gmail.com>
 *
 * This file is part of LMMS - https://lmms.io
 *
 * This program is free software; you can redistribute it and/or
 * modify it under the terms of the GNU General Public
 * License as published by the Free Software Foundation; either
 * version 2 of the License, or (at your option) any later version.
 *
 * This program is distributed in the hope that it will be useful,
 * but WITHOUT ANY WARRANTY; without even the implied warranty of
 * MERCHANTABILITY or FITNESS FOR A PARTICULAR PURPOSE.  See the GNU
 * General Public License for more details.
 *
 * You should have received a copy of the GNU General Public
 * License along with this program (see COPYING); if not, write to the
 * Free Software Foundation, Inc., 51 Franklin Street, Fifth Floor,
 * Boston, MA 02110-1301 USA.
 *
 */

#include "Sample.h"

#include <cassert>

<<<<<<< HEAD
#include "lmms_math.h"
=======
#include "MixHelpers.h"
>>>>>>> 99c30ea1

namespace lmms {

Sample::Sample(const QString& audioFile)
	: m_buffer(std::make_shared<SampleBuffer>(audioFile))
	, m_startFrame(0)
	, m_endFrame(m_buffer->size())
	, m_loopStartFrame(0)
	, m_loopEndFrame(m_buffer->size())
{
}

Sample::Sample(const QByteArray& base64, int sampleRate)
	: m_buffer(std::make_shared<SampleBuffer>(base64, sampleRate))
	, m_startFrame(0)
	, m_endFrame(m_buffer->size())
	, m_loopStartFrame(0)
	, m_loopEndFrame(m_buffer->size())
{
}

Sample::Sample(const SampleFrame* data, size_t numFrames, int sampleRate)
	: m_buffer(std::make_shared<SampleBuffer>(data, numFrames, sampleRate))
	, m_startFrame(0)
	, m_endFrame(m_buffer->size())
	, m_loopStartFrame(0)
	, m_loopEndFrame(m_buffer->size())
{
}

Sample::Sample(std::shared_ptr<const SampleBuffer> buffer)
	: m_buffer(buffer)
	, m_startFrame(0)
	, m_endFrame(m_buffer->size())
	, m_loopStartFrame(0)
	, m_loopEndFrame(m_buffer->size())
{
}

Sample::Sample(const Sample& other)
	: m_buffer(other.m_buffer)
	, m_startFrame(other.startFrame())
	, m_endFrame(other.endFrame())
	, m_loopStartFrame(other.loopStartFrame())
	, m_loopEndFrame(other.loopEndFrame())
	, m_amplification(other.amplification())
	, m_frequency(other.frequency())
	, m_reversed(other.reversed())
{
}

Sample::Sample(Sample&& other)
	: m_buffer(std::move(other.m_buffer))
	, m_startFrame(other.startFrame())
	, m_endFrame(other.endFrame())
	, m_loopStartFrame(other.loopStartFrame())
	, m_loopEndFrame(other.loopEndFrame())
	, m_amplification(other.amplification())
	, m_frequency(other.frequency())
	, m_reversed(other.reversed())
{
}

auto Sample::operator=(const Sample& other) -> Sample&
{
	m_buffer = other.m_buffer;
	m_startFrame = other.startFrame();
	m_endFrame = other.endFrame();
	m_loopStartFrame = other.loopStartFrame();
	m_loopEndFrame = other.loopEndFrame();
	m_amplification = other.amplification();
	m_frequency = other.frequency();
	m_reversed = other.reversed();

	return *this;
}

auto Sample::operator=(Sample&& other) -> Sample&
{
	m_buffer = std::move(other.m_buffer);
	m_startFrame = other.startFrame();
	m_endFrame = other.endFrame();
	m_loopStartFrame = other.loopStartFrame();
	m_loopEndFrame = other.loopEndFrame();
	m_amplification = other.amplification();
	m_frequency = other.frequency();
	m_reversed = other.reversed();

	return *this;
}

bool Sample::play(SampleFrame* dst, PlaybackState* state, size_t numFrames, double frequency, Loop loopMode) const
{
	assert(numFrames > 0);
	assert(frequency > 0);
	if (m_buffer->empty()) { return false; }

	const auto outputSampleRate = Engine::audioEngine()->outputSampleRate() * m_frequency / frequency;
	const auto inputSampleRate = m_buffer->sampleRate();
	const auto resampleRatio = outputSampleRate / inputSampleRate;

	state->frameIndex = std::max<int>(m_startFrame, state->frameIndex);
	state->sample = this;
	state->loop = &loopMode;

<<<<<<< HEAD
	const auto resampleResult
		= state->resampler().resample(&playBuffer[0][0], playBuffer.size(), &dst[0][0], numFrames, resampleRatio);
	advance(state, resampleResult.inputFramesUsed, loopMode);

	const auto outputFrames = resampleResult.outputFramesGenerated;
	if (outputFrames < numFrames) { std::fill_n(dst + outputFrames, numFrames - outputFrames, SampleFrame{}); }

	if (!approximatelyEqual(m_amplification, 1.0f))
=======
	src_set_ratio(state->resampleState, resampleRatio);
	if (src_callback_read(state->resampleState, resampleRatio, numFrames, &dst[0][0]) != 0)
>>>>>>> 99c30ea1
	{
		MixHelpers::multiply(dst, m_amplification, numFrames);
		return true;
	}

	return false;
}

auto Sample::sampleDuration() const -> std::chrono::milliseconds
{
	const auto numFrames = endFrame() - startFrame();
	const auto duration = numFrames / static_cast<float>(m_buffer->sampleRate()) * 1000;
	return std::chrono::milliseconds{static_cast<int>(duration)};
}

void Sample::setAllPointFrames(int startFrame, int endFrame, int loopStartFrame, int loopEndFrame)
{
	setStartFrame(startFrame);
	setEndFrame(endFrame);
	setLoopStartFrame(loopStartFrame);
	setLoopEndFrame(loopEndFrame);
}

long Sample::render(void* callbackData, float** data)
{
	const auto state = static_cast<PlaybackState*>(callbackData);
	const auto loop = *state->loop;
	const auto sample = state->sample;
	auto& index = state->frameIndex;
	auto& backwards = state->backwards;

	switch (loop)
	{
	case Loop::Off:
		if (index < 0 || index >= sample->m_endFrame) { return 0; }
		break;
	case Loop::On:
		if (index < sample->m_loopStartFrame && state->backwards) { index = sample->m_loopEndFrame - 1; }
		else if (index >= sample->m_loopEndFrame) { index = sample->m_loopStartFrame; }
		break;
	case Loop::PingPong:
		if (index < sample->m_loopStartFrame && state->backwards)
		{
			index = sample->m_loopStartFrame;
			backwards = false;
		}
		else if (index >= sample->m_loopEndFrame)
		{
			index = sample->m_loopEndFrame - 1;
			backwards = true;
		}
		break;
	default:
		break;
	}

	const auto srcIndex = sample->m_reversed ? sample->m_buffer->size() - index - 1 : index;
	*data = const_cast<float*>(&sample->m_buffer->data()[srcIndex][0]);
	backwards ? --index : ++index;
	return 1;
}

} // namespace lmms<|MERGE_RESOLUTION|>--- conflicted
+++ resolved
@@ -26,11 +26,7 @@
 
 #include <cassert>
 
-<<<<<<< HEAD
-#include "lmms_math.h"
-=======
 #include "MixHelpers.h"
->>>>>>> 99c30ea1
 
 namespace lmms {
 
@@ -136,19 +132,8 @@
 	state->sample = this;
 	state->loop = &loopMode;
 
-<<<<<<< HEAD
-	const auto resampleResult
-		= state->resampler().resample(&playBuffer[0][0], playBuffer.size(), &dst[0][0], numFrames, resampleRatio);
-	advance(state, resampleResult.inputFramesUsed, loopMode);
-
-	const auto outputFrames = resampleResult.outputFramesGenerated;
-	if (outputFrames < numFrames) { std::fill_n(dst + outputFrames, numFrames - outputFrames, SampleFrame{}); }
-
-	if (!approximatelyEqual(m_amplification, 1.0f))
-=======
 	src_set_ratio(state->resampleState, resampleRatio);
 	if (src_callback_read(state->resampleState, resampleRatio, numFrames, &dst[0][0]) != 0)
->>>>>>> 99c30ea1
 	{
 		MixHelpers::multiply(dst, m_amplification, numFrames);
 		return true;
