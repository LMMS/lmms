/*
 * Mixer.cpp - effect mixer for LMMS
 *
 * Copyright (c) 2008-2011 Tobias Doerffel <tobydox/at/users.sourceforge.net>
 *
 * This file is part of LMMS - https://lmms.io
 *
 * This program is free software; you can redistribute it and/or
 * modify it under the terms of the GNU General Public
 * License as published by the Free Software Foundation; either
 * version 2 of the License, or (at your option) any later version.
 *
 * This program is distributed in the hope that it will be useful,
 * but WITHOUT ANY WARRANTY; without even the implied warranty of
 * MERCHANTABILITY or FITNESS FOR A PARTICULAR PURPOSE.  See the GNU
 * General Public License for more details.
 *
 * You should have received a copy of the GNU General Public
 * License along with this program (see COPYING); if not, write to the
 * Free Software Foundation, Inc., 51 Franklin Street, Fifth Floor,
 * Boston, MA 02110-1301 USA.
 *
 */

#include <QDomElement>

#include "AudioEngine.h"
#include "AudioEngineWorkerThread.h"
#include "BufferManager.h"
#include "Mixer.h"
#include "MixHelpers.h"
#include "Song.h"

#include "InstrumentTrack.h"
#include "PatternStore.h"
#include "SampleTrack.h"
#include "TrackContainer.h" // For TrackContainer::TrackList typedef

namespace lmms
{


MixerRoute::MixerRoute( MixerChannel * from, MixerChannel * to, float amount ) :
	m_from( from ),
	m_to( to ),
	m_amount( amount, 0, 1, 0.001, nullptr,
			tr( "Amount to send from channel %1 to channel %2" ).arg( m_from->m_channelIndex ).arg( m_to->m_channelIndex ) )
{
	//qDebug( "created: %d to %d", m_from->m_channelIndex, m_to->m_channelIndex );
	// create send amount model
}


void MixerRoute::updateName()
{
	m_amount.setDisplayName(
			tr( "Amount to send from channel %1 to channel %2" ).arg( m_from->m_channelIndex ).arg( m_to->m_channelIndex ) );
}


MixerChannel::MixerChannel( int idx, Model * _parent ) :
	m_fxChain( nullptr ),
	m_hasInput( false ),
	m_stillRunning( false ),
	m_peakLeft( 0.0f ),
	m_peakRight( 0.0f ),
	m_buffer( new sampleFrame[Engine::audioEngine()->framesPerPeriod()] ),
	m_muteModel( false, _parent ),
	m_soloModel( false, _parent ),
	m_volumeModel( 1.0, 0.0, 2.0, 0.001, _parent ),
	m_name(),
	m_lock(),
	m_channelIndex( idx ),
	m_queued( false ),
	m_hasColor( false ),
	m_dependenciesMet(0)
{
	BufferManager::clear( m_buffer, Engine::audioEngine()->framesPerPeriod() );
}




MixerChannel::~MixerChannel()
{
	delete[] m_buffer;
}


inline void MixerChannel::processed()
{
	for( const MixerRoute * receiverRoute : m_sends )
	{
		if( receiverRoute->receiver()->m_muted == false )
		{
			receiverRoute->receiver()->incrementDeps();
		}
	}
}

void MixerChannel::incrementDeps()
{
	int i = m_dependenciesMet++ + 1;
	if( i >= m_receives.size() && ! m_queued )
	{
		m_queued = true;
		AudioEngineWorkerThread::addJob( this );
	}
}

void MixerChannel::unmuteForSolo()
{
	//TODO: Recursively activate every channel, this channel sends to
	m_muteModel.setValue(false);
}



void MixerChannel::doProcessing()
{
	const fpp_t fpp = Engine::audioEngine()->framesPerPeriod();

	if( m_muted == false )
	{
<<<<<<< HEAD
		size = qMax( size * 2, frames + _frames );
		sampleFrame * ab = new sampleFrame[ size ];
		memcpy( ab, buf, frames * sizeof( sampleFrame ) );
		delete [] buf;

		m_inputBufferSize[ m_inputBufferWrite ] = size;
		m_inputBuffer[ m_inputBufferWrite ] = ab;

		buf = ab;
	}

	memcpy( &buf[ frames ], _ab, _frames * sizeof( sampleFrame ) );
	m_inputBufferFrames[ m_inputBufferWrite ] += _frames;

	doneChangeInModel();
}




const surroundSampleFrame * Mixer::renderNextBuffer()
{
	m_profiler.startPeriod();
	m_profiler.startDetail(MixerProfiler::DetailType::NoteSetup);

	s_renderingThread = true;
=======
		for( MixerRoute * senderRoute : m_receives )
		{
			MixerChannel * sender = senderRoute->sender();
			FloatModel * sendModel = senderRoute->amount();
			if( ! sendModel ) qFatal( "Error: no send model found from %d to %d", senderRoute->senderIndex(), m_channelIndex );
>>>>>>> 6088ac61

			if( sender->m_hasInput || sender->m_stillRunning )
			{
				// figure out if we're getting sample-exact input
				ValueBuffer * sendBuf = sendModel->valueBuffer();
				ValueBuffer * volBuf = sender->m_volumeModel.valueBuffer();

				// mix it's output with this one's output
				sampleFrame * ch_buf = sender->m_buffer;

				// use sample-exact mixing if sample-exact values are available
				if( ! volBuf && ! sendBuf ) // neither volume nor send has sample-exact data...
				{
					const float v = sender->m_volumeModel.value() * sendModel->value();
					MixHelpers::addSanitizedMultiplied( m_buffer, ch_buf, v, fpp );
				}
				else if( volBuf && sendBuf ) // both volume and send have sample-exact data
				{
					MixHelpers::addSanitizedMultipliedByBuffers( m_buffer, ch_buf, volBuf, sendBuf, fpp );
				}
				else if( volBuf ) // volume has sample-exact data but send does not
				{
					const float v = sendModel->value();
					MixHelpers::addSanitizedMultipliedByBuffer( m_buffer, ch_buf, v, volBuf, fpp );
				}
				else // vice versa
				{
					const float v = sender->m_volumeModel.value();
					MixHelpers::addSanitizedMultipliedByBuffer( m_buffer, ch_buf, v, sendBuf, fpp );
				}
				m_hasInput = true;
			}
		}


		const float v = m_volumeModel.value();

		if( m_hasInput )
		{
			// only start fxchain when we have input...
			m_fxChain.startRunning();
		}

		m_stillRunning = m_fxChain.processAudioBuffer( m_buffer, fpp, m_hasInput );

		AudioEngine::StereoSample peakSamples = Engine::audioEngine()->getPeakValues(m_buffer, fpp);
		m_peakLeft = qMax( m_peakLeft, peakSamples.left * v );
		m_peakRight = qMax( m_peakRight, peakSamples.right * v );
	}
<<<<<<< HEAD

	m_profiler.finishDetail(MixerProfiler::DetailType::NoteSetup);

	// STAGE 1: run and render all play handles
	m_profiler.startDetail(MixerProfiler::DetailType::Instruments);
	MixerWorkerThread::fillJobQueue<PlayHandleList>( m_playHandles );
	MixerWorkerThread::startAndWaitForJobs();

	// removed all play handles which are done
	for( PlayHandleList::Iterator it = m_playHandles.begin();
						it != m_playHandles.end(); )
=======
	else
>>>>>>> 6088ac61
	{
		m_peakLeft = m_peakRight = 0.0f;
	}
	m_profiler.finishDetail(MixerProfiler::DetailType::Instruments);

<<<<<<< HEAD
	// STAGE 2: process effects of all instrument- and sampletracks
	m_profiler.startDetail(MixerProfiler::DetailType::Effects);
	MixerWorkerThread::fillJobQueue<QVector<AudioPort *> >( m_audioPorts );
	MixerWorkerThread::startAndWaitForJobs();
	m_profiler.finishDetail(MixerProfiler::DetailType::Effects);


	// STAGE 3: do master mix in FX mixer
	m_profiler.startDetail(MixerProfiler::DetailType::Mixing);
	fxMixer->masterMix(m_outputBufferWrite);


	emit nextAudioBuffer(m_outputBufferRead);

	runChangesInModel();

	// and trigger LFOs
	EnvelopeAndLfoParameters::instances()->trigger();
	Controller::triggerFrameCounter();
	AutomatableModel::incrementPeriodCounter();

	s_renderingThread = false;

	m_profiler.finishDetail(MixerProfiler::DetailType::Mixing);
	m_profiler.finishPeriod(processingSampleRate(), m_framesPerPeriod);

	return m_outputBufferRead;
=======
	// increment dependency counter of all receivers
	processed();
>>>>>>> 6088ac61
}



Mixer::Mixer() :
	Model( nullptr ),
	JournallingObject(),
	m_mixerChannels()
{
	// create master channel
	createChannel();
	m_lastSoloed = -1;
}



Mixer::~Mixer()
{
	while( ! m_mixerRoutes.isEmpty() )
	{
		deleteChannelSend( m_mixerRoutes.first() );
	}
	while( m_mixerChannels.size() )
	{
		MixerChannel * f = m_mixerChannels[m_mixerChannels.size() - 1];
		m_mixerChannels.pop_back();
		delete f;
	}
}



int Mixer::createChannel()
{
	const int index = m_mixerChannels.size();
	// create new channel
	m_mixerChannels.push_back( new MixerChannel( index, this ) );

	// reset channel state
	clearChannel( index );

	return index;
}

void Mixer::activateSolo()
{
	for (int i = 1; i < m_mixerChannels.size(); ++i)
	{
		m_mixerChannels[i]->m_muteBeforeSolo = m_mixerChannels[i]->m_muteModel.value();
		m_mixerChannels[i]->m_muteModel.setValue( true );
	}
}

void Mixer::deactivateSolo()
{
	for (int i = 1; i < m_mixerChannels.size(); ++i)
	{
		m_mixerChannels[i]->m_muteModel.setValue( m_mixerChannels[i]->m_muteBeforeSolo );
	}
}

void Mixer::toggledSolo()
{
	int soloedChan = -1;
	bool resetSolo = m_lastSoloed != -1;
	//untoggle if lastsoloed is entered
	if (resetSolo)
	{
		m_mixerChannels[m_lastSoloed]->m_soloModel.setValue( false );
	}
	//determine the soloed channel
	for (int i = 0; i < m_mixerChannels.size(); ++i)
	{
		if (m_mixerChannels[i]->m_soloModel.value() == true)
			soloedChan = i;
	}
	// if no channel is soloed, unmute everything, else mute everything
	if (soloedChan != -1)
	{
		if (resetSolo)
		{
			deactivateSolo();
			activateSolo();
		} else {
			activateSolo();
		}
		// unmute the soloed chan and every channel it sends to
		m_mixerChannels[soloedChan]->unmuteForSolo();
	} else {
		deactivateSolo();
	}
	m_lastSoloed = soloedChan;
}



void Mixer::deleteChannel( int index )
{
	// channel deletion is performed between mixer rounds
	Engine::audioEngine()->requestChangeInModel();

	// go through every instrument and adjust for the channel index change
	TrackContainer::TrackList tracks;
	tracks += Engine::getSong()->tracks();
	tracks += Engine::patternStore()->tracks();

	for( Track* t : tracks )
	{
		if( t->type() == Track::InstrumentTrack )
		{
			auto inst = dynamic_cast<InstrumentTrack*>(t);
			int val = inst->mixerChannelModel()->value(0);
			if( val == index )
			{
				// we are deleting this track's channel send
				// send to master
				inst->mixerChannelModel()->setValue(0);
			}
			else if( val > index )
			{
				// subtract 1 to make up for the missing channel
				inst->mixerChannelModel()->setValue(val-1);
			}
		}
		else if( t->type() == Track::SampleTrack )
		{
			auto strk = dynamic_cast<SampleTrack*>(t);
			int val = strk->mixerChannelModel()->value(0);
			if( val == index )
			{
				// we are deleting this track's channel send
				// send to master
				strk->mixerChannelModel()->setValue(0);
			}
			else if( val > index )
			{
				// subtract 1 to make up for the missing channel
				strk->mixerChannelModel()->setValue(val-1);
			}
		}
	}

	MixerChannel * ch = m_mixerChannels[index];

	// delete all of this channel's sends and receives
	while( ! ch->m_sends.isEmpty() )
	{
		deleteChannelSend( ch->m_sends.first() );
	}
	while( ! ch->m_receives.isEmpty() )
	{
		deleteChannelSend( ch->m_receives.first() );
	}

	// if m_lastSoloed was our index, reset it
	if (m_lastSoloed == index) { m_lastSoloed = -1; }
	// if m_lastSoloed is > delete index, it will move left
	else if (m_lastSoloed > index) { --m_lastSoloed; }

	// actually delete the channel
	m_mixerChannels.remove(index);
	delete ch;

	for( int i = index; i < m_mixerChannels.size(); ++i )
	{
		validateChannelName( i, i + 1 );

		// set correct channel index
		m_mixerChannels[i]->m_channelIndex = i;

		// now check all routes and update names of the send models
		for( MixerRoute * r : m_mixerChannels[i]->m_sends )
		{
			r->updateName();
		}
		for( MixerRoute * r : m_mixerChannels[i]->m_receives )
		{
			r->updateName();
		}
	}

	Engine::audioEngine()->doneChangeInModel();
}



void Mixer::moveChannelLeft( int index )
{
	// can't move master or first channel
	if( index <= 1 || index >= m_mixerChannels.size() )
	{
		return;
	}
	// channels to swap
	int a = index - 1, b = index;

	// check if m_lastSoloed is one of our swaps
	if (m_lastSoloed == a) { m_lastSoloed = b; }
	else if (m_lastSoloed == b) { m_lastSoloed = a; }

	// go through every instrument and adjust for the channel index change
	TrackContainer::TrackList songTrackList = Engine::getSong()->tracks();
	TrackContainer::TrackList patternTrackList = Engine::patternStore()->tracks();

	for (const auto& trackList : {songTrackList, patternTrackList})
	{
		for (const auto& track : trackList)
		{
			if (track->type() == Track::InstrumentTrack)
			{
				auto inst = (InstrumentTrack*)track;
				int val = inst->mixerChannelModel()->value(0);
				if( val == a )
				{
					inst->mixerChannelModel()->setValue(b);
				}
				else if( val == b )
				{
					inst->mixerChannelModel()->setValue(a);
				}
			}
			else if (track->type() == Track::SampleTrack)
			{
				auto strk = (SampleTrack*)track;
				int val = strk->mixerChannelModel()->value(0);
				if( val == a )
				{
					strk->mixerChannelModel()->setValue(b);
				}
				else if( val == b )
				{
					strk->mixerChannelModel()->setValue(a);
				}
			}
		}
	}

	// Swap positions in array
	qSwap(m_mixerChannels[index], m_mixerChannels[index - 1]);

	// Update m_channelIndex of both channels
	m_mixerChannels[index]->m_channelIndex = index;
	m_mixerChannels[index - 1]->m_channelIndex = index -1;
}



void Mixer::moveChannelRight( int index )
{
	moveChannelLeft( index + 1 );
}



MixerRoute * Mixer::createChannelSend( mix_ch_t fromChannel, mix_ch_t toChannel,
								float amount )
{
//	qDebug( "requested: %d to %d", fromChannel, toChannel );
	// find the existing connection
	MixerChannel * from = m_mixerChannels[fromChannel];
	MixerChannel * to = m_mixerChannels[toChannel];

	for (const auto& send : from->m_sends)
	{
		if (send->receiver() == to)
		{
			// simply adjust the amount
			send->amount()->setValue(amount);
			return send;
		}
	}

	// connection does not exist. create a new one
	return createRoute( from, to, amount );
}


MixerRoute * Mixer::createRoute( MixerChannel * from, MixerChannel * to, float amount )
{
	if( from == to )
	{
		return nullptr;
	}
	Engine::audioEngine()->requestChangeInModel();
	auto route = new MixerRoute(from, to, amount);

	// add us to from's sends
	from->m_sends.append( route );

	// add us to to's receives
	to->m_receives.append( route );

	// add us to mixer's list
	Engine::mixer()->m_mixerRoutes.append( route );
	Engine::audioEngine()->doneChangeInModel();

	return route;
}


// delete the connection made by createChannelSend
void Mixer::deleteChannelSend( mix_ch_t fromChannel, mix_ch_t toChannel )
{
	// delete the send
	MixerChannel * from = m_mixerChannels[fromChannel];
	MixerChannel * to	 = m_mixerChannels[toChannel];

	// find and delete the send entry
	for (const auto& send : from->m_sends)
	{
		if (send->receiver() == to)
		{
			deleteChannelSend(send);
			break;
		}
	}
}


void Mixer::deleteChannelSend( MixerRoute * route )
{
	Engine::audioEngine()->requestChangeInModel();
	// remove us from from's sends
	route->sender()->m_sends.remove( route->sender()->m_sends.indexOf( route ) );
	// remove us from to's receives
	route->receiver()->m_receives.remove( route->receiver()->m_receives.indexOf( route ) );
	// remove us from mixer's list
	Engine::mixer()->m_mixerRoutes.remove( Engine::mixer()->m_mixerRoutes.indexOf( route ) );
	delete route;
	Engine::audioEngine()->doneChangeInModel();
}


bool Mixer::isInfiniteLoop( mix_ch_t sendFrom, mix_ch_t sendTo )
{
	if( sendFrom == sendTo ) return true;
	MixerChannel * from = m_mixerChannels[sendFrom];
	MixerChannel * to = m_mixerChannels[sendTo];
	bool b = checkInfiniteLoop( from, to );
	return b;
}


bool Mixer::checkInfiniteLoop( MixerChannel * from, MixerChannel * to )
{
	// can't send master to anything
	if( from == m_mixerChannels[0] )
	{
		return true;
	}

	// can't send channel to itself
	if( from == to )
	{
		return true;
	}

	// follow sendTo's outputs recursively looking for something that sends
	// to sendFrom
	for (const auto& send : to->m_sends)
	{
		if (checkInfiniteLoop(from, send->receiver()))
		{
			return true;
		}
	}

	return false;
}


// how much does fromChannel send its output to the input of toChannel?
FloatModel * Mixer::channelSendModel( mix_ch_t fromChannel, mix_ch_t toChannel )
{
	if( fromChannel == toChannel )
	{
		return nullptr;
	}
	const MixerChannel * from = m_mixerChannels[fromChannel];
	const MixerChannel * to = m_mixerChannels[toChannel];

	for( MixerRoute * route : from->m_sends )
	{
		if( route->receiver() == to )
		{
			return route->amount();
		}
	}

	return nullptr;
}



void Mixer::mixToChannel( const sampleFrame * _buf, mix_ch_t _ch )
{
	if( m_mixerChannels[_ch]->m_muteModel.value() == false )
	{
		m_mixerChannels[_ch]->m_lock.lock();
		MixHelpers::add( m_mixerChannels[_ch]->m_buffer, _buf, Engine::audioEngine()->framesPerPeriod() );
		m_mixerChannels[_ch]->m_hasInput = true;
		m_mixerChannels[_ch]->m_lock.unlock();
	}
}




void Mixer::prepareMasterMix()
{
	BufferManager::clear( m_mixerChannels[0]->m_buffer,
					Engine::audioEngine()->framesPerPeriod() );
}



void Mixer::masterMix( sampleFrame * _buf )
{
	const int fpp = Engine::audioEngine()->framesPerPeriod();

	// add the channels that have no dependencies (no incoming senders, ie.
	// no receives) to the jobqueue. The channels that have receives get
	// added when their senders get processed, which is detected by
	// dependency counting.
	// also instantly add all muted channels as they don't need to care
	// about their senders, and can just increment the deps of their
	// recipients right away.
	AudioEngineWorkerThread::resetJobQueue( AudioEngineWorkerThread::JobQueue::Dynamic );
	for( MixerChannel * ch : m_mixerChannels )
	{
		ch->m_muted = ch->m_muteModel.value();
		if( ch->m_muted ) // instantly "process" muted channels
		{
			ch->processed();
			ch->done();
		}
		else if( ch->m_receives.size() == 0 )
		{
			ch->m_queued = true;
			AudioEngineWorkerThread::addJob( ch );
		}
	}
	while (m_mixerChannels[0]->state() != ThreadableJob::ProcessingState::Done)
	{
		bool found = false;
		for( MixerChannel * ch : m_mixerChannels )
		{
			const auto s = ch->state();
			if (s == ThreadableJob::ProcessingState::Queued
				|| s == ThreadableJob::ProcessingState::InProgress)
			{
				found = true;
				break;
			}
		}
		if( !found )
		{
			break;
		}
		AudioEngineWorkerThread::startAndWaitForJobs();
	}

	// handle sample-exact data in master volume fader
	ValueBuffer * volBuf = m_mixerChannels[0]->m_volumeModel.valueBuffer();

	if( volBuf )
	{
		for( int f = 0; f < fpp; f++ )
		{
			m_mixerChannels[0]->m_buffer[f][0] *= volBuf->values()[f];
			m_mixerChannels[0]->m_buffer[f][1] *= volBuf->values()[f];
		}
	}

	const float v = volBuf
		? 1.0f
		: m_mixerChannels[0]->m_volumeModel.value();
	MixHelpers::addSanitizedMultiplied( _buf, m_mixerChannels[0]->m_buffer, v, fpp );

	// clear all channel buffers and
	// reset channel process state
	for( int i = 0; i < numChannels(); ++i)
	{
		BufferManager::clear( m_mixerChannels[i]->m_buffer,
				Engine::audioEngine()->framesPerPeriod() );
		m_mixerChannels[i]->reset();
		m_mixerChannels[i]->m_queued = false;
		// also reset hasInput
		m_mixerChannels[i]->m_hasInput = false;
		m_mixerChannels[i]->m_dependenciesMet = 0;
	}
}




void Mixer::clear()
{
	while( m_mixerChannels.size() > 1 )
	{
		deleteChannel(1);
	}

	clearChannel(0);
}



void Mixer::clearChannel(mix_ch_t index)
{
	MixerChannel * ch = m_mixerChannels[index];
	ch->m_fxChain.clear();
	ch->m_volumeModel.setValue( 1.0f );
	ch->m_muteModel.setValue( false );
	ch->m_soloModel.setValue( false );
	ch->m_name = ( index == 0 ) ? tr( "Master" ) : tr( "Channel %1" ).arg( index );
	ch->m_volumeModel.setDisplayName( ch->m_name + ">" + tr( "Volume" ) );
	ch->m_muteModel.setDisplayName( ch->m_name + ">" + tr( "Mute" ) );
	ch->m_soloModel.setDisplayName( ch->m_name + ">" + tr( "Solo" ) );

	// send only to master
	if( index > 0)
	{
		// delete existing sends
		while( ! ch->m_sends.isEmpty() )
		{
			deleteChannelSend( ch->m_sends.first() );
		}

		// add send to master
		createChannelSend( index, 0 );
	}

	// delete receives
	while( ! ch->m_receives.isEmpty() )
	{
		deleteChannelSend( ch->m_receives.first() );
	}
}

void Mixer::saveSettings( QDomDocument & _doc, QDomElement & _this )
{
	// save channels
	for( int i = 0; i < m_mixerChannels.size(); ++i )
	{
		MixerChannel * ch = m_mixerChannels[i];

		QDomElement mixch = _doc.createElement( QString( "mixerchannel" ) );
		_this.appendChild( mixch );

		ch->m_fxChain.saveState( _doc, mixch );
		ch->m_volumeModel.saveSettings( _doc, mixch, "volume" );
		ch->m_muteModel.saveSettings( _doc, mixch, "muted" );
		ch->m_soloModel.saveSettings( _doc, mixch, "soloed" );
		mixch.setAttribute( "num", i );
		mixch.setAttribute( "name", ch->m_name );
		if( ch->m_hasColor ) mixch.setAttribute( "color", ch->m_color.name() );

		// add the channel sends
		for (const auto& send : ch->m_sends)
		{
			QDomElement sendsDom = _doc.createElement( QString( "send" ) );
			mixch.appendChild( sendsDom );

			sendsDom.setAttribute("channel", send->receiverIndex());
			send->amount()->saveSettings(_doc, sendsDom, "amount");
		}
	}
}

// make sure we have at least num channels
void Mixer::allocateChannelsTo(int num)
{
	while( num > m_mixerChannels.size() - 1 )
	{
		createChannel();

		// delete the default send to master
		deleteChannelSend( m_mixerChannels.size()-1, 0 );
	}
}


void Mixer::loadSettings( const QDomElement & _this )
{
	clear();
	QDomNode node = _this.firstChild();

	while( ! node.isNull() )
	{
		QDomElement mixch = node.toElement();

		// index of the channel we are about to load
		int num = mixch.attribute( "num" ).toInt();

		// allocate enough channels
		allocateChannelsTo( num );

		m_mixerChannels[num]->m_volumeModel.loadSettings( mixch, "volume" );
		m_mixerChannels[num]->m_muteModel.loadSettings( mixch, "muted" );
		m_mixerChannels[num]->m_soloModel.loadSettings( mixch, "soloed" );
		m_mixerChannels[num]->m_name = mixch.attribute( "name" );
		if( mixch.hasAttribute( "color" ) )
		{
			m_mixerChannels[num]->m_hasColor = true;
			m_mixerChannels[num]->m_color.setNamedColor( mixch.attribute( "color" ) );
		}

		m_mixerChannels[num]->m_fxChain.restoreState( mixch.firstChildElement(
			m_mixerChannels[num]->m_fxChain.nodeName() ) );

		// mixer sends
		QDomNodeList chData = mixch.childNodes();
		for( unsigned int i=0; i<chData.length(); ++i )
		{
			QDomElement chDataItem = chData.at(i).toElement();
			if( chDataItem.nodeName() == QString( "send" ) )
			{
				int sendTo = chDataItem.attribute( "channel" ).toInt();
				allocateChannelsTo( sendTo ) ;
				MixerRoute * mxr = createChannelSend( num, sendTo, 1.0f );
				if( mxr ) mxr->amount()->loadSettings( chDataItem, "amount" );
			}
		}



		node = node.nextSibling();
	}

	emit dataChanged();
}


void Mixer::validateChannelName( int index, int oldIndex )
{
	if( m_mixerChannels[index]->m_name == tr( "Channel %1" ).arg( oldIndex ) )
	{
		m_mixerChannels[index]->m_name = tr( "Channel %1" ).arg( index );
	}
}


} // namespace lmms<|MERGE_RESOLUTION|>--- conflicted
+++ resolved
@@ -122,40 +122,11 @@
 
 	if( m_muted == false )
 	{
-<<<<<<< HEAD
-		size = qMax( size * 2, frames + _frames );
-		sampleFrame * ab = new sampleFrame[ size ];
-		memcpy( ab, buf, frames * sizeof( sampleFrame ) );
-		delete [] buf;
-
-		m_inputBufferSize[ m_inputBufferWrite ] = size;
-		m_inputBuffer[ m_inputBufferWrite ] = ab;
-
-		buf = ab;
-	}
-
-	memcpy( &buf[ frames ], _ab, _frames * sizeof( sampleFrame ) );
-	m_inputBufferFrames[ m_inputBufferWrite ] += _frames;
-
-	doneChangeInModel();
-}
-
-
-
-
-const surroundSampleFrame * Mixer::renderNextBuffer()
-{
-	m_profiler.startPeriod();
-	m_profiler.startDetail(MixerProfiler::DetailType::NoteSetup);
-
-	s_renderingThread = true;
-=======
 		for( MixerRoute * senderRoute : m_receives )
 		{
 			MixerChannel * sender = senderRoute->sender();
 			FloatModel * sendModel = senderRoute->amount();
 			if( ! sendModel ) qFatal( "Error: no send model found from %d to %d", senderRoute->senderIndex(), m_channelIndex );
->>>>>>> 6088ac61
 
 			if( sender->m_hasInput || sender->m_stillRunning )
 			{
@@ -205,58 +176,13 @@
 		m_peakLeft = qMax( m_peakLeft, peakSamples.left * v );
 		m_peakRight = qMax( m_peakRight, peakSamples.right * v );
 	}
-<<<<<<< HEAD
-
-	m_profiler.finishDetail(MixerProfiler::DetailType::NoteSetup);
-
-	// STAGE 1: run and render all play handles
-	m_profiler.startDetail(MixerProfiler::DetailType::Instruments);
-	MixerWorkerThread::fillJobQueue<PlayHandleList>( m_playHandles );
-	MixerWorkerThread::startAndWaitForJobs();
-
-	// removed all play handles which are done
-	for( PlayHandleList::Iterator it = m_playHandles.begin();
-						it != m_playHandles.end(); )
-=======
 	else
->>>>>>> 6088ac61
 	{
 		m_peakLeft = m_peakRight = 0.0f;
 	}
-	m_profiler.finishDetail(MixerProfiler::DetailType::Instruments);
-
-<<<<<<< HEAD
-	// STAGE 2: process effects of all instrument- and sampletracks
-	m_profiler.startDetail(MixerProfiler::DetailType::Effects);
-	MixerWorkerThread::fillJobQueue<QVector<AudioPort *> >( m_audioPorts );
-	MixerWorkerThread::startAndWaitForJobs();
-	m_profiler.finishDetail(MixerProfiler::DetailType::Effects);
-
-
-	// STAGE 3: do master mix in FX mixer
-	m_profiler.startDetail(MixerProfiler::DetailType::Mixing);
-	fxMixer->masterMix(m_outputBufferWrite);
-
-
-	emit nextAudioBuffer(m_outputBufferRead);
-
-	runChangesInModel();
-
-	// and trigger LFOs
-	EnvelopeAndLfoParameters::instances()->trigger();
-	Controller::triggerFrameCounter();
-	AutomatableModel::incrementPeriodCounter();
-
-	s_renderingThread = false;
-
-	m_profiler.finishDetail(MixerProfiler::DetailType::Mixing);
-	m_profiler.finishPeriod(processingSampleRate(), m_framesPerPeriod);
-
-	return m_outputBufferRead;
-=======
+
 	// increment dependency counter of all receivers
 	processed();
->>>>>>> 6088ac61
 }
 
 
