--- conflicted
+++ resolved
@@ -116,63 +116,17 @@
 
 
 
-<<<<<<< HEAD
-
-void Mixer::pushInputFrames(const sampleFrame * _ab, const f_cnt_t _frames )
-{
-	bool needCapture = Engine::getSong()->isRecording();
-	if (needCapture)
-	{
-		requestChangeInModel(); // future_hint : MUST NOT be here
-	}
-
-	f_cnt_t frames = m_inputBufferFrames[ m_inputBufferWrite ];
-	int size = m_inputBufferSize[ m_inputBufferWrite ];
-	sampleFrame * buf = m_inputBuffer[ m_inputBufferWrite ];
-=======
 void MixerChannel::doProcessing()
 {
 	const fpp_t fpp = Engine::audioEngine()->framesPerPeriod();
->>>>>>> b7027fec
 
 	if( m_muted == false )
 	{
-<<<<<<< HEAD
-		size = qMax( size * 2, frames + _frames );
-		sampleFrame * ab = new sampleFrame[ size ];
-		memcpy( ab, buf, frames * sizeof( sampleFrame ) );
-		delete [] buf;
-
-		m_inputBufferSize[ m_inputBufferWrite ] = size;
-		m_inputBuffer[ m_inputBufferWrite ] = ab;
-
-		buf = ab;
-	}
-
-	memcpy( &buf[ frames ], _ab, _frames * sizeof( sampleFrame ) );
-	m_inputBufferFrames[ m_inputBufferWrite ] += _frames;
-	
-	if (needCapture)
-	{
-		doneChangeInModel(); // future_hint : MUST NOT be here
-	}
-}
-
-
-
-
-const surroundSampleFrame * Mixer::renderNextBuffer()
-{
-	m_profiler.startPeriod();
-
-	s_renderingThread = true;
-=======
 		for( MixerRoute * senderRoute : m_receives )
 		{
 			MixerChannel * sender = senderRoute->sender();
 			FloatModel * sendModel = senderRoute->amount();
 			if( ! sendModel ) qFatal( "Error: no send model found from %d to %d", senderRoute->senderIndex(), m_channelIndex );
->>>>>>> b7027fec
 
 			if( sender->m_hasInput || sender->m_stillRunning )
 			{
