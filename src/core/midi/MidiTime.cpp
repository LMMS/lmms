/*
 * MidiTime.cpp - Class that encapsulates the position of a note/event in terms of
 *   its bar, beat and tick.
 *
 * Copyright (c) 2004-2014 Tobias Doerffel <tobydox/at/users.sourceforge.net
 *
 * This file is part of LMMS - https://lmms.io
 *
 * This program is free software; you can redistribute it and/or
 * modify it under the terms of the GNU General Public
 * License as published by the Free Software Foundation; either
 * version 2 of the License, or (at your option) any later version.
 *
 * This program is distributed in the hope that it will be useful,
 * but WITHOUT ANY WARRANTY; without even the implied warranty of
 * MERCHANTABILITY or FITNESS FOR A PARTICULAR PURPOSE.  See the GNU
 * General Public License for more details.
 *
 * You should have received a copy of the GNU General Public
 * License along with this program (see COPYING); if not, write to the
 * Free Software Foundation, Inc., 51 Franklin Street, Fifth Floor,
 * Boston, MA 02110-1301 USA.
 *
 */

#include "MidiTime.h"

#include "MeterModel.h"

TimeSig::TimeSig( int num, int denom ) :
	m_num(num),
	m_denom(denom)
{
}

TimeSig::TimeSig( const MeterModel &model ) :
	m_num(model.getNumerator()),
	m_denom(model.getDenominator())
{
}


int TimeSig::numerator() const
{
	return m_num;
}

int TimeSig::denominator() const
{
	return m_denom;
}




MidiTime::MidiTime( const bar_t bar, const tick_t ticks ) :
	m_ticks( bar * s_ticksPerBar + ticks )
{
}

MidiTime::MidiTime( const tick_t ticks ) :
	m_ticks( ticks )
{
}

<<<<<<< HEAD
MidiTime MidiTime::toNearestBar() const
{
	if( m_ticks % s_ticksPerBar >= s_ticksPerBar / 2 )
	{
		return ( getBar() + 1 ) * s_ticksPerBar;
	}
	return getBar() * s_ticksPerBar;
=======
MidiTime MidiTime::quantize(float bars) const
{
	//The intervals we should snap to, our new position should be a factor of this
	int interval = s_ticksPerTact * bars;
	//The lower position we could snap to
	int lowPos = m_ticks / interval;
	//Offset from the lower position
	int offset = m_ticks % interval;
	//1 if we should snap up, 0 if we shouldn't
	int snapUp = offset / (interval / 2);

	return (lowPos + snapUp) * interval;
>>>>>>> 1c715bc3
}


MidiTime MidiTime::toAbsoluteBar() const
{
	return getBar() * s_ticksPerBar;
}


MidiTime& MidiTime::operator+=( const MidiTime& time )
{
	m_ticks += time.m_ticks;
	return *this;
}


MidiTime& MidiTime::operator-=( const MidiTime& time )
{
	m_ticks -= time.m_ticks;
	return *this;
}


bar_t MidiTime::getBar() const
{
	return m_ticks / s_ticksPerBar;
}


bar_t MidiTime::nextFullBar() const
{
	return ( m_ticks + ( s_ticksPerBar - 1 ) ) / s_ticksPerBar;
}


void MidiTime::setTicks( tick_t ticks )
{
	m_ticks = ticks;
}


tick_t MidiTime::getTicks() const
{
	return m_ticks;
}


MidiTime::operator int() const
{
	return m_ticks;
}


tick_t MidiTime::ticksPerBeat( const TimeSig &sig ) const
{
	// (number of ticks per bar) divided by (number of beats per bar)
	return ticksPerBar(sig) / sig.numerator();
}


tick_t MidiTime::getTickWithinBar( const TimeSig &sig ) const
{
	return m_ticks % ticksPerBar( sig );
}

tick_t MidiTime::getBeatWithinBar( const TimeSig &sig ) const
{
	return getTickWithinBar( sig ) / ticksPerBeat( sig );
}

tick_t MidiTime::getTickWithinBeat( const TimeSig &sig ) const
{
	return getTickWithinBar( sig ) % ticksPerBeat( sig );
}


f_cnt_t MidiTime::frames( const float framesPerTick ) const
{
	if( m_ticks >= 0 )
	{
		return static_cast<f_cnt_t>( m_ticks * framesPerTick );
	}
	return 0;
}

double MidiTime::getTimeInMilliseconds( bpm_t beatsPerMinute ) const
{
	return ticksToMilliseconds( getTicks(), beatsPerMinute );
}

MidiTime MidiTime::fromFrames( const f_cnt_t frames, const float framesPerTick )
{
	return MidiTime( static_cast<int>( frames / framesPerTick ) );
}


tick_t MidiTime::ticksPerBar()
{
	return s_ticksPerBar;
}


tick_t MidiTime::ticksPerBar( const TimeSig &sig )
{
	return DefaultTicksPerBar * sig.numerator() / sig.denominator();
}


int MidiTime::stepsPerBar()
{
	int steps = ticksPerBar() / DefaultBeatsPerBar;
	return qMax( 1, steps );
}


void MidiTime::setTicksPerBar( tick_t tpb )
{
	s_ticksPerBar = tpb;
}


MidiTime MidiTime::stepPosition( int step )
{
	return step * ticksPerBar() / stepsPerBar();
}

double MidiTime::ticksToMilliseconds( tick_t ticks, bpm_t beatsPerMinute )
{
	return MidiTime::ticksToMilliseconds( static_cast<double>(ticks), beatsPerMinute );
}

double MidiTime::ticksToMilliseconds(double ticks, bpm_t beatsPerMinute)
{
	// 60 * 1000 / 48 = 1250
	return ( ticks * 1250 ) / beatsPerMinute;
}<|MERGE_RESOLUTION|>--- conflicted
+++ resolved
@@ -63,19 +63,10 @@
 {
 }
 
-<<<<<<< HEAD
-MidiTime MidiTime::toNearestBar() const
-{
-	if( m_ticks % s_ticksPerBar >= s_ticksPerBar / 2 )
-	{
-		return ( getBar() + 1 ) * s_ticksPerBar;
-	}
-	return getBar() * s_ticksPerBar;
-=======
 MidiTime MidiTime::quantize(float bars) const
 {
 	//The intervals we should snap to, our new position should be a factor of this
-	int interval = s_ticksPerTact * bars;
+	int interval = s_ticksPerBar * bars;
 	//The lower position we could snap to
 	int lowPos = m_ticks / interval;
 	//Offset from the lower position
@@ -84,7 +75,6 @@
 	int snapUp = offset / (interval / 2);
 
 	return (lowPos + snapUp) * interval;
->>>>>>> 1c715bc3
 }
 
 
